/*
** Copyright © 2002 D. Richard Hipp
**
** This program is free software; you can redistribute it and/or
** modify it under the terms of the Simplified BSD License (also
** known as the "2-Clause License" or "FreeBSD License".)

** This program is distributed in the hope that it will be useful,
** but without any warranty; without even the implied warranty of
** merchantability or fitness for a particular purpose.
**
** Author contact information:
**   drh@hwaci.com
**   http://www.hwaci.com/drh/
**
*******************************************************************************
**
** SYNOPSIS: 
**
** Input lines that begin with the "@" character are translated into
** either cgi_printf() statements or string literals and the
** translated code is written on standard output.
**
** The problem this program is attempt to solve is as follows:  When
** writing CGI programs in C, we typically want to output a lot of HTML
** text to standard output.  In pure C code, this involves doing a
** printf() with a big string containing all that text.  But we have
** to insert special codes (ex: \n and \") for many common characters,
** which interferes with the readability of the HTML.
**
** This tool allows us to put raw HTML, without the special codes, in
** the middle of a C program.  This program then translates the text
** into standard C by inserting all necessary backslashes and other
** punctuation.
** 
*/
#include <stdio.h>
#include <ctype.h>
#include <stdlib.h>
#include <string.h>

/*
** Space to hold arguments at the end of the cgi_printf()
*/
#define MX_ARG_SP 10000
static char zArg[MX_ARG_SP];
static int nArg = 0;

/*
** True if we are currently in a cgi_printf()
*/
static int inPrint = 0;

/*
** True if we are currently doing a free string
*/
static int inStr = 0;

/*
** Terminate an active cgi_printf() or free string
*/
static void end_block(FILE *out){
  if( inPrint ){
    zArg[nArg] = 0;
    fprintf(out, "%s);\n", zArg);
    nArg = 0;
    inPrint = 0;
  }
}

/*
** Translate the input stream into the output stream
*/
static void trans(FILE *in, FILE *out){
  int i, j, k;          /* Loop counters */
  char c1, c2;          /* Characters used to start a comment */
  int lastWasEq = 0;    /* True if last non-whitespace character was "=" */
  int lastWasComma = 0; /* True if last non-whitespace character was "," */
  char zLine[2000];     /* A single line of input */
  char zOut[4000];      /* The input line translated into appropriate output */
  int isFirstline = 1;  /* True if this is the first line */

  c1 = c2 = '-';
  while( fgets(zLine, sizeof(zLine), in) ){
    if (isFirstline) {
      static const char bom[] = { 0xEF, 0xBB, 0xBF };
      if( memcmp(zLine, bom, 3)==0 ) {
    	  memmove(zLine, zLine+3, sizeof(zLine)-3);
      }
      isFirstline = 0;
    }
    for(i=0; zLine[i] && isspace(zLine[i]); i++){}
    if( zLine[i]!='@' ){
      if( inPrint || inStr ) end_block(out);
<<<<<<< HEAD
      for(j=0; zLine[i]; i++){
=======
      for(i=0,j=0; zLine[i]; i++){
>>>>>>> b129844b
        if (128 <= (unsigned char)zLine[i]) {
          sprintf(&zOut[j], "\\0x%.2X", zLine[i] & 0xFF);
          j += 5;
        } else {
          zOut[j++] = zLine[i];
        }
      }
      zOut[j] = 0;
      fprintf(out,"%s",zOut);
                       /* 0123456789 12345 */
      if( strncmp(zLine, "/* @-comment: ", 14)==0 ){
        c1 = zLine[14];
        c2 = zLine[15];
      }
      i += strlen(&zLine[i]);
      while( i>0 && isspace(zLine[i-1]) ){ i--; }
      lastWasEq    = i>0 && zLine[i-1]=='=';
      lastWasComma = i>0 && zLine[i-1]==',';
    }else if( lastWasEq || lastWasComma){
      /* If the last non-whitespace character before the first @ was
      ** an "="(var init/set) or a ","(const definition in list) then
      ** generate a string literal.  But skip comments
      ** consisting of all text between c1 and c2 (default "--")
      ** and end of line.
      */
      int indent, omitline;
      i++;
      if( isspace(zLine[i]) ){ i++; }
      indent = i - 2;
      if( indent<0 ) indent = 0;
      omitline = 0;
      for(j=0; zLine[i] && zLine[i]!='\r' && zLine[i]!='\n'; i++){
        if( zLine[i]==c1 && (c2==' ' || zLine[i+1]==c2) ){
           omitline = 1; break; 
        }
        if( zLine[i]=='"' || zLine[i]=='\\' ){ zOut[j++] = '\\'; }
        if (128 <= (unsigned char)zLine[i]) {
          sprintf(&zOut[j], "\\0x%.2X", zLine[i] & 0xFF);
          j += 5;
        } else {
          zOut[j++] = zLine[i];
        }
      }
      while( j>0 && isspace(zOut[j-1]) ){ j--; }
      zOut[j] = 0;
      if( j<=0 && omitline ){
        fprintf(out,"\n");
      }else{
        fprintf(out,"%*s\"%s\\n\"\n",indent, "", zOut);
      }
    }else{
      /* Otherwise (if the last non-whitespace was not '=') then generate
      ** a cgi_printf() statement whose format is the text following the '@'.
      ** Substrings of the form "%C(...)" (where C is any sequence of 
      ** characters other than \000 and '(') will put "%C" in the
      ** format and add the "(...)" as an argument to the cgi_printf call.
      */
      int indent;
      int nC;
      char c;
      i++;
      if( isspace(zLine[i]) ){ i++; }
      indent = i;
      for(j=0; zLine[i] && zLine[i]!='\r' && zLine[i]!='\n'; i++){
        if( zLine[i]=='"' || zLine[i]=='\\' ){ zOut[j++] = '\\'; }
        if (128 <= (unsigned char)zLine[i]) {
          sprintf(&zOut[j], "\\0x%.2X", zLine[i] & 0xFF);
          j += 5;
        } else {
          zOut[j++] = zLine[i];
        }
        if( zLine[i]!='%' || zLine[i+1]=='%' || zLine[i+1]==0 ) continue;
        for(nC=1; zLine[i+nC] && zLine[i+nC]!='('; nC++){}
        if( zLine[i+nC]!='(' || !isalpha(zLine[i+nC-1]) ) continue;
        while( --nC ) zOut[j++] = zLine[++i];
        zArg[nArg++] = ',';
        k = 0; i++;
        while( (c = zLine[i])!=0 ){
          zArg[nArg++] = c;
          if( c==')' ){
            k--;
            if( k==0 ) break;
          }else if( c=='(' ){
            k++;
          }
          i++;
        }
      }
      zOut[j] = 0;
      if( !inPrint ){
        fprintf(out,"%*scgi_printf(\"%s\\n\"",indent-2,"", zOut);
        inPrint = 1;
      }else{
        fprintf(out,"\n%*s\"%s\\n\"",indent+5, "", zOut);
      }
    }      
  }
}

int main(int argc, char **argv){
  if( argc==2 ){
    char *arg;
    FILE *in = fopen(argv[1], "r");
    if( in==0 ){
      fprintf(stderr,"can not open %s\n", argv[1]);
      exit(1);
    }
    printf("#line 1 \"");
    for(arg=argv[1]; *arg; arg++){
      if( *arg!='\\' ){
        printf("%c", *arg);
      }else{
        printf("\\\\");
      }
    }
    printf("\"\n");
    trans(in, stdout);
    fclose(in);
  }else{
    trans(stdin, stdout);
  }
  return 0;
}<|MERGE_RESOLUTION|>--- conflicted
+++ resolved
@@ -92,11 +92,7 @@
     for(i=0; zLine[i] && isspace(zLine[i]); i++){}
     if( zLine[i]!='@' ){
       if( inPrint || inStr ) end_block(out);
-<<<<<<< HEAD
-      for(j=0; zLine[i]; i++){
-=======
       for(i=0,j=0; zLine[i]; i++){
->>>>>>> b129844b
         if (128 <= (unsigned char)zLine[i]) {
           sprintf(&zOut[j], "\\0x%.2X", zLine[i] & 0xFF);
           j += 5;
