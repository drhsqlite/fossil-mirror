--- conflicted
+++ resolved
@@ -236,13 +236,8 @@
 
   /* Check the login cookie to see if it matches a known valid user.
   */
-<<<<<<< HEAD
   if( uid==0 && (zCookie = P(login_cookie_name()))!=0 ){
     if( isdigit(zCookie[0]) ){
-=======
-  if( uid==0 ){
-    if( (zCookie = P(login_cookie_name()))!=0 && strlen(zCookie)>0 ){
->>>>>>> 4b8ca6b0
       uid = db_int(0, 
             "SELECT uid FROM user"
             " WHERE uid=%d"
@@ -253,13 +248,10 @@
          );
     }else if( zCookie[0]=='a' ){
       uid = db_int(0, "SELECT uid FROM user WHERE login='anonymous'");
-      g.isAnon = 1;
-      g.zLogin = "";
     }
   }
 
   if( uid==0 ){
-<<<<<<< HEAD
     uid = db_int(0, "SELECT uid FROM user WHERE login='nobody'");
     if( uid==0 ){
       uid = -1;
@@ -270,29 +262,20 @@
     if( uid ){
       Stmt s;
       db_prepare(&s, "SELECT login, cap FROM user WHERE uid=%d", uid);
-      db_step(&s);
-      g.zLogin = db_column_malloc(&s, 0);
-      zCap = db_column_malloc(&s, 1);
+      if( db_step(&s)==SQLITE_ROW ){
+        g.zLogin = db_column_malloc(&s, 0);
+        zCap = db_column_malloc(&s, 1);
+      }
       db_finalize(&s);
     }
     if( zCap==0 ){
       zCap = "";
     }
-=======
-    zCap = db_get("nologin-cap","");
-  }else if( zCap==0 ){
-    Stmt s;
-    db_prepare(&s, "SELECT login, cap FROM user WHERE uid=%d", uid);
-    db_step(&s);
-    if( !g.isAnon ){
-      g.zLogin = db_column_malloc(&s, 0);
-    }
-    zCap = db_column_malloc(&s, 1);
-    g.isAnon = 0;
-    db_finalize(&s);
->>>>>>> 4b8ca6b0
   }
   g.userUid = uid;
+  if( g.zLogin && strcmp(g.zLogin,"nobody")==0 ){
+    g.zLogin = 0;
+  }
   login_set_capabilities(zCap);
 }
 
@@ -305,12 +288,13 @@
     switch( zCap[i] ){
       case 's':   g.okSetup = g.okDelete = 1;
       case 'a':   g.okAdmin = g.okRdTkt = g.okWrTkt = g.okQuery =
-                              g.okRdWiki = g.okWrWiki =
+                              g.okRdWiki = g.okWrWiki = g.okHistory =
                               g.okNewTkt = g.okPassword = 1;
       case 'i':   g.okRead = g.okWrite = 1;                     break;
       case 'o':   g.okRead = 1;                                 break;
 
       case 'd':   g.okDelete = 1;                               break;
+      case 'h':   g.okHistory = 1;                              break;
       case 'p':   g.okPassword = 1;                             break;
       case 'q':   g.okQuery = 1;                                break;
 
@@ -321,7 +305,7 @@
 
       case 'r':   g.okRdTkt = 1;                                break;
       case 'n':   g.okNewTkt = 1;                               break;
-      case 'w':   g.okWrTkt = g.okRdTkt = g.okNewTkt =
+      case 'w':   g.okWrTkt = g.okRdTkt = g.okNewTkt = 
                   g.okApndTkt = 1;                              break;
       case 'c':   g.okApndTkt = 1;                              break;
     }
@@ -334,7 +318,7 @@
 */
 void login_needed(void){
   const char *zUrl = PD("REQUEST_URI", "index");
-  cgi_redirect(mprintf("login?nxp=%T", zUrl));
+  cgi_redirect(mprintf("login?g=%T", zUrl));
   /* NOTREACHED */
   assert(0);
 }