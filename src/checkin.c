/*
** Copyright (c) 2007 D. Richard Hipp
**
** This program is free software; you can redistribute it and/or
** modify it under the terms of the Simplified BSD License (also
** known as the "2-Clause License" or "FreeBSD License".)
**
** This program is distributed in the hope that it will be useful,
** but without any warranty; without even the implied warranty of
** merchantability or fitness for a particular purpose.
**
** Author contact information:
**   drh@hwaci.com
**   http://www.hwaci.com/drh/
**
*******************************************************************************
**
** This file contains code used to check-in versions of the project
** from the local repository.
*/
#include "config.h"
#include "checkin.h"
#include <assert.h>

/*
** Generate text describing all changes.  Prepend zPrefix to each line
** of output.
**
** We assume that vfile_check_signature has been run.
**
** If missingIsFatal is true, then any files that are missing or which
** are not true files results in a fatal error.
*/
static void status_report(
  Blob *report,          /* Append the status report here */
  const char *zPrefix,   /* Prefix on each line of the report */
  int missingIsFatal,    /* MISSING and NOT_A_FILE are fatal errors */
  int cwdRelative        /* Report relative to the current working dir */
){
  Stmt q;
  int nPrefix = strlen(zPrefix);
  int nErr = 0;
  Blob rewrittenPathname;
  Blob where;
  const char *zName;
  int i;

  blob_zero(&where);
  for(i=2; i<g.argc; i++){
    Blob fname;
    file_tree_name(g.argv[i], &fname, 0, 1);
    zName = blob_str(&fname);
    if( fossil_strcmp(zName, ".")==0 ){
      blob_reset(&where);
      break;
    }
    blob_append_sql(&where,
      " %s (pathname=%Q %s) "
      "OR (pathname>'%q/' %s AND pathname<'%q0' %s)",
      (blob_size(&where)>0) ? "OR" : "AND", zName,
      filename_collation(), zName, filename_collation(),
      zName, filename_collation()
    );
  }

  db_prepare(&q,
    "SELECT pathname, deleted, chnged,"
    "       rid, coalesce(origname!=pathname,0), islink"
    "  FROM vfile "
    " WHERE is_selected(id) %s"
    "   AND (chnged OR deleted OR rid=0 OR pathname!=origname)"
    " ORDER BY 1 /*scan*/",
    blob_sql_text(&where)
  );
  blob_zero(&rewrittenPathname);
  while( db_step(&q)==SQLITE_ROW ){
    const char *zPathname = db_column_text(&q,0);
    const char *zDisplayName = zPathname;
    int isDeleted = db_column_int(&q, 1);
    int isChnged = db_column_int(&q,2);
    int isNew = db_column_int(&q,3)==0;
    int isRenamed = db_column_int(&q,4);
    int isLink = db_column_int(&q,5);
    char *zFullName = mprintf("%s%s", g.zLocalRoot, zPathname);
    if( cwdRelative ){
      file_relative_name(zFullName, &rewrittenPathname, 0);
      zDisplayName = blob_str(&rewrittenPathname);
      if( zDisplayName[0]=='.' && zDisplayName[1]=='/' ){
        zDisplayName += 2;  /* no unnecessary ./ prefix */
      }
    }
    blob_append(report, zPrefix, nPrefix);
    if( isDeleted ){
      blob_appendf(report, "DELETED    %s\n", zDisplayName);
    }else if( !file_wd_isfile_or_link(zFullName) ){
      if( file_access(zFullName, F_OK)==0 ){
        blob_appendf(report, "NOT_A_FILE %s\n", zDisplayName);
        if( missingIsFatal ){
          fossil_warning("not a file: %s", zDisplayName);
          nErr++;
        }
      }else{
        blob_appendf(report, "MISSING    %s\n", zDisplayName);
        if( missingIsFatal ){
          fossil_warning("missing file: %s", zDisplayName);
          nErr++;
        }
      }
    }else if( isNew ){
      blob_appendf(report, "ADDED      %s\n", zDisplayName);
    }else if( isChnged ){
      if( isChnged==2 ){
        blob_appendf(report, "UPDATED_BY_MERGE %s\n", zDisplayName);
      }else if( isChnged==3 ){
        blob_appendf(report, "ADDED_BY_MERGE %s\n", zDisplayName);
      }else if( isChnged==4 ){
        blob_appendf(report, "UPDATED_BY_INTEGRATE %s\n", zDisplayName);
      }else if( isChnged==5 ){
        blob_appendf(report, "ADDED_BY_INTEGRATE %s\n", zDisplayName);
      }else if( isChnged==6 ){
        blob_appendf(report, "EXECUTABLE %s\n", zDisplayName);
      }else if( isChnged==7 ){
        blob_appendf(report, "SYMLINK    %s\n", zDisplayName);
      }else if( isChnged==8 ){
        blob_appendf(report, "UNEXEC     %s\n", zDisplayName);
      }else if( isChnged==9 ){
        blob_appendf(report, "UNLINK     %s\n", zDisplayName);
      }else if( !isLink && file_contains_merge_marker(zFullName) ){
        blob_appendf(report, "CONFLICT   %s\n", zDisplayName);
      }else{
        blob_appendf(report, "EDITED     %s\n", zDisplayName);
      }
    }else if( isRenamed ){
      blob_appendf(report, "RENAMED    %s\n", zDisplayName);
    }else{
      report->nUsed -= nPrefix;
    }
    free(zFullName);
  }
  blob_reset(&rewrittenPathname);
  db_finalize(&q);
  db_prepare(&q, "SELECT uuid, id FROM vmerge JOIN blob ON merge=rid"
                 " WHERE id<=0");
  while( db_step(&q)==SQLITE_ROW ){
    const char *zLabel = "MERGED_WITH ";
    switch( db_column_int(&q, 1) ){
      case -1:  zLabel = "CHERRYPICK ";  break;
      case -2:  zLabel = "BACKOUT    ";  break;
      case -4:  zLabel = "INTEGRATE  ";  break;
    }
    blob_append(report, zPrefix, nPrefix);
    blob_appendf(report, "%s%s\n", zLabel, db_column_text(&q, 0));
  }
  db_finalize(&q);
  if( nErr ){
    fossil_fatal("aborting due to prior errors");
  }
}

/*
** Use the "relative-paths" setting and the --abs-paths and
** --rel-paths command line options to determine whether the
** status report should be shown relative to the current
** working directory.
*/
static int determine_cwd_relative_option()
{
  int relativePaths = db_get_boolean("relative-paths", 1);
  int absPathOption = find_option("abs-paths", 0, 0)!=0;
  int relPathOption = find_option("rel-paths", 0, 0)!=0;
  if( absPathOption ){ relativePaths = 0; }
  if( relPathOption ){ relativePaths = 1; }
  return relativePaths;
}

void print_changes(
  int useSha1sum,     /* Verify file status using SHA1 hashing rather
                         than relying on file mtimes. */
  int showHdr,        /* Identify the repository if there are changes */
  int verboseFlag,    /* Say "(none)" if there are no changes */
  int cwdRelative     /* Report relative to the current working dir */
){
  Blob report;
  int vid;
  blob_zero(&report);

  vid = db_lget_int("checkout", 0);
  vfile_check_signature(vid, useSha1sum ? CKSIG_SHA1 : 0);
  status_report(&report, "", 0, cwdRelative);
  if( verboseFlag && blob_size(&report)==0 ){
    blob_append(&report, "  (none)\n", -1);
  }
  if( showHdr && blob_size(&report)>0 ){
    fossil_print("Changes for %s at %s:\n", db_get("project-name","???"),
                 g.zLocalRoot);
  }
  blob_write_to_file(&report, "-");
  blob_reset(&report);
}

/*
** COMMAND: changes
**
** Usage: %fossil changes ?OPTIONS?
**
** Report on the edit status of all files in the current checkout.
**
** Pathnames are displayed according to the "relative-paths" setting,
** unless overridden by the --abs-paths or --rel-paths options.
**
** Options:
**    --abs-paths       Display absolute pathnames.
**    --rel-paths       Display pathnames relative to the current working
**                      directory.
**    --sha1sum         Verify file status using SHA1 hashing rather
**                      than relying on file mtimes.
**    --header          Identify the repository if there are changes
**    -v|--verbose      Say "(none)" if there are no changes
**
** See also: extras, ls, status
*/
void changes_cmd(void){
  int useSha1sum = find_option("sha1sum", 0, 0)!=0;
  int showHdr = find_option("header",0,0)!=0;
  int verboseFlag = find_option("verbose","v",0)!=0;
  int cwdRelative = 0;
  db_must_be_within_tree();
  cwdRelative = determine_cwd_relative_option();

  /* We should be done with options.. */
  verify_all_options();

  print_changes(useSha1sum, showHdr, verboseFlag, cwdRelative);
}

/*
** COMMAND: status
**
** Usage: %fossil status ?OPTIONS?
**
** Report on the status of the current checkout.
**
** Pathnames are displayed according to the "relative-paths" setting,
** unless overridden by the --abs-paths or --rel-paths options.
**
** Options:
**
**    --abs-paths       Display absolute pathnames.
**    --rel-paths       Display pathnames relative to the current working
**                      directory.
**    --sha1sum         Verify file status using SHA1 hashing rather
**                      than relying on file mtimes.
**
** See also: changes, extras, ls
*/
void status_cmd(void){
  int vid;
  int useSha1sum = find_option("sha1sum", 0, 0)!=0;
  int showHdr = find_option("header",0,0)!=0;
  int verboseFlag = find_option("verbose","v",0)!=0;
  int cwdRelative = 0;
  db_must_be_within_tree();
       /* 012345678901234 */
  cwdRelative = determine_cwd_relative_option();

  /* We should be done with options.. */
  verify_all_options();

  fossil_print("repository:   %s\n", db_repository_filename());
  fossil_print("local-root:   %s\n", g.zLocalRoot);
  if( g.zConfigDbName ){
    fossil_print("config-db:    %s\n", g.zConfigDbName);
  }
  vid = db_lget_int("checkout", 0);
  if( vid ){
    show_common_info(vid, "checkout:", 1, 1);
  }
  db_record_repository_filename(0);
  print_changes(useSha1sum, showHdr, verboseFlag, cwdRelative);
  leaf_ambiguity_warning(vid, vid);
}

/*
** Take care of -r version of ls command
*/
static void ls_cmd_rev(
  const char *zRev,  /* Revision string given */
  int verboseFlag,   /* Verbose flag given */
  int showAge,       /* Age flag given */
  int timeOrder      /* Order by time flag given */
){
  Stmt q;
  char *zOrderBy = "pathname COLLATE nocase";
  char *zName;
  Blob where;
  int rid;
  int i;

  /* Handle given file names */
  blob_zero(&where);
  for(i=2; i<g.argc; i++){
    Blob fname;
    file_tree_name(g.argv[i], &fname, 0, 1);
    zName = blob_str(&fname);
    if( fossil_strcmp(zName, ".")==0 ){
      blob_reset(&where);
      break;
    }
    blob_append_sql(&where,
      " %s (pathname=%Q %s) "
      "OR (pathname>'%q/' %s AND pathname<'%q0' %s)",
      (blob_size(&where)>0) ? "OR" : "AND (", zName,
      filename_collation(), zName, filename_collation(),
      zName, filename_collation()
    );
  }
  if( blob_size(&where)>0 ){
    blob_append_sql(&where, ")");
  }

  rid = symbolic_name_to_rid(zRev, "ci");
  if( rid==0 ){
    fossil_fatal("not a valid check-in: %s", zRev);
  }

  if( timeOrder ){
    zOrderBy = "mtime DESC";
  }

  compute_fileage(rid,0);
  db_prepare(&q,
    "SELECT datetime(fileage.mtime, 'localtime'), fileage.pathname,\n"
    "       blob.size\n"
    "  FROM fileage, blob\n"
    " WHERE blob.rid=fileage.fid %s\n"
    " ORDER BY %s;", blob_sql_text(&where), zOrderBy /*safe-for-%s*/
  );
  blob_reset(&where);

  while( db_step(&q)==SQLITE_ROW ){
    const char *zTime = db_column_text(&q,0);
    const char *zFile = db_column_text(&q,1);
    int size = db_column_int(&q,2);
    if( verboseFlag ){
      fossil_print("%s  %7d  %s\n", zTime, size, zFile);
    }else if( showAge ){
      fossil_print("%s  %s\n", zTime, zFile);
    }else{
      fossil_print("%s\n", zFile);
    }
  }
  db_finalize(&q);
}

/*
** COMMAND: ls
**
** Usage: %fossil ls ?OPTIONS? ?FILENAMES?
**
** Show the names of all files in the current checkout.  The -v provides
** extra information about each file.  If FILENAMES are included, only
** the files listed (or their children if they are directories) are shown.
**
** If -r is given a specific check-in is listed. In this case -R can be
** given to query another repository.
**
** Options:
**   --age                 Show when each file was committed
**   -v|--verbose          Provide extra information about each file.
**   -t                    Sort output in time order.
**   -r VERSION            The specific check-in to list
**   -R|--repository FILE  Extract info from repository FILE
**
** See also: changes, extras, status
*/
void ls_cmd(void){
  int vid;
  Stmt q;
  int verboseFlag;
  int showAge;
  int timeOrder;
  char *zOrderBy = "pathname";
  Blob where;
  int i;
  const char *zName;
  const char *zRev;

  verboseFlag = find_option("verbose","v", 0)!=0;
  if( !verboseFlag ){
    verboseFlag = find_option("l","l", 0)!=0; /* deprecated */
  }
  showAge = find_option("age",0,0)!=0;
  zRev = find_option("r","r",1);
  timeOrder = find_option("t","t",0)!=0;

  if( zRev!=0 ){
    db_find_and_open_repository(0, 0);
    verify_all_options();
    ls_cmd_rev(zRev,verboseFlag,showAge,timeOrder);
    return;
  }

  db_must_be_within_tree();
  vid = db_lget_int("checkout", 0);
  if( timeOrder ){
    if( showAge ){
      zOrderBy = mprintf("checkin_mtime(%d,rid) DESC", vid);
    }else{
      zOrderBy = "mtime DESC";
    }
  }
  verify_all_options();
  blob_zero(&where);
  for(i=2; i<g.argc; i++){
    Blob fname;
    file_tree_name(g.argv[i], &fname, 0, 1);
    zName = blob_str(&fname);
    if( fossil_strcmp(zName, ".")==0 ){
      blob_reset(&where);
      break;
    }
    blob_append_sql(&where,
       " %s (pathname=%Q %s) "
       "OR (pathname>'%q/' %s AND pathname<'%q0' %s)",
       (blob_size(&where)>0) ? "OR" : "WHERE", zName,
       filename_collation(), zName, filename_collation(),
       zName, filename_collation()
    );
  }
  vfile_check_signature(vid, 0);
  if( showAge ){
    db_prepare(&q,
       "SELECT pathname, deleted, rid, chnged, coalesce(origname!=pathname,0),"
       "       datetime(checkin_mtime(%d,rid),'unixepoch'%s)"
       "  FROM vfile %s"
       " ORDER BY %s",
       vid, timeline_utc(), blob_sql_text(&where), zOrderBy /*safe-for-%s*/
    );
  }else{
    db_prepare(&q,
       "SELECT pathname, deleted, rid, chnged,"
       "       coalesce(origname!=pathname,0), islink"
       "  FROM vfile %s"
       " ORDER BY %s", blob_sql_text(&where), zOrderBy /*safe-for-%s*/
    );
  }
  blob_reset(&where);
  while( db_step(&q)==SQLITE_ROW ){
    const char *zPathname = db_column_text(&q,0);
    int isDeleted = db_column_int(&q, 1);
    int isNew = db_column_int(&q,2)==0;
    int chnged = db_column_int(&q,3);
    int renamed = db_column_int(&q,4);
    int isLink = db_column_int(&q,5);
    char *zFullName = mprintf("%s%s", g.zLocalRoot, zPathname);
    const char *type = "";
    if( verboseFlag ){
      if( isNew ){
        type = "ADDED      ";
      }else if( isDeleted ){
        type = "DELETED    ";
      }else if( !file_wd_isfile_or_link(zFullName) ){
        if( file_access(zFullName, F_OK)==0 ){
          type = "NOT_A_FILE ";
        }else{
          type = "MISSING    ";
        }
      }else if( chnged ){
        if( chnged==2 ){
          type = "UPDATED_BY_MERGE ";
        }else if( chnged==3 ){
          type = "ADDED_BY_MERGE ";
        }else if( chnged==4 ){
          type = "UPDATED_BY_INTEGRATE ";
        }else if( chnged==5 ){
          type = "ADDED_BY_INTEGRATE ";
        }else if( !isLink && file_contains_merge_marker(zFullName) ){
          type = "CONFLICT   ";
        }else{
          type = "EDITED     ";
        }
      }else if( renamed ){
        type = "RENAMED    ";
      }else{
        type = "UNCHANGED  ";
      }
    }
    if( showAge ){
      fossil_print("%s%s  %s\n", type, db_column_text(&q, 5), zPathname);
    }else{
      fossil_print("%s%s\n", type, zPathname);
    }
    free(zFullName);
  }
  db_finalize(&q);
}

/*
** Create a TEMP table named SFILE and add all unmanaged files named on
** the command-line to that table.  If directories are named, then add
** all unmanaged files contained underneath those directories.  If there
** are no files or directories named on the command-line, then add all
** unmanaged files anywhere in the checkout.
*/
static void locate_unmanaged_files(
  int argc,           /* Number of command-line arguments to examine */
  char **argv,        /* values of command-line arguments */
  unsigned scanFlags, /* Zero or more SCAN_xxx flags */
  Glob *pIgnore1,     /* Do not add files that match this GLOB */
  Glob *pIgnore2      /* Omit files matching this GLOB too */
){
  Blob name;   /* Name of a candidate file or directory */
  char *zName; /* Name of a candidate file or directory */
  int isDir;   /* 1 for a directory, 0 if doesn't exist, 2 for anything else */
  int i;       /* Loop counter */
  int nRoot;   /* length of g.zLocalRoot */

  db_multi_exec("CREATE TEMP TABLE sfile(x TEXT PRIMARY KEY %s)",
                filename_collation());
  nRoot = (int)strlen(g.zLocalRoot);
  if( argc==0 ){
    blob_init(&name, g.zLocalRoot, nRoot - 1);
    vfile_scan(&name, blob_size(&name), scanFlags, pIgnore1, pIgnore2);
    blob_reset(&name);
  }else{
    for(i=0; i<argc; i++){
      file_canonical_name(argv[i], &name, 0);
      zName = blob_str(&name);
      isDir = file_wd_isdir(zName);
      if( isDir==1 ){
        vfile_scan(&name, nRoot-1, scanFlags, pIgnore1, pIgnore2);
      }else if( isDir==0 ){
        fossil_warning("not found: %s", &zName[nRoot]);
      }else if( file_access(zName, R_OK) ){
        fossil_fatal("cannot open %s", &zName[nRoot]);
      }else{
        db_multi_exec(
           "INSERT OR IGNORE INTO sfile(x) VALUES(%Q)",
           &zName[nRoot]
        );
      }
      blob_reset(&name);
    }
  }
}

/*
** COMMAND: extras
** Usage: %fossil extras ?OPTIONS? ?PATH1 ...?
**
** Print a list of all files in the source tree that are not part of
** the current checkout.  See also the "clean" command. If paths are
** specified, only files in the given directories will be listed.
**
** Files and subdirectories whose names begin with "." are normally
** ignored but can be included by adding the --dotfiles option.
**
** The GLOBPATTERN is a comma-separated list of GLOB expressions for
** files that are ignored.  The GLOBPATTERN specified by the "ignore-glob"
** is used if the --ignore option is omitted.
**
** Pathnames are displayed according to the "relative-paths" setting,
** unless overridden by the --abs-paths or --rel-paths options.
**
** Options:
**    --abs-paths      Display absolute pathnames.
**    --case-sensitive <BOOL> override case-sensitive setting
**    --dotfiles       include files beginning with a dot (".")
**    --header         Identify the repository if there are extras
**    --ignore <CSG>   ignore files matching patterns from the argument
**    --rel-paths      Display pathnames relative to the current working
**                     directory.
**
** See also: changes, clean, status
*/
void extras_cmd(void){
  Stmt q;
  const char *zIgnoreFlag = find_option("ignore",0,1);
  unsigned scanFlags = find_option("dotfiles",0,0)!=0 ? SCAN_ALL : 0;
  int showHdr = find_option("header",0,0)!=0;
  int cwdRelative = 0;
  Glob *pIgnore;
  Blob rewrittenPathname;
  const char *zPathname, *zDisplayName;

  if( find_option("temp",0,0)!=0 ) scanFlags |= SCAN_TEMP;
  db_must_be_within_tree();
  cwdRelative = determine_cwd_relative_option();

  if( db_get_boolean("dotfiles", 0) ) scanFlags |= SCAN_ALL;

  /* We should be done with options.. */
  verify_all_options();

  if( zIgnoreFlag==0 ){
    zIgnoreFlag = db_get("ignore-glob", 0);
  }
  pIgnore = glob_create(zIgnoreFlag);
  locate_unmanaged_files(g.argc-2, g.argv+2, scanFlags, pIgnore, 0);
  glob_free(pIgnore);
  db_prepare(&q,
      "SELECT x FROM sfile"
      " WHERE x NOT IN (%s)"
      " ORDER BY 1",
      fossil_all_reserved_names(0)
  );
  db_multi_exec("DELETE FROM sfile WHERE x IN (SELECT pathname FROM vfile)");
  blob_zero(&rewrittenPathname);
  g.allowSymlinks = 1;  /* Report on symbolic links */
  while( db_step(&q)==SQLITE_ROW ){
    zDisplayName = zPathname = db_column_text(&q, 0);
    if( cwdRelative ){
      char *zFullName = mprintf("%s%s", g.zLocalRoot, zPathname);
      file_relative_name(zFullName, &rewrittenPathname, 0);
      free(zFullName);
      zDisplayName = blob_str(&rewrittenPathname);
      if( zDisplayName[0]=='.' && zDisplayName[1]=='/' ){
        zDisplayName += 2;  /* no unnecessary ./ prefix */
      }
    }
    if( showHdr ){
      showHdr = 0;
      fossil_print("Extras for %s at %s:\n", db_get("project-name","???"),
                   g.zLocalRoot);
    }
    fossil_print("%s\n", zDisplayName);
  }
  blob_reset(&rewrittenPathname);
  db_finalize(&q);
}

/*
** COMMAND: clean
** Usage: %fossil clean ?OPTIONS? ?PATH ...?
**
** Delete all "extra" files in the source tree.  "Extra" files are
** files that are not officially part of the checkout. This operation
** cannot be undone. If one or more PATH arguments appear, then only
** the files named, or files contained with directories named, will be
** removed.
**
** Prompted are issued to confirm the removal of each file, unless
** the --force flag is used or unless the file matches glob pattern
** specified by the --clean option.  No file that matches glob patterns
** specified by --ignore or --keep will ever be deleted. The default
** values for --clean, --ignore, and --keep are determined by the
** (versionable) clean-glob, ignore-glob, and keep-glob settings.
** Files and subdirectories whose names begin with "." are automatically
** ignored unless the --dotfiles option is used.
**
** The --verily option ignores the keep-glob and ignore-glob settings
** and turns on --dotfiles, and --emptydirs.  Use the --verily
** option when you really want to clean up everything.  Extreme care
** should be exercised when using the --verily option.
**
** Options:
**    --allckouts      Check for empty directories within any checkouts
**                     that may be nested within the current one.  This
**                     option should be used with great care because the
**                     empty-dirs setting (and other applicable settings)
**                     belonging to the other repositories, if any, will
**                     not be checked.
**    --case-sensitive <BOOL> override case-sensitive setting
**    --dirsonly       Only remove empty directories.  No files will
**                     be removed.  Using this option will automatically
**                     enable the --emptydirs option as well.
**    --disable-undo   WARNING: This option disables use of the undo
**                     mechanism for this clean operation and should be
**                     used with extreme caution.
**    --dotfiles       Include files beginning with a dot (".").
**    --emptydirs      Remove any empty directories that are not
**                     explicitly exempted via the empty-dirs setting
**                     or another applicable setting or command line
**                     argument.  Matching files, if any, are removed
**                     prior to checking for any empty directories;
**                     therefore, directories that contain only files
**                     that were removed will be removed as well.
**    -f|--force       Remove files without prompting.
**    -i|--prompt      Prompt before removing each file.
**    -x|--verily      WARNING: Removes everything that is not a managed
**                     file or the repository itself.  This option
**                     implies the --emptydirs, --dotfiles, and
**                     --disable-undo options.  Furthermore, it completely
**                     disregards the keep-glob and ignore-glob settings.
**                     However, it does honor the --ignore and --keep
**                     options.
**    --clean <CSG>    WARNING: Never prompt to delete any files matching
**                     this comma separated list of glob patterns.  Also,
**                     deletions of any files matching this pattern list
**                     cannot be undone.
**    --ignore <CSG>   Ignore files matching patterns from the
**                     comma separated list of glob patterns.
**    --keep <CSG>     Keep files matching this comma separated
**                     list of glob patterns.
**    -n|--dry-run     Delete nothing, but display what would have been
**                     deleted.
**    --no-prompt      This option disables prompting the user for input
**                     and assumes an answer of 'No' for every question.
**    --temp           Remove only Fossil-generated temporary files.
**    -v|--verbose     Show all files as they are removed.
**
** See also: addremove, extras, status
*/
void clean_cmd(void){
  int allFileFlag, allDirFlag, dryRunFlag, verboseFlag;
  int emptyDirsFlag, dirsOnlyFlag;
  int disableUndo, noPrompt;
  int alwaysPrompt = 0;
  unsigned scanFlags = 0;
  int verilyFlag = 0;
  const char *zIgnoreFlag, *zKeepFlag, *zCleanFlag;
  Glob *pIgnore, *pKeep, *pClean;
  int nRoot;

#ifndef UNDO_SIZE_LIMIT  /* TODO: Setting? */
#define UNDO_SIZE_LIMIT  (10*1024*1024) /* 10MiB */
#endif

  undo_capture_command_line();
  dryRunFlag = find_option("dry-run","n",0)!=0;
  if( !dryRunFlag ){
    dryRunFlag = find_option("test",0,0)!=0; /* deprecated */
  }
  if( !dryRunFlag ){
    dryRunFlag = find_option("whatif",0,0)!=0;
  }
  disableUndo = find_option("disable-undo",0,0)!=0;
  noPrompt = find_option("no-prompt",0,0)!=0;
  alwaysPrompt = find_option("prompt","i",0)!=0;
  allFileFlag = allDirFlag = find_option("force","f",0)!=0;
  dirsOnlyFlag = find_option("dirsonly",0,0)!=0;
  emptyDirsFlag = find_option("emptydirs","d",0)!=0 || dirsOnlyFlag;
  if( find_option("dotfiles",0,0)!=0 ) scanFlags |= SCAN_ALL;
  if( find_option("temp",0,0)!=0 ) scanFlags |= SCAN_TEMP;
  if( find_option("allckouts",0,0)!=0 ) scanFlags |= SCAN_NESTED;
  zIgnoreFlag = find_option("ignore",0,1);
  verboseFlag = find_option("verbose","v",0)!=0;
  zKeepFlag = find_option("keep",0,1);
  zCleanFlag = find_option("clean",0,1);
  db_must_be_within_tree();
  if( find_option("verily","x",0)!=0 ){
    verilyFlag = 1;
    emptyDirsFlag = 1;
    disableUndo = 1;
    scanFlags |= SCAN_ALL;
    zCleanFlag = 0;
  }
  if( zIgnoreFlag==0 ){
    zIgnoreFlag = db_get("ignore-glob", 0);
  }
  if( zKeepFlag==0 && !verilyFlag ){
    zKeepFlag = db_get("keep-glob", 0);
  }
  if( zCleanFlag==0 && !verilyFlag ){
    zCleanFlag = db_get("clean-glob", 0);
  }
  if( db_get_boolean("dotfiles", 0) ) scanFlags |= SCAN_ALL;
  verify_all_options();
  pIgnore = glob_create(zIgnoreFlag);
  pKeep = glob_create(zKeepFlag);
  pClean = glob_create(zCleanFlag);
  nRoot = (int)strlen(g.zLocalRoot);
  g.allowSymlinks = 1;  /* Find symlinks too */
  if( !dirsOnlyFlag ){
    Stmt q;
    Blob repo;
    if( !dryRunFlag && !disableUndo ) undo_begin();
    locate_unmanaged_files(g.argc-2, g.argv+2, scanFlags,
                           verilyFlag ? 0 : pIgnore, 0);
    db_prepare(&q,
        "SELECT %Q || x FROM sfile"
        " WHERE x NOT IN (%s)"
        " ORDER BY 1",
        g.zLocalRoot, fossil_all_reserved_names(0)
    );
    if( file_tree_name(g.zRepositoryName, &repo, 0, 0) ){
      db_multi_exec("DELETE FROM sfile WHERE x=%B", &repo);
    }
    db_multi_exec("DELETE FROM sfile WHERE x IN (SELECT pathname FROM vfile)");
    while( db_step(&q)==SQLITE_ROW ){
      const char *zName = db_column_text(&q, 0);
      if( glob_match(pKeep, zName+nRoot) ){
        if( verboseFlag ){
          fossil_print("KEPT file \"%s\" not removed (due to --keep"
                       " or \"keep-glob\")\n", zName+nRoot);
        }
        continue;
      }
<<<<<<< HEAD
      if( !dryRunFlag && !glob_match(pClean, zName+nRoot)
          && !(verilyFlag && glob_match(pIgnore, zName+nRoot)) ){
=======
      if( !dryRunFlag && !glob_match(pClean, zName+nRoot) ){
        char *zPrompt = 0;
        char cReply;
        Blob ans = empty_blob;
>>>>>>> 5552f876
        int undoRc = UNDO_NONE;
        if( alwaysPrompt ){
          zPrompt = mprintf("Remove unmanaged file \"%s\" (a=all/y/N)? ",
                            zName+nRoot);
          prompt_user(zPrompt, &ans);
          fossil_free(zPrompt);
          cReply = fossil_toupper(blob_str(&ans)[0]);
          blob_reset(&ans);
          if( cReply=='N' ) continue;
          if( cReply=='A' ){
            allFileFlag = 1;
            alwaysPrompt = 0;
          }else{
            undoRc = UNDO_SAVED_OK;
          }
        }else if( !disableUndo ){
          undoRc = undo_maybe_save(zName+nRoot, UNDO_SIZE_LIMIT);
        }
        if( undoRc!=UNDO_SAVED_OK ){
          if( allFileFlag ){
            cReply = 'Y';
          }else if( !noPrompt ){
            Blob ans;
            zPrompt = mprintf("\nWARNING: Deletion of this file will "
                              "not be undoable via the 'undo'\n"
                              "         command because %s.\n\n"
                              "Remove unmanaged file \"%s\" (a=all/y/N)? ",
                              undo_save_message(undoRc), zName+nRoot);
            prompt_user(zPrompt, &ans);
            fossil_free(zPrompt);
            cReply = blob_str(&ans)[0];
            blob_reset(&ans);
          }else{
            cReply = 'N';
          }
          if( cReply=='a' || cReply=='A' ){
            allFileFlag = 1;
          }else if( cReply!='y' && cReply!='Y' ){
            continue;
          }
        }
      }
      if( dryRunFlag || file_delete(zName)==0 ){
        if( verboseFlag || dryRunFlag ){
          fossil_print("Removed unmanaged file: %s\n", zName+nRoot);
        }
      }else{
        fossil_print("Could not remove file: %s\n", zName+nRoot);
      }
    }
    db_finalize(&q);
    if( !dryRunFlag && !disableUndo ) undo_finish();
  }
  if( emptyDirsFlag ){
    Glob *pEmptyDirs = glob_create(db_get("empty-dirs", 0));
    Stmt q;
    Blob root;
    blob_init(&root, g.zLocalRoot, nRoot - 1);
    vfile_dir_scan(&root, blob_size(&root), scanFlags,
                   verilyFlag ? 0 : pIgnore, pEmptyDirs);
    blob_reset(&root);
    db_prepare(&q,
        "SELECT %Q || x FROM dscan_temp"
        " WHERE x NOT IN (%s) AND y = 0"
        " ORDER BY 1 DESC",
        g.zLocalRoot, fossil_all_reserved_names(0)
    );
    while( db_step(&q)==SQLITE_ROW ){
      const char *zName = db_column_text(&q, 0);
      if( glob_match(pKeep, zName+nRoot) ){
        if( verboseFlag ){
          fossil_print("KEPT directory \"%s\" not removed (due to --keep"
                       " or \"keep-glob\")\n", zName+nRoot);
        }
        continue;
      }
      if( !allDirFlag && !dryRunFlag && !glob_match(pClean, zName+nRoot)
          && !(verilyFlag && glob_match(pIgnore, zName+nRoot)) ){
        char cReply;
        if( !noPrompt ){
          Blob ans;
          char *prompt = mprintf("Remove empty directory \"%s\" (a=all/y/N)? ",
                                 zName+nRoot);
          prompt_user(prompt, &ans);
          cReply = blob_str(&ans)[0];
          fossil_free(prompt);
          blob_reset(&ans);
        }else{
          cReply = 'N';
        }
        if( cReply=='a' || cReply=='A' ){
          allDirFlag = 1;
        }else if( cReply!='y' && cReply!='Y' ){
          continue;
        }
      }
      if( dryRunFlag || file_rmdir(zName)==0 ){
        if( verboseFlag || dryRunFlag ){
          fossil_print("Removed unmanaged directory: %s\n", zName+nRoot);
        }
      }else if( verboseFlag ){
        fossil_print("Could not remove directory: %s\n", zName+nRoot);
      }
    }
    db_finalize(&q);
    glob_free(pEmptyDirs);
  }
  glob_free(pClean);
  glob_free(pKeep);
  glob_free(pIgnore);
}

/*
** Prompt the user for a check-in or stash comment (given in pPrompt),
** gather the response, then return the response in pComment.
**
** Lines of the prompt that begin with # are discarded.  Excess whitespace
** is removed from the reply.
**
** Appropriate encoding translations are made on windows.
*/
void prompt_for_user_comment(Blob *pComment, Blob *pPrompt){
  const char *zEditor;
  char *zCmd;
  char *zFile;
  Blob reply, line;
  char *zComment;
  int i;

  zEditor = db_get("editor", 0);
  if( zEditor==0 ){
    zEditor = fossil_getenv("VISUAL");
  }
  if( zEditor==0 ){
    zEditor = fossil_getenv("EDITOR");
  }
#if defined(_WIN32) || defined(__CYGWIN__)
  if( zEditor==0 ){
    zEditor = mprintf("%s\\notepad.exe", fossil_getenv("SYSTEMROOT"));
#if defined(__CYGWIN__)
    zEditor = fossil_utf8_to_filename(zEditor);
    blob_add_cr(pPrompt);
#endif
  }
#endif
  if( zEditor==0 ){
    blob_append(pPrompt,
       "#\n"
       "# Since no default text editor is set using EDITOR or VISUAL\n"
       "# environment variables or the \"fossil set editor\" command,\n"
       "# and because no comment was specified using the \"-m\" or \"-M\"\n"
       "# command-line options, you will need to enter the comment below.\n"
       "# Type \".\" on a line by itself when you are done:\n", -1);
    zFile = mprintf("-");
  }else{
    Blob fname;
    blob_zero(&fname);
    file_relative_name(g.zLocalRoot, &fname, 1);
    zFile = db_text(0, "SELECT '%qci-comment-' || hex(randomblob(6)) || '.txt'",
                    blob_str(&fname));
    blob_reset(&fname);
  }
#if defined(_WIN32)
  blob_add_cr(pPrompt);
#endif
  blob_write_to_file(pPrompt, zFile);
  if( zEditor ){
    zCmd = mprintf("%s \"%s\"", zEditor, zFile);
    fossil_print("%s\n", zCmd);
    if( fossil_system(zCmd) ){
      fossil_fatal("editor aborted: \"%s\"", zCmd);
    }

    blob_read_from_file(&reply, zFile);
  }else{
    char zIn[300];
    blob_zero(&reply);
    while( fgets(zIn, sizeof(zIn), stdin)!=0 ){
      if( zIn[0]=='.' && (zIn[1]==0 || zIn[1]=='\r' || zIn[1]=='\n') ){
        break;
      }
      blob_append(&reply, zIn, -1);
    }
  }
  blob_to_utf8_no_bom(&reply, 1);
  blob_to_lf_only(&reply);
  file_delete(zFile);
  free(zFile);
  blob_zero(pComment);
  while( blob_line(&reply, &line) ){
    int i, n;
    char *z;
    n = blob_size(&line);
    z = blob_buffer(&line);
    for(i=0; i<n && fossil_isspace(z[i]);  i++){}
    if( i<n && z[i]=='#' ) continue;
    if( i<n || blob_size(pComment)>0 ){
      blob_appendf(pComment, "%b", &line);
    }
  }
  blob_reset(&reply);
  zComment = blob_str(pComment);
  i = strlen(zComment);
  while( i>0 && fossil_isspace(zComment[i-1]) ){ i--; }
  blob_resize(pComment, i);
}

/*
** Prepare a commit comment.  Let the user modify it using the
** editor specified in the global_config table or either
** the VISUAL or EDITOR environment variable.
**
** Store the final commit comment in pComment.  pComment is assumed
** to be uninitialized - any prior content is overwritten.
**
** zInit is the text of the most recent failed attempt to check in
** this same change.  Use zInit to reinitialize the check-in comment
** so that the user does not have to retype.
**
** zBranch is the name of a new branch that this check-in is forced into.
** zBranch might be NULL or an empty string if no forcing occurs.
**
** parent_rid is the recordid of the parent check-in.
*/
static void prepare_commit_comment(
  Blob *pComment,
  char *zInit,
  CheckinInfo *p,
  int parent_rid
){
  Blob prompt;
#if defined(_WIN32) || defined(__CYGWIN__)
  int bomSize;
  const unsigned char *bom = get_utf8_bom(&bomSize);
  blob_init(&prompt, (const char *) bom, bomSize);
  if( zInit && zInit[0]){
    blob_append(&prompt, zInit, -1);
  }
#else
  blob_init(&prompt, zInit, -1);
#endif
  blob_append(&prompt,
    "\n"
    "# Enter a commit message for this check-in."
        " Lines beginning with # are ignored.\n"
    "#\n", -1
  );
  blob_appendf(&prompt, "# user: %s\n",
               p->zUserOvrd ? p->zUserOvrd : login_name());
  if( p->zBranch && p->zBranch[0] ){
    blob_appendf(&prompt, "# tags: %s\n#\n", p->zBranch);
  }else{
    char *zTags = info_tags_of_checkin(parent_rid, 1);
    if( zTags || p->azTag ){
      blob_append(&prompt, "# tags: ", 8);
      if(zTags){
        blob_appendf(&prompt, "%z%s", zTags, p->azTag ? ", " : "");
      }
      if(p->azTag){
        int i = 0;
        for( ; p->azTag[i]; ++i ){
          blob_appendf(&prompt, "%s%s", p->azTag[i],
                       p->azTag[i+1] ? ", " : "");
        }
      }
      blob_appendf(&prompt, "\n#\n");
    }
  }
  status_report(&prompt, "# ", 1, 0);
  if( g.markPrivate ){
    blob_append(&prompt,
      "# PRIVATE BRANCH: This check-in will be private and will not sync to\n"
      "# repositories.\n"
      "#\n", -1
    );
  }
  if( p->integrateFlag ){
    blob_append(&prompt,
      "#\n"
      "# All merged-in branches will be closed due to the --integrate flag\n"
      "#\n", -1
    );
  }
  prompt_for_user_comment(pComment, &prompt);
  blob_reset(&prompt);
}

/*
** Populate the Global.aCommitFile[] based on the command line arguments
** to a [commit] command. Global.aCommitFile is an array of integers
** sized at (N+1), where N is the number of arguments passed to [commit].
** The contents are the [id] values from the vfile table corresponding
** to the filenames passed as arguments.
**
** The last element of aCommitFile[] is always 0 - indicating the end
** of the array.
**
** If there were no arguments passed to [commit], aCommitFile is not
** allocated and remains NULL. Other parts of the code interpret this
** to mean "all files".
**
** Returns 1 if there was a warning, 0 otherwise.
*/
int select_commit_files(void){
  int result = 0;
  assert( g.aCommitFile==0 );
  if( g.argc>2 ){
    int ii, jj=0;
    Blob fname;
    Stmt q;
    Bag toCommit;

    blob_zero(&fname);
    bag_init(&toCommit);
    for(ii=2; ii<g.argc; ii++){
      int cnt = 0;
      file_tree_name(g.argv[ii], &fname, 0, 1);
      if( fossil_strcmp(blob_str(&fname),".")==0 ){
        bag_clear(&toCommit);
        return result;
      }
      db_prepare(&q,
        "SELECT id FROM vfile WHERE pathname=%Q %s"
        " OR (pathname>'%q/' %s AND pathname<'%q0' %s)",
        blob_str(&fname), filename_collation(), blob_str(&fname),
        filename_collation(), blob_str(&fname), filename_collation());
      while( db_step(&q)==SQLITE_ROW ){
        cnt++;
        bag_insert(&toCommit, db_column_int(&q, 0));
      }
      db_finalize(&q);
      if( cnt==0 ){
        fossil_warning("fossil knows nothing about: %s", g.argv[ii]);
        result = 1;
      }
      blob_reset(&fname);
    }
    g.aCommitFile = fossil_malloc( (bag_count(&toCommit)+1) *
                                      sizeof(g.aCommitFile[0]) );
    for(ii=bag_first(&toCommit); ii>0; ii=bag_next(&toCommit, ii)){
      g.aCommitFile[jj++] = ii;
    }
    g.aCommitFile[jj] = 0;
    bag_clear(&toCommit);
  }
  return result;
}

/*
** Make sure the current check-in with timestamp zDate is younger than its
** ancestor identified rid and zUuid.  Throw a fatal error if not.
*/
static void checkin_verify_younger(
  int rid,              /* The record ID of the ancestor */
  const char *zUuid,    /* The artifact ID of the ancestor */
  const char *zDate     /* Date & time of the current check-in */
){
#ifndef FOSSIL_ALLOW_OUT_OF_ORDER_DATES
  int b;
  b = db_exists(
    "SELECT 1 FROM event"
    " WHERE datetime(mtime)>=%Q"
    "   AND type='ci' AND objid=%d",
    zDate, rid
  );
  if( b ){
    fossil_fatal("ancestor check-in [%S] (%s) is not older (clock skew?)"
                 " Use --allow-older to override.", zUuid, zDate);
  }
#endif
}

/*
** zDate should be a valid date string.  Convert this string into the
** format YYYY-MM-DDTHH:MM:SS.  If the string is not a valid date,
** print a fatal error and quit.
*/
char *date_in_standard_format(const char *zInputDate){
  char *zDate;
  if( g.perm.Setup && fossil_strcmp(zInputDate,"now")==0 ){
    zInputDate = PD("date_override","now");
  }
  zDate = db_text(0, "SELECT strftime('%%Y-%%m-%%dT%%H:%%M:%%f',%Q)",
                  zInputDate);
  if( zDate[0]==0 ){
    fossil_fatal(
      "unrecognized date format (%s): use \"YYYY-MM-DD HH:MM:SS.SSS\"",
      zInputDate
    );
  }
  return zDate;
}

/*
** COMMAND: test-date-format
**
** Usage: %fossil test-date-format DATE-STRING...
**
** Convert the DATE-STRING into the standard format used in artifacts
** and display the result.
*/
void test_date_format(void){
  int i;
  db_find_and_open_repository(OPEN_ANY_SCHEMA, 0);
  for(i=2; i<g.argc; i++){
    fossil_print("%s -> %s\n", g.argv[i], date_in_standard_format(g.argv[i]));
  }
}

#if INTERFACE
/*
** The following structure holds some of the information needed to construct a
** check-in manifest.
*/
struct CheckinInfo {
  Blob *pComment;             /* Check-in comment text */
  const char *zMimetype;      /* Mimetype of check-in command.  May be NULL */
  int verifyDate;             /* Verify that child is younger */
  int closeFlag;              /* Close the branch being committed */
  int integrateFlag;          /* Close merged-in branches */
  Blob *pCksum;               /* Repository checksum.  May be 0 */
  const char *zDateOvrd;      /* Date override.  If 0 then use 'now' */
  const char *zUserOvrd;      /* User override.  If 0 then use login_name() */
  const char *zBranch;        /* Branch name.  May be 0 */
  const char *zColor;         /* One-time background color.  May be 0 */
  const char *zBrClr;         /* Persistent branch color.  May be 0 */
  const char **azTag;         /* Tags to apply to this check-in */
};
#endif /* INTERFACE */

/*
** Create a manifest.
*/
static void create_manifest(
  Blob *pOut,                 /* Write the manifest here */
  const char *zBaselineUuid,  /* UUID of baseline, or zero */
  Manifest *pBaseline,        /* Make it a delta manifest if not zero */
  int vid,                    /* BLOB.id for the parent check-in */
  CheckinInfo *p,             /* Information about the check-in */
  int *pnFBcard               /* OUT: Number of generated B- and F-cards */
){
  char *zDate;                /* Date of the check-in */
  char *zParentUuid = 0;      /* UUID of parent check-in */
  Blob filename;              /* A single filename */
  int nBasename;              /* Size of base filename */
  Stmt q;                     /* Various queries */
  Blob mcksum;                /* Manifest checksum */
  ManifestFile *pFile;        /* File from the baseline */
  int nFBcard = 0;            /* Number of B-cards and F-cards */
  int i;                      /* Loop counter */
  const char *zColor;         /* Modified value of p->zColor */

  assert( pBaseline==0 || pBaseline->zBaseline==0 );
  assert( pBaseline==0 || zBaselineUuid!=0 );
  blob_zero(pOut);
  if( vid ){
    zParentUuid = db_text(0, "SELECT uuid FROM blob WHERE rid=%d AND "
      "EXISTS(SELECT 1 FROM event WHERE event.type='ci' and event.objid=%d)",
      vid, vid);
    if( !zParentUuid ){
      fossil_fatal("Could not find a valid check-in for RID %d. "
                   "Possible checkout/repo mismatch.", vid);
    }
  }
  if( pBaseline ){
    blob_appendf(pOut, "B %s\n", zBaselineUuid);
    manifest_file_rewind(pBaseline);
    pFile = manifest_file_next(pBaseline, 0);
    nFBcard++;
  }else{
    pFile = 0;
  }
  if( blob_size(p->pComment)!=0 ){
    blob_appendf(pOut, "C %F\n", blob_str(p->pComment));
  }else{
    blob_append(pOut, "C (no\\scomment)\n", 16);
  }
  zDate = date_in_standard_format(p->zDateOvrd ? p->zDateOvrd : "now");
  blob_appendf(pOut, "D %s\n", zDate);
  zDate[10] = ' ';
  db_prepare(&q,
    "SELECT pathname, uuid, origname, blob.rid, isexe, islink,"
    "       is_selected(vfile.id)"
    "  FROM vfile JOIN blob ON vfile.mrid=blob.rid"
    " WHERE (NOT deleted OR NOT is_selected(vfile.id))"
    "   AND vfile.vid=%d"
    " ORDER BY if_selected(vfile.id, pathname, origname)",
    vid);
  blob_zero(&filename);
  blob_appendf(&filename, "%s", g.zLocalRoot);
  nBasename = blob_size(&filename);
  while( db_step(&q)==SQLITE_ROW ){
    const char *zName = db_column_text(&q, 0);
    const char *zUuid = db_column_text(&q, 1);
    const char *zOrig = db_column_text(&q, 2);
    int frid = db_column_int(&q, 3);
    int isExe = db_column_int(&q, 4);
    int isLink = db_column_int(&q, 5);
    int isSelected = db_column_int(&q, 6);
    const char *zPerm;
    int cmp;

    blob_resize(&filename, nBasename);
    blob_append(&filename, zName, -1);

#if !defined(_WIN32)
    /* For unix, extract the "executable" and "symlink" permissions
    ** directly from the filesystem.  On windows, permissions are
    ** unchanged from the original.  However, only do this if the file
    ** itself is actually selected to be part of this check-in.
    */
    if( isSelected ){
      int mPerm;

      mPerm = file_wd_perm(blob_str(&filename));
      isExe = ( mPerm==PERM_EXE );
      isLink = ( mPerm==PERM_LNK );
    }
#endif
    if( isExe ){
      zPerm = " x";
    }else if( isLink ){
      zPerm = " l"; /* note: symlinks don't have executable bit on unix */
    }else{
      zPerm = "";
    }
    if( !g.markPrivate ) content_make_public(frid);
    while( pFile && fossil_strcmp(pFile->zName,zName)<0 ){
      blob_appendf(pOut, "F %F\n", pFile->zName);
      pFile = manifest_file_next(pBaseline, 0);
      nFBcard++;
    }
    cmp = 1;
    if( pFile==0
      || (cmp = fossil_strcmp(pFile->zName,zName))!=0
      || fossil_strcmp(pFile->zUuid, zUuid)!=0
    ){
      if( zOrig && !isSelected ){ zName = zOrig; zOrig = 0; }
      if( zOrig==0 || fossil_strcmp(zOrig,zName)==0 ){
        blob_appendf(pOut, "F %F %s%s\n", zName, zUuid, zPerm);
      }else{
        if( zPerm[0]==0 ){ zPerm = " w"; }
        blob_appendf(pOut, "F %F %s%s %F\n", zName, zUuid, zPerm, zOrig);
      }
      nFBcard++;
    }
    if( cmp==0 ) pFile = manifest_file_next(pBaseline,0);
  }
  blob_reset(&filename);
  db_finalize(&q);
  while( pFile ){
    blob_appendf(pOut, "F %F\n", pFile->zName);
    pFile = manifest_file_next(pBaseline, 0);
    nFBcard++;
  }
  if( p->zMimetype && p->zMimetype[0] ){
    blob_appendf(pOut, "N %F\n", p->zMimetype);
  }
  if( vid ){
    blob_appendf(pOut, "P %s", zParentUuid);
    if( p->verifyDate ) checkin_verify_younger(vid, zParentUuid, zDate);
    free(zParentUuid);
    db_prepare(&q, "SELECT merge FROM vmerge WHERE id=0 OR id<-2");
    while( db_step(&q)==SQLITE_ROW ){
      char *zMergeUuid;
      int mid = db_column_int(&q, 0);
      if( (!g.markPrivate && content_is_private(mid)) || (mid == vid) ){
        continue;
      }
      zMergeUuid = db_text(0, "SELECT uuid FROM blob WHERE rid=%d", mid);
      if( zMergeUuid ){
        blob_appendf(pOut, " %s", zMergeUuid);
        if( p->verifyDate ) checkin_verify_younger(mid, zMergeUuid, zDate);
        free(zMergeUuid);
      }
    }
    db_finalize(&q);
    blob_appendf(pOut, "\n");
  }
  free(zDate);

  db_prepare(&q,
    "SELECT CASE vmerge.id WHEN -1 THEN '+' ELSE '-' END || blob.uuid, merge"
    "  FROM vmerge, blob"
    " WHERE (vmerge.id=-1 OR vmerge.id=-2)"
    "   AND blob.rid=vmerge.merge"
    " ORDER BY 1");
  while( db_step(&q)==SQLITE_ROW ){
    const char *zCherrypickUuid = db_column_text(&q, 0);
    int mid = db_column_int(&q, 1);
    if( mid != vid ){
      blob_appendf(pOut, "Q %s\n", zCherrypickUuid);
    }
  }
  db_finalize(&q);

  if( p->pCksum ) blob_appendf(pOut, "R %b\n", p->pCksum);
  zColor = p->zColor;
  if( p->zBranch && p->zBranch[0] ){
    /* Set tags for the new branch */
    if( p->zBrClr && p->zBrClr[0] ){
      zColor = 0;
      blob_appendf(pOut, "T *bgcolor * %F\n", p->zBrClr);
    }
    blob_appendf(pOut, "T *branch * %F\n", p->zBranch);
    blob_appendf(pOut, "T *sym-%F *\n", p->zBranch);
  }
  if( zColor && zColor[0] ){
    /* One-time background color */
    blob_appendf(pOut, "T +bgcolor * %F\n", zColor);
  }
  if( p->closeFlag ){
    blob_appendf(pOut, "T +closed *\n");
  }
  db_prepare(&q, "SELECT uuid,merge FROM vmerge JOIN blob ON merge=rid"
                 " WHERE id %s ORDER BY 1",
                 p->integrateFlag ? "IN(0,-4)" : "=(-4)");
  while( db_step(&q)==SQLITE_ROW ){
    const char *zIntegrateUuid = db_column_text(&q, 0);
    int rid = db_column_int(&q, 1);
    if( is_a_leaf(rid) && !db_exists("SELECT 1 FROM tagxref "
        " WHERE tagid=%d AND rid=%d AND tagtype>0", TAG_CLOSED, rid)){
      blob_appendf(pOut, "T +closed %s\n", zIntegrateUuid);
    }
  }
  db_finalize(&q);

  if( p->azTag ){
    for(i=0; p->azTag[i]; i++){
      /* Add a symbolic tag to this check-in.  The tag names have already
      ** been sorted and converted using the %F format */
      assert( i==0 || strcmp(p->azTag[i-1], p->azTag[i])<=0 );
      blob_appendf(pOut, "T +sym-%s *\n", p->azTag[i]);
    }
  }
  if( p->zBranch && p->zBranch[0] ){
    /* For a new branch, cancel all prior propagating tags */
    db_prepare(&q,
        "SELECT tagname FROM tagxref, tag"
        " WHERE tagxref.rid=%d AND tagxref.tagid=tag.tagid"
        "   AND tagtype==2 AND tagname GLOB 'sym-*'"
        "   AND tagname!='sym-'||%Q"
        " ORDER BY tagname",
        vid, p->zBranch);
    while( db_step(&q)==SQLITE_ROW ){
      const char *zBrTag = db_column_text(&q, 0);
      blob_appendf(pOut, "T -%F *\n", zBrTag);
    }
    db_finalize(&q);
  }
  blob_appendf(pOut, "U %F\n", p->zUserOvrd ? p->zUserOvrd : login_name());
  md5sum_blob(pOut, &mcksum);
  blob_appendf(pOut, "Z %b\n", &mcksum);
  if( pnFBcard ) *pnFBcard = nFBcard;
}

/*
** Issue a warning and give the user an opportunity to abandon out
** if a Unicode (UTF-16) byte-order-mark (BOM) or a \r\n line ending
** is seen in a text file.
**
** Return 1 if the user pressed 'c'. In that case, the file will have
** been converted to UTF-8 (if it was UTF-16) with NL line-endings,
** and the original file will have been renamed to "<filename>-original".
*/
static int commit_warning(
  Blob *p,              /* The content of the file being committed. */
  int crnlOk,           /* Non-zero if CR/NL warnings should be disabled. */
  int binOk,            /* Non-zero if binary warnings should be disabled. */
  int encodingOk,       /* Non-zero if encoding warnings should be disabled. */
  const char *zFilename /* The full name of the file being committed. */
){
  int bReverse;           /* UTF-16 byte order is reversed? */
  int fUnicode;           /* return value of could_be_utf16() */
  int fBinary;            /* does the blob content appear to be binary? */
  int lookFlags;          /* output flags from looks_like_utf8/utf16() */
  int fHasAnyCr;          /* the blob contains one or more CR chars */
  int fHasLoneCrOnly;     /* all detected line endings are CR only */
  int fHasCrLfOnly;       /* all detected line endings are CR/LF pairs */
  int fHasInvalidUtf8 = 0;/* contains invalid UTF-8 */
  char *zMsg;             /* Warning message */
  Blob fname;             /* Relative pathname of the file */
  static int allOk = 0;   /* Set to true to disable this routine */

  if( allOk ) return 0;
  fUnicode = could_be_utf16(p, &bReverse);
  if( fUnicode ){
    lookFlags = looks_like_utf16(p, bReverse, LOOK_NUL);
  }else{
    lookFlags = looks_like_utf8(p, LOOK_NUL);
    if( !(lookFlags & LOOK_BINARY) && invalid_utf8(p) ){
      fHasInvalidUtf8 = 1;
    }
  }
  fHasAnyCr = (lookFlags & LOOK_CR);
  fBinary = (lookFlags & LOOK_BINARY);
  fHasLoneCrOnly = ((lookFlags & LOOK_EOL) == LOOK_LONE_CR);
  fHasCrLfOnly = ((lookFlags & LOOK_EOL) == LOOK_CRLF);
  if( fUnicode || fHasAnyCr || fBinary || fHasInvalidUtf8){
    const char *zWarning;
    const char *zDisable;
    const char *zConvert = "c=convert/";
    Blob ans;
    char cReply;

    if( fBinary ){
      int fHasNul = (lookFlags & LOOK_NUL); /* contains NUL chars? */
      int fHasLong = (lookFlags & LOOK_LONG); /* overly long line? */
      if( binOk ){
        return 0; /* We don't want binary warnings for this file. */
      }
      if( !fHasNul && fHasLong ){
        zWarning = "long lines";
        zConvert = ""; /* We cannot convert binary files. */
      }else{
        zWarning = "binary data";
        zConvert = ""; /* We cannot convert binary files. */
      }
      zDisable = "\"binary-glob\" setting";
    }else if( fUnicode && fHasAnyCr ){
      if( crnlOk && encodingOk ){
        return 0; /* We don't want CR/NL and Unicode warnings for this file. */
      }
      if( fHasLoneCrOnly ){
        zWarning = "CR line endings and Unicode";
      }else if( fHasCrLfOnly ){
        zWarning = "CR/NL line endings and Unicode";
      }else{
        zWarning = "mixed line endings and Unicode";
      }
      zDisable = "\"crnl-glob\" and \"encoding-glob\" settings";
    }else if( fHasInvalidUtf8 ){
      if( encodingOk ){
        return 0; /* We don't want encoding warnings for this file. */
      }
      zWarning = "invalid UTF-8";
      zDisable = "\"encoding-glob\" setting";
    }else if( fHasAnyCr ){
      if( crnlOk ){
        return 0; /* We don't want CR/NL warnings for this file. */
      }
      if( fHasLoneCrOnly ){
        zWarning = "CR line endings";
      }else if( fHasCrLfOnly ){
        zWarning = "CR/NL line endings";
      }else{
        zWarning = "mixed line endings";
      }
      zDisable = "\"crnl-glob\" setting";
    }else{
      if( encodingOk ){
        return 0; /* We don't want encoding warnings for this file. */
      }
      zWarning = "Unicode";
      zDisable = "\"encoding-glob\" setting";
    }
    file_relative_name(zFilename, &fname, 0);
    zMsg = mprintf(
         "%s contains %s. Use --no-warnings or the %s to"
                 " disable this warning.\n"
         "Commit anyhow (a=all/%sy/N)? ",
         blob_str(&fname), zWarning, zDisable, zConvert);
    prompt_user(zMsg, &ans);
    fossil_free(zMsg);
    cReply = blob_str(&ans)[0];
    if( cReply=='a' || cReply=='A' ){
      allOk = 1;
    }else if( *zConvert && (cReply=='c' || cReply=='C') ){
      char *zOrig = file_newname(zFilename, "original", 1);
      FILE *f;
      blob_write_to_file(p, zOrig);
      fossil_free(zOrig);
      f = fossil_fopen(zFilename, "wb");
      if( f==0 ){
        fossil_warning("cannot open %s for writing", zFilename);
      }else{
        if( fUnicode ){
          int bomSize;
          const unsigned char *bom = get_utf8_bom(&bomSize);
          fwrite(bom, 1, bomSize, f);
          blob_to_utf8_no_bom(p, 0);
        }else if( fHasInvalidUtf8 ){
          blob_cp1252_to_utf8(p);
        }
        if( fHasAnyCr ){
          blob_to_lf_only(p);
        }
        fwrite(blob_buffer(p), 1, blob_size(p), f);
        fclose(f);
      }
      return 1;
    }else if( cReply!='y' && cReply!='Y' ){
      fossil_fatal("Abandoning commit due to %s in %s",
                   zWarning, blob_str(&fname));
    }
    blob_reset(&ans);
    blob_reset(&fname);
  }
  return 0;
}

/*
** qsort() comparison routine for an array of pointers to strings.
*/
static int tagCmp(const void *a, const void *b){
  char **pA = (char**)a;
  char **pB = (char**)b;
  return fossil_strcmp(pA[0], pB[0]);
}

/*
** COMMAND: ci*
** COMMAND: commit
**
** Usage: %fossil commit ?OPTIONS? ?FILE...?
**
** Create a new version containing all of the changes in the current
** checkout.  You will be prompted to enter a check-in comment unless
** the comment has been specified on the command-line using "-m" or a
** file containing the comment using -M.  The editor defined in the
** "editor" fossil option (see %fossil help set) will be used, or from
** the "VISUAL" or "EDITOR" environment variables (in that order) if
** no editor is set.
**
** All files that have changed will be committed unless some subset of
** files is specified on the command line.
**
** The --branch option followed by a branch name causes the new
** check-in to be placed in a newly-created branch with the name
** passed to the --branch option.
**
** Use the --branchcolor option followed by a color name (ex:
** '#ffc0c0') to specify the background color of entries in the new
** branch when shown in the web timeline interface.  The use of
** the --branchcolor option is not recommended.  Instead, let Fossil
** choose the branch color automatically.
**
** The --bgcolor option works like --branchcolor but only sets the
** background color for a single check-in.  Subsequent check-ins revert
** to the default color.
**
** A check-in is not permitted to fork unless the --allow-fork option
** appears.  An empty check-in (i.e. with nothing changed) is not
** allowed unless the --allow-empty option appears.  A check-in may not
** be older than its ancestor unless the --allow-older option appears.
** If any of files in the check-in appear to contain unresolved merge
** conflicts, the check-in will not be allowed unless the
** --allow-conflict option is present.  In addition, the entire
** check-in process may be aborted if a file contains content that
** appears to be binary, Unicode text, or text with CR/NL line endings
** unless the interactive user chooses to proceed.  If there is no
** interactive user or these warnings should be skipped for some other
** reason, the --no-warnings option may be used.  A check-in is not
** allowed against a closed leaf.
**
** If a commit message is blank, you will be prompted:
** ("continue (y/N)?") to confirm you really want to commit with a
** blank commit message.  The default value is "N", do not commit.
**
** The --private option creates a private check-in that is never synced.
** Children of private check-ins are automatically private.
**
** The --tag option applies the symbolic tag name to the check-in.
**
** The --sha1sum option detects edited files by computing each file's
** SHA1 hash rather than just checking for changes to its size or mtime.
**
** Options:
**    --allow-conflict           allow unresolved merge conflicts
**    --allow-empty              allow a commit with no changes
**    --allow-fork               allow the commit to fork
**    --allow-older              allow a commit older than its ancestor
**    --baseline                 use a baseline manifest in the commit process
**    --bgcolor COLOR            apply COLOR to this one check-in only
**    --branch NEW-BRANCH-NAME   check in to this new branch
**    --branchcolor COLOR        apply given COLOR to the branch
**    --close                    close the branch being committed
**    --delta                    use a delta manifest in the commit process
**    --integrate                close all merged-in branches
**    -m|--comment COMMENT-TEXT  use COMMENT-TEXT as commit comment
**    -M|--message-file FILE     read the commit comment from given file
**    --mimetype MIMETYPE        mimetype of check-in comment
**    -n|--dry-run               If given, display instead of run actions
**    --no-warnings              omit all warnings about file contents
**    --nosign                   do not attempt to sign this commit with gpg
**    --private                  do not sync changes and their descendants
**    --sha1sum                  verify file status using SHA1 hashing rather
**                               than relying on file mtimes
**    --tag TAG-NAME             assign given tag TAG-NAME to the check-in
**    --date-override DATE       DATE to use instead of 'now'
**    --user-override USER       USER to use instead of the current default
**
** See also: branch, changes, checkout, extras, sync
*/
void commit_cmd(void){
  int hasChanges;        /* True if unsaved changes exist */
  int vid;               /* blob-id of parent version */
  int nrid;              /* blob-id of a modified file */
  int nvid;              /* Blob-id of the new check-in */
  Blob comment;          /* Check-in comment */
  const char *zComment;  /* Check-in comment */
  Stmt q;                /* Various queries */
  char *zUuid;           /* UUID of the new check-in */
  int useSha1sum = 0;    /* True to verify file status using SHA1 hashing */
  int noSign = 0;        /* True to omit signing the manifest using GPG */
  int isAMerge = 0;      /* True if checking in a merge */
  int noWarningFlag = 0; /* True if skipping all warnings */
  int forceFlag = 0;     /* Undocumented: Disables all checks */
  int forceDelta = 0;    /* Force a delta-manifest */
  int forceBaseline = 0; /* Force a baseline-manifest */
  int allowConflict = 0; /* Allow unresolve merge conflicts */
  int allowEmpty = 0;    /* Allow a commit with no changes */
  int allowFork = 0;     /* Allow the commit to fork */
  int allowOlder = 0;    /* Allow a commit older than its ancestor */
  char *zManifestFile;   /* Name of the manifest file */
  int useCksum;          /* True if checksums should be computed and verified */
  int outputManifest;    /* True to output "manifest" and "manifest.uuid" */
  int dryRunFlag;        /* True for a test run.  Debugging only */
  CheckinInfo sCiInfo;   /* Information about this check-in */
  const char *zComFile;  /* Read commit message from this file */
  int nTag = 0;          /* Number of --tag arguments */
  const char *zTag;      /* A single --tag argument */
  ManifestFile *pFile;   /* File structure in the manifest */
  Manifest *pManifest;   /* Manifest structure */
  Blob manifest;         /* Manifest in baseline form */
  Blob muuid;            /* Manifest uuid */
  Blob cksum1, cksum2;   /* Before and after commit checksums */
  Blob cksum1b;          /* Checksum recorded in the manifest */
  int szD;               /* Size of the delta manifest */
  int szB;               /* Size of the baseline manifest */
  int nConflict = 0;     /* Number of unresolved merge conflicts */
  int abortCommit = 0;
  Blob ans;
  char cReply;

  memset(&sCiInfo, 0, sizeof(sCiInfo));
  url_proxy_options();
  useSha1sum = find_option("sha1sum", 0, 0)!=0;
  noSign = find_option("nosign",0,0)!=0;
  forceDelta = find_option("delta",0,0)!=0;
  forceBaseline = find_option("baseline",0,0)!=0;
  if( forceDelta && forceBaseline ){
    fossil_fatal("cannot use --delta and --baseline together");
  }
  dryRunFlag = find_option("dry-run","n",0)!=0;
  if( !dryRunFlag ){
    dryRunFlag = find_option("test",0,0)!=0; /* deprecated */
  }
  zComment = find_option("comment","m",1);
  forceFlag = find_option("force", "f", 0)!=0;
  allowConflict = find_option("allow-conflict",0,0)!=0;
  allowEmpty = find_option("allow-empty",0,0)!=0;
  allowFork = find_option("allow-fork",0,0)!=0;
  allowOlder = find_option("allow-older",0,0)!=0;
  noWarningFlag = find_option("no-warnings", 0, 0)!=0;
  sCiInfo.zBranch = find_option("branch","b",1);
  sCiInfo.zColor = find_option("bgcolor",0,1);
  sCiInfo.zBrClr = find_option("branchcolor",0,1);
  sCiInfo.closeFlag = find_option("close",0,0)!=0;
  sCiInfo.integrateFlag = find_option("integrate",0,0)!=0;
  sCiInfo.zMimetype = find_option("mimetype",0,1);
  while( (zTag = find_option("tag",0,1))!=0 ){
    if( zTag[0]==0 ) continue;
    sCiInfo.azTag = fossil_realloc((void*)sCiInfo.azTag,
                                    sizeof(char*)*(nTag+2));
    sCiInfo.azTag[nTag++] = zTag;
    sCiInfo.azTag[nTag] = 0;
  }
  zComFile = find_option("message-file", "M", 1);
  if( find_option("private",0,0) ){
    g.markPrivate = 1;
    if( sCiInfo.zBranch==0 ) sCiInfo.zBranch = "private";
    if( sCiInfo.zBrClr==0 && sCiInfo.zColor==0 ){
      sCiInfo.zBrClr = "#fec084";  /* Orange */
    }
  }
  sCiInfo.zDateOvrd = find_option("date-override",0,1);
  sCiInfo.zUserOvrd = find_option("user-override",0,1);
  db_must_be_within_tree();
  noSign = db_get_boolean("omitsign", 0)|noSign;
  if( db_get_boolean("clearsign", 0)==0 ){ noSign = 1; }
  useCksum = db_get_boolean("repo-cksum", 1);
  outputManifest = db_get_boolean("manifest", 0);
  verify_all_options();

  /* Escape special characters in tags and put all tags in sorted order */
  if( nTag ){
    int i;
    for(i=0; i<nTag; i++) sCiInfo.azTag[i] = mprintf("%F", sCiInfo.azTag[i]);
    qsort((void*)sCiInfo.azTag, nTag, sizeof(sCiInfo.azTag[0]), tagCmp);
  }

  /* So that older versions of Fossil (that do not understand delta-
  ** manifest) can continue to use this repository, do not create a new
  ** delta-manifest unless this repository already contains one or more
  ** delta-manifests, or unless the delta-manifest is explicitly requested
  ** by the --delta option.
  */
  if( !forceDelta && !db_get_boolean("seen-delta-manifest",0) ){
    forceBaseline = 1;
  }

  /* Get the ID of the parent manifest artifact */
  vid = db_lget_int("checkout", 0);
  if( vid==0 ){
    useCksum = 1;
  }else if( content_is_private(vid) ){
    g.markPrivate = 1;
  }

  /*
  ** Autosync if autosync is enabled and this is not a private check-in.
  */
  if( !g.markPrivate ){
    if( autosync_loop(SYNC_PULL, db_get_int("autosync-tries", 1)) ){
      prompt_user("continue in spite of sync failure (y/N)? ", &ans);
      cReply = blob_str(&ans)[0];
      if( cReply!='y' && cReply!='Y' ){
        fossil_exit(1);
      }
    }
  }

  /* Require confirmation to continue with the check-in if there is
  ** clock skew
  */
  if( g.clockSkewSeen ){
    prompt_user("continue in spite of time skew (y/N)? ", &ans);
    cReply = blob_str(&ans)[0];
    if( cReply!='y' && cReply!='Y' ){
      fossil_exit(1);
    }
  }

  /* There are two ways this command may be executed. If there are
  ** no arguments following the word "commit", then all modified files
  ** in the checked out directory are committed. If one or more arguments
  ** follows "commit", then only those files are committed.
  **
  ** After the following function call has returned, the Global.aCommitFile[]
  ** array is allocated to contain the "id" field from the vfile table
  ** for each file to be committed. Or, if aCommitFile is NULL, all files
  ** should be committed.
  */
  if( select_commit_files() ){
    prompt_user("continue (y/N)? ", &ans);
    cReply = blob_str(&ans)[0];
    if( cReply!='y' && cReply!='Y' ) fossil_exit(1);
  }
  isAMerge = db_exists("SELECT 1 FROM vmerge WHERE id=0 OR id<-2");
  if( g.aCommitFile && isAMerge ){
    fossil_fatal("cannot do a partial commit of a merge");
  }

  /* Doing "fossil mv fileA fileB; fossil add fileA; fossil commit fileA"
  ** will generate a manifest that has two fileA entries, which is illegal.
  ** When you think about it, the sequence above makes no sense.  So detect
  ** it and disallow it.  Ticket [0ff64b0a5fc8].
  */
  if( g.aCommitFile ){
    db_prepare(&q,
       "SELECT v1.pathname, v2.pathname"
       "  FROM vfile AS v1, vfile AS v2"
       " WHERE is_selected(v1.id)"
       "   AND v2.origname IS NOT NULL"
       "   AND v2.origname=v1.pathname"
       "   AND NOT is_selected(v2.id)");
    if( db_step(&q)==SQLITE_ROW ){
      const char *zFrom = db_column_text(&q, 0);
      const char *zTo = db_column_text(&q, 1);
      fossil_fatal("cannot do a partial commit of '%s' without '%s' because "
                   "'%s' was renamed to '%s'", zFrom, zTo, zFrom, zTo);
    }
    db_finalize(&q);
  }

  user_select();
  /*
  ** Check that the user exists.
  */
  if( !db_exists("SELECT 1 FROM user WHERE login=%Q", g.zLogin) ){
    fossil_fatal("no such user: %s", g.zLogin);
  }

  hasChanges = unsaved_changes(useSha1sum ? CKSIG_SHA1 : 0);
  db_begin_transaction();
  db_record_repository_filename(0);
  if( hasChanges==0 && !isAMerge && !allowEmpty && !forceFlag ){
    fossil_fatal("nothing has changed; use --allow-empty to override");
  }

  /* If none of the files that were named on the command line have
  ** been modified, bail out now unless the --allow-empty or --force
  ** flags is used.
  */
  if( g.aCommitFile
   && !allowEmpty
   && !forceFlag
   && !db_exists(
        "SELECT 1 FROM vfile "
        " WHERE is_selected(id)"
        "   AND (chnged OR deleted OR rid=0 OR pathname!=origname)")
  ){
    fossil_fatal("none of the selected files have changed; use "
                 "--allow-empty to override.");
  }

  /*
  ** Do not allow a commit that will cause a fork unless the --allow-fork
  ** or --force flags is used, or unless this is a private check-in.
  ** The initial commit MUST have tags "trunk" and "sym-trunk".
  */
  if( !vid ){
    if( sCiInfo.zBranch==0 ){
      if( allowFork==0 && forceFlag==0 && g.markPrivate==0
        && db_exists("SELECT 1 from event where type='ci'") ){
        fossil_fatal("would fork.  \"update\" first or use --allow-fork.");
      }
      sCiInfo.zBranch = db_get("main-branch", "trunk");
    }
  }else if( sCiInfo.zBranch==0 && allowFork==0 && forceFlag==0
    && g.markPrivate==0 && !is_a_leaf(vid)
  ){
    fossil_fatal("would fork.  \"update\" first or use --allow-fork.");
  }

  /*
  ** Do not allow a commit against a closed leaf unless the commit
  ** ends up on a different branch.
  */
  if(
      /* parent check-in has the "closed" tag... */
      db_exists("SELECT 1 FROM tagxref"
                " WHERE tagid=%d AND rid=%d AND tagtype>0",
                TAG_CLOSED, vid)
      /* ... and the new check-in has no --branch option or the --branch
      ** option does not actually change the branch */
   && (sCiInfo.zBranch==0
       || db_exists("SELECT 1 FROM tagxref"
                    " WHERE tagid=%d AND rid=%d AND tagtype>0"
                    "   AND value=%Q", TAG_BRANCH, vid, sCiInfo.zBranch))
  ){
    fossil_fatal("cannot commit against a closed leaf");
  }

  if( zComment ){
    blob_zero(&comment);
    blob_append(&comment, zComment, -1);
  }else if( zComFile ){
    blob_zero(&comment);
    blob_read_from_file(&comment, zComFile);
    blob_to_utf8_no_bom(&comment, 1);
  }else if(dryRunFlag){
    blob_zero(&comment);
  }else{
    char *zInit = db_text(0, "SELECT value FROM vvar WHERE name='ci-comment'");
    prepare_commit_comment(&comment, zInit, &sCiInfo, vid);
    if( zInit && zInit[0] && fossil_strcmp(zInit, blob_str(&comment))==0 ){
      prompt_user("unchanged check-in comment.  continue (y/N)? ", &ans);
      cReply = blob_str(&ans)[0];
      if( cReply!='y' && cReply!='Y' ) fossil_exit(1);
    }
    free(zInit);
  }
  if( blob_size(&comment)==0 ){
    if( !dryRunFlag ){
      prompt_user("empty check-in comment.  continue (y/N)? ", &ans);
      cReply = blob_str(&ans)[0];
      if( cReply!='y' && cReply!='Y' ){
        fossil_exit(1);
      }
    }
  }else{
    db_multi_exec("REPLACE INTO vvar VALUES('ci-comment',%B)", &comment);
    db_end_transaction(0);
    db_begin_transaction();
  }

  /*
  ** Step 1: Compute an aggregate MD5 checksum over the disk image
  ** of every file in vid.  The file names are part of the checksum.
  ** The resulting checksum is the same as is expected on the R-card
  ** of a manifest.
  */
  if( useCksum ) vfile_aggregate_checksum_disk(vid, &cksum1);

  /* Step 2: Insert records for all modified files into the blob
  ** table. If there were arguments passed to this command, only
  ** the identified files are inserted (if they have been modified).
  */
  db_prepare(&q,
    "SELECT id, %Q || pathname, mrid, %s, %s, %s FROM vfile "
    "WHERE chnged==1 AND NOT deleted AND is_selected(id)",
    g.zLocalRoot,
    glob_expr("pathname", db_get("crnl-glob","")),
    glob_expr("pathname", db_get("binary-glob","")),
    glob_expr("pathname", db_get("encoding-glob",""))
  );
  while( db_step(&q)==SQLITE_ROW ){
    int id, rid;
    const char *zFullname;
    Blob content;
    int crnlOk, binOk, encodingOk;

    id = db_column_int(&q, 0);
    zFullname = db_column_text(&q, 1);
    rid = db_column_int(&q, 2);
    crnlOk = db_column_int(&q, 3);
    binOk = db_column_int(&q, 4);
    encodingOk = db_column_int(&q, 5);

    blob_zero(&content);
    if( file_wd_islink(zFullname) ){
      /* Instead of file content, put link destination path */
      blob_read_link(&content, zFullname);
    }else{
      blob_read_from_file(&content, zFullname);
    }
    /* Do not emit any warnings when they are disabled. */
    if( !noWarningFlag ){
      abortCommit |= commit_warning(&content, crnlOk, binOk,
                                    encodingOk, zFullname);
    }
    if( contains_merge_marker(&content) ){
      Blob fname; /* Relative pathname of the file */

      nConflict++;
      file_relative_name(zFullname, &fname, 0);
      fossil_print("possible unresolved merge conflict in %s\n",
                   blob_str(&fname));
      blob_reset(&fname);
    }
    nrid = content_put(&content);
    blob_reset(&content);
    if( rid>0 ){
      content_deltify(rid, nrid, 0);
    }
    db_multi_exec("UPDATE vfile SET mrid=%d, rid=%d WHERE id=%d", nrid,nrid,id);
    db_multi_exec("INSERT OR IGNORE INTO unsent VALUES(%d)", nrid);
  }
  db_finalize(&q);
  if( nConflict && !allowConflict ){
    fossil_fatal("abort due to unresolved merge conflicts; "
                 "use --allow-conflict to override");
  }else if( abortCommit ){
    fossil_fatal("one or more files were converted on your request; "
                 "please re-test before committing");
  }

  /* Create the new manifest */
  sCiInfo.pComment = &comment;
  sCiInfo.pCksum =  useCksum ? &cksum1 : 0;
  sCiInfo.verifyDate = !allowOlder && !forceFlag;
  if( forceDelta ){
    blob_zero(&manifest);
  }else{
    create_manifest(&manifest, 0, 0, vid, &sCiInfo, &szB);
  }

  /* See if a delta-manifest would be more appropriate */
  if( !forceBaseline ){
    const char *zBaselineUuid;
    Manifest *pParent;
    Manifest *pBaseline;
    pParent = manifest_get(vid, CFTYPE_MANIFEST, 0);
    if( pParent && pParent->zBaseline ){
      zBaselineUuid = pParent->zBaseline;
      pBaseline = manifest_get_by_name(zBaselineUuid, 0);
    }else{
      zBaselineUuid = db_text(0, "SELECT uuid FROM blob WHERE rid=%d", vid);
      pBaseline = pParent;
    }
    if( pBaseline ){
      Blob delta;
      create_manifest(&delta, zBaselineUuid, pBaseline, vid, &sCiInfo, &szD);
      /*
      ** At this point, two manifests have been constructed, either of
      ** which would work for this check-in.  The first manifest (held
      ** in the "manifest" variable) is a baseline manifest and the second
      ** (held in variable named "delta") is a delta manifest.  The
      ** question now is: which manifest should we use?
      **
      ** Let B be the number of F-cards in the baseline manifest and
      ** let D be the number of F-cards in the delta manifest, plus one for
      ** the B-card.  (B is held in the szB variable and D is held in the
      ** szD variable.)  Assume that all delta manifests adds X new F-cards.
      ** Then to minimize the total number of F- and B-cards in the repository,
      ** we should use the delta manifest if and only if:
      **
      **      D*D < B*X - X*X
      **
      ** X is an unknown here, but for most repositories, we will not be
      ** far wrong if we assume X=3.
      */
      if( forceDelta || (szD*szD)<(szB*3-9) ){
        blob_reset(&manifest);
        manifest = delta;
      }else{
        blob_reset(&delta);
      }
    }else if( forceDelta ){
      fossil_fatal("unable to find a baseline-manifest for the delta");
    }
  }
  if( !noSign && !g.markPrivate && clearsign(&manifest, &manifest) ){
    prompt_user("unable to sign manifest.  continue (y/N)? ", &ans);
    cReply = blob_str(&ans)[0];
    if( cReply!='y' && cReply!='Y' ){
      fossil_exit(1);
    }
  }

  /* If the -n|--dry-run option is specified, output the manifest file
  ** and rollback the transaction.
  */
  if( dryRunFlag ){
    blob_write_to_file(&manifest, "");
  }
  if( outputManifest ){
    zManifestFile = mprintf("%smanifest", g.zLocalRoot);
    blob_write_to_file(&manifest, zManifestFile);
    blob_reset(&manifest);
    blob_read_from_file(&manifest, zManifestFile);
    free(zManifestFile);
  }

  nvid = content_put(&manifest);
  if( nvid==0 ){
    fossil_fatal("trouble committing manifest: %s", g.zErrMsg);
  }
  db_multi_exec("INSERT OR IGNORE INTO unsent VALUES(%d)", nvid);
  if( manifest_crosslink(nvid, &manifest,
                         dryRunFlag ? MC_NONE : MC_PERMIT_HOOKS)==0 ){
    fossil_fatal("%s\n", g.zErrMsg);
  }
  assert( blob_is_reset(&manifest) );
  content_deltify(vid, nvid, 0);
  zUuid = db_text(0, "SELECT uuid FROM blob WHERE rid=%d", nvid);

  db_prepare(&q, "SELECT uuid,merge FROM vmerge JOIN blob ON merge=rid"
                 " WHERE id=-4");
  while( db_step(&q)==SQLITE_ROW ){
    const char *zIntegrateUuid = db_column_text(&q, 0);
    if( is_a_leaf(db_column_int(&q, 1)) ){
      fossil_print("Closed: %s\n", zIntegrateUuid);
    }else{
      fossil_print("Not_Closed: %s (not a leaf any more)\n", zIntegrateUuid);
    }
  }
  db_finalize(&q);

  fossil_print("New_Version: %s\n", zUuid);
  if( outputManifest ){
    zManifestFile = mprintf("%smanifest.uuid", g.zLocalRoot);
    blob_zero(&muuid);
    blob_appendf(&muuid, "%s\n", zUuid);
    blob_write_to_file(&muuid, zManifestFile);
    free(zManifestFile);
    blob_reset(&muuid);
  }

  /* Update the vfile and vmerge tables */
  db_multi_exec(
    "DELETE FROM vfile WHERE (vid!=%d OR deleted) AND is_selected(id);"
    "DELETE FROM vmerge;"
    "UPDATE vfile SET vid=%d;"
    "UPDATE vfile SET rid=mrid, chnged=0, deleted=0, origname=NULL"
    " WHERE is_selected(id);"
    , vid, nvid
  );
  db_lset_int("checkout", nvid);

  /* Update the isexe and islink columns of the vfile table */
  db_prepare(&q,
    "UPDATE vfile SET isexe=:exec, islink=:link"
    " WHERE vid=:vid AND pathname=:path AND (isexe!=:exec OR islink!=:link)"
  );
  db_bind_int(&q, ":vid", nvid);
  pManifest = manifest_get(nvid, CFTYPE_MANIFEST, 0);
  manifest_file_rewind(pManifest);
  while( (pFile = manifest_file_next(pManifest, 0)) ){
    db_bind_int(&q, ":exec", pFile->zPerm && strstr(pFile->zPerm, "x"));
    db_bind_int(&q, ":link", pFile->zPerm && strstr(pFile->zPerm, "l"));
    db_bind_text(&q, ":path", pFile->zName);
    db_step(&q);
    db_reset(&q);
  }
  db_finalize(&q);
  manifest_destroy(pManifest);

  if( useCksum ){
    /* Verify that the repository checksum matches the expected checksum
    ** calculated before the check-in started (and stored as the R record
    ** of the manifest file).
    */
    vfile_aggregate_checksum_repository(nvid, &cksum2);
    if( blob_compare(&cksum1, &cksum2) ){
      vfile_compare_repository_to_disk(nvid);
      fossil_fatal("working checkout does not match what would have ended "
                   "up in the repository:  %b versus %b",
                   &cksum1, &cksum2);
    }

    /* Verify that the manifest checksum matches the expected checksum */
    vfile_aggregate_checksum_manifest(nvid, &cksum2, &cksum1b);
    if( blob_compare(&cksum1, &cksum1b) ){
      fossil_fatal("manifest checksum self-test failed: "
                   "%b versus %b", &cksum1, &cksum1b);
    }
    if( blob_compare(&cksum1, &cksum2) ){
      fossil_fatal(
         "working checkout does not match manifest after commit: "
         "%b versus %b", &cksum1, &cksum2);
    }

    /* Verify that the commit did not modify any disk images. */
    vfile_aggregate_checksum_disk(nvid, &cksum2);
    if( blob_compare(&cksum1, &cksum2) ){
      fossil_fatal("working checkout before and after commit does not match");
    }
  }

  /* Clear the undo/redo stack */
  undo_reset();

  /* Commit */
  db_multi_exec("DELETE FROM vvar WHERE name='ci-comment'");
  db_multi_exec("PRAGMA %s.application_id=252006673;", db_name("repository"));
  db_multi_exec("PRAGMA %s.application_id=252006674;", db_name("localdb"));
  if( dryRunFlag ){
    db_end_transaction(1);
    exit(1);
  }
  db_end_transaction(0);

  if( !g.markPrivate ){
    autosync_loop(SYNC_PUSH|SYNC_PULL, db_get_int("autosync-tries", 1));
  }
  if( count_nonbranch_children(vid)>1 ){
    fossil_print("**** warning: a fork has occurred *****\n");
  }
}<|MERGE_RESOLUTION|>--- conflicted
+++ resolved
@@ -786,15 +786,11 @@
         }
         continue;
       }
-<<<<<<< HEAD
       if( !dryRunFlag && !glob_match(pClean, zName+nRoot)
           && !(verilyFlag && glob_match(pIgnore, zName+nRoot)) ){
-=======
-      if( !dryRunFlag && !glob_match(pClean, zName+nRoot) ){
         char *zPrompt = 0;
         char cReply;
         Blob ans = empty_blob;
->>>>>>> 5552f876
         int undoRc = UNDO_NONE;
         if( alwaysPrompt ){
           zPrompt = mprintf("Remove unmanaged file \"%s\" (a=all/y/N)? ",
