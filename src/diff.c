--- conflicted
+++ resolved
@@ -2004,11 +2004,7 @@
 
   memset(p, 0, sizeof(*p));
   p->c.aTo = break_into_lines(blob_str(pInput), blob_size(pInput),&p->c.nTo,
-<<<<<<< HEAD
                               diffFlags);
-=======
-                              DIFF_IGNORE_EOLWS);
->>>>>>> 770f35e2
   if( p->c.aTo==0 ){
     return 1;
   }
@@ -2036,11 +2032,7 @@
 
   /* Prepare the parent file to be diffed */
   p->c.aFrom = break_into_lines(blob_str(pParent), blob_size(pParent),
-<<<<<<< HEAD
                                 &p->c.nFrom, diffFlags);
-=======
-                                &p->c.nFrom, DIFF_IGNORE_EOLWS);
->>>>>>> 770f35e2
   if( p->c.aFrom==0 ){
     return 1;
   }
