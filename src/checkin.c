--- conflicted
+++ resolved
@@ -903,11 +903,7 @@
 ** the (versionable) clean-glob, ignore-glob, and keep-glob settings.
 **
 ** The --verily option ignores the keep-glob and ignore-glob settings and
-<<<<<<< HEAD
-** turns on --emptydirs, --dotfiles and --no-dir-symlinks.  Use the
-=======
-** turns on --force, --emptydirs, --dotfiles, and --disable-undo.  Use the
->>>>>>> 6ad357b9
+** turns on --emptydirs, --dotfiles, and --disable-undo.  Use the
 ** --verily option when you really want to clean up everything.  Extreme
 ** care should be exercised when using the --verily option.
 **
@@ -938,18 +934,10 @@
 **                     implies the --disable-undo option.
 **    -x|--verily      WARNING: Removes everything that is not a managed
 **                     file or the repository itself.  This option
-<<<<<<< HEAD
-**                     implies the --dotfiles, --emptydirs  and
-**                     --no-dir-symlinks options. Furthermore, it completely
-**                     disregards the keep-glob and ignore-glob settings.
-**                     However, it does honor the --ignore and --keep options.
-=======
-**                     implies the --force, --emptydirs, --dotfiles, and
-**                     --disable-undo options.
+**                     implies the --dotfiles and --emptydirs options.
 **                     Furthermore, it completely disregards the keep-glob
 **                     and ignore-glob settings.  However, it does honor
 **                     the --ignore and --keep options.
->>>>>>> 6ad357b9
 **    --clean <CSG>    WARNING: Never prompt to delete any files matching
 **                     this comma separated list of glob patterns.  Also,
 **                     deletions of any files matching this pattern list
@@ -1009,12 +997,6 @@
     emptyDirsFlag = 1;
     scanFlags |= SCAN_ALL;
     zCleanFlag = 0;
-<<<<<<< HEAD
-    noPrompt = 1;
-    g.fNoDirSymlinks = 1; /* Forbid symlink directory traversal. */
-    g.allowSymlinks = 1;  /* Treat symlink files as content. */
-=======
->>>>>>> 6ad357b9
   }
   if( zIgnoreFlag==0 ){
     zIgnoreFlag = db_get("ignore-glob", 0);
