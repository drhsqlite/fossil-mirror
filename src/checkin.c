/*
** Copyright (c) 2007 D. Richard Hipp
**
** This program is free software; you can redistribute it and/or
** modify it under the terms of the Simplified BSD License (also
** known as the "2-Clause License" or "FreeBSD License".)

** This program is distributed in the hope that it will be useful,
** but without any warranty; without even the implied warranty of
** merchantability or fitness for a particular purpose.
**
** Author contact information:
**   drh@hwaci.com
**   http://www.hwaci.com/drh/
**
*******************************************************************************
**
** This file contains code used to check-in versions of the project
** from the local repository.
*/
#include "config.h"
#include "checkin.h"
#include <assert.h>

/*
** Generate text describing all changes.  Prepend zPrefix to each line
** of output.
**
** We assume that vfile_check_signature has been run.
**
** If missingIsFatal is true, then any files that are missing or which
** are not true files results in a fatal error.
*/
static void status_report(
  Blob *report,          /* Append the status report here */
  const char *zPrefix,   /* Prefix on each line of the report */
  int missingIsFatal,    /* MISSING and NOT_A_FILE are fatal errors */
  int cwdRelative        /* Report relative to the current working dir */
){
  Stmt q;
  int nPrefix = strlen(zPrefix);
  int nErr = 0;
  Blob rewrittenPathname;
  db_prepare(&q,
    "SELECT pathname, deleted, chnged, rid, coalesce(origname!=pathname,0)"
    "  FROM vfile "
    " WHERE is_selected(id)"
    "   AND (chnged OR deleted OR rid=0 OR pathname!=origname) ORDER BY 1"
  );
  blob_zero(&rewrittenPathname);
  while( db_step(&q)==SQLITE_ROW ){
    const char *zPathname = db_column_text(&q,0);
    const char *zDisplayName = zPathname;
    int isDeleted = db_column_int(&q, 1);
    int isChnged = db_column_int(&q,2);
    int isNew = db_column_int(&q,3)==0;
    int isRenamed = db_column_int(&q,4);
    char *zFullName = mprintf("%s%s", g.zLocalRoot, zPathname);
    if( cwdRelative ){
      file_relative_name(zFullName, &rewrittenPathname, 0);
      zDisplayName = blob_str(&rewrittenPathname);
      if( zDisplayName[0]=='.' && zDisplayName[1]=='/' ){
        zDisplayName += 2;  /* no unnecessary ./ prefix */
      }
    }
    blob_append(report, zPrefix, nPrefix);
    if( isDeleted ){
      blob_appendf(report, "DELETED    %s\n", zDisplayName);
    }else if( !file_wd_isfile_or_link(zFullName) ){
      if( file_access(zFullName, 0)==0 ){
        blob_appendf(report, "NOT_A_FILE %s\n", zDisplayName);
        if( missingIsFatal ){
          fossil_warning("not a file: %s", zDisplayName);
          nErr++;
        }
      }else{
        blob_appendf(report, "MISSING    %s\n", zDisplayName);
        if( missingIsFatal ){
          fossil_warning("missing file: %s", zDisplayName);
          nErr++;
        }
      }
    }else if( isNew ){
      blob_appendf(report, "ADDED      %s\n", zDisplayName);
    }else if( isDeleted ){
      blob_appendf(report, "DELETED    %s\n", zDisplayName);
    }else if( isChnged==2 ){
      blob_appendf(report, "UPDATED_BY_MERGE %s\n", zDisplayName);
    }else if( isChnged==3 ){
      blob_appendf(report, "ADDED_BY_MERGE %s\n", zDisplayName);
    }else if( isChnged==1 ){
      if( file_contains_merge_marker(zFullName) ){
        blob_appendf(report, "CONFLICT   %s\n", zDisplayName);
      }else{
        blob_appendf(report, "EDITED     %s\n", zDisplayName);
      }
    }else if( isRenamed ){
      blob_appendf(report, "RENAMED    %s\n", zDisplayName);
    }
    free(zFullName);
  }
  blob_reset(&rewrittenPathname);
  db_finalize(&q);
  db_prepare(&q, "SELECT uuid, id FROM vmerge JOIN blob ON merge=rid"
                 " WHERE id<=0");
  while( db_step(&q)==SQLITE_ROW ){
    const char *zLabel = "MERGED_WITH";
    switch( db_column_int(&q, 1) ){
      case -1:  zLabel = "CHERRYPICK ";  break;
      case -2:  zLabel = "BACKOUT    ";  break;
    }
    blob_append(report, zPrefix, nPrefix);
    blob_appendf(report, "%s %s\n", zLabel, db_column_text(&q, 0));
  }
  db_finalize(&q);
  if( nErr ){
    fossil_fatal("aborting due to prior errors");
  }
}

/*
** Use the "relative-paths" setting and the --abs-paths and
** --rel-paths command line options to determine whether the
** status report should be shown relative to the current
** working directory.
*/
static int determine_cwd_relative_option()
{
  int relativePaths = db_get_boolean("relative-paths", 1);
  int absPathOption = find_option("abs-paths", 0, 0)!=0;
  int relPathOption = find_option("rel-paths", 0, 0)!=0;
  if( absPathOption ){ relativePaths = 0; }
  if( relPathOption ){ relativePaths = 1; }
  return relativePaths;
}

/*
** COMMAND: changes
**
** Usage: %fossil changes ?OPTIONS?
**
** Report on the edit status of all files in the current checkout.
**
** Pathnames are displayed according to the "relative-paths" setting,
** unless overridden by the --abs-paths or --rel-paths options.
**
** Options:
**    --abs-paths       Display absolute pathnames.
**    --rel-paths       Display pathnames relative to the current working
**                      directory.
**    --sha1sum         Verify file status using SHA1 hashing rather
**                      than relying on file mtimes.
**    --header          Identify the repository if there are changes
**    -v                Say "no changes" if there are none
**
** See also: extra, ls, status
*/
void changes_cmd(void){
  Blob report;
  int vid;
  int useSha1sum = find_option("sha1sum", 0, 0)!=0;
  int showHdr = find_option("header",0,0)!=0;
  int verbose = find_option("verbose","v",0)!=0;
  int cwdRelative = 0;
  db_must_be_within_tree();
  cwdRelative = determine_cwd_relative_option();
  blob_zero(&report);
  vid = db_lget_int("checkout", 0);
  vfile_check_signature(vid, useSha1sum ? CKSIG_SHA1 : 0);
  status_report(&report, "", 0, cwdRelative);
  if( verbose && blob_size(&report)==0 ){
    blob_append(&report, "  (none)\n", -1);
  }
  if( showHdr && blob_size(&report)>0 ){
    fossil_print("Changes for %s at %s:\n", db_get("project-name","???"),
                 g.zLocalRoot);
  }
  blob_write_to_file(&report, "-");
  blob_reset(&report);
}

/*
** COMMAND: status
**
** Usage: %fossil status ?OPTIONS?
**
** Report on the status of the current checkout.
**
** Pathnames are displayed according to the "relative-paths" setting,
** unless overridden by the --abs-paths or --rel-paths options.
**
** Options:
**
**    --abs-paths       Display absolute pathnames.
**    --rel-paths       Display pathnames relative to the current working
**                      directory.
**    --sha1sum         Verify file status using SHA1 hashing rather
**                      than relying on file mtimes.
**
** See also: changes, extra, ls
*/
void status_cmd(void){
  int vid;
  db_must_be_within_tree();
       /* 012345678901234 */
  fossil_print("repository:   %s\n", db_repository_filename());
  fossil_print("local-root:   %s\n", g.zLocalRoot);
  if( g.zConfigDbName ){
    fossil_print("config-db:    %s\n", g.zConfigDbName);
  }
  vid = db_lget_int("checkout", 0);
  if( vid ){
    show_common_info(vid, "checkout:", 1, 1);
  }
  db_record_repository_filename(0);
  changes_cmd();
}

/*
** COMMAND: ls
**
** Usage: %fossil ls ?OPTIONS? ?VERSION?
**
** Show the names of all files in the current checkout.  The -l provides
** extra information about each file.
**
** Options:
**   -l              Provide extra information about each file.
**   --age           Show when each file was committed
**
** See also: changes, extra, status
*/
void ls_cmd(void){
  int vid;
  Stmt q;
  int isBrief;
  int showAge;
  char *zOrderBy = "pathname";

  isBrief = find_option("l","l", 0)==0;
  showAge = find_option("age",0,0)!=0;
  db_must_be_within_tree();
  vid = db_lget_int("checkout", 0);
  if( find_option("t","t",0)!=0 ){
    if( showAge ){
      zOrderBy = mprintf("checkin_mtime(%d,rid) DESC", vid);
    }else{
      zOrderBy = "mtime DESC";
    }
  }
  verify_all_options();
  vfile_check_signature(vid, 0);
  if( showAge ){
    db_prepare(&q,
       "SELECT pathname, deleted, rid, chnged, coalesce(origname!=pathname,0),"
       "       datetime(checkin_mtime(%d,rid),'unixepoch','localtime')"
       "  FROM vfile"
       " ORDER BY %s", vid, zOrderBy
    );
  }else{
    db_prepare(&q,
       "SELECT pathname, deleted, rid, chnged, coalesce(origname!=pathname,0)"
       "  FROM vfile"
       " ORDER BY %s", zOrderBy
    );
  }
  while( db_step(&q)==SQLITE_ROW ){
    const char *zPathname = db_column_text(&q,0);
    int isDeleted = db_column_int(&q, 1);
    int isNew = db_column_int(&q,2)==0;
    int chnged = db_column_int(&q,3);
    int renamed = db_column_int(&q,4);
    char *zFullName = mprintf("%s%s", g.zLocalRoot, zPathname);
    if( showAge ){
      fossil_print("%s  %s\n", db_column_text(&q, 5), zPathname);
    }else if( isBrief ){
      fossil_print("%s\n", zPathname);
    }else if( isNew ){
      fossil_print("ADDED      %s\n", zPathname);
    }else if( isDeleted ){
      fossil_print("DELETED    %s\n", zPathname);
    }else if( !file_wd_isfile_or_link(zFullName) ){
      if( file_access(zFullName, 0)==0 ){
        fossil_print("NOT_A_FILE %s\n", zPathname);
      }else{
        fossil_print("MISSING    %s\n", zPathname);
      }
    }else if( chnged ){
      fossil_print("EDITED     %s\n", zPathname);
    }else if( renamed ){
      fossil_print("RENAMED    %s\n", zPathname);
    }else{
      fossil_print("UNCHANGED  %s\n", zPathname);
    }
    free(zFullName);
  }
  db_finalize(&q);
}

/*
** COMMAND: extras
** Usage: %fossil extras ?OPTIONS?
**
** Print a list of all files in the source tree that are not part of
** the current checkout.  See also the "clean" command.
**
** Files and subdirectories whose names begin with "." are normally
** ignored but can be included by adding the --dotfiles option.
**
** The GLOBPATTERN is a comma-separated list of GLOB expressions for
** files that are ignored.  The GLOBPATTERN specified by the "ignore-glob"
** is used if the --ignore option is omitted.
**
** Pathnames are displayed according to the "relative-paths" setting,
** unless overridden by the --abs-paths or --rel-paths options.
**
** Options:
**    --abs-paths      Display absolute pathnames.
**    --dotfiles       include files beginning with a dot (".")
**    --ignore <CSG>   ignore files matching patterns from the argument
**    --rel-paths      Display pathnames relative to the current working
**                     directory.
**
** See also: changes, clean, status
*/
void extra_cmd(void){
  Blob path;
  Stmt q;
  int n;
  const char *zIgnoreFlag = find_option("ignore",0,1);
  unsigned scanFlags = find_option("dotfiles",0,0)!=0 ? SCAN_ALL : 0;
  int cwdRelative = 0;
  Glob *pIgnore;
  Blob rewrittenPathname;
  const char *zPathname, *zDisplayName;

  if( find_option("temp",0,0)!=0 ) scanFlags |= SCAN_TEMP;
  db_must_be_within_tree();
  cwdRelative = determine_cwd_relative_option();
  db_multi_exec("CREATE TEMP TABLE sfile(x TEXT PRIMARY KEY %s)",
                filename_collation());
  n = strlen(g.zLocalRoot);
  blob_init(&path, g.zLocalRoot, n-1);
  if( zIgnoreFlag==0 ){
    zIgnoreFlag = db_get("ignore-glob", 0);
  }
  pIgnore = glob_create(zIgnoreFlag);
  vfile_scan(&path, blob_size(&path), scanFlags, pIgnore);
  glob_free(pIgnore);
  db_prepare(&q,
      "SELECT x FROM sfile"
      " WHERE x NOT IN (%s)"
      " ORDER BY 1",
      fossil_all_reserved_names(0)
  );
  db_multi_exec("DELETE FROM sfile WHERE x IN (SELECT pathname FROM vfile)");
  blob_zero(&rewrittenPathname);
  while( db_step(&q)==SQLITE_ROW ){
    zDisplayName = zPathname = db_column_text(&q, 0);
    if( cwdRelative ) {
      char *zFullName = mprintf("%s%s", g.zLocalRoot, zPathname);
      file_relative_name(zFullName, &rewrittenPathname, 0);
      free(zFullName);
      zDisplayName = blob_str(&rewrittenPathname);
      if( zDisplayName[0]=='.' && zDisplayName[1]=='/' ){
        zDisplayName += 2;  /* no unnecessary ./ prefix */
      }
    }
    fossil_print("%s\n", zDisplayName);
  }
  blob_reset(&rewrittenPathname);
  db_finalize(&q);
}

/*
** COMMAND: clean
** Usage: %fossil clean ?OPTIONS?
**
** Delete all "extra" files in the source tree.  "Extra" files are
** files that are not officially part of the checkout. This operation
** cannot be undone.
**
** You will be prompted before removing each file. If you are
** sure you wish to remove all "extra" files you can specify the
** optional --force flag and no prompts will be issued.
**
** Files and subdirectories whose names begin with "." are
** normally ignored.  They are included if the "--dotfiles" option
** is used.
**
** The GLOBPATTERN is a comma-separated list of GLOB expressions for
** files that are ignored.  The GLOBPATTERN specified by the "ignore-glob"
** is used if the --ignore option is omitted.
**
** Options:
**    --dotfiles       include files beginning with a dot (".")
**    --force          Remove files without prompting
**    --ignore <CSG>   ignore files matching patterns from the
**                     comma separated list of glob patterns.
**    --temp           Remove only Fossil-generated temporary files
**
** See also: addremove, extra, status
*/
void clean_cmd(void){
  int allFlag;
  unsigned scanFlags = 0;
  const char *zIgnoreFlag;
  Blob path, repo;
  Stmt q;
  int n;
  Glob *pIgnore;
  int testFlag = 0;

  allFlag = find_option("force","f",0)!=0;
  if( find_option("dotfiles",0,0)!=0 ) scanFlags |= SCAN_ALL;
  if( find_option("temp",0,0)!=0 ) scanFlags |= SCAN_TEMP;
  zIgnoreFlag = find_option("ignore",0,1);
  testFlag = find_option("test",0,0)!=0;
  db_must_be_within_tree();
  if( zIgnoreFlag==0 ){
    zIgnoreFlag = db_get("ignore-glob", 0);
  }
  db_multi_exec("CREATE TEMP TABLE sfile(x TEXT PRIMARY KEY %s)",
                filename_collation());
  n = strlen(g.zLocalRoot);
  blob_init(&path, g.zLocalRoot, n-1);
  pIgnore = glob_create(zIgnoreFlag);
  vfile_scan(&path, blob_size(&path), scanFlags, pIgnore);
  glob_free(pIgnore);
  db_prepare(&q,
      "SELECT %Q || x FROM sfile"
      " WHERE x NOT IN (%s)"
      " ORDER BY 1",
      g.zLocalRoot, fossil_all_reserved_names(0)
  );
  if( file_tree_name(g.zRepositoryName, &repo, 0) ){
    db_multi_exec("DELETE FROM sfile WHERE x=%B", &repo);
  }
  db_multi_exec("DELETE FROM sfile WHERE x IN (SELECT pathname FROM vfile)");
  while( db_step(&q)==SQLITE_ROW ){
    if( testFlag ){
      fossil_print("%s\n", db_column_text(&q,0));
      continue;
    }else if( !allFlag ){
      Blob ans;
      char cReply;
      char *prompt = mprintf("remove unmanaged file \"%s\" (a=all/y/N)? ",
                              db_column_text(&q, 0));
      blob_zero(&ans);
      prompt_user(prompt, &ans);
      cReply = blob_str(&ans)[0];
      if( cReply=='a' || cReply=='A' ){
        allFlag = 1;
      }else if( cReply!='y' && cReply!='Y' ){
        continue;
      }
    }
    file_delete(db_column_text(&q, 0));
  }
  db_finalize(&q);
}

/*
** Prompt the user for a check-in or stash comment (given in pPrompt),
** gather the response, then return the response in pComment.
**
** Lines of the prompt that begin with # are discarded.  Excess whitespace
** is removed from the reply.
**
** Appropriate encoding translations are made on windows.
*/
void prompt_for_user_comment(Blob *pComment, Blob *pPrompt){
  const char *zEditor;
  char *zCmd;
  char *zFile;
  Blob reply, line;
  char *zComment;
  int i;

  zEditor = db_get("editor", 0);
  if( zEditor==0 ){
    zEditor = fossil_getenv("VISUAL");
  }
  if( zEditor==0 ){
    zEditor = fossil_getenv("EDITOR");
  }
#ifdef _WIN32
  if( zEditor==0 ){
    zEditor = mprintf("%s\\notepad.exe", fossil_getenv("SystemRoot"));
  }
#endif
  if( zEditor==0 ){
    blob_append(pPrompt,
       "#\n"
       "# Since no default text editor is set using EDITOR or VISUAL\n"
       "# environment variables or the \"fossil set editor\" command,\n"
       "# and because no comment was specified using the \"-m\" or \"-M\"\n"
       "# command-line options, you will need to enter the comment below.\n"
       "# Type \".\" on a line by itself when you are done:\n", -1);
    zFile = mprintf("-");
  }else{
    zFile = db_text(0, "SELECT '%qci-comment-' || hex(randomblob(6)) || '.txt'",
                    g.zLocalRoot);
  }
#if defined(_WIN32)
  blob_add_cr(pPrompt);
#endif
  blob_write_to_file(pPrompt, zFile);
  if( zEditor ){
    zCmd = mprintf("%s \"%s\"", zEditor, zFile);
    fossil_print("%s\n", zCmd);
    if( fossil_system(zCmd) ){
      fossil_fatal("editor aborted: \"%s\"", zCmd);
    }

    blob_read_from_file(&reply, zFile);
  }else{
    char zIn[300];
    blob_zero(&reply);
    while( fgets(zIn, sizeof(zIn), stdin)!=0 ){
      if( zIn[0]=='.' && (zIn[1]==0 || zIn[1]=='\r' || zIn[1]=='\n') ){
        break;
      }
      blob_append(&reply, zIn, -1);
    }
  }
  blob_to_utf8_no_bom(&reply, 1);
  blob_to_lf_only(&reply);
  file_delete(zFile);
  free(zFile);
  blob_zero(pComment);
  while( blob_line(&reply, &line) ){
    int i, n;
    char *z;
    n = blob_size(&line);
    z = blob_buffer(&line);
    for(i=0; i<n && fossil_isspace(z[i]);  i++){}
    if( i<n && z[i]=='#' ) continue;
    if( i<n || blob_size(pComment)>0 ){
      blob_appendf(pComment, "%b", &line);
    }
  }
  blob_reset(&reply);
  zComment = blob_str(pComment);
  i = strlen(zComment);
  while( i>0 && fossil_isspace(zComment[i-1]) ){ i--; }
  blob_resize(pComment, i);
}

/*
** Prepare a commit comment.  Let the user modify it using the
** editor specified in the global_config table or either
** the VISUAL or EDITOR environment variable.
**
** Store the final commit comment in pComment.  pComment is assumed
** to be uninitialized - any prior content is overwritten.
**
** zInit is the text of the most recent failed attempt to check in
** this same change.  Use zInit to reinitialize the check-in comment
** so that the user does not have to retype.
**
** zBranch is the name of a new branch that this check-in is forced into.
** zBranch might be NULL or an empty string if no forcing occurs.
**
** parent_rid is the recordid of the parent check-in.
*/
static void prepare_commit_comment(
  Blob *pComment,
  char *zInit,
  const char *zBranch,
  int parent_rid,
  const char *zUserOvrd
){
  Blob prompt;
#ifdef _WIN32
  int bomSize;
  const unsigned char *bom = get_utf8_bom(&bomSize);
  blob_init(&prompt, (const char *) bom, bomSize);
  if( zInit && zInit[0]) {
    blob_append(&prompt, zInit, -1);
  }
#else
  blob_init(&prompt, zInit, -1);
#endif
  blob_append(&prompt,
    "\n"
    "# Enter comments on this check-in.  Lines beginning with # are ignored.\n"
    "#\n", -1
  );
  blob_appendf(&prompt, "# user: %s\n", zUserOvrd ? zUserOvrd : g.zLogin);
  if( zBranch && zBranch[0] ){
    blob_appendf(&prompt, "# tags: %s\n#\n", zBranch);
  }else{
    char *zTags = info_tags_of_checkin(parent_rid, 1);
    if( zTags )  blob_appendf(&prompt, "# tags: %z\n#\n", zTags);
  }
  status_report(&prompt, "# ", 1, 0);
  if( g.markPrivate ){
    blob_append(&prompt,
      "# PRIVATE BRANCH: This check-in will be private and will not sync to\n"
      "# repositories.\n"
      "#\n", -1
    );
  }
  prompt_for_user_comment(pComment, &prompt);
  blob_reset(&prompt);
}

/*
** Populate the Global.aCommitFile[] based on the command line arguments
** to a [commit] command. Global.aCommitFile is an array of integers
** sized at (N+1), where N is the number of arguments passed to [commit].
** The contents are the [id] values from the vfile table corresponding
** to the filenames passed as arguments.
**
** The last element of aCommitFile[] is always 0 - indicating the end
** of the array.
**
** If there were no arguments passed to [commit], aCommitFile is not
** allocated and remains NULL. Other parts of the code interpret this
** to mean "all files".
**
** Returns 1 if there was a warning, 0 otherwise.
*/
int select_commit_files(void){
  int result = 0;
  if( g.argc>2 ){
    int ii, jj=0;
    Blob b;
    blob_zero(&b);
    g.aCommitFile = fossil_malloc(sizeof(int)*(g.argc-1));

    for(ii=2; ii<g.argc; ii++){
      int iId;
      file_tree_name(g.argv[ii], &b, 1);
      iId = db_int(-1, "SELECT id FROM vfile WHERE pathname=%Q", blob_str(&b));
      if( iId<0 ){
        fossil_warning("fossil knows nothing about: %s", g.argv[ii]);
        result = 1;
      } else {
        g.aCommitFile[jj++] = iId;
      }
      blob_reset(&b);
    }
    g.aCommitFile[jj] = 0;
  }
  return result;
}

/*
** Make sure the current check-in with timestamp zDate is younger than its
** ancestor identified rid and zUuid.  Throw a fatal error if not.
*/
static void checkin_verify_younger(
  int rid,              /* The record ID of the ancestor */
  const char *zUuid,    /* The artifact ID of the ancestor */
  const char *zDate     /* Date & time of the current check-in */
){
#ifndef FOSSIL_ALLOW_OUT_OF_ORDER_DATES
  int b;
  b = db_exists(
    "SELECT 1 FROM event"
    " WHERE datetime(mtime)>=%Q"
    "   AND type='ci' AND objid=%d",
    zDate, rid
  );
  if( b ){
    fossil_fatal("ancestor check-in [%.10s] (%s) is not older (clock skew?)"
                 " Use --allow-older to override.", zUuid, zDate);
  }
#endif
}

/*
** zDate should be a valid date string.  Convert this string into the
** format YYYY-MM-DDTHH:MM:SS.  If the string is not a valid date,
** print a fatal error and quit.
*/
char *date_in_standard_format(const char *zInputDate){
  char *zDate;
  if( g.perm.Setup && fossil_strcmp(zInputDate,"now")==0 ){
    zInputDate = PD("date_override","now");
  }
  zDate = db_text(0, "SELECT strftime('%%Y-%%m-%%dT%%H:%%M:%%f',%Q)",
                  zInputDate);
  if( zDate[0]==0 ){
    fossil_fatal(
      "unrecognized date format (%s): use \"YYYY-MM-DD HH:MM:SS.SSS\"",
      zInputDate
    );
  }
  return zDate;
}

/*
** COMMAND: test-date-format
**
** Usage: %fossil test-date-format DATE-STRING...
**
** Convert the DATE-STRING into the standard format used in artifacts
** and display the result.
*/
void test_date_format(void){
  int i;
  db_find_and_open_repository(OPEN_ANY_SCHEMA, 0);
  for(i=2; i<g.argc; i++){
    fossil_print("%s -> %s\n", g.argv[i], date_in_standard_format(g.argv[i]));
  }
}

/*
** Create a manifest.
*/
static void create_manifest(
  Blob *pOut,                 /* Write the manifest here */
  const char *zBaselineUuid,  /* UUID of baseline, or zero */
  Manifest *pBaseline,        /* Make it a delta manifest if not zero */
  Blob *pComment,             /* Check-in comment text */
  int vid,                    /* blob-id of the parent manifest */
  int verifyDate,             /* Verify that child is younger */
  Blob *pCksum,               /* Repository checksum.  May be 0 */
  const char *zDateOvrd,      /* Date override.  If 0 then use 'now' */
  const char *zUserOvrd,      /* User override.  If 0 then use g.zLogin */
  const char *zBranch,        /* Branch name.  May be 0 */
  const char *zColor,         /* One-time background color.  May be 0 */
  const char *zBrClr,         /* Persistent branch color.  May be 0 */
  const char **azTag,         /* Tags to apply to this check-in */
  int *pnFBcard               /* Number of generated B- and F-cards */
){
  char *zDate;                /* Date of the check-in */
  char *zParentUuid;          /* UUID of parent check-in */
  Blob filename;              /* A single filename */
  int nBasename;              /* Size of base filename */
  Stmt q;                     /* Query of files changed */
  Stmt q2;                    /* Query of merge parents */
  Blob mcksum;                /* Manifest checksum */
  ManifestFile *pFile;        /* File from the baseline */
  int nFBcard = 0;            /* Number of B-cards and F-cards */
  int i;                      /* Loop counter */

  assert( pBaseline==0 || pBaseline->zBaseline==0 );
  assert( pBaseline==0 || zBaselineUuid!=0 );
  blob_zero(pOut);
  zParentUuid = db_text(0, "SELECT uuid FROM blob WHERE rid=%d", vid);
  if( pBaseline ){
    blob_appendf(pOut, "B %s\n", zBaselineUuid);
    manifest_file_rewind(pBaseline);
    pFile = manifest_file_next(pBaseline, 0);
    nFBcard++;
  }else{
    pFile = 0;
  }
  blob_appendf(pOut, "C %F\n", blob_str(pComment));
  zDate = date_in_standard_format(zDateOvrd ? zDateOvrd : "now");
  blob_appendf(pOut, "D %s\n", zDate);
  zDate[10] = ' ';
  db_prepare(&q,
    "SELECT pathname, uuid, origname, blob.rid, isexe, islink,"
    "       is_selected(vfile.id)"
    "  FROM vfile JOIN blob ON vfile.mrid=blob.rid"
    " WHERE (NOT deleted OR NOT is_selected(vfile.id))"
    "   AND vfile.vid=%d"
    " ORDER BY if_selected(vfile.id, pathname, origname)",
    vid);
  blob_zero(&filename);
  blob_appendf(&filename, "%s", g.zLocalRoot);
  nBasename = blob_size(&filename);
  while( db_step(&q)==SQLITE_ROW ){
    const char *zName = db_column_text(&q, 0);
    const char *zUuid = db_column_text(&q, 1);
    const char *zOrig = db_column_text(&q, 2);
    int frid = db_column_int(&q, 3);
    int isExe = db_column_int(&q, 4);
    int isLink = db_column_int(&q, 5);
    int isSelected = db_column_int(&q, 6);
    const char *zPerm;
    int cmp;

    blob_resize(&filename, nBasename);
    blob_append(&filename, zName, -1);

#if !defined(_WIN32)
    /* For unix, extract the "executable" and "symlink" permissions
    ** directly from the filesystem.  On windows, permissions are
    ** unchanged from the original.  However, only do this if the file
    ** itself is actually selected to be part of this check-in.
    */
    if( isSelected ){
      int mPerm;

      mPerm = file_wd_perm(blob_str(&filename));
      isExe = ( mPerm==PERM_EXE );
      isLink = ( mPerm==PERM_LNK );
    }
#endif
    if( isExe ){
      zPerm = " x";
    }else if( isLink ){
      zPerm = " l"; /* note: symlinks don't have executable bit on unix */
    }else{
      zPerm = "";
    }
    if( !g.markPrivate ) content_make_public(frid);
    while( pFile && fossil_strcmp(pFile->zName,zName)<0 ){
      blob_appendf(pOut, "F %F\n", pFile->zName);
      pFile = manifest_file_next(pBaseline, 0);
      nFBcard++;
    }
    cmp = 1;
    if( pFile==0
      || (cmp = fossil_strcmp(pFile->zName,zName))!=0
      || fossil_strcmp(pFile->zUuid, zUuid)!=0
    ){
      if( zOrig && !isSelected ){ zName = zOrig; zOrig = 0; }
      if( zOrig==0 || fossil_strcmp(zOrig,zName)==0 ){
        blob_appendf(pOut, "F %F %s%s\n", zName, zUuid, zPerm);
      }else{
        if( zPerm[0]==0 ){ zPerm = " w"; }
        blob_appendf(pOut, "F %F %s%s %F\n", zName, zUuid, zPerm, zOrig);
      }
      nFBcard++;
    }
    if( cmp==0 ) pFile = manifest_file_next(pBaseline,0);
  }
  blob_reset(&filename);
  db_finalize(&q);
  while( pFile ){
    blob_appendf(pOut, "F %F\n", pFile->zName);
    pFile = manifest_file_next(pBaseline, 0);
    nFBcard++;
  }
  blob_appendf(pOut, "P %s", zParentUuid);
  if( verifyDate ) checkin_verify_younger(vid, zParentUuid, zDate);
  free(zParentUuid);
  db_prepare(&q2, "SELECT merge FROM vmerge WHERE id=0");
  while( db_step(&q2)==SQLITE_ROW ){
    char *zMergeUuid;
    int mid = db_column_int(&q2, 0);
    if( !g.markPrivate && content_is_private(mid) ) continue;
    zMergeUuid = db_text(0, "SELECT uuid FROM blob WHERE rid=%d", mid);
    if( zMergeUuid ){
      blob_appendf(pOut, " %s", zMergeUuid);
      if( verifyDate ) checkin_verify_younger(mid, zMergeUuid, zDate);
      free(zMergeUuid);
    }
  }
  db_finalize(&q2);
  free(zDate);

  blob_appendf(pOut, "\n");
  if( pCksum ) blob_appendf(pOut, "R %b\n", pCksum);
  if( zBranch && zBranch[0] ){
    /* Set tags for the new branch */
    if( zBrClr && zBrClr[0] ){
      zColor = 0;
      blob_appendf(pOut, "T *bgcolor * %F\n", zBrClr);
    }
    blob_appendf(pOut, "T *branch * %F\n", zBranch);
    blob_appendf(pOut, "T *sym-%F *\n", zBranch);
  }
  if( zColor && zColor[0] ){
    /* One-time background color */
    blob_appendf(pOut, "T +bgcolor * %F\n", zColor);
  }
  if( azTag ){
    for(i=0; azTag[i]; i++){
      /* Add a symbolic tag to this check-in.  The tag names have already
      ** been sorted and converted using the %F format */
      blob_appendf(pOut, "T +sym-%s *\n", azTag[i]);
    }
  }
  if( zBranch && zBranch[0] ){
    /* For a new branch, cancel all prior propagating tags */
    Stmt q;
    db_prepare(&q,
        "SELECT tagname FROM tagxref, tag"
        " WHERE tagxref.rid=%d AND tagxref.tagid=tag.tagid"
        "   AND tagtype==2 AND tagname GLOB 'sym-*'"
        "   AND tagname!='sym-'||%Q"
        " ORDER BY tagname",
        vid, zBranch);
    while( db_step(&q)==SQLITE_ROW ){
      const char *zBrTag = db_column_text(&q, 0);
      blob_appendf(pOut, "T -%F *\n", zBrTag);
    }
    db_finalize(&q);
  }
  blob_appendf(pOut, "U %F\n", zUserOvrd ? zUserOvrd : g.zLogin);
  md5sum_blob(pOut, &mcksum);
  blob_appendf(pOut, "Z %b\n", &mcksum);
  if( pnFBcard ) *pnFBcard = nFBcard;
}

/*
** Issue a warning and give the user an opportunity to abandon out
** if a Unicode (UTF-16) byte-order-mark (BOM) or a \r\n line ending
** is seen in a text file.
**
** Return 1 if the user pressed 'c'. In that case, the file will have
** been converted to UTF-8 (if it was UTF-16) with NL line-endings,
** and the original file will have been renamed to "<filename>-original".
*/
static int commit_warning(
  Blob *p,              /* The content of the file being committed. */
  int crnlOk,           /* Non-zero if CR/NL warnings should be disabled. */
  int binOk,            /* Non-zero if binary warnings should be disabled. */
  int encodingOk,        /* Non-zero if encoding warnings should be disabled. */
  const char *zFilename /* The full name of the file being committed. */
){
  int bReverse;           /* UTF-16 byte order is reversed? */
  int fUnicode;           /* return value of starts_with_utf16_bom() */
  int lookFlags;          /* output flags from looks_like_utf8/utf16() */
  char *zMsg;             /* Warning message */
  Blob fname;             /* Relative pathname of the file */
  static int allOk = 0;   /* Set to true to disable this routine */

  if( allOk ) return 0;
  fUnicode = could_be_utf16(p, &bReverse);
  if( fUnicode ){
    lookFlags = looks_like_utf16(p, bReverse);
  }else{
    lookFlags = looks_like_utf8(p);
  }
  if( lookFlags&(LOOK_NUL|LOOK_LENGTH|LOOK_LONE_CR|LOOK_CRLF) || fUnicode ){
    const char *zWarning;
    const char *zDisable;
    const char *zConvert = "c=convert/";
    Blob ans;
    char cReply;

    if( lookFlags&(LOOK_NUL|LOOK_LENGTH) ){
      if( binOk ){
        return 0; /* We don't want binary warnings for this file. */
      }
      if( (lookFlags&LOOK_LONE_CR) && !(lookFlags&LOOK_NUL) ){
        zWarning = "CR line endings (would be handled as binary)";
      }else if( (lookFlags&LOOK_LENGTH) && !(lookFlags&LOOK_NUL) ){
        zWarning = "long lines";
        zConvert = ""; /* We cannot convert binary files. */
      }else{
        zWarning = "binary data";
        zConvert = ""; /* We cannot convert binary files. */
      }
      zDisable = "\"binary-glob\" setting";
    }else if( lookFlags&(LOOK_LONE_CR|LOOK_CRLF) && fUnicode ){
      if( crnlOk && encodingOk ){
        return 0; /* We don't want CR/NL and Unicode warnings for this file. */
      }
      if( lookFlags&LOOK_LONE_CR ){
        zWarning = "CR line endings and Unicode";
      }else{
        zWarning = "CR/NL line endings and Unicode";
      }
      zDisable = "\"crnl-glob\" and \"encoding-glob\" settings";
    }else if( lookFlags&(LOOK_LONE_CR|LOOK_CRLF) ){
      if( crnlOk ){
        return 0; /* We don't want CR/NL warnings for this file. */
      }
      if( lookFlags&LOOK_LONE_CR ){
        zWarning = "CR line endings";
      }else{
        zWarning = "CR/NL line endings";
      }
      zDisable = "\"crnl-glob\" setting";
    }else{
      if( encodingOk ){
        return 0; /* We don't want encoding warnings for this file. */
      }
      zWarning = "Unicode";
      zDisable = "\"encoding-glob\" setting";
#if !defined(_WIN32) && !defined(__CYGWIN__)
      zConvert = ""; /* On Unix, we cannot easily convert Unicode files. */
#endif
    }
    file_relative_name(zFilename, &fname, 0);
    blob_zero(&ans);
    zMsg = mprintf(
         "%s contains %s. Use --no-warnings or the %s to disable this warning.\n"
         "Commit anyhow (a=all/%sy/N)? ",
         blob_str(&fname), zWarning, zDisable, zConvert);
    prompt_user(zMsg, &ans);
    fossil_free(zMsg);
    cReply = blob_str(&ans)[0];
    if( cReply=='a' || cReply=='A' ){
      allOk = 1;
    }else if( *zConvert && (cReply=='c' || cReply=='C') ){
      char *zOrig = file_newname(zFilename, "original", 1);
      FILE *f;
      blob_write_to_file(p, zOrig);
      fossil_free(zOrig);
      f = fossil_fopen(zFilename, "wb");
      if( fUnicode ) {
        int bomSize;
        const unsigned char *bom = get_utf8_bom(&bomSize);
        fwrite(bom, 1, bomSize, f);
        blob_to_utf8_no_bom(p, 0);
      }
<<<<<<< HEAD
      blob_to_lf_only(p);
=======
      if( lookFlags&(LOOK_LONE_CR|LOOK_CRLF) ){
        blob_remove_cr(p);
      }
>>>>>>> a366929b
      fwrite(blob_buffer(p), 1, blob_size(p), f);
      fclose(f);
      return 1;
    }else if( cReply!='y' && cReply!='Y' ){
      fossil_fatal("Abandoning commit due to %s in %s",
                   zWarning, blob_str(&fname));
    }
    blob_reset(&ans);
    blob_reset(&fname);
  }
  return 0;
}

/*
** qsort() comparison routine for an array of pointers to strings.
*/
static int tagCmp(const void *a, const void *b){
  char **pA = (char**)a;
  char **pB = (char**)b;
  return fossil_strcmp(pA[0], pB[0]);
}

/*
** COMMAND: ci*
** COMMAND: commit
**
** Usage: %fossil commit ?OPTIONS? ?FILE...?
**
** Create a new version containing all of the changes in the current
** checkout.  You will be prompted to enter a check-in comment unless
** the comment has been specified on the command-line using "-m" or a
** file containing the comment using -M.  The editor defined in the
** "editor" fossil option (see %fossil help set) will be used, or from
** the "VISUAL" or "EDITOR" environment variables (in that order) if
** no editor is set.
**
** All files that have changed will be committed unless some subset of
** files is specified on the command line.
**
** The --branch option followed by a branch name causes the new
** check-in to be placed in a newly-created branch with the name
** passed to the --branch option.
**
** Use the --branchcolor option followed by a color name (ex:
** '#ffc0c0') to specify the background color of entries in the new
** branch when shown in the web timeline interface.  The use of
** the --branchcolor option is not recommend.  Instead, let Fossil
** choose the branch color automatically.
**
** The --bgcolor option works like --branchcolor but only sets the
** background color for a single check-in.  Subsequent check-ins revert
** to the default color.
**
** A check-in is not permitted to fork unless the --allow-fork option
** appears.  An empty check-in (i.e. with nothing changed) is not
** allowed unless the --allow-empty option appears.  A check-in may not
** be older than its ancestor unless the --allow-older option appears.
** If any of files in the check-in appear to contain unresolved merge
** conflicts, the check-in will not be allowed unless the
** --allow-conflict option is present.  In addition, the entire
** check-in process may be aborted if a file contains content that
** appears to be binary, Unicode text, or text with CR/NL line endings
** unless the interactive user chooses to proceed.  If there is no
** interactive user or these warnings should be skipped for some other
** reason, the --no-warnings option may be used.  A check-in is not
** allowed against a closed leaf.
**
** The --private option creates a private check-in that is never synced.
** Children of private check-ins are automatically private.
**
** the --tag option applies the symbolic tag name to the check-in.
**
** Options:
**    --allow-conflict           allow unresolved merge conflicts
**    --allow-empty              allow a commit with no changes
**    --allow-fork               allow the commit to fork
**    --allow-older              allow a commit older than its ancestor
**    --baseline                 use a baseline manifest in the commit process
**    --bgcolor COLOR            apply COLOR to this one check-in only
**    --branch NEW-BRANCH-NAME   check in to this new branch
**    --branchcolor COLOR        apply given COLOR to the branch
**    --comment|-m COMMENT-TEXT  use COMMENT-TEXT as commit comment
**    --delta                    use a delta manifest in the commit process
**    --message-file|-M FILE     read the commit comment from given file
**    --no-warnings              omit all warnings about file contents
**    --nosign                   do not attempt to sign this commit with gpg
**    --private                  do not sync changes and their descendants
**    --tag TAG-NAME             assign given tag TAG-NAME to the checkin
**
** See also: branch, changes, checkout, extra, sync
*/
void commit_cmd(void){
  int hasChanges;        /* True if unsaved changes exist */
  int vid;               /* blob-id of parent version */
  int nrid;              /* blob-id of a modified file */
  int nvid;              /* Blob-id of the new check-in */
  Blob comment;          /* Check-in comment */
  const char *zComment;  /* Check-in comment */
  Stmt q;                /* Query to find files that have been modified */
  char *zUuid;           /* UUID of the new check-in */
  int noSign = 0;        /* True to omit signing the manifest using GPG */
  int isAMerge = 0;      /* True if checking in a merge */
  int noWarningFlag = 0; /* True if skipping all warnings */
  int forceFlag = 0;     /* Undocumented: Disables all checks */
  int forceDelta = 0;    /* Force a delta-manifest */
  int forceBaseline = 0; /* Force a baseline-manifest */
  int allowConflict = 0; /* Allow unresolve merge conflicts */
  int allowEmpty = 0;    /* Allow a commit with no changes */
  int allowFork = 0;     /* Allow the commit to fork */
  int allowOlder = 0;    /* Allow a commit older than its ancestor */
  char *zManifestFile;   /* Name of the manifest file */
  int useCksum;          /* True if checksums should be computed and verified */
  int outputManifest;    /* True to output "manifest" and "manifest.uuid" */
  int testRun;           /* True for a test run.  Debugging only */
  const char *zBranch;   /* Create a new branch with this name */
  const char *zBrClr;    /* Set background color when branching */
  const char *zColor;    /* One-time check-in color */
  const char *zDateOvrd; /* Override date string */
  const char *zUserOvrd; /* Override user name */
  const char *zComFile;  /* Read commit message from this file */
  int nTag = 0;          /* Number of --tag arguments */
  const char *zTag;      /* A single --tag argument */
  const char **azTag = 0;/* Array of all --tag arguments */
  Blob manifest;         /* Manifest in baseline form */
  Blob muuid;            /* Manifest uuid */
  Blob cksum1, cksum2;   /* Before and after commit checksums */
  Blob cksum1b;          /* Checksum recorded in the manifest */
  int szD;               /* Size of the delta manifest */
  int szB;               /* Size of the baseline manifest */
  int nConflict = 0;     /* Number of unresolved merge conflicts */
  int abortCommit = 0;
  Blob ans;
  char cReply;

  url_proxy_options();
  noSign = find_option("nosign",0,0)!=0;
  forceDelta = find_option("delta",0,0)!=0;
  forceBaseline = find_option("baseline",0,0)!=0;
  if( forceDelta && forceBaseline ){
    fossil_fatal("cannot use --delta and --baseline together");
  }
  testRun = find_option("test",0,0)!=0;
  zComment = find_option("comment","m",1);
  forceFlag = find_option("force", "f", 0)!=0;
  allowConflict = find_option("allow-conflict",0,0)!=0;
  allowEmpty = find_option("allow-empty",0,0)!=0;
  allowFork = find_option("allow-fork",0,0)!=0;
  allowOlder = find_option("allow-older",0,0)!=0;
  noWarningFlag = find_option("no-warnings", 0, 0)!=0;
  zBranch = find_option("branch","b",1);
  zColor = find_option("bgcolor",0,1);
  zBrClr = find_option("branchcolor",0,1);
  while( (zTag = find_option("tag",0,1))!=0 ){
    if( zTag[0]==0 ) continue;
    azTag = fossil_realloc((void *)azTag, sizeof(char*)*(nTag+2));
    azTag[nTag++] = zTag;
    azTag[nTag] = 0;
  }
  zComFile = find_option("message-file", "M", 1);
  if( find_option("private",0,0) ){
    g.markPrivate = 1;
    if( zBranch==0 ) zBranch = "private";
    if( zBrClr==0 && zColor==0 ) zBrClr = "#fec084";  /* Orange */
  }
  zDateOvrd = find_option("date-override",0,1);
  zUserOvrd = find_option("user-override",0,1);
  db_must_be_within_tree();
  noSign = db_get_boolean("omitsign", 0)|noSign;
  if( db_get_boolean("clearsign", 0)==0 ){ noSign = 1; }
  useCksum = db_get_boolean("repo-cksum", 1);
  outputManifest = db_get_boolean("manifest", 0);
  verify_all_options();

  /* Escape special characters in tags and put all tags in sorted order */
  if( nTag ){
    int i;
    for(i=0; i<nTag; i++) azTag[i] = mprintf("%F", azTag[i]);
    qsort((void*)azTag, nTag, sizeof(azTag[0]), tagCmp);
  }

  /* So that older versions of Fossil (that do not understand delta-
  ** manifest) can continue to use this repository, do not create a new
  ** delta-manifest unless this repository already contains one or more
  ** delta-manifests, or unless the delta-manifest is explicitly requested
  ** by the --delta option.
  */
  if( !forceDelta && !db_get_boolean("seen-delta-manifest",0) ){
    forceBaseline = 1;
  }

  /* Get the ID of the parent manifest artifact */
  vid = db_lget_int("checkout", 0);
  if( content_is_private(vid) ){
    g.markPrivate = 1;
  }

  /*
  ** Autosync if autosync is enabled and this is not a private check-in.
  */
  if( !g.markPrivate ){
    if( autosync(SYNC_PULL) ){
      blob_zero(&ans);
      prompt_user("continue in spite of sync failure (y/N)? ", &ans);
      cReply = blob_str(&ans)[0];
      if( cReply!='y' && cReply!='Y' ){
        fossil_exit(1);
      }
    }
  }

  /* Require confirmation to continue with the check-in if there is
  ** clock skew
  */
  if( g.clockSkewSeen ){
    blob_zero(&ans);
    prompt_user("continue in spite of time skew (y/N)? ", &ans);
    cReply = blob_str(&ans)[0];
    if( cReply!='y' && cReply!='Y' ){
      fossil_exit(1);
    }
  }

  /* There are two ways this command may be executed. If there are
  ** no arguments following the word "commit", then all modified files
  ** in the checked out directory are committed. If one or more arguments
  ** follows "commit", then only those files are committed.
  **
  ** After the following function call has returned, the Global.aCommitFile[]
  ** array is allocated to contain the "id" field from the vfile table
  ** for each file to be committed. Or, if aCommitFile is NULL, all files
  ** should be committed.
  */
  if( select_commit_files() ){
    blob_zero(&ans);
    prompt_user("continue (y/N)? ", &ans);
    cReply = blob_str(&ans)[0];
    if( cReply!='y' && cReply!='Y' ) fossil_exit(1);;
  }
  isAMerge = db_exists("SELECT 1 FROM vmerge WHERE id=0");
  if( g.aCommitFile && isAMerge ){
    fossil_fatal("cannot do a partial commit of a merge");
  }

  /* Doing "fossil mv fileA fileB; fossil add fileA; fossil commit fileA"
  ** will generate a manifest that has two fileA entries, which is illegal.
  ** When you think about it, the sequence above makes no sense.  So detect
  ** it and disallow it.  Ticket [0ff64b0a5fc8].
  */
  if( g.aCommitFile ){
    Stmt qRename;
    db_prepare(&qRename,
       "SELECT v1.pathname, v2.pathname"
       "  FROM vfile AS v1, vfile AS v2"
       " WHERE is_selected(v1.id)"
       "   AND v2.origname IS NOT NULL"
       "   AND v2.origname=v1.pathname"
       "   AND NOT is_selected(v2.id)");
    if( db_step(&qRename)==SQLITE_ROW ){
      const char *zFrom = db_column_text(&qRename, 0);
      const char *zTo = db_column_text(&qRename, 1);
      fossil_fatal("cannot do a partial commit of '%s' without '%s' because "
                   "'%s' was renamed to '%s'", zFrom, zTo, zFrom, zTo);
    }
    db_finalize(&qRename);
  }

  user_select();
  /*
  ** Check that the user exists.
  */
  if( !db_exists("SELECT 1 FROM user WHERE login=%Q", g.zLogin) ){
    fossil_fatal("no such user: %s", g.zLogin);
  }

  hasChanges = unsaved_changes();
  db_begin_transaction();
  db_record_repository_filename(0);
  if( hasChanges==0 && !isAMerge && !allowEmpty && !forceFlag ){
    fossil_fatal("nothing has changed; use --allow-empty to override");
  }

  /* If none of the files that were named on the command line have
  ** been modified, bail out now unless the --allow-empty or --force
  ** flags is used.
  */
  if( g.aCommitFile
   && !allowEmpty
   && !forceFlag
   && !db_exists(
        "SELECT 1 FROM vfile "
        " WHERE is_selected(id)"
        "   AND (chnged OR deleted OR rid=0 OR pathname!=origname)")
  ){
    fossil_fatal("none of the selected files have changed; use "
                 "--allow-empty to override.");
  }

  /*
  ** Do not allow a commit that will cause a fork unless the --allow-fork
  ** or --force flags is used, or unless this is a private check-in.
  */
  if( zBranch==0 && allowFork==0 && forceFlag==0
    && g.markPrivate==0 && !is_a_leaf(vid)
  ){
    fossil_fatal("would fork.  \"update\" first or use --allow-fork.");
  }

  /*
  ** Do not allow a commit against a closed leaf
  */
  if( db_exists("SELECT 1 FROM tagxref"
                " WHERE tagid=%d AND rid=%d AND tagtype>0",
                TAG_CLOSED, vid) ){
    fossil_fatal("cannot commit against a closed leaf");
  }

  if( useCksum ) vfile_aggregate_checksum_disk(vid, &cksum1);
  if( zComment ){
    blob_zero(&comment);
    blob_append(&comment, zComment, -1);
  }else if( zComFile ){
    blob_zero(&comment);
    blob_read_from_file(&comment, zComFile);
    blob_to_utf8_no_bom(&comment, 1);
  }else{
    char *zInit = db_text(0, "SELECT value FROM vvar WHERE name='ci-comment'");
    prepare_commit_comment(&comment, zInit, zBranch, vid, zUserOvrd);
    if( zInit && zInit[0] && fossil_strcmp(zInit, blob_str(&comment))==0 ){
      blob_zero(&ans);
      prompt_user("unchanged check-in comment.  continue (y/N)? ", &ans);
      cReply = blob_str(&ans)[0];
      if( cReply!='y' && cReply!='Y' ) fossil_exit(1);;
    }
    free(zInit);
  }
  if( blob_size(&comment)==0 ){
    blob_zero(&ans);
    prompt_user("empty check-in comment.  continue (y/N)? ", &ans);
    cReply = blob_str(&ans)[0];
    if( cReply!='y' && cReply!='Y' ){
      fossil_exit(1);
    }
  }else{
    db_multi_exec("REPLACE INTO vvar VALUES('ci-comment',%B)", &comment);
    db_end_transaction(0);
    db_begin_transaction();
  }

  /* Step 1: Insert records for all modified files into the blob
  ** table. If there were arguments passed to this command, only
  ** the identified files are inserted (if they have been modified).
  */
  db_prepare(&q,
    "SELECT id, %Q || pathname, mrid, %s, chnged, %s, %s FROM vfile "
    "WHERE chnged==1 AND NOT deleted AND is_selected(id)",
    g.zLocalRoot,
    glob_expr("pathname", db_get("crnl-glob","")),
    glob_expr("pathname", db_get("binary-glob","")),
    glob_expr("pathname", db_get("encoding-glob",""))
  );
  while( db_step(&q)==SQLITE_ROW ){
    int id, rid;
    const char *zFullname;
    Blob content;
    int crnlOk, binOk, encodingOk, chnged;

    id = db_column_int(&q, 0);
    zFullname = db_column_text(&q, 1);
    rid = db_column_int(&q, 2);
    crnlOk = db_column_int(&q, 3);
    chnged = db_column_int(&q, 4);
    binOk = db_column_int(&q, 5);
    encodingOk = db_column_int(&q, 6);

    blob_zero(&content);
    if( file_wd_islink(zFullname) ){
      /* Instead of file content, put link destination path */
      blob_read_link(&content, zFullname);
    }else{
      blob_read_from_file(&content, zFullname);
    }
    /* Do not emit any warnings when they are disabled. */
    if( !noWarningFlag ){
      abortCommit |= commit_warning(&content, crnlOk, binOk,
                                    encodingOk, zFullname);
    }
    if( chnged==1 && contains_merge_marker(&content) ){
      Blob fname; /* Relative pathname of the file */

      nConflict++;
      file_relative_name(zFullname, &fname, 0);
      fossil_print("possible unresolved merge conflict in %s\n",
                   blob_str(&fname));
      blob_reset(&fname);
    }
    nrid = content_put(&content);
    blob_reset(&content);
    if( rid>0 ){
      content_deltify(rid, nrid, 0);
    }
    db_multi_exec("UPDATE vfile SET mrid=%d, rid=%d WHERE id=%d", nrid,nrid,id);
    db_multi_exec("INSERT OR IGNORE INTO unsent VALUES(%d)", nrid);
  }
  db_finalize(&q);
  if( nConflict && !allowConflict ){
    fossil_fatal("abort due to unresolved merge conflicts; "
                 "use --allow-conflict to override");
  } else if( abortCommit ){
    fossil_fatal("one or more files were converted on your request; "
                 "please re-test before committing");
  }

  /* Create the new manifest */
  if( blob_size(&comment)==0 ){
    blob_append(&comment, "(no comment)", -1);
  }
  if( forceDelta ){
    blob_zero(&manifest);
  }else{
    create_manifest(&manifest, 0, 0, &comment, vid,
                    !allowOlder && !forceFlag, useCksum ? &cksum1 : 0,
                    zDateOvrd, zUserOvrd, zBranch, zColor, zBrClr,
                    azTag, &szB);
  }

  /* See if a delta-manifest would be more appropriate */
  if( !forceBaseline ){
    const char *zBaselineUuid;
    Manifest *pParent;
    Manifest *pBaseline;
    pParent = manifest_get(vid, CFTYPE_MANIFEST);
    if( pParent && pParent->zBaseline ){
      zBaselineUuid = pParent->zBaseline;
      pBaseline = manifest_get_by_name(zBaselineUuid, 0);
    }else{
      zBaselineUuid = db_text(0, "SELECT uuid FROM blob WHERE rid=%d", vid);
      pBaseline = pParent;
    }
    if( pBaseline ){
      Blob delta;
      create_manifest(&delta, zBaselineUuid, pBaseline, &comment, vid,
                      !allowOlder && !forceFlag, useCksum ? &cksum1 : 0,
                      zDateOvrd, zUserOvrd, zBranch, zColor, zBrClr,
                      azTag, &szD);
      /*
      ** At this point, two manifests have been constructed, either of
      ** which would work for this checkin.  The first manifest (held
      ** in the "manifest" variable) is a baseline manifest and the second
      ** (held in variable named "delta") is a delta manifest.  The
      ** question now is: which manifest should we use?
      **
      ** Let B be the number of F-cards in the baseline manifest and
      ** let D be the number of F-cards in the delta manifest, plus one for
      ** the B-card.  (B is held in the szB variable and D is held in the
      ** szD variable.)  Assume that all delta manifests adds X new F-cards.
      ** Then to minimize the total number of F- and B-cards in the repository,
      ** we should use the delta manifest if and only if:
      **
      **      D*D < B*X - X*X
      **
      ** X is an unknown here, but for most repositories, we will not be
      ** far wrong if we assume X=3.
      */
      if( forceDelta || (szD*szD)<(szB*3-9) ){
        blob_reset(&manifest);
        manifest = delta;
      }else{
        blob_reset(&delta);
      }
    }else if( forceDelta ){
      fossil_panic("unable to find a baseline-manifest for the delta");
    }
  }
  if( !noSign && !g.markPrivate && clearsign(&manifest, &manifest) ){
    blob_zero(&ans);
    prompt_user("unable to sign manifest.  continue (y/N)? ", &ans);
    cReply = blob_str(&ans)[0];
    if( cReply!='y' && cReply!='Y' ){
      fossil_exit(1);
    }
  }

  /* If the --test option is specified, output the manifest file
  ** and rollback the transaction.
  */
  if( testRun ){
    blob_write_to_file(&manifest, "");
  }

  if( outputManifest ){
    zManifestFile = mprintf("%smanifest", g.zLocalRoot);
    blob_write_to_file(&manifest, zManifestFile);
    blob_reset(&manifest);
    blob_read_from_file(&manifest, zManifestFile);
    free(zManifestFile);
  }
  nvid = content_put(&manifest);
  if( nvid==0 ){
    fossil_panic("trouble committing manifest: %s", g.zErrMsg);
  }
  db_multi_exec("INSERT OR IGNORE INTO unsent VALUES(%d)", nvid);
  manifest_crosslink(nvid, &manifest);
  assert( blob_is_reset(&manifest) );
  content_deltify(vid, nvid, 0);
  zUuid = db_text(0, "SELECT uuid FROM blob WHERE rid=%d", nvid);
  fossil_print("New_Version: %s\n", zUuid);
  if( outputManifest ){
    zManifestFile = mprintf("%smanifest.uuid", g.zLocalRoot);
    blob_zero(&muuid);
    blob_appendf(&muuid, "%s\n", zUuid);
    blob_write_to_file(&muuid, zManifestFile);
    free(zManifestFile);
    blob_reset(&muuid);
  }


  /* Update the vfile and vmerge tables */
  db_multi_exec(
    "DELETE FROM vfile WHERE (vid!=%d OR deleted) AND is_selected(id);"
    "DELETE FROM vmerge;"
    "UPDATE vfile SET vid=%d;"
    "UPDATE vfile SET rid=mrid, chnged=0, deleted=0, origname=NULL"
    " WHERE is_selected(id);"
    , vid, nvid
  );
  db_lset_int("checkout", nvid);

  if( useCksum ){
    /* Verify that the repository checksum matches the expected checksum
    ** calculated before the checkin started (and stored as the R record
    ** of the manifest file).
    */
    vfile_aggregate_checksum_repository(nvid, &cksum2);
    if( blob_compare(&cksum1, &cksum2) ){
      vfile_compare_repository_to_disk(nvid);
      fossil_fatal("working checkout does not match what would have ended "
                   "up in the repository:  %b versus %b",
                   &cksum1, &cksum2);
    }

    /* Verify that the manifest checksum matches the expected checksum */
    vfile_aggregate_checksum_manifest(nvid, &cksum2, &cksum1b);
    if( blob_compare(&cksum1, &cksum1b) ){
      fossil_fatal("manifest checksum self-test failed: "
                   "%b versus %b", &cksum1, &cksum1b);
    }
    if( blob_compare(&cksum1, &cksum2) ){
      fossil_fatal(
         "working checkout does not match manifest after commit: "
         "%b versus %b", &cksum1, &cksum2);
    }

    /* Verify that the commit did not modify any disk images. */
    vfile_aggregate_checksum_disk(nvid, &cksum2);
    if( blob_compare(&cksum1, &cksum2) ){
      fossil_fatal("working checkout before and after commit does not match");
    }
  }

  /* Clear the undo/redo stack */
  undo_reset();

  /* Commit */
  db_multi_exec("DELETE FROM vvar WHERE name='ci-comment'");
  if( testRun ){
    db_end_transaction(1);
    exit(1);
  }
  db_end_transaction(0);

  if( !g.markPrivate ){
    autosync(SYNC_PUSH|SYNC_PULL);
  }
  if( count_nonbranch_children(vid)>1 ){
    fossil_print("**** warning: a fork has occurred *****\n");
  }
}<|MERGE_RESOLUTION|>--- conflicted
+++ resolved
@@ -921,20 +921,20 @@
   }else{
     lookFlags = looks_like_utf8(p);
   }
-  if( lookFlags&(LOOK_NUL|LOOK_LENGTH|LOOK_LONE_CR|LOOK_CRLF) || fUnicode ){
+  if( lookFlags&(LOOK_BINARY|LOOK_LONG|LOOK_LONE_CR|LOOK_CRLF) || fUnicode ){
     const char *zWarning;
     const char *zDisable;
     const char *zConvert = "c=convert/";
     Blob ans;
     char cReply;
 
-    if( lookFlags&(LOOK_NUL|LOOK_LENGTH) ){
+    if( lookFlags&(LOOK_BINARY|LOOK_LONG) ){
       if( binOk ){
         return 0; /* We don't want binary warnings for this file. */
       }
       if( (lookFlags&LOOK_LONE_CR) && !(lookFlags&LOOK_NUL) ){
         zWarning = "CR line endings (would be handled as binary)";
-      }else if( (lookFlags&LOOK_LENGTH) && !(lookFlags&LOOK_NUL) ){
+      }else if( (lookFlags&LOOK_LONG) && !(lookFlags&LOOK_NUL) ){
         zWarning = "long lines";
         zConvert = ""; /* We cannot convert binary files. */
       }else{
@@ -995,13 +995,9 @@
         fwrite(bom, 1, bomSize, f);
         blob_to_utf8_no_bom(p, 0);
       }
-<<<<<<< HEAD
-      blob_to_lf_only(p);
-=======
       if( lookFlags&(LOOK_LONE_CR|LOOK_CRLF) ){
-        blob_remove_cr(p);
-      }
->>>>>>> a366929b
+        blob_to_lf_only(p);
+      }
       fwrite(blob_buffer(p), 1, blob_size(p), f);
       fclose(f);
       return 1;
