--- conflicted
+++ resolved
@@ -189,10 +189,8 @@
     const char *zName;
     int chnged = 0;
     int oldChnged;
-#ifndef _WIN32
     int origPerm;
     int currentPerm;
-#endif
     i64 oldMtime;
     i64 currentMtime;
     i64 origSize;
@@ -207,10 +205,8 @@
     origSize = db_column_int64(&q, 6);
     currentSize = file_wd_size(zName);
     currentMtime = file_wd_mtime(0);
-#ifndef _WIN32
     origPerm = db_column_int(&q, 8);
     currentPerm = file_wd_perm(zName);
-<<<<<<< HEAD
 #if defined(_WIN32)
     /*
     ** Windows doesn't have an execute bit, but it does support symlinks;
@@ -220,8 +216,6 @@
     if( currentPerm != PERM_LNK ){
       currentPerm = origPerm;
     }
-=======
->>>>>>> 1b35dd8a
 #endif
     if( chnged==0 && (isDeleted || rid==0) ){
       /* "fossil rm" or "fossil add" always change the file */
