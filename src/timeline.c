/*
** Copyright (c) 2007 D. Richard Hipp
**
** This program is free software; you can redistribute it and/or
** modify it under the terms of the Simplified BSD License (also
** known as the "2-Clause License" or "FreeBSD License".)

** This program is distributed in the hope that it will be useful,
** but without any warranty; without even the implied warranty of
** merchantability or fitness for a particular purpose.
**
** Author contact information:
**   drh@hwaci.com
**   http://www.hwaci.com/drh/
**
*******************************************************************************
**
** This file contains code to implement the timeline web page
**
*/
#include "config.h"
#include <string.h>
#include <time.h>
#include "timeline.h"

/*
** The value of one second in julianday notation
*/
#define ONE_SECOND (1.0/86400.0)

/*
** timeline mode options
*/
#define TIMELINE_MODE_NONE      0
#define TIMELINE_MODE_BEFORE    1
#define TIMELINE_MODE_AFTER     2
#define TIMELINE_MODE_CHILDREN  3
#define TIMELINE_MODE_PARENTS   4

/*
** Add an appropriate tag to the output if "rid" is unpublished (private)
*/
#define UNPUB_TAG "<em>(unpublished)</em>"
void tag_private_status(int rid){
  if( content_is_private(rid) ){
    cgi_printf("%s", UNPUB_TAG);
  }
}

/*
** Generate a hyperlink to a version.
*/
void hyperlink_to_uuid(const char *zUuid){
  if( g.perm.Hyperlink ){
    @ %z(xhref("class='timelineHistLink'","%R/info/%!S",zUuid))[%S(zUuid)]</a>
  }else{
    @ <span class="timelineHistDsp">[%S(zUuid)]</span>
  }
}

/*
** Generate a hyperlink to a date & time.
*/
void hyperlink_to_date(const char *zDate, const char *zSuffix){
  if( zSuffix==0 ) zSuffix = "";
  if( g.perm.Hyperlink ){
    @ %z(href("%R/timeline?c=%T",zDate))%s(zDate)</a>%s(zSuffix)
  }else{
    @ %s(zDate)%s(zSuffix)
  }
}

/*
** Generate a hyperlink to a user.  This will link to a timeline showing
** events by that user.  If the date+time is specified, then the timeline
** is centered on that date+time.
*/
void hyperlink_to_user(const char *zU, const char *zD, const char *zSuf){
  if( zU==0 || zU[0]==0 ) zU = "anonymous";
  if( zSuf==0 ) zSuf = "";
  if( g.perm.Hyperlink ){
    if( zD && zD[0] ){
      @ %z(href("%R/timeline?c=%T&u=%T",zD,zU))%h(zU)</a>%s(zSuf)
    }else{
      @ %z(href("%R/timeline?u=%T",zU))%h(zU)</a>%s(zSuf)
    }
  }else{
    @ %s(zU)
  }
}

/*
** Allowed flags for the tmFlags argument to www_print_timeline
*/
#if INTERFACE
#define TIMELINE_ARTID    0x0001  /* Show artifact IDs on non-check-in lines */
#define TIMELINE_LEAFONLY 0x0002  /* Show "Leaf", but not "Merge", "Fork" etc */
#define TIMELINE_BRIEF    0x0004  /* Combine adjacent elements of same object */
#define TIMELINE_GRAPH    0x0008  /* Compute a graph */
#define TIMELINE_DISJOINT 0x0010  /* Elements are not contiguous */
#define TIMELINE_FCHANGES 0x0020  /* Detail file changes */
#define TIMELINE_BRCOLOR  0x0040  /* Background color by branch name */
#define TIMELINE_UCOLOR   0x0080  /* Background color by user */
#define TIMELINE_FRENAMES 0x0100  /* Detail only file name changes */
#define TIMELINE_UNHIDE   0x0200  /* Unhide check-ins with "hidden" tag */
#define TIMELINE_SHOWRID  0x0400  /* Show RID values in addition to UUIDs */
#define TIMELINE_BISECT   0x0800  /* Show supplimental bisect information */
#endif

/*
** Hash a string and use the hash to determine a background color.
*/
char *hash_color(const char *z){
  int i;                       /* Loop counter */
  unsigned int h = 0;          /* Hash on the branch name */
  int r, g, b;                 /* Values for red, green, and blue */
  int h1, h2, h3, h4;          /* Elements of the hash value */
  int mx, mn;                  /* Components of HSV */
  static char zColor[10];      /* The resulting color */
  static int ix[2] = {0,0};    /* Color chooser parameters */

  if( ix[0]==0 ){
    if( skin_detail_boolean("white-foreground") ){
      ix[0] = 140;
      ix[1] = 40;
    }else{
      ix[0] = 216;
      ix[1] = 16;
    }
  }
  for(i=0; z[i]; i++ ){
    h = (h<<11) ^ (h<<1) ^ (h>>3) ^ z[i];
  }
  h1 = h % 6;  h /= 6;
  h3 = h % 30; h /= 30;
  h4 = h % 40; h /= 40;
  mx = ix[0] - h3;
  mn = mx - h4 - ix[1];
  h2 = (h%(mx - mn)) + mn;
  switch( h1 ){
    case 0:  r = mx; g = h2, b = mn;  break;
    case 1:  r = h2; g = mx, b = mn;  break;
    case 2:  r = mn; g = mx, b = h2;  break;
    case 3:  r = mn; g = h2, b = mx;  break;
    case 4:  r = h2; g = mn, b = mx;  break;
    default: r = mx; g = mn, b = h2;  break;
  }
  sqlite3_snprintf(8, zColor, "#%02x%02x%02x", r,g,b);
  return zColor;
}

/*
** COMMAND: test-hash-color
**
** Usage: %fossil test-hash-color TAG ...
**
** Print out the color names associated with each tag.  Used for
** testing the hash_color() function.
*/
void test_hash_color(void){
  int i;
  for(i=2; i<g.argc; i++){
    fossil_print("%20s: %s\n", g.argv[i], hash_color(g.argv[i]));
  }
}

/*
** WEBPAGE: hash-color-test
**
** Print out the color names associated with each tag.  Used for
** testing the hash_color() function.
*/
void test_hash_color_page(void){
  const char *zBr;
  char zNm[10];
  int i, cnt;
  login_check_credentials();

  style_header("Hash Color Test");
  for(i=cnt=0; i<10; i++){
    sqlite3_snprintf(sizeof(zNm),zNm,"b%d",i);
    zBr = P(zNm);
    if( zBr && zBr[0] ){
      @ <p style='border:1px solid;background-color:%s(hash_color(zBr));'>
      @ %h(zBr) - %s(hash_color(zBr)) -
      @ Omnes nos quasi oves erravimus unusquisque in viam
      @ suam declinavit.</p>
      cnt++;
    }
  }
  if( cnt ){
    @ <hr />
  }
  @ <form method="post" action="%s(g.zTop)/hash-color-test">
  @ <p>Enter candidate branch names below and see them displayed in their
  @ default background colors above.</p>
  for(i=0; i<10; i++){
    sqlite3_snprintf(sizeof(zNm),zNm,"b%d",i);
    zBr = P(zNm);
    @ <input type="text" size="30" name='%s(zNm)' value='%h(PD(zNm,""))'><br />
  }
  @ <input type="submit">
  @ </form>
  style_footer();
}

/*
** Output a timeline in the web format given a query.  The query
** should return these columns:
**
**    0.  rid
**    1.  UUID
**    2.  Date/Time
**    3.  Comment string
**    4.  User
**    5.  True if is a leaf
**    6.  background color
**    7.  type ("ci", "w", "t", "e", "g", "div")
**    8.  list of symbolic tags.
**    9.  tagid for ticket or wiki or event
**   10.  Short comment to user for repeated tickets and wiki
*/
void www_print_timeline(
  Stmt *pQuery,          /* Query to implement the timeline */
  int tmFlags,           /* Flags controlling display behavior */
  const char *zThisUser, /* Suppress links to this user */
  const char *zThisTag,  /* Suppress links to this tag */
  int selectedRid,       /* Highlight the line with this RID value */
  void (*xExtra)(int)    /* Routine to call on each line of display */
){
  int mxWikiLen;
  Blob comment;
  int prevTagid = 0;
  int suppressCnt = 0;
  char zPrevDate[20];
  GraphContext *pGraph = 0;
  int prevWasDivider = 0;     /* True if previous output row was <hr> */
  int fchngQueryInit = 0;     /* True if fchngQuery is initialized */
  Stmt fchngQuery;            /* Query for file changes on check-ins */
  static Stmt qbranch;
  int pendingEndTr = 0;       /* True if a </td></tr> is needed */
  int vid = 0;                /* Current checkout version */
  int dateFormat = 0;         /* 0: HH:MM (default) */
  int bCommentGitStyle = 0;   /* Only show comments through first blank line */
  const char *zDateFmt;

  if( fossil_strcmp(g.zIpAddr, "127.0.0.1")==0 && db_open_local(0) ){
    vid = db_lget_int("checkout", 0);
  }
  zPrevDate[0] = 0;
  mxWikiLen = db_get_int("timeline-max-comment", 0);
  dateFormat = db_get_int("timeline-date-format", 0);
  bCommentGitStyle = db_get_int("timeline-truncate-at-blank", 0);
  zDateFmt = P("datefmt");
  if( zDateFmt ) dateFormat = atoi(zDateFmt);
  if( tmFlags & TIMELINE_GRAPH ){
    pGraph = graph_init();
  }
  db_static_prepare(&qbranch,
    "SELECT value FROM tagxref WHERE tagid=%d AND tagtype>0 AND rid=:rid",
    TAG_BRANCH
  );

  @ <table id="timelineTable" class="timelineTable">
  blob_zero(&comment);
  while( db_step(pQuery)==SQLITE_ROW ){
    int rid = db_column_int(pQuery, 0);
    const char *zUuid = db_column_text(pQuery, 1);
    int isLeaf = db_column_int(pQuery, 5);
    const char *zBgClr = db_column_text(pQuery, 6);
    const char *zDate = db_column_text(pQuery, 2);
    const char *zType = db_column_text(pQuery, 7);
    const char *zUser = db_column_text(pQuery, 4);
    const char *zTagList = db_column_text(pQuery, 8);
    int tagid = db_column_int(pQuery, 9);
    const char *zDispUser = zUser && zUser[0] ? zUser : "anonymous";
    const char *zBr = 0;      /* Branch */
    int commentColumn = 3;    /* Column containing comment text */
    int modPending;           /* Pending moderation */
    char *zDateLink;          /* URL for the link on the timestamp */
    char zTime[20];

    if( zDate==0 ){
      zDate = "YYYY-MM-DD HH:MM:SS";  /* Something wrong with the repo */
    }
    modPending = moderation_pending(rid);
    if( tagid ){
      if( modPending ) tagid = -tagid;
      if( tagid==prevTagid ){
        if( tmFlags & TIMELINE_BRIEF ){
          suppressCnt++;
          continue;
        }else{
          commentColumn = 10;
        }
      }
    }
    prevTagid = tagid;
    if( suppressCnt ){
      @ <span class="timelineDisabled">... %d(suppressCnt) similar
      @ event%s(suppressCnt>1?"s":"") omitted.</span>
      suppressCnt = 0;
    }
    if( pendingEndTr ){
      @ </td></tr>
      if( pendingEndTr>1 ){
        @ <tr class="timelineSpacer"></tr>
      }
      pendingEndTr = 0;
    }
    if( fossil_strcmp(zType,"div")==0 ){
      if( !prevWasDivider ){
        @ <tr><td colspan="3"><hr class="timelineMarker" /></td></tr>
      }
      prevWasDivider = 1;
      continue;
    }
    prevWasDivider = 0;
    /* Date format codes:
    **   (0)  HH:MM
    **   (1)  HH:MM:SS
    **   (2)  YYYY-MM-DD HH:MM
    **   (3)  YYMMDD HH:MM
    **   (4)  (off)
    */
    if( dateFormat<2 ){
      if( fossil_strnicmp(zDate, zPrevDate, 10) ){
        sqlite3_snprintf(sizeof(zPrevDate), zPrevDate, "%.10s", zDate);
        @ <tr><td>
        @   <div class="divider timelineDate">%s(zPrevDate)</div>
        @ </td><td></td><td></td></tr>
      }
      memcpy(zTime, &zDate[11], 5+dateFormat*3);
      zTime[5+dateFormat*3] = 0;
    }else if( 2==dateFormat ){
      /* YYYY-MM-DD HH:MM */
      sqlite3_snprintf(sizeof(zTime), zTime, "%.16s", zDate);
    }else if( 3==dateFormat ){
      /* YYMMDD HH:MM */
      int pos = 0;
      zTime[pos++] = zDate[2]; zTime[pos++] = zDate[3]; /* YY */
      zTime[pos++] = zDate[5]; zTime[pos++] = zDate[6]; /* MM */
      zTime[pos++] = zDate[8]; zTime[pos++] = zDate[9]; /* DD */
      zTime[pos++] = ' ';
      zTime[pos++] = zDate[11]; zTime[pos++] = zDate[12]; /* HH */
      zTime[pos++] = ':';
      zTime[pos++] = zDate[14]; zTime[pos++] = zDate[15]; /* MM */
      zTime[pos++] = 0;
    }else{
      zTime[0] = 0;
    }
    pendingEndTr = 1;
    if( rid==selectedRid ){
      @ <tr class="timelineSpacer"></tr>
      @ <tr class="timelineSelected">
      pendingEndTr = 2;
    }else if( rid==vid ){
      @ <tr class="timelineCurrent">
    }else {
      @ <tr>
    }
    zDateLink = href("%R/timeline?c=%!S&unhide", zUuid);
    @ <td class="timelineTime">%z(zDateLink)%s(zTime)</a></td>
    @ <td class="timelineGraph">
    if( tmFlags & TIMELINE_UCOLOR )  zBgClr = zUser ? hash_color(zUser) : 0;
    if( zType[0]=='c'
    && (pGraph || zBgClr==0 || (tmFlags & TIMELINE_BRCOLOR)!=0)
    ){
      db_reset(&qbranch);
      db_bind_int(&qbranch, ":rid", rid);
      if( db_step(&qbranch)==SQLITE_ROW ){
        zBr = db_column_text(&qbranch, 0);
      }else{
        zBr = "trunk";
      }
      if( zBgClr==0 || (tmFlags & TIMELINE_BRCOLOR)!=0 ){
        if( zBr==0 || strcmp(zBr,"trunk")==0 ){
          zBgClr = 0;
        }else{
          zBgClr = hash_color(zBr);
        }
      }
    }
    if( zType[0]=='c' && (pGraph || (tmFlags & TIMELINE_BRCOLOR)!=0) ){
      int nParent = 0;
      int aParent[GR_MAX_RAIL];
      int gidx;
      static Stmt qparent;
      db_static_prepare(&qparent,
        "SELECT pid FROM plink"
        " WHERE cid=:rid AND pid NOT IN phantom"
        " ORDER BY isprim DESC /*sort*/"
      );
      db_bind_int(&qparent, ":rid", rid);
      while( db_step(&qparent)==SQLITE_ROW && nParent<count(aParent) ){
        aParent[nParent++] = db_column_int(&qparent, 0);
      }
      db_reset(&qparent);
      gidx = graph_add_row(pGraph, rid, nParent, aParent, zBr, zBgClr,
                           zUuid, isLeaf);
      db_reset(&qbranch);
      @ <div id="m%d(gidx)" class="tl-nodemark"></div>
    }
    @</td>
    if( zBgClr && zBgClr[0] && rid!=selectedRid ){
      @ <td class="timelineTableCell" style="background-color: %h(zBgClr);">
    }else{
      @ <td class="timelineTableCell">
    }
    if( pGraph && zType[0]!='c' ){
      @ &bull;
    }
    if( modPending ){
      @ <span class="modpending">(Awaiting Moderator Approval)</span>
    }
    if( zType[0]=='c' ){
      if( tmFlags & TIMELINE_BISECT ){
        static Stmt bisectQuery;
        db_prepare(&bisectQuery, "SELECT seq, stat FROM bilog WHERE rid=:rid");
        db_bind_int(&bisectQuery, ":rid", rid);
        if( db_step(&bisectQuery)==SQLITE_ROW ){
          @ <b>%s(db_column_text(&bisectQuery,1))</b>
          @ (%d(db_column_int(&bisectQuery,0)))
        }
        db_reset(&bisectQuery);
      }
      hyperlink_to_uuid(zUuid);
      if( isLeaf ){
        if( db_exists("SELECT 1 FROM tagxref"
                      " WHERE rid=%d AND tagid=%d AND tagtype>0",
                      rid, TAG_CLOSED) ){
          @ <span class="timelineLeaf">Closed-Leaf:</span>
        }else{
          @ <span class="timelineLeaf">Leaf:</span>
        }
      }
    }else if( zType[0]=='e' && tagid ){
      hyperlink_to_event_tagid(tagid<0?-tagid:tagid);
    }else if( (tmFlags & TIMELINE_ARTID)!=0 ){
      hyperlink_to_uuid(zUuid);
    }
    if( tmFlags & TIMELINE_SHOWRID ){
      @ (%d(rid))
    }
    db_column_blob(pQuery, commentColumn, &comment);
    if( zType[0]!='c' ){
      /* Comments for anything other than a check-in are generated by
      ** "fossil rebuild" and expect to be rendered as text/x-fossil-wiki */
      wiki_convert(&comment, 0, WIKI_INLINE);
    }else if( bCommentGitStyle ){
      /* Truncate comment at first blank line */
      int ii, jj;
      int n = blob_size(&comment);
      char *z = blob_str(&comment);
      for(ii=0; ii<n; ii++){
        if( z[ii]=='\n' ){
          for(jj=ii+1; jj<n && z[jj]!='\n' && fossil_isspace(z[jj]); jj++){}
          if( z[jj]=='\n' ) break;
        }
      }
      z[ii] = 0;
      @ <span class="timelineComment">%W(z)</span>
    }else if( mxWikiLen>0 && blob_size(&comment)>mxWikiLen ){
      Blob truncated;
      blob_zero(&truncated);
      blob_append(&truncated, blob_buffer(&comment), mxWikiLen);
      blob_append(&truncated, "...", 3);
      @ <span class="timelineComment">%W(blob_str(&truncated))</span>
      blob_reset(&truncated);
    }else{
      @ <span class="timelineComment">%W(blob_str(&comment))</span>
    }
    blob_reset(&comment);

    /* Generate the "user: USERNAME" at the end of the comment, together
    ** with a hyperlink to another timeline for that user.
    */
    if( zTagList && zTagList[0]==0 ) zTagList = 0;
    if( g.perm.Hyperlink && fossil_strcmp(zDispUser, zThisUser)!=0 ){
      char *zLink = mprintf("%R/timeline?u=%h&c=%t&nd&n=200", zDispUser, zDate);
      @ (user: %z(href("%z",zLink))%h(zDispUser)</a>%s(zTagList?",":"\051")
    }else{
      @ (user: %h(zDispUser)%s(zTagList?",":"\051")
    }

    /* Generate a "detail" link for tags. */
    if( (zType[0]=='g' || zType[0]=='w' || zType[0]=='t') && g.perm.Hyperlink ){
      @ [%z(href("%R/info/%!S",zUuid))details</a>]
    }

    /* Generate the "tags: TAGLIST" at the end of the comment, together
    ** with hyperlinks to the tag list.
    */
    if( zTagList ){
      if( g.perm.Hyperlink ){
        int i;
        const char *z = zTagList;
        Blob links;
        blob_zero(&links);
        while( z && z[0] ){
          for(i=0; z[i] && (z[i]!=',' || z[i+1]!=' '); i++){}
          if( zThisTag==0 || memcmp(z, zThisTag, i)!=0 || zThisTag[i]!=0 ){
            blob_appendf(&links,
                  "%z%#h</a>%.2s",
                  href("%R/timeline?r=%#t&nd&c=%t&n=200",i,z,zDate), i,z, &z[i]
            );
          }else{
            blob_appendf(&links, "%#h", i+2, z);
          }
          if( z[i]==0 ) break;
          z += i+2;
        }
        @ tags: %s(blob_str(&links)))
        blob_reset(&links);
      }else{
        @ tags: %h(zTagList))
      }
    }
    tag_private_status(rid);

    /* Generate extra hyperlinks at the end of the comment */
    if( xExtra ){
      xExtra(rid);
    }

    /* Generate the file-change list if requested */
    if( (tmFlags & (TIMELINE_FCHANGES|TIMELINE_FRENAMES))!=0
     && zType[0]=='c' && g.perm.Hyperlink
    ){
      int inUl = 0;
      if( !fchngQueryInit ){
        db_prepare(&fchngQuery,
          "SELECT pid,"
          "       fid,"
          "       (SELECT name FROM filename WHERE fnid=mlink.fnid) AS name,"
          "       (SELECT uuid FROM blob WHERE rid=fid),"
          "       (SELECT uuid FROM blob WHERE rid=pid),"
          "       (SELECT name FROM filename WHERE fnid=mlink.pfnid) AS oldnm"
          "  FROM mlink"
          " WHERE mid=:mid AND (pid!=fid OR pfnid>0)"
          "   AND (fid>0 OR"
               "   fnid NOT IN (SELECT pfnid FROM mlink WHERE mid=:mid))"
          "   AND NOT mlink.isaux"
          " ORDER BY 3 /*sort*/"
        );
        fchngQueryInit = 1;
      }
      db_bind_int(&fchngQuery, ":mid", rid);
      while( db_step(&fchngQuery)==SQLITE_ROW ){
        const char *zFilename = db_column_text(&fchngQuery, 2);
        int isNew = db_column_int(&fchngQuery, 0)<=0;
        int isMergeNew = db_column_int(&fchngQuery, 0)<0;
        int fid = db_column_int(&fchngQuery, 1);
        int isDel = fid==0;
        const char *zOldName = db_column_text(&fchngQuery, 5);
        const char *zOld = db_column_text(&fchngQuery, 4);
        const char *zNew = db_column_text(&fchngQuery, 3);
        const char *zUnpub = "";
        char *zA;
        char zId[20];
        if( !inUl ){
          @ <ul class="filelist">
          inUl = 1;
        }
        if( tmFlags & TIMELINE_SHOWRID ){
          sqlite3_snprintf(sizeof(zId), zId, " (%d) ", fid);
        }else{
          zId[0] = 0;
        }
        if( (tmFlags & TIMELINE_FRENAMES)!=0 ){
          if( !isNew && !isDel && zOldName!=0 ){
            @ <li> %h(zOldName) &rarr; %h(zFilename)%s(zId)
          }
          continue;
        }
        zA = href("%R/artifact/%!S",fid?zNew:zOld);
        if( content_is_private(fid) ){
          zUnpub = UNPUB_TAG;
        }
        if( isNew ){
          @ <li> %s(zA)%h(zFilename)</a>%s(zId) %s(zUnpub)
          if( isMergeNew ){
            @ (added by merge)
          }else{
            @ (new file)
          }
          @ &nbsp; %z(href("%R/artifact/%!S",zNew))[view]</a></li>
        }else if( isDel ){
          @ <li> %s(zA)%h(zFilename)</a> (deleted)</li>
        }else if( fossil_strcmp(zOld,zNew)==0 && zOldName!=0 ){
          @ <li> %h(zOldName) &rarr; %s(zA)%h(zFilename)</a>%s(zId)
          @ %s(zUnpub) %z(href("%R/artifact/%!S",zNew))[view]</a></li>
        }else{
          if( zOldName!=0 ){
            @ <li>%h(zOldName) &rarr; %s(zA)%h(zFilename)%s(zId)</a> %s(zUnpub)
          }else{
            @ <li>%s(zA)%h(zFilename)</a>%s(zId) &nbsp; %s(zUnpub)
          }
          @ %z(href("%R/fdiff?sbs=1&v1=%!S&v2=%!S",zOld,zNew))[diff]</a></li>
        }
        fossil_free(zA);
      }
      db_reset(&fchngQuery);
      if( inUl ){
        @ </ul>
      }
    }
  }
  if( suppressCnt ){
    @ <span class="timelineDisabled">... %d(suppressCnt) similar
    @ event%s(suppressCnt>1?"s":"") omitted.</span>
    suppressCnt = 0;
  }
  if( pendingEndTr ){
    @ </td></tr>
  }
  if( pGraph ){
    graph_finish(pGraph, (tmFlags & TIMELINE_DISJOINT)!=0);
    if( pGraph->nErr ){
      graph_free(pGraph);
      pGraph = 0;
    }else{
      @ <tr class="timelineBottom"><td></td><td></td><td></td></tr>
    }
  }
  @ </table>
  if( fchngQueryInit ) db_finalize(&fchngQuery);
  timeline_output_graph_javascript(pGraph, (tmFlags & TIMELINE_DISJOINT)!=0, 0);
}

/*
** Change the RGB background color given in the argument in a foreground
** color with the same hue.
*/
static const char *bg_to_fg(const char *zIn){
  int i;
  unsigned int x[3];
  unsigned int mx = 0;
  static int whiteFg = -1;
  static char zRes[10];
  if( strlen(zIn)!=7 || zIn[0]!='#' ) return zIn;
  zIn++;
  for(i=0; i<3; i++){
    x[i] = hex_digit_value(zIn[0])*16 + hex_digit_value(zIn[1]);
    zIn += 2;
    if( x[i]>mx ) mx = x[i];
  }
  if( whiteFg<0 ) whiteFg = skin_detail_boolean("white-foreground");
  if( whiteFg ){
    /* Make the color lighter */
    static const unsigned int t = 215;
    if( mx<t ) for(i=0; i<3; i++) x[i] += t - mx;
  }else{
    /* Make the color darker */
    static const unsigned int t = 128;
    if( mx>t ) for(i=0; i<3; i++) x[i] -= mx - t;
  }
  sqlite3_snprintf(sizeof(zRes),zRes,"#%02x%02x%02x",x[0],x[1],x[2]);
  return zRes;
}

/*
** Generate all of the necessary javascript to generate a timeline
** graph.
*/
void timeline_output_graph_javascript(
  GraphContext *pGraph,     /* The graph to be displayed */
  int omitDescenders,       /* True to omit descenders */
  int fileDiff              /* True for file diff.  False for check-in diff */
){
  if( pGraph && pGraph->nErr==0 && pGraph->nRow>0 ){
    GraphRow *pRow;
    int i;
    char cSep;
    int iRailPitch;      /* Pixels between consecutive rails */
    int showArrowheads;  /* True to draw arrowheads.  False to omit. */
    int circleNodes;     /* True for circle nodes.  False for square nodes */
    int colorGraph;      /* Use colors for graph lines */

    iRailPitch = atoi(PD("railpitch","0"));
    showArrowheads = skin_detail_boolean("timeline-arrowheads");
    circleNodes = skin_detail_boolean("timeline-circle-nodes");
    colorGraph = skin_detail_boolean("timeline-color-graph-lines");

    @ <script>(function(){
    @ "use strict";
    @ var css = "";
    if( circleNodes ){
      @ css += ".tl-node, .tl-node:after { border-radius: 50%%; }";
    }
    if( !showArrowheads ){
      @ css += ".tl-arrow.u { display: none; }";
    }
    @ if( css!=="" ){
    @   var style = document.createElement("style");
    @   style.textContent = css;
    @   document.querySelector("head").appendChild(style);
    @ }
    /* the rowinfo[] array contains all the information needed to generate
    ** the graph.  Each entry contains information for a single row:
    **
    **   id:  The id of the <div> element for the row. This is an integer.
    **        to get an actual id, prepend "m" to the integer.  The top node
    **        is 1 and numbers increase moving down the timeline.
    **   bg:  The background color for this row
    **    r:  The "rail" that the node for this row sits on.  The left-most
    **        rail is 0 and the number increases to the right.
    **    d:  True if there is a "descender" - an arrow coming from the bottom
    **        of the page straight up to this node.
    **   mo:  "merge-out".  If non-negative, this is the rail position
    **        for the upward portion of a merge arrow.  The merge arrow goes up
    **        to the row identified by mu:.  If this value is negative then
    **        node has no merge children and no merge-out line is drawn.
    **   mu:  The id of the row which is the top of the merge-out arrow.
    **    u:  Draw a thick child-line out of the top of this node and up to
    **        the node with an id equal to this value.  0 if it is straight to
    **        the top of the page, -1 if there is no thick-line riser.
    **    f:  0x01: a leaf node.
    **   au:  An array of integers that define thick-line risers for branches.
    **        The integers are in pairs.  For each pair, the first integer is
    **        is the rail on which the riser should run and the second integer
    **        is the id of the node upto which the riser should run.
    **   mi:  "merge-in".  An array of integer rail positions from which
    **        merge arrows should be drawn into this node.  If the value is
    **        negative, then the rail position is the absolute value of mi[]
    **        and a thin merge-arrow descender is drawn to the bottom of
    **        the screen.
    **    h:  The SHA1 hash of the object being graphed
    */
    cgi_printf("var rowinfo = [\n");
    for(pRow=pGraph->pFirst; pRow; pRow=pRow->pNext){
      cgi_printf("{id:%d,bg:\"%s\",r:%d,d:%d,mo:%d,mu:%d,u:%d,f:%d,au:",
        pRow->idx,                      /* id */
        pRow->zBgClr,                   /* bg */
        pRow->iRail,                    /* r */
        pRow->bDescender,               /* d */
        pRow->mergeOut,                 /* mo */
        pRow->mergeUpto,                /* mu */
        pRow->aiRiser[pRow->iRail],     /* u */
        pRow->isLeaf ? 1 : 0            /* f */
      );
      /* au */
      cSep = '[';
      for(i=0; i<GR_MAX_RAIL; i++){
        if( i==pRow->iRail ) continue;
        if( pRow->aiRiser[i]>0 ){
          cgi_printf("%c%d,%d", cSep, i, pRow->aiRiser[i]);
          cSep = ',';
        }
      }
      if( cSep=='[' ) cgi_printf("[");
      cgi_printf("],");
      if( colorGraph && pRow->zBgClr[0]=='#' ){
        cgi_printf("fg:\"%s\",", bg_to_fg(pRow->zBgClr));
      }
      /* mi */
      cgi_printf("mi:");
      cSep = '[';
      for(i=0; i<GR_MAX_RAIL; i++){
        if( pRow->mergeIn[i] ){
          int mi = i;
          if( (pRow->mergeDown >> i) & 1 ) mi = -mi;
          cgi_printf("%c%d", cSep, mi);
          cSep = ',';
        }
      }
      if( cSep=='[' ) cgi_printf("[");
      cgi_printf("],h:\"%!S\"}%s", pRow->zUuid, pRow->pNext ? ",\n" : "];\n");
    }
    cgi_printf("var nrail = %d\n", pGraph->mxRail+1);
    graph_free(pGraph);
    @ var canvasDiv;
    @ var railPitch;
    @ var mergeOffset;
    @ var node, arrow, arrowSmall, line, mArrow, mLine, wArrow, wLine;
    @ function initGraph(){
    @   var parent = gebi("timelineTable").rows[0].cells[1];
    @   parent.style.verticalAlign = "top";
    @   canvasDiv = document.createElement("div");
    @   canvasDiv.className = "tl-canvas";
    @   canvasDiv.style.position = "absolute";
    @   parent.appendChild(canvasDiv);
    @
    @   var elems = {};
    @   var elemClasses = [
    @     "rail", "mergeoffset", "node", "arrow u", "arrow u sm", "line",
    @     "arrow merge r", "line merge", "arrow warp", "line warp"
    @   ];
    @   for( var i=0; i<elemClasses.length; i++ ){
    @     var cls = elemClasses[i];
    @     var elem = document.createElement("div");
    @     elem.className = "tl-" + cls;
    @     if( cls.indexOf("line")==0 ) elem.className += " v";
    @     canvasDiv.appendChild(elem);
    @     var k = cls.replace(/\s/g, "_");
    @     var r = elem.getBoundingClientRect();
    @     var w = Math.round(r.right - r.left);
    @     var h = Math.round(r.bottom - r.top);
    @     elems[k] = {w: w, h: h, cls: cls};
    @   }
    @   node = elems.node;
    @   arrow = elems.arrow_u;
    @   arrowSmall = elems.arrow_u_sm;
    @   line = elems.line;
    @   mArrow = elems.arrow_merge_r;
    @   mLine = elems.line_merge;
    @   wArrow = elems.arrow_warp;
    @   wLine = elems.line_warp;
    @
    @   var minRailPitch = Math.ceil((node.w+line.w)/2 + mArrow.w + 1);
    if( iRailPitch ){
      @   railPitch = %d(iRailPitch);
    }else{
      @   railPitch = elems.rail.w;
      @   railPitch -= Math.floor((nrail-1)*(railPitch-minRailPitch)/21);
    }
    @   railPitch = Math.max(railPitch, minRailPitch);
    @
    if( PB("nomo") ){
      @   mergeOffset = 0;
    }else{
      @   mergeOffset = railPitch-minRailPitch-mLine.w;
      @   mergeOffset = Math.min(mergeOffset, elems.mergeoffset.w);
      @   mergeOffset = mergeOffset>0 ? mergeOffset + line.w/2 : 0;
    }
    @
    @   var canvasWidth = (nrail-1)*railPitch + node.w;
    @   canvasDiv.style.width = canvasWidth + "px";
    @   canvasDiv.style.position = "relative";
    @ }
    @ function drawBox(cls,color,x0,y0,x1,y1){
    @   var n = document.createElement("div");
    @   x0 = Math.floor(x0);
    @   y0 = Math.floor(y0);
    @   x1 = x1 || x1===0 ? Math.floor(x1) : x0;
    @   y1 = y1 || y1===0 ? Math.floor(y1) : y0;
    @   if( x0>x1 ){ var t=x0; x0=x1; x1=t; }
    @   if( y0>y1 ){ var t=y0; y0=y1; y1=t; }
    @   var w = x1-x0;
    @   var h = y1-y0;
    @   n.style.position = "absolute";
    @   n.style.left = x0+"px";
    @   n.style.top = y0+"px";
    @   if( w ) n.style.width = w+"px";
    @   if( h ) n.style.height = h+"px";
    @   if( color ) n.style.backgroundColor = color;
    @   n.className = "tl-"+cls;
    @   canvasDiv.appendChild(n);
    @   return n;
    @ }
    @ function absoluteY(obj){
    @   var top = 0;
    @   if( obj.offsetParent ){
    @     do{
    @       top += obj.offsetTop;
    @     }while( obj = obj.offsetParent );
    @   }
    @   return top;
    @ }
    @ function miLineY(p){
    @   return p.y + node.h - mLine.w - 1;
    @ }
    @ function drawLine(elem,color,x0,y0,x1,y1){
    @   var cls = elem.cls + " ";
    @   if( x1===null ){
    @     x1 = x0+elem.w;
    @     cls += "v";
    @   }else{
    @     y1 = y0+elem.w;
    @     cls += "h";
    @   }
    @   drawBox(cls,color,x0,y0,x1,y1);
    @ }
    @ function drawUpArrow(from,to,color){
    @   var y = to.y + node.h;
    @   var arrowSpace = from.y - y + (!from.id || from.r!=to.r ? node.h/2 : 0);
    @   var arw = arrowSpace < arrow.h*1.5 ? arrowSmall : arrow;
    @   var x = to.x + (node.w-line.w)/2;
    @   var y0 = from.y + node.h/2;
    @   var y1 = Math.ceil(to.y + node.h + arw.h/2);
    @   drawLine(line,color,x,y0,null,y1);
    @   x = to.x + (node.w-arw.w)/2;
    @   var n = drawBox(arw.cls,null,x,y);
    @   n.style.borderBottomColor = color;
    @ }
    @ function drawMergeLine(x0,y0,x1,y1){
    @   drawLine(mLine,null,x0,y0,x1,y1);
    @ }
    @ function drawMergeArrow(p,rail){
    @   var x0 = rail*railPitch + node.w/2;
    @   if( rail in mergeLines ){
    @     x0 += mergeLines[rail];
    @     if( p.r<rail ) x0 += mLine.w;
    @   }else{
    @     x0 += (p.r<rail ? -1 : 1)*line.w/2;
    @   }
    @   var x1 = mArrow.w ? mArrow.w/2 : -node.w/2;
    @   x1 = p.x + (p.r<rail ? node.w + Math.ceil(x1) : -x1);
    @   var y = miLineY(p);
    @   drawMergeLine(x0,y,x1,null);
    @   var x = p.x + (p.r<rail ? node.w : -mArrow.w);
    @   var cls = "arrow merge " + (p.r<rail ? "l" : "r");
    @   drawBox(cls,null,x,y+(mLine.w-mArrow.h)/2);
    @ }
    @ function drawNode(p, btm){
    @   if( p.u>0 ) drawUpArrow(p,rowinfo[p.u-1],p.fg);
    @   var cls = node.cls;
    @   if( p.mi.length ) cls += " merge";
    @   if( p.f&1 ) cls += " leaf";
    @   var n = drawBox(cls,p.bg,p.x,p.y);
    @   n.id = "tln"+p.id;
    @   n.onclick = clickOnNode;
    @   n.style.zIndex = 10;
    if( !omitDescenders ){
      @   if( p.u==0 ) drawUpArrow(p,{x: p.x, y: -node.h},p.fg);
      @   if( p.d ) drawUpArrow({x: p.x, y: btm-node.h/2},p,p.fg);
    }
    @   if( p.mo>=0 ){
    @     var x0 = p.x + node.w/2;
    @     var x1 = p.mo*railPitch + node.w/2;
    @     var u = rowinfo[p.mu-1];
    @     var y1 = miLineY(u);
    @     if( p.u<0 || p.mo!=p.r ){
    @       x1 += mergeLines[p.mo] = -mLine.w/2;
    @       var y0 = p.y+2;
    @       if( p.r!=p.mo ) drawMergeLine(x0,y0,x1+(x0<x1 ? mLine.w : 0),null);
    @       drawMergeLine(x1,y0+mLine.w,null,y1);
    @     }else if( mergeOffset ){
    @       mergeLines[p.mo] = u.r<p.r ? -mergeOffset-mLine.w : mergeOffset;
    @       x1 += mergeLines[p.mo];
    @       drawMergeLine(x1,p.y+node.h/2,null,y1);
    @     }else{
    @       delete mergeLines[p.mo];
    @     }
    @   }
    @   for( var i=0; i<p.au.length; i+=2 ){
    @     var rail = p.au[i];
    @     var x0 = p.x + node.w/2;
    @     var x1 = rail*railPitch + (node.w-line.w)/2;
    @     if( x0<x1 ){
    @       x0 = Math.ceil(x0);
    @       x1 += line.w;
    @     }
    @     var y0 = p.y + (node.h-line.w)/2;
    @     var u = rowinfo[p.au[i+1]-1];
    @     if( u.id<p.id ){
    @       drawLine(line,u.fg,x0,y0,x1,null);
    @       drawUpArrow(p,u,u.fg);
    @     }else{
    @       var y1 = u.y + (node.h-line.w)/2;
    @       drawLine(wLine,u.fg,x0,y0,x1,null);
    @       drawLine(wLine,u.fg,x1-line.w,y0,null,y1+line.w);
    @       drawLine(wLine,u.fg,x1,y1,u.x-wArrow.w/2,null);
    @       var x = u.x-wArrow.w;
    @       var y = u.y+(node.h-wArrow.h)/2;
    @       var n = drawBox(wArrow.cls,null,x,y);
    @       if( u.fg ) n.style.borderLeftColor = u.fg;
    @     }
    @   }
    @   for( var i=0; i<p.mi.length; i++ ){
    @     var rail = p.mi[i];
    @     if( rail<0 ){
    @       rail = -rail;
    @       mergeLines[rail] = -mLine.w/2;
    @       var x = rail*railPitch + (node.w-mLine.w)/2;
    @       drawMergeLine(x,miLineY(p),null,btm);
    @     }
    @     drawMergeArrow(p,rail);
    @   }
    @ }
    @ var mergeLines;
    @ function renderGraph(){
    @   mergeLines = {};
    @   canvasDiv.innerHTML = "";
    @   var canvasY = absoluteY(canvasDiv);
    @   for( var i=0; i<rowinfo.length; i++ ){
    @     rowinfo[i].y = absoluteY(gebi("m"+rowinfo[i].id)) - canvasY;
    @     rowinfo[i].x = rowinfo[i].r*railPitch;
    @   }
    @   var tlBtm = document.querySelector(".timelineBottom");
    @   if( tlBtm.offsetHeight<node.h ){
    @     tlBtm.style.height = node.h + "px";
    @   }
    @   var btm = absoluteY(tlBtm) - canvasY + tlBtm.offsetHeight;
    @   for( var i=rowinfo.length-1; i>=0; i-- ){
    @     drawNode(rowinfo[i], btm);
    @   }
    @ }
    @ var selRow;
    @ function clickOnNode(){
    @   var p = rowinfo[parseInt(this.id.match(/\d+$/)[0], 10)-1];
    @   if( !selRow ){
    @     selRow = p;
    @     this.className += " sel";
    @     canvasDiv.className += " sel";
    @   }else if( selRow==p ){
    @     selRow = null;
    @     this.className = this.className.replace(" sel", "");
    @     canvasDiv.className = canvasDiv.className.replace(" sel", "");
    @   }else{
    if( fileDiff ){
      @     location.href="%R/fdiff?v1="+selRow.h+"&v2="+p.h+"&sbs=1";
    }else{
      if( db_get_boolean("show-version-diffs", 0)==0 ){
        @     location.href="%R/vdiff?from="+selRow.h+"&to="+p.h+"&sbs=0";
      }else{
        @     location.href="%R/vdiff?from="+selRow.h+"&to="+p.h+"&sbs=1";
      }
    }
    @   }
    @ }
    @ var lastRow = gebi("m"+rowinfo[rowinfo.length-1].id);
    @ var lastY = 0;
    @ function checkHeight(){
    @   var h = absoluteY(lastRow);
    @   if( h!=lastY ){
    @     renderGraph();
    @     lastY = h;
    @   }
    @   setTimeout(checkHeight, 1000);
    @ }
    @ initGraph();
    @ checkHeight();
    @ }())</script>
  }
}

/*
** Create a temporary table suitable for storing timeline data.
*/
static void timeline_temp_table(void){
  static const char zSql[] =
    @ CREATE TEMP TABLE IF NOT EXISTS timeline(
    @   rid INTEGER PRIMARY KEY,
    @   uuid TEXT,
    @   timestamp TEXT,
    @   comment TEXT,
    @   user TEXT,
    @   isleaf BOOLEAN,
    @   bgcolor TEXT,
    @   etype TEXT,
    @   taglist TEXT,
    @   tagid INTEGER,
    @   short TEXT,
    @   sortby REAL
    @ )
  ;
  db_multi_exec("%s", zSql/*safe-for-%s*/);
}

/*
** Return a pointer to a constant string that forms the basis
** for a timeline query for the WWW interface.
*/
const char *timeline_query_for_www(void){
  static const char zBase[] =
    @ SELECT
    @   blob.rid AS blobRid,
    @   uuid AS uuid,
    @   datetime(event.mtime,toLocal()) AS timestamp,
    @   coalesce(ecomment, comment) AS comment,
    @   coalesce(euser, user) AS user,
    @   blob.rid IN leaf AS leaf,
    @   bgcolor AS bgColor,
    @   event.type AS eventType,
    @   (SELECT group_concat(substr(tagname,5), ', ') FROM tag, tagxref
    @     WHERE tagname GLOB 'sym-*' AND tag.tagid=tagxref.tagid
    @       AND tagxref.rid=blob.rid AND tagxref.tagtype>0) AS tags,
    @   tagid AS tagid,
    @   brief AS brief,
    @   event.mtime AS mtime
    @  FROM event CROSS JOIN blob
    @ WHERE blob.rid=event.objid
  ;
  return zBase;
}

/*
** Generate a submenu element with a single parameter change.
*/
static void timeline_submenu(
  HQuery *pUrl,            /* Base URL */
  const char *zMenuName,   /* Submenu name */
  const char *zParam,      /* Parameter value to add or change */
  const char *zValue,      /* Value of the new parameter */
  const char *zRemove      /* Parameter to omit */
){
  style_submenu_element(zMenuName, "%s",
                        url_render(pUrl, zParam, zValue, zRemove, 0));
}


/*
** Convert a symbolic name used as an argument to the a=, b=, or c=
** query parameters of timeline into a julianday mtime value.
*/
double symbolic_name_to_mtime(const char *z){
  double mtime;
  int rid;
  if( z==0 ) return -1.0;
  if( fossil_isdate(z) ){
    mtime = db_double(0.0, "SELECT julianday(%Q,fromLocal())", z);
    if( mtime>0.0 ) return mtime;
  }
  rid = symbolic_name_to_rid(z, "*");
  if( rid ){
    mtime = db_double(0.0, "SELECT mtime FROM event WHERE objid=%d", rid);
  }else{
    mtime = db_double(-1.0,
        "SELECT max(event.mtime) FROM event, tag, tagxref"
        " WHERE tag.tagname GLOB 'event-%q*'"
        "   AND tagxref.tagid=tag.tagid AND tagxref.tagtype"
        "   AND event.objid=tagxref.rid",
        z
    );
  }
  return mtime;
}

/*
** zDate is a localtime date.  Insert records into the
** "timeline" table to cause <hr> to be inserted on zDate.
*/
static int timeline_add_divider(double rDate){
  int rid = db_int(-1,
    "SELECT rid FROM timeline ORDER BY abs(sortby-%.16g) LIMIT 1", rDate
  );
  if( rid>0 ) return rid;
  db_multi_exec(
    "INSERT INTO timeline(rid,sortby,etype) VALUES(-1,%.16g,'div')",
    rDate
  );
  return -1;
}

/*
** Return all possible names for file zUuid.
*/
char *names_of_file(const char *zUuid){
  Stmt q;
  Blob out;
  const char *zSep = "";
  db_prepare(&q,
    "SELECT DISTINCT filename.name FROM mlink, filename"
    " WHERE mlink.fid=(SELECT rid FROM blob WHERE uuid=%Q)"
    "   AND filename.fnid=mlink.fnid",
    zUuid
  );
  blob_zero(&out);
  while( db_step(&q)==SQLITE_ROW ){
    const char *zFN = db_column_text(&q, 0);
    blob_appendf(&out, "%s%z%h</a>", zSep,
          href("%R/finfo?name=%t", zFN), zFN);
    zSep = " or ";
  }
  db_finalize(&q);
  return blob_str(&out);
}


/*
** Add the select/option box to the timeline submenu that is used to
** set the y= parameter that determines which elements to display
** on the timeline.
*/
static void timeline_y_submenu(int isDisabled){
  static int i = 0;
  static const char *az[12];
  if( i==0 ){
    az[0] = "all";
    az[1] = "Any Type";
    i = 2;
    if( g.perm.Read ){
      az[i++] = "ci";
      az[i++] = "Check-ins";
      az[i++] = "g";
      az[i++] = "Tags";
    }
    if( g.perm.RdWiki ){
      az[i++] = "e";
      az[i++] = "Tech Notes";
    }
    if( g.perm.RdTkt ){
      az[i++] = "t";
      az[i++] = "Tickets";
    }
    if( g.perm.RdWiki ){
      az[i++] = "w";
      az[i++] = "Wiki";
    }
    assert( i<=count(az) );
  }
  if( i>2 ){
    style_submenu_multichoice("y", i/2, az, isDisabled);
  }
}

/*
** If the zChng string is not NULL, then it should be a comma-separated
** list of glob patterns for filenames.  Add an term to the WHERE clause
** for the SQL statement under construction that excludes any check-in that
** does not modify one or more files matching the globs.
*/
static void addFileGlobExclusion(
  const char *zChng,        /* The filename GLOB list */
  Blob *pSql                /* The SELECT statement under construction */
){
  if( zChng==0 || zChng[0]==0 ) return;
  blob_append_sql(pSql," AND event.objid IN ("
      "SELECT mlink.mid FROM mlink, filename"
      " WHERE mlink.fnid=filename.fnid AND %s)",
      glob_expr("filename.name", zChng));
}
static void addFileGlobDescription(
  const char *zChng,        /* The filename GLOB list */
  Blob *pDescription        /* Result description */
){
  if( zChng==0 || zChng[0]==0 ) return;
  blob_appendf(pDescription, " that include changes to files matching %Q",
               zChng);
}

/*
** Tag match expression type code.
*/
typedef enum {
  MS_EXACT,   /* Matches a single tag by exact string comparison. */
  MS_GLOB,    /* Matches tags against a list of GLOB patterns. */
  MS_LIKE,    /* Matches tags against a list of LIKE patterns. */
  MS_REGEXP   /* Matches tags against a list of regular expressions. */
} MatchStyle;

/*
** Quote a tag string by surrounding it with double quotes and preceding
** internal double quotes and backslashes with backslashes.
*/
static const char *tagQuote(
   int len,         /* Maximum length of zTag, or negative for unlimited */
   const char *zTag /* Tag string */
){
  Blob blob = BLOB_INITIALIZER;
  int i, j;
  blob_zero(&blob);
  blob_append(&blob, "\"", 1);
  for( i=j=0; zTag[j] && (len<0 || j<len); ++j ){
    if( zTag[j]=='\"' || zTag[j]=='\\' ){
      if( j>i ){
        blob_append(&blob, zTag+i, j-i);
      }
      blob_append(&blob, "\\", 1);
      i = j;
    }
  }
  if( j>i ){
    blob_append(&blob, zTag+i, j-i);
  }
  blob_append(&blob, "\"", 1);
  return blob_str(&blob);
}

/*
** Construct the tag match SQL expression.
**
** This function is adapted from glob_expr() to support the MS_EXACT, MS_GLOB,
** MS_LIKE, and MS_REGEXP match styles.  For MS_EXACT, the returned expression
** checks for integer match against the tag ID which is looked up directly by
** this function.  For the other modes, the returned SQL expression performs
** string comparisons against the tag names, so it is necessary to join against
** the tag table to access the "tagname" column.
**
** Each pattern is adjusted to to start with "sym-" and be anchored at end.
**
** In MS_REGEXP mode, backslash can be used to protect delimiter characters.
** The backslashes are not removed from the regular expression.
**
** In addition to assembling and returning an SQL expression, this function
** makes an English-language description of the patterns being matched, suitable
** for display in the web interface.
**
** If any errors arise during processing, *zError is set to an error message.
** Otherwise it is set to NULL.
*/
static const char *tagMatchExpression(
  MatchStyle matchStyle,        /* Match style code */
  const char *zTag,             /* Tag name, match pattern, or pattern list */
  const char **zDesc,           /* Output expression description string */
  const char **zError           /* Output error string */
){
  Blob expr = BLOB_INITIALIZER; /* SQL expression string assembly buffer */
  Blob desc = BLOB_INITIALIZER; /* English description of match patterns */
  Blob err = BLOB_INITIALIZER;  /* Error text assembly buffer */
  const char *zStart;           /* Text at start of expression */
  const char *zDelimiter;       /* Text between expression terms */
  const char *zEnd;             /* Text at end of expression */
  const char *zPrefix;          /* Text before each match pattern */
  const char *zSuffix;          /* Text after each match pattern */
  const char *zIntro;           /* Text introducing pattern description */
  const char *zPattern = 0;     /* Previous quoted pattern */
  const char *zFail = 0;        /* Current failure message or NULL if okay */
  const char *zOr = " or ";     /* Text before final quoted pattern */
  char cDel;                    /* Input delimiter character */
  int i;                        /* Input match pattern length counter */

  /* Optimize exact matches by looking up the ID in advance to create a simple
   * numeric comparison.  Bypass the remainder of this function. */
  if( matchStyle==MS_EXACT ){
    *zDesc = tagQuote(-1, zTag);
    return mprintf("(tagid=%d)", db_int(-1,
        "SELECT tagid FROM tag WHERE tagname='sym-%q'", zTag));
  }

  /* Decide pattern prefix and suffix strings according to match style. */
  if( matchStyle==MS_GLOB ){
    zStart = "(";
    zDelimiter = " OR ";
    zEnd = ")";
    zPrefix = "tagname GLOB 'sym-";
    zSuffix = "'";
    zIntro = "glob pattern ";
  }else if( matchStyle==MS_LIKE ){
    zStart = "(";
    zDelimiter = " OR ";
    zEnd = ")";
    zPrefix = "tagname LIKE 'sym-";
    zSuffix = "'";
    zIntro = "SQL LIKE pattern ";
  }else/* if( matchStyle==MS_REGEXP )*/{
    zStart = "(tagname REGEXP '^sym-(";
    zDelimiter = "|";
    zEnd = ")$')";
    zPrefix = "";
    zSuffix = "";
    zIntro = "regular expression ";
  }

  /* Convert the list of matches into an SQL expression and text description. */
  blob_zero(&expr);
  blob_zero(&desc);
  blob_zero(&err);
  while( 1 ){
    /* Skip leading delimiters. */
    for( ; fossil_isspace(*zTag) || *zTag==','; ++zTag );

    /* Next non-delimiter character determines quoting. */
    if( !*zTag ){
      /* Terminate loop at end of string. */
      break;
    }else if( *zTag=='\'' || *zTag=='"' ){
      /* If word is quoted, prepare to stop at end quote. */
      cDel = *zTag;
      ++zTag;
    }else{
      /* If word is not quoted, prepare to stop at delimiter. */
      cDel = ',';
    }

    /* Find the next delimiter character or end of string. */
    for( i=0; zTag[i] && zTag[i]!=cDel; ++i ){
      /* If delimiter is comma, also recognize spaces as delimiters. */
      if( cDel==',' && fossil_isspace(zTag[i]) ){
        break;
      }

      /* In regexp mode, ignore delimiters following backslashes. */
      if( matchStyle==MS_REGEXP && zTag[i]=='\\' && zTag[i+1] ){
        ++i;
      }
    }

    /* Check for regular expression syntax errors. */
    if( matchStyle==MS_REGEXP ){
      ReCompiled *regexp;
      char *zTagDup = fossil_strndup(zTag, i);
      zFail = re_compile(&regexp, zTagDup, 0);
      re_free(regexp);
      fossil_free(zTagDup);
    }

    /* Process success and error results. */
    if( !zFail ){
      /* Incorporate the match word into the output expression.  %q is used to
       * protect against SQL injection attacks by replacing ' with ''. */
      blob_appendf(&expr, "%s%s%#q%s", blob_size(&expr) ? zDelimiter : zStart,
          zPrefix, i, zTag, zSuffix);

      /* Build up the description string. */
      if( !blob_size(&desc) ){
        /* First tag: start with intro followed by first quoted tag. */
        blob_append(&desc, zIntro, -1);
        blob_append(&desc, tagQuote(i, zTag), -1);
      }else{
        if( zPattern ){
          /* Third and subsequent tags: append comma then previous tag. */
          blob_append(&desc, ", ", 2);
          blob_append(&desc, zPattern, -1);
          zOr = ", or ";
        }

        /* Second and subsequent tags: store quoted tag for next iteration. */
        zPattern = tagQuote(i, zTag);
      }
    }else{
      /* On error, skip the match word and build up the error message buffer. */
      if( !blob_size(&err) ){
        blob_append(&err, "Error: ", 7);
      }else{
        blob_append(&err, ", ", 2);
      }
      blob_appendf(&err, "(%s%s: %s)", zIntro, tagQuote(i, zTag), zFail);
    }

    /* Advance past all consumed input characters. */
    zTag += i;
    if( cDel!=',' && *zTag==cDel ){
      ++zTag;
    }
  }

  /* Finalize and extract the pattern description. */
  if( zPattern ){
    blob_append(&desc, zOr, -1);
    blob_append(&desc, zPattern, -1);
  }
  *zDesc = blob_str(&desc);

  /* Finalize and extract the error text. */
  *zError = blob_size(&err) ? blob_str(&err) : 0;

  /* Finalize and extract the SQL expression. */
  if( blob_size(&expr) ){
    blob_append(&expr, zEnd, -1);
    return blob_str(&expr);
  }

  /* If execution reaches this point, the pattern was empty.  Return NULL. */
  return 0;
}

/*
** WEBPAGE: timeline
**
** Query parameters:
**
**    a=TIMEORTAG    After this event
**    b=TIMEORTAG    Before this event
**    c=TIMEORTAG    "Circa" this event
**    m=TIMEORTAG    Mark this event
**    n=COUNT        Suggested number of events in output
**    p=CHECKIN      Parents and ancestors of CHECKIN
**    d=CHECKIN      Descendants of CHECIN
**    dp=CHECKIN     The same as d=CHECKIN&p=CHECKIN
**    t=TAG          Show only check-ins with the given TAG
<<<<<<< HEAD
**    r=TAG          Show check-ins related to TAG, equivalent to t=TAG&rel
**    rel            Show related check-ins as well as those matching t=TAG
**    mionly         Limit rel to show ancestors but not descendants
**    ms=STYLE       Set tag match style to EXACT, GLOB, LIKE, REGEXP
=======
**    r=TAG          Show check-ins related to TAG
**    mionly         Limit r=TAG to show ancestors but not descendants
>>>>>>> 993b82f1
**    u=USER         Only show items associated with USER
**    y=TYPE         'ci', 'w', 't', 'e', or (default) 'all'
**    ng             No Graph.
**    nd             Do not highlight the focus check-in
**    v              Show details of files changed
**    f=CHECKIN      Show family (immediate parents and children) of CHECKIN
**    from=CHECKIN   Path from...
**    to=CHECKIN       ... to this
**    shortest         ... show only the shortest path
**    uf=FILE_SHA1   Show only check-ins that contain the given file version
**    chng=GLOBLIST  Show only check-ins that involve changes to a file whose
**                     name matches one of the comma-separate GLOBLIST
**    brbg           Background color from branch name
**    ubg            Background color from user
**    namechng       Show only check-ins that have filename changes
**    forks          Show only forks and their children
**    ym=YYYY-MM     Show only events for the given year/month
**    yw=YYYY-WW     Show only events for the given week of the given year
**    ymd=YYYY-MM-DD Show only events on the given day
**    datefmt=N      Override the date format
**    bisect         Show the check-ins that are in the current bisect
**    showid         Show RIDs
**    showsql        Show the SQL text
**
** p= and d= can appear individually or together.  If either p= or d=
** appear, then u=, y=, a=, and b= are ignored.
**
** If both a= and b= appear then both upper and lower bounds are honored.
*/
void page_timeline(void){
  Stmt q;                            /* Query used to generate the timeline */
  Blob sql;                          /* text of SQL used to generate timeline */
  Blob desc;                         /* Description of the timeline */
  int nEntry;                        /* Max number of entries on timeline */
  int p_rid = name_to_typed_rid(P("p"),"ci");  /* artifact p and its parents */
  int d_rid = name_to_typed_rid(P("d"),"ci");  /* artifact d and descendants */
  int f_rid = name_to_typed_rid(P("f"),"ci");  /* artifact f and close family */
  const char *zUser = P("u");        /* All entries by this user if not NULL */
  const char *zType = PD("y","all"); /* Type of events.  All if NULL */
  const char *zAfter = P("a");       /* Events after this time */
  const char *zBefore = P("b");      /* Events before this time */
  const char *zCirca = P("c");       /* Events near this time */
  const char *zMark = P("m");        /* Mark this event or an event this time */
  const char *zTagName = P("t");     /* Show events with this tag */
  const char *zBrName = P("r");      /* Equivalent to t=TAG&rel */
  int related = PB("rel");           /* Show events related to zTagName */
  const char *zMatchStyle = P("ms"); /* Tag/branch match style string */
  MatchStyle matchStyle = MS_EXACT;  /* Match style code */
  const char *zMatchDesc = 0;        /* Tag match expression description text */
  const char *zError = 0;            /* Tag match error string */
  const char *zTagSql = 0;           /* Tag/branch match SQL expression */
  const char *zSearch = P("s");      /* Search string */
  const char *zUses = P("uf");       /* Only show check-ins hold this file */
  const char *zYearMonth = P("ym");  /* Show check-ins for the given YYYY-MM */
  const char *zYearWeek = P("yw");   /* Check-ins for YYYY-WW (week-of-year) */
  const char *zDay = P("ymd");       /* Check-ins for the day YYYY-MM-DD */
  const char *zChng = P("chng");     /* List of GLOBs for files that changed */
  int useDividers = P("nd")==0;      /* Show dividers if "nd" is missing */
  int renameOnly = P("namechng")!=0; /* Show only check-ins that rename files */
  int forkOnly = PB("forks");        /* Show only forks and their children */
  int bisectOnly = PB("bisect");     /* Show the check-ins of the bisect */
  int tmFlags = 0;                   /* Timeline flags */
  const char *zThisTag = 0;          /* Suppress links to this tag */
  const char *zThisUser = 0;         /* Suppress links to this user */
  HQuery url;                        /* URL for various branch links */
  int from_rid = name_to_typed_rid(P("from"),"ci"); /* from= for paths */
  int to_rid = name_to_typed_rid(P("to"),"ci");    /* to= for path timelines */
  int noMerge = P("shortest")==0;           /* Follow merge links if shorter */
  int me_rid = name_to_typed_rid(P("me"),"ci");  /* me= for common ancestory */
  int you_rid = name_to_typed_rid(P("you"),"ci");/* you= for common ancst */
  int pd_rid;
  double rBefore, rAfter, rCirca;     /* Boundary times */
  const char *z;
  char *zOlderButton = 0;             /* URL for Older button at the bottom */
  int selectedRid = -9999999;         /* Show a highlight on this RID */
  int disableY = 0;                   /* Disable type selector on submenu */

  /* Set number of rows to display */
  z = P("n");
  if( z ){
    if( fossil_strcmp(z,"all")==0 ){
      nEntry = 0;
    }else{
      nEntry = atoi(z);
      if( nEntry<=0 ){
        cgi_replace_query_parameter("n","10");
        nEntry = 10;
      }
    }
  }else if( zCirca ){
    cgi_replace_query_parameter("n","11");
    nEntry = 11;
  }else{
    cgi_replace_query_parameter("n","50");
    nEntry = 50;
  }

  /* To view the timeline, must have permission to read project data.
  */
  pd_rid = name_to_typed_rid(P("dp"),"ci");
  if( pd_rid ){
    p_rid = d_rid = pd_rid;
  }
  login_check_credentials();
  if( (!g.perm.Read && !g.perm.RdTkt && !g.perm.RdWiki)
   || (bisectOnly && !g.perm.Setup)
  ){
    login_needed(g.anon.Read && g.anon.RdTkt && g.anon.RdWiki);
    return;
  }
  url_initialize(&url, "timeline");
  cgi_query_parameters_to_url(&url);

  /* Convert r=TAG to t=TAG&rel. */
  if( zBrName && !related ){
    cgi_delete_query_parameter("r");
    cgi_set_query_parameter("t", zBrName);
    cgi_set_query_parameter("rel", "1");
    zTagName = zBrName;
    related = 1;
  }

  /* Ignore empty tag query strings. */
  if( zTagName && !*zTagName ){
    zTagName = 0;
  }

  /* Finish preliminary processing of tag match queries. */
  if( zTagName ){
    /* Interpet the tag style string. */
    if( fossil_stricmp(zMatchStyle, "glob")==0 ){
      matchStyle = MS_GLOB;
    }else if( fossil_stricmp(zMatchStyle, "like")==0 ){
      matchStyle = MS_LIKE;
    }else if( fossil_stricmp(zMatchStyle, "regexp")==0 ){
      matchStyle = MS_REGEXP;
    }else{
      /* For exact maching, inhibit links to the selected tag. */
      zThisTag = zTagName;
    }

    /* Display a checkbox to enable/disable display of related check-ins. */
    style_submenu_checkbox("rel", "Related", 0);

    /* Construct the tag match expression. */
    zTagSql = tagMatchExpression(matchStyle, zTagName, &zMatchDesc, &zError);
  }

  if( zMark && zMark[0]==0 ){
    if( zAfter ) zMark = zAfter;
    if( zBefore ) zMark = zBefore;
    if( zCirca ) zMark = zCirca;
  }
  if( (zTagSql && db_int(0,"SELECT count(*) "
      "FROM tagxref NATURAL JOIN tag WHERE %s",zTagSql/*safe-for-%s*/)<=nEntry)
  ){
    nEntry = -1;
    zCirca = 0;
  }
  if( zType[0]=='a' ){
    tmFlags |= TIMELINE_BRIEF | TIMELINE_GRAPH;
  }else{
    tmFlags |= TIMELINE_GRAPH;
  }
  if( PB("ng") || zSearch!=0 ){
    tmFlags &= ~TIMELINE_GRAPH;
  }
  if( PB("brbg") ){
    tmFlags |= TIMELINE_BRCOLOR;
  }
  if( PB("unhide") ){
    tmFlags |= TIMELINE_UNHIDE;
  }
  if( PB("ubg") ){
    tmFlags |= TIMELINE_UCOLOR;
  }
  if( zUses!=0 ){
    int ufid = db_int(0, "SELECT rid FROM blob WHERE uuid GLOB '%q*'", zUses);
    if( ufid ){
      zUses = db_text(0, "SELECT uuid FROM blob WHERE rid=%d", ufid);
      db_multi_exec("CREATE TEMP TABLE usesfile(rid INTEGER PRIMARY KEY)");
      compute_uses_file("usesfile", ufid, 0);
      zType = "ci";
      disableY = 1;
    }else{
      zUses = 0;
    }
  }
  if( renameOnly ){
    db_multi_exec(
      "CREATE TEMP TABLE rnfile(rid INTEGER PRIMARY KEY);"
      "INSERT OR IGNORE INTO rnfile"
      "  SELECT mid FROM mlink WHERE pfnid>0 AND pfnid!=fnid;"
    );
    disableY = 1;
  }
  if( forkOnly ){
    db_multi_exec(
      "CREATE TEMP TABLE rnfork(rid INTEGER PRIMARY KEY);\n"
      "INSERT OR IGNORE INTO rnfork(rid)\n"
      "  SELECT pid FROM plink\n"
      "   WHERE (SELECT value FROM tagxref WHERE tagid=%d AND rid=cid)=="
      "           (SELECT value FROM tagxref WHERE tagid=%d AND rid=pid)\n"
      "   GROUP BY pid"
      "   HAVING count(*)>1;\n"
      "INSERT OR IGNORE INTO rnfork(rid)"
      "  SELECT cid FROM plink\n"
      "   WHERE (SELECT value FROM tagxref WHERE tagid=%d AND rid=cid)=="
      "           (SELECT value FROM tagxref WHERE tagid=%d AND rid=pid)\n"
      "     AND pid IN rnfork;",
      TAG_BRANCH, TAG_BRANCH, TAG_BRANCH, TAG_BRANCH
    );
    tmFlags |= TIMELINE_UNHIDE;
    zType = "ci";
    disableY = 1;
  }
  if( bisectOnly
   && fossil_strcmp(g.zIpAddr,"127.0.0.1")==0
   && db_open_local(0)
  ){
    int iCurrent = db_lget_int("checkout",0);
    bisect_create_bilog_table(iCurrent);
    tmFlags |= TIMELINE_UNHIDE | TIMELINE_BISECT;
    zType = "ci";
    disableY = 1;
  }else{
    bisectOnly = 0;
  }

  style_header("Timeline");
  login_anonymous_available();
  timeline_temp_table();
  blob_zero(&sql);
  blob_zero(&desc);
  blob_append(&sql, "INSERT OR IGNORE INTO timeline ", -1);
  blob_append(&sql, timeline_query_for_www(), -1);
  if( PB("fc") || PB("v") || PB("detail") ){
    tmFlags |= TIMELINE_FCHANGES;
  }
  if( (tmFlags & TIMELINE_UNHIDE)==0 ){
    blob_append_sql(&sql,
      " AND NOT EXISTS(SELECT 1 FROM tagxref"
      " WHERE tagid=%d AND tagtype>0 AND rid=blob.rid)\n",
      TAG_HIDDEN
    );
  }
  if( ((from_rid && to_rid) || (me_rid && you_rid)) && g.perm.Read ){
    /* If from= and to= are present, display all nodes on a path connecting
    ** the two */
    PathNode *p = 0;
    const char *zFrom = 0;
    const char *zTo = 0;

    if( from_rid && to_rid ){
      p = path_shortest(from_rid, to_rid, noMerge, 0);
      zFrom = P("from");
      zTo = P("to");
    }else{
      if( path_common_ancestor(me_rid, you_rid) ){
        p = path_first();
      }
      zFrom = P("me");
      zTo = P("you");
    }
    blob_append(&sql, " AND event.objid IN (0", -1);
    while( p ){
      blob_append_sql(&sql, ",%d", p->rid);
      p = p->u.pTo;
    }
    blob_append(&sql, ")", -1);
    path_reset();
    addFileGlobExclusion(zChng, &sql);
    tmFlags |= TIMELINE_DISJOINT;
    db_multi_exec("%s", blob_sql_text(&sql));
    style_submenu_checkbox("v", "Files", zType[0]!='a' && zType[0]!='c');
    blob_appendf(&desc, "%d check-ins going from ",
                 db_int(0, "SELECT count(*) FROM timeline"));
    blob_appendf(&desc, "%z[%h]</a>", href("%R/info/%h", zFrom), zFrom);
    blob_append(&desc, " to ", -1);
    blob_appendf(&desc, "%z[%h]</a>", href("%R/info/%h",zTo), zTo);
    addFileGlobDescription(zChng, &desc);
  }else if( (p_rid || d_rid) && g.perm.Read ){
    /* If p= or d= is present, ignore all other parameters other than n= */
    char *zUuid;
    int np, nd;

    tmFlags |= TIMELINE_DISJOINT;
    if( p_rid && d_rid ){
      if( p_rid!=d_rid ) p_rid = d_rid;
      if( P("n")==0 ) nEntry = 10;
    }
    db_multi_exec(
       "CREATE TEMP TABLE IF NOT EXISTS ok(rid INTEGER PRIMARY KEY)"
    );
    zUuid = db_text("", "SELECT uuid FROM blob WHERE rid=%d",
                         p_rid ? p_rid : d_rid);
    blob_append_sql(&sql, " AND event.objid IN ok");
    nd = 0;
    if( d_rid ){
      compute_descendants(d_rid, nEntry+1);
      nd = db_int(0, "SELECT count(*)-1 FROM ok");
      if( nd>=0 ) db_multi_exec("%s", blob_sql_text(&sql));
      if( nd>0 ) blob_appendf(&desc, "%d descendant%s", nd,(1==nd)?"":"s");
      if( useDividers ) selectedRid = d_rid;
      db_multi_exec("DELETE FROM ok");
    }
    if( p_rid ){
      compute_ancestors(p_rid, nEntry+1, 0);
      np = db_int(0, "SELECT count(*)-1 FROM ok");
      if( np>0 ){
        if( nd>0 ) blob_appendf(&desc, " and ");
        blob_appendf(&desc, "%d ancestors", np);
        db_multi_exec("%s", blob_sql_text(&sql));
      }
      if( useDividers ) selectedRid = p_rid;
    }
    blob_appendf(&desc, " of %z[%S]</a>",
                   href("%R/info/%!S", zUuid), zUuid);
    if( d_rid ){
      if( p_rid ){
        /* If both p= and d= are set, we don't have the uuid of d yet. */
        zUuid = db_text("", "SELECT uuid FROM blob WHERE rid=%d", d_rid);
      }
    }
    style_submenu_checkbox("v", "Files", zType[0]!='a' && zType[0]!='c');
    style_submenu_entry("n","Max:",4,0);
    timeline_y_submenu(1);
  }else if( f_rid && g.perm.Read ){
    /* If f= is present, ignore all other parameters other than n= */
    char *zUuid;
    db_multi_exec(
       "CREATE TEMP TABLE IF NOT EXISTS ok(rid INTEGER PRIMARY KEY);"
       "INSERT INTO ok VALUES(%d);"
       "INSERT OR IGNORE INTO ok SELECT pid FROM plink WHERE cid=%d;"
       "INSERT OR IGNORE INTO ok SELECT cid FROM plink WHERE pid=%d;",
       f_rid, f_rid, f_rid
    );
    blob_append_sql(&sql, " AND event.objid IN ok");
    db_multi_exec("%s", blob_sql_text(&sql));
    if( useDividers ) selectedRid = f_rid;
    blob_appendf(&desc, "Parents and children of check-in ");
    zUuid = db_text("", "SELECT uuid FROM blob WHERE rid=%d", f_rid);
    blob_appendf(&desc, "%z[%S]</a>", href("%R/info/%!S", zUuid), zUuid);
    tmFlags |= TIMELINE_DISJOINT;
    style_submenu_checkbox("unhide", "Unhide", 0);
    style_submenu_checkbox("v", "Files", zType[0]!='a' && zType[0]!='c');
  }else{
    /* Otherwise, a timeline based on a span of time */
    int n;
    const char *zEType = "timeline item";
    char *zDate;
    Blob cond;
    blob_zero(&cond);
    addFileGlobExclusion(zChng, &cond);
    if( zUses ){
      blob_append_sql(&cond, " AND event.objid IN usesfile ");
    }
    if( renameOnly ){
      blob_append_sql(&cond, " AND event.objid IN rnfile ");
    }
    if( forkOnly ){
      blob_append_sql(&cond, " AND event.objid IN rnfork ");
    }
    if( bisectOnly ){
      blob_append_sql(&cond, " AND event.objid IN (SELECT rid FROM bilog) ");
    }
    if( zYearMonth ){
      blob_append_sql(&cond, " AND %Q=strftime('%%Y-%%m',event.mtime) ",
                   zYearMonth);
    }
    else if( zYearWeek ){
      blob_append_sql(&cond, " AND %Q=strftime('%%Y-%%W',event.mtime) ",
                   zYearWeek);
    }
    else if( zDay ){
      blob_append_sql(&cond, " AND %Q=strftime('%%Y-%%m-%%d',event.mtime) ",
                   zDay);
    }
    if( zTagSql ){
      blob_append_sql(&cond,
        " AND (EXISTS(SELECT 1 FROM tagxref NATURAL JOIN tag"
        " WHERE %s AND tagtype>0 AND rid=blob.rid)\n", zTagSql/*safe-for-%s*/);

      if( related ){
        /* The next two blob_appendf() calls add SQL that causes check-ins that
        ** are not part of the branch which are parents or children of the
        ** branch to be included in the report.  This related check-ins are
        ** useful in helping to visualize what has happened on a quiescent
        ** branch that is infrequently merged with a much more activate branch.
        */
        blob_append_sql(&cond,
          " OR EXISTS(SELECT 1 FROM plink CROSS JOIN tagxref ON rid=cid"
          " NATURAL JOIN tag WHERE %s AND tagtype>0 AND pid=blob.rid)\n",
           zTagSql/*safe-for-%s*/
        );
        if( (tmFlags & TIMELINE_UNHIDE)==0 ){
          blob_append_sql(&cond,
            " AND NOT EXISTS(SELECT 1 FROM plink JOIN tagxref ON rid=cid"
                       " WHERE tagid=%d AND tagtype>0 AND pid=blob.rid)\n",
            TAG_HIDDEN
          );
        }
        if( P("mionly")==0 ){
          blob_append_sql(&cond,
            " OR EXISTS(SELECT 1 FROM plink CROSS JOIN tagxref ON rid=pid"
            " NATURAL JOIN tag WHERE %s AND tagtype>0 AND cid=blob.rid)\n",
            zTagSql/*safe-for-%s*/
          );
          if( (tmFlags & TIMELINE_UNHIDE)==0 ){
            blob_append_sql(&cond,
              " AND NOT EXISTS(SELECT 1 FROM plink JOIN tagxref ON rid=pid"
              " WHERE tagid=%d AND tagtype>0 AND cid=blob.rid)\n",
              TAG_HIDDEN
            );
          }
        }
      }
      blob_append_sql(&cond, ")");
    }
    if( (zType[0]=='w' && !g.perm.RdWiki)
     || (zType[0]=='t' && !g.perm.RdTkt)
     || (zType[0]=='e' && !g.perm.RdWiki)
     || (zType[0]=='c' && !g.perm.Read)
     || (zType[0]=='g' && !g.perm.Read)
    ){
      zType = "all";
    }
    if( zType[0]=='a' ){
      if( !g.perm.Read || !g.perm.RdWiki || !g.perm.RdTkt ){
        char cSep = '(';
        blob_append_sql(&cond, " AND event.type IN ");
        if( g.perm.Read ){
          blob_append_sql(&cond, "%c'ci','g'", cSep);
          cSep = ',';
        }
        if( g.perm.RdWiki ){
          blob_append_sql(&cond, "%c'w','e'", cSep);
          cSep = ',';
        }
        if( g.perm.RdTkt ){
          blob_append_sql(&cond, "%c't'", cSep);
          cSep = ',';
        }
        blob_append_sql(&cond, ")");
      }
    }else{ /* zType!="all" */
      blob_append_sql(&cond, " AND event.type=%Q", zType);
      if( zType[0]=='c' ){
        zEType = "check-in";
      }else if( zType[0]=='w' ){
        zEType = "wiki edit";
      }else if( zType[0]=='t' ){
        zEType = "ticket change";
      }else if( zType[0]=='e' ){
        zEType = "technical note";
      }else if( zType[0]=='g' ){
        zEType = "tag";
      }
    }
    if( zUser ){
      int n = db_int(0,"SELECT count(*) FROM event"
                       " WHERE user=%Q OR euser=%Q", zUser, zUser);
      if( n<=nEntry ){
        zCirca = zBefore = zAfter = 0;
        nEntry = -1;
      }
      blob_append_sql(&cond, " AND (event.user=%Q OR event.euser=%Q)",
                   zUser, zUser);
      zThisUser = zUser;
    }
    if( zSearch ){
      blob_append_sql(&cond,
        " AND (event.comment LIKE '%%%q%%' OR event.brief LIKE '%%%q%%')",
        zSearch, zSearch);
    }
    rBefore = symbolic_name_to_mtime(zBefore);
    rAfter = symbolic_name_to_mtime(zAfter);
    rCirca = symbolic_name_to_mtime(zCirca);
    blob_append_sql(&sql, "%s", blob_sql_text(&cond));
    if( rAfter>0.0 ){
      if( rBefore>0.0 ){
        blob_append_sql(&sql,
           " AND event.mtime>=%.17g AND event.mtime<=%.17g"
           " ORDER BY event.mtime ASC", rAfter-ONE_SECOND, rBefore+ONE_SECOND);
        nEntry = -1;
      }else{
        blob_append_sql(&sql,
           " AND event.mtime>=%.17g  ORDER BY event.mtime ASC",
           rAfter-ONE_SECOND);
      }
      zCirca = 0;
      url_add_parameter(&url, "c", 0);
    }else if( rBefore>0.0 ){
      blob_append_sql(&sql,
         " AND event.mtime<=%.17g ORDER BY event.mtime DESC",
         rBefore+ONE_SECOND);
      zCirca = 0;
      url_add_parameter(&url, "c", 0);
    }else if( rCirca>0.0 ){
      Blob sql2;
      blob_init(&sql2, blob_sql_text(&sql), -1);
      blob_append_sql(&sql2,
          " AND event.mtime<=%f ORDER BY event.mtime DESC", rCirca);
      if( nEntry>0 ){
        blob_append_sql(&sql2," LIMIT %d", (nEntry+1)/2);
        nEntry -= (nEntry+1)/2;
      }
      if( PB("showsql") ){
         @ <pre>%h(blob_sql_text(&sql2))</pre>
      }
      db_multi_exec("%s", blob_sql_text(&sql2));
      blob_reset(&sql2);
      blob_append_sql(&sql,
          " AND event.mtime>=%f ORDER BY event.mtime ASC",
          rCirca
      );
      if( zMark==0 ) zMark = zCirca;
    }else{
      blob_append_sql(&sql, " ORDER BY event.mtime DESC");
    }
    if( nEntry>0 ) blob_append_sql(&sql, " LIMIT %d", nEntry);
    db_multi_exec("%s", blob_sql_text(&sql));

    n = db_int(0, "SELECT count(*) FROM timeline WHERE etype!='div' /*scan*/");
    if( zYearMonth ){
      blob_appendf(&desc, "%s events for %h", zEType, zYearMonth);
    }else if( zYearWeek ){
      blob_appendf(&desc, "%s events for year/week %h", zEType, zYearWeek);
    }else if( zDay ){
      blob_appendf(&desc, "%s events occurring on %h", zEType, zDay);
    }else if( zBefore==0 && zCirca==0 && n>=nEntry && nEntry>0 ){
      blob_appendf(&desc, "%d most recent %ss", n, zEType);
    }else{
      blob_appendf(&desc, "%d %ss", n, zEType);
    }
    if( zUses ){
      char *zFilenames = names_of_file(zUses);
      blob_appendf(&desc, " using file %s version %z%S</a>", zFilenames,
                   href("%R/artifact/%!S",zUses), zUses);
      tmFlags |= TIMELINE_DISJOINT;
    }
    if( renameOnly ){
      blob_appendf(&desc, " that contain filename changes");
      tmFlags |= TIMELINE_DISJOINT|TIMELINE_FRENAMES;
    }
    if( forkOnly ){
      blob_appendf(&desc, " associated with forks");
      tmFlags |= TIMELINE_DISJOINT;
    }
    if( bisectOnly ){
      blob_appendf(&desc, " in the most recent bisect");
      tmFlags |= TIMELINE_DISJOINT;
    }
    if( zUser ){
      blob_appendf(&desc, " by user %h", zUser);
      tmFlags |= TIMELINE_DISJOINT;
    }
    if( zTagSql ){
      if( matchStyle==MS_EXACT ){
        if( related ){
          blob_appendf(&desc, " related to %h", zMatchDesc);
        }else{
          blob_appendf(&desc, " tagged with %h", zMatchDesc);
        }
      }else{
        if( related ){
          blob_appendf(&desc, " related to tags matching %h", zMatchDesc);
        }else{
          blob_appendf(&desc, " with tags matching %h", zMatchDesc);
        }
      }
      tmFlags |= TIMELINE_DISJOINT;
    }
    addFileGlobDescription(zChng, &desc);
    if( rAfter>0.0 ){
      if( rBefore>0.0 ){
        blob_appendf(&desc, " occurring between %h and %h.<br />",
                     zAfter, zBefore);
      }else{
        blob_appendf(&desc, " occurring on or after %h.<br />", zAfter);
      }
    }else if( rBefore>0.0 ){
      blob_appendf(&desc, " occurring on or before %h.<br />", zBefore);
    }else if( rCirca>0.0 ){
      blob_appendf(&desc, " occurring around %h.<br />", zCirca);
    }
    if( zSearch ){
      blob_appendf(&desc, " matching \"%h\"", zSearch);
    }
    if( g.perm.Hyperlink ){
      static const char *const azMatchStyles[] = {
        "exact", "Exact", "glob", "Glob", "like", "Like", "regexp", "Regexp"
      };
      double rDate;
      zDate = db_text(0, "SELECT min(timestamp) FROM timeline /*scan*/");
      if( (!zDate || !zDate[0]) && ( zAfter || zBefore ) ){
        zDate = mprintf("%s", (zAfter ? zAfter : zBefore));
      }
      if( zDate ){
        rDate = symbolic_name_to_mtime(zDate);
        if( db_int(0,
            "SELECT EXISTS (SELECT 1 FROM event CROSS JOIN blob"
            " WHERE blob.rid=event.objid AND mtime<=%.17g%s)",
            rDate-ONE_SECOND, blob_sql_text(&cond))
        ){
          timeline_submenu(&url, "Older", "b", zDate, "a");
          zOlderButton = fossil_strdup(url_render(&url, "b", zDate, "a", 0));
        }
        free(zDate);
      }
      zDate = db_text(0, "SELECT max(timestamp) FROM timeline /*scan*/");
      if( (!zDate || !zDate[0]) && ( zAfter || zBefore ) ){
        zDate = mprintf("%s", (zBefore ? zBefore : zAfter));
      }
      if( zDate ){
        rDate = symbolic_name_to_mtime(zDate);
        if( db_int(0,
            "SELECT EXISTS (SELECT 1 FROM event CROSS JOIN blob"
            " WHERE blob.rid=event.objid AND mtime>=%.17g%s)",
            rDate+ONE_SECOND, blob_sql_text(&cond))
        ){
          timeline_submenu(&url, "Newer", "a", zDate, "b");
        }
        free(zDate);
      }
      if( zType[0]=='a' || zType[0]=='c' ){
        style_submenu_checkbox("unhide", "Unhide", 0);
      }
      style_submenu_checkbox("v", "Files", zType[0]!='a' && zType[0]!='c');
      style_submenu_entry("n","Max:",4,0);
      timeline_y_submenu(disableY);
      style_submenu_entry("t", "Tag Filter:", -8, 0);
      style_submenu_multichoice("ms", count(azMatchStyles)/2, azMatchStyles, 0);
    }
    blob_zero(&cond);
  }
  if( PB("showsql") ){
    @ <pre>%h(blob_sql_text(&sql))</pre>
  }
  if( search_restrict(SRCH_CKIN)!=0 ){
    style_submenu_element("Search", "%R/search?y=c");
  }
  if( PB("showid") ) tmFlags |= TIMELINE_SHOWRID;
  if( useDividers && zMark && zMark[0] ){
    double r = symbolic_name_to_mtime(zMark);
    if( r>0.0 ) selectedRid = timeline_add_divider(r);
  }
  blob_zero(&sql);
  db_prepare(&q, "SELECT * FROM timeline ORDER BY sortby DESC /*scan*/");
  @ <h2>%b(&desc)</h2>
  blob_reset(&desc);

  /* Report any errors. */
  if( zError ){
    @ <p class="generalError">%h(zError)</p>
  }

  www_print_timeline(&q, tmFlags, zThisUser, zThisTag, selectedRid, 0);
  db_finalize(&q);
  if( zOlderButton ){
    @ %z(xhref("class='button'","%z",zOlderButton))Older</a>
  }
  style_footer();
}

/*
** The input query q selects various records.  Print a human-readable
** summary of those records.
**
** Limit number of lines or entries printed to nLimit.  If nLimit is zero
** there is no limit.  If nLimit is greater than zero, limit the number of
** complete entries printed.  If nLimit is less than zero, attempt to limit
** the number of lines printed (this is basically the legacy behavior).
** The line limit, if used, is approximate because it is only checked on a
** per-entry basis.  If verbose mode, the file name details are considered
** to be part of the entry.
**
** The query should return these columns:
**
**    0.  rid
**    1.  uuid
**    2.  Date/Time
**    3.  Comment string and user
**    4.  Number of non-merge children
**    5.  Number of parents
**    6.  mtime
**    7.  branch
*/
void print_timeline(Stmt *q, int nLimit, int width, int verboseFlag){
  int nAbsLimit = (nLimit >= 0) ? nLimit : -nLimit;
  int nLine = 0;
  int nEntry = 0;
  char zPrevDate[20];
  const char *zCurrentUuid = 0;
  int fchngQueryInit = 0;     /* True if fchngQuery is initialized */
  Stmt fchngQuery;            /* Query for file changes on check-ins */
  int rc;

  zPrevDate[0] = 0;
  if( g.localOpen ){
    int rid = db_lget_int("checkout", 0);
    zCurrentUuid = db_text(0, "SELECT uuid FROM blob WHERE rid=%d", rid);
  }

  while( (rc=db_step(q))==SQLITE_ROW ){
    int rid = db_column_int(q, 0);
    const char *zId = db_column_text(q, 1);
    const char *zDate = db_column_text(q, 2);
    const char *zCom = db_column_text(q, 3);
    int nChild = db_column_int(q, 4);
    int nParent = db_column_int(q, 5);
    char *zFree = 0;
    int n = 0;
    char zPrefix[80];

    if( nAbsLimit!=0 ){
      if( nLimit<0 && nLine>=nAbsLimit ){
        fossil_print("--- line limit (%d) reached ---\n", nAbsLimit);
        break; /* line count limit hit, stop. */
      }else if( nEntry>=nAbsLimit ){
        fossil_print("--- entry limit (%d) reached ---\n", nAbsLimit);
        break; /* entry count limit hit, stop. */
      }
    }
    if( fossil_strnicmp(zDate, zPrevDate, 10) ){
      fossil_print("=== %.10s ===\n", zDate);
      memcpy(zPrevDate, zDate, 10);
      nLine++; /* record another line */
    }
    if( zCom==0 ) zCom = "";
    fossil_print("%.8s ", &zDate[11]);
    zPrefix[0] = 0;
    if( nParent>1 ){
      sqlite3_snprintf(sizeof(zPrefix), zPrefix, "*MERGE* ");
      n = strlen(zPrefix);
    }
    if( nChild>1 ){
      const char *zBrType;
      if( count_nonbranch_children(rid)>1 ){
        zBrType = "*FORK* ";
      }else{
        zBrType = "*BRANCH* ";
      }
      sqlite3_snprintf(sizeof(zPrefix)-n, &zPrefix[n], zBrType);
      n = strlen(zPrefix);
    }
    if( fossil_strcmp(zCurrentUuid,zId)==0 ){
      sqlite3_snprintf(sizeof(zPrefix)-n, &zPrefix[n], "*CURRENT* ");
      n += strlen(zPrefix+n);
    }
    if( content_is_private(rid) ){
      sqlite3_snprintf(sizeof(zPrefix)-n, &zPrefix[n], "*UNPUBLISHED* ");
      n += strlen(zPrefix+n);
    }
    zFree = mprintf("[%S] %s%s", zId, zPrefix, zCom);
    /* record another X lines */
    nLine += comment_print(zFree, zCom, 9, width, g.comFmtFlags);
    fossil_free(zFree);

    if(verboseFlag){
      if( !fchngQueryInit ){
        db_prepare(&fchngQuery,
           "SELECT (pid<=0) AS isnew,"
           "       (fid==0) AS isdel,"
           "       (SELECT name FROM filename WHERE fnid=mlink.fnid) AS name,"
           "       (SELECT uuid FROM blob WHERE rid=fid),"
           "       (SELECT uuid FROM blob WHERE rid=pid)"
           "  FROM mlink"
           " WHERE mid=:mid AND pid!=fid AND NOT mlink.isaux"
           " ORDER BY 3 /*sort*/"
        );
        fchngQueryInit = 1;
      }
      db_bind_int(&fchngQuery, ":mid", rid);
      while( db_step(&fchngQuery)==SQLITE_ROW ){
        const char *zFilename = db_column_text(&fchngQuery, 2);
        int isNew = db_column_int(&fchngQuery, 0);
        int isDel = db_column_int(&fchngQuery, 1);
        if( isNew ){
          fossil_print("   ADDED %s\n",zFilename);
        }else if( isDel ){
          fossil_print("   DELETED %s\n",zFilename);
        }else{
          fossil_print("   EDITED %s\n", zFilename);
        }
        nLine++; /* record another line */
      }
      db_reset(&fchngQuery);
    }
    nEntry++; /* record another complete entry */
  }
  if( rc==SQLITE_DONE ){
    /* Did the underlying query actually have all entries? */
    if( nAbsLimit==0 ){
      fossil_print("+++ end of timeline (%d) +++\n", nEntry);
    }else{
      fossil_print("+++ no more data (%d) +++\n", nEntry);
    }
  }
  if( fchngQueryInit ) db_finalize(&fchngQuery);
}

/*
** Return a pointer to a static string that forms the basis for
** a timeline query for display on a TTY.
*/
const char *timeline_query_for_tty(void){
  static const char zBaseSql[] =
    @ SELECT
    @   blob.rid AS rid,
    @   uuid,
    @   datetime(event.mtime,toLocal()) AS mDateTime,
    @   coalesce(ecomment,comment)
    @     || ' (user: ' || coalesce(euser,user,'?')
    @     || (SELECT case when length(x)>0 then ' tags: ' || x else '' end
    @           FROM (SELECT group_concat(substr(tagname,5), ', ') AS x
    @                   FROM tag, tagxref
    @                  WHERE tagname GLOB 'sym-*' AND tag.tagid=tagxref.tagid
    @                    AND tagxref.rid=blob.rid AND tagxref.tagtype>0))
    @     || ')' as comment,
    @   (SELECT count(*) FROM plink WHERE pid=blob.rid AND isprim)
    @        AS primPlinkCount,
    @   (SELECT count(*) FROM plink WHERE cid=blob.rid) AS plinkCount,
    @   event.mtime AS mtime,
    @   tagxref.value AS branch
    @ FROM tag CROSS JOIN event CROSS JOIN blob
    @      LEFT JOIN tagxref ON tagxref.tagid=tag.tagid
    @   AND tagxref.tagtype>0
    @   AND tagxref.rid=blob.rid
    @ WHERE blob.rid=event.objid
    @   AND tag.tagname='branch'
  ;
  return zBaseSql;
}

/*
** Return true if the input string is a date in the ISO 8601 format:
** YYYY-MM-DD.
*/
static int isIsoDate(const char *z){
  return strlen(z)==10
      && z[4]=='-'
      && z[7]=='-'
      && fossil_isdigit(z[0])
      && fossil_isdigit(z[5]);
}

/*
** Return true if the input string can be converted to a julianday.
*/
static int fossil_is_julianday(const char *zDate){
  return db_int(0, "SELECT EXISTS (SELECT julianday(%Q) AS jd WHERE jd IS NOT NULL)", zDate);
}

/*
** COMMAND: timeline
**
** Usage: %fossil timeline ?WHEN? ?CHECKIN|DATETIME? ?OPTIONS?
**
** Print a summary of activity going backwards in date and time
** specified or from the current date and time if no arguments
** are given.  The WHEN argument can be any unique abbreviation
** of one of these keywords:
**
**     before
**     after
**     descendants | children
**     ancestors | parents
**
** The CHECKIN can be any unique prefix of 4 characters or more. You
** can also say "current" for the current version.
**
** DATETIME may be "now" or "YYYY-MM-DDTHH:MM:SS.SSS". If in
** year-month-day form, it may be truncated, the "T" may be replaced by
** a space, and it may also name a timezone offset from UTC as "-HH:MM"
** (westward) or "+HH:MM" (eastward). Either no timezone suffix or "Z"
** means UTC.
**
**
** Options:
**   -n|--limit N         Output the first N entries (default 20 lines).
**                        N=0 means no limit.
**   -p|--path PATH       Output items affecting PATH only.
**                        PATH can be a file or a sub directory.
**   --offset P           skip P changes
**   -t|--type TYPE       Output items from the given types only, such as:
**                            ci = file commits only
**                            e  = technical notes only
**                            t  = tickets only
**                            w  = wiki commits only
**   -v|--verbose         Output the list of files changed by each commit
**                        and the type of each change (edited, deleted,
**                        etc.) after the check-in comment.
**   -W|--width <num>     Width of lines (default is to auto-detect). Must be
**                        >20 or 0 (= no limit, resulting in a single line per
**                        entry).
**   -R REPO_FILE         Specifies the repository db to use. Default is
**                        the current checkout's repository.
*/
void timeline_cmd(void){
  Stmt q;
  int n, k, width;
  const char *zLimit;
  const char *zWidth;
  const char *zOffset;
  const char *zType;
  char *zOrigin;
  char *zDate;
  Blob sql;
  int objid = 0;
  Blob uuid;
  int mode = TIMELINE_MODE_NONE;
  int verboseFlag = 0 ;
  int iOffset;
  const char *zFilePattern = 0;
  Blob treeName;

  verboseFlag = find_option("verbose","v", 0)!=0;
  if( !verboseFlag){
    verboseFlag = find_option("showfiles","f", 0)!=0; /* deprecated */
  }
  db_find_and_open_repository(0, 0);
  zLimit = find_option("limit","n",1);
  zWidth = find_option("width","W",1);
  zType = find_option("type","t",1);
  zFilePattern = find_option("path","p",1);

  if( !zLimit ){
    zLimit = find_option("count",0,1);
  }
  if( zLimit ){
    n = atoi(zLimit);
  }else{
    n = -20;
  }
  if( zWidth ){
    width = atoi(zWidth);
    if( (width!=0) && (width<=20) ){
      fossil_fatal("-W|--width value must be >20 or 0");
    }
  }else{
    width = -1;
  }
  zOffset = find_option("offset",0,1);
  iOffset = zOffset ? atoi(zOffset) : 0;

  /* We should be done with options.. */
  verify_all_options();

  if( g.argc>=4 ){
    k = strlen(g.argv[2]);
    if( strncmp(g.argv[2],"before",k)==0 ){
      mode = TIMELINE_MODE_BEFORE;
    }else if( strncmp(g.argv[2],"after",k)==0 && k>1 ){
      mode = TIMELINE_MODE_AFTER;
    }else if( strncmp(g.argv[2],"descendants",k)==0 ){
      mode = TIMELINE_MODE_CHILDREN;
    }else if( strncmp(g.argv[2],"children",k)==0 ){
      mode = TIMELINE_MODE_CHILDREN;
    }else if( strncmp(g.argv[2],"ancestors",k)==0 && k>1 ){
      mode = TIMELINE_MODE_PARENTS;
    }else if( strncmp(g.argv[2],"parents",k)==0 ){
      mode = TIMELINE_MODE_PARENTS;
    }else if(!zType && !zLimit){
      usage("?WHEN? ?CHECKIN|DATETIME? ?-n|--limit #? ?-t|--type TYPE? "
            "?-W|--width WIDTH? ?-p|--path PATH");
    }
    if( '-' != *g.argv[3] ){
      zOrigin = g.argv[3];
    }else{
      zOrigin = "now";
    }
  }else if( g.argc==3 ){
    zOrigin = g.argv[2];
  }else{
    zOrigin = "now";
  }
  k = strlen(zOrigin);
  blob_zero(&uuid);
  blob_append(&uuid, zOrigin, -1);
  if( fossil_strcmp(zOrigin, "now")==0 ){
    if( mode==TIMELINE_MODE_CHILDREN || mode==TIMELINE_MODE_PARENTS ){
      fossil_fatal("cannot compute descendants or ancestors of a date");
    }
    zDate = mprintf("(SELECT datetime('now'))");
  }else if( strncmp(zOrigin, "current", k)==0 ){
    if( !g.localOpen ){
      fossil_fatal("must be within a local checkout to use 'current'");
    }
    objid = db_lget_int("checkout",0);
    zDate = mprintf("(SELECT mtime FROM plink WHERE cid=%d)", objid);
  }else if( name_to_uuid(&uuid, 0, "*")==0 ){
    objid = db_int(0, "SELECT rid FROM blob WHERE uuid=%B", &uuid);
    zDate = mprintf("(SELECT mtime FROM event WHERE objid=%d)", objid);
  }else if( fossil_is_julianday(zOrigin) ){
    const char *zShift = "";
    if( mode==TIMELINE_MODE_CHILDREN || mode==TIMELINE_MODE_PARENTS ){
      fossil_fatal("cannot compute descendants or ancestors of a date");
    }
    if( mode==TIMELINE_MODE_NONE ){
      if( isIsoDate(zOrigin) ) zShift = ",'+1 day'";
    }
    zDate = mprintf("(SELECT julianday(%Q%s, fromLocal()))", zOrigin, zShift);
  }else{
    fossil_fatal("unknown check-in or invalid date: %s", zOrigin);
  }

  if( zFilePattern ){
    if( zType==0 ){
      /* When zFilePattern is specified and type is not specified, only show
       * file check-ins */
      zType="ci";
    }
    file_tree_name(zFilePattern, &treeName, 0, 1);
    if( fossil_strcmp(blob_str(&treeName), ".")==0 ){
      /* When zTreeName refers to g.zLocalRoot, it's like not specifying
       * zFilePattern. */
      zFilePattern = 0;
    }
  }

  if( mode==TIMELINE_MODE_NONE ) mode = TIMELINE_MODE_BEFORE;
  blob_zero(&sql);
  blob_append(&sql, timeline_query_for_tty(), -1);
  blob_append_sql(&sql, "\n  AND event.mtime %s %s",
     ( mode==TIMELINE_MODE_BEFORE ||
       mode==TIMELINE_MODE_PARENTS ) ? "<=" : ">=", zDate /*safe-for-%s*/
  );

  if( mode==TIMELINE_MODE_CHILDREN || mode==TIMELINE_MODE_PARENTS ){
    db_multi_exec("CREATE TEMP TABLE ok(rid INTEGER PRIMARY KEY)");
    if( mode==TIMELINE_MODE_CHILDREN ){
      compute_descendants(objid, n);
    }else{
      compute_ancestors(objid, n, 0);
    }
    blob_append_sql(&sql, "\n  AND blob.rid IN ok");
  }
  if( zType && (zType[0]!='a') ){
    blob_append_sql(&sql, "\n  AND event.type=%Q ", zType);
  }
  if( zFilePattern ){
    blob_append(&sql,
       "\n  AND EXISTS(SELECT 1 FROM mlink\n"
         "              WHERE mlink.mid=event.objid\n"
         "                AND mlink.fnid IN ", -1);
    if( filenames_are_case_sensitive() ){
      blob_append_sql(&sql,
        "(SELECT fnid FROM filename"
        " WHERE name=%Q"
        " OR name GLOB '%q/*')",
        blob_str(&treeName), blob_str(&treeName));
    }else{
      blob_append_sql(&sql,
        "(SELECT fnid FROM filename"
        " WHERE name=%Q COLLATE nocase"
        " OR lower(name) GLOB lower('%q/*'))",
        blob_str(&treeName), blob_str(&treeName));
    }
    blob_append(&sql, ")", -1);
  }
  blob_append_sql(&sql, "\nORDER BY event.mtime DESC");
  if( iOffset>0 ){
    /* Don't handle LIMIT here, otherwise print_timeline()
     * will not determine the end-marker correctly! */
    blob_append_sql(&sql, "\n LIMIT -1 OFFSET %d", iOffset);
  }
  db_prepare(&q, "%s", blob_sql_text(&sql));
  blob_reset(&sql);
  print_timeline(&q, n, width, verboseFlag);
  db_finalize(&q);
}


/*
** COMMAND: test-timewarp-list
**
** Usage: %fossil test-timewarp-list ?-v|---verbose?
**
** Display all instances of child check-ins that appear earlier in time
** than their parent.  If the -v|--verbose option is provided, both the
** parent and child check-ins and their times are shown.
*/
void test_timewarp_cmd(void){
  Stmt q;
  int verboseFlag;

  db_find_and_open_repository(0, 0);
  verboseFlag = find_option("verbose", "v", 0)!=0;
  if( !verboseFlag ){
    verboseFlag = find_option("detail", 0, 0)!=0; /* deprecated */
  }
  db_prepare(&q,
     "SELECT (SELECT uuid FROM blob WHERE rid=p.cid),"
     "       (SELECT uuid FROM blob WHERE rid=c.cid),"
     "       datetime(p.mtime), datetime(c.mtime)"
     "  FROM plink p, plink c"
     " WHERE p.cid=c.pid  AND p.mtime>c.mtime"
  );
  while( db_step(&q)==SQLITE_ROW ){
    if( !verboseFlag ){
      fossil_print("%s\n", db_column_text(&q, 1));
    }else{
      fossil_print("%.14s -> %.14s   %s -> %s\n",
         db_column_text(&q, 0),
         db_column_text(&q, 1),
         db_column_text(&q, 2),
         db_column_text(&q, 3));
    }
  }
  db_finalize(&q);
}

/*
** WEBPAGE: timewarps
**
** Show all check-ins that are "timewarps".  A timewarp is a
** check-in that occurs before its parent, according to the
** timestamp information on the check-in.  This can only actually
** happen, of course, if a users system clock is set incorrectly.
*/
void test_timewarp_page(void){
  Stmt q;
  int cnt = 0;

  login_check_credentials();
  if( !g.perm.Read || !g.perm.Hyperlink ){
    login_needed(g.anon.Read && g.anon.Hyperlink);
    return;
  }
  style_header("Instances of timewarp");
  db_prepare(&q,
     "SELECT blob.uuid, "
     "       date(ce.mtime),"
     "       pe.mtime>ce.mtime,"
     "       coalesce(ce.euser,ce.user)"
     "  FROM plink p, plink c, blob, event pe, event ce"
     " WHERE p.cid=c.pid  AND p.mtime>c.mtime"
     "   AND blob.rid=c.cid"
     "   AND pe.objid=p.cid"
     "   AND ce.objid=c.cid"
     " ORDER BY 2 DESC"
  );
  while( db_step(&q)==SQLITE_ROW ){
    const char *zCkin = db_column_text(&q, 0);
    const char *zDate = db_column_text(&q, 1);
    const char *zStatus = db_column_int(&q,2) ? "Open"
                                 : "Resolved by editing date";
    const char *zUser = db_column_text(&q, 3);
    char *zHref = href("%R/timeline?c=%S", zCkin);
    if( cnt==0 ){
      @ <div class="brlist"><table id="timewarptable">
      @ <thead><tr>
      @ <th>Check-in</th>
      @ <th>Date</th>
      @ <th>User</th>
      @ <th>Status</th>
      @ </tr></thead><tbody>
    }
    @ <tr>
    @ <td>%s(zHref)%S(zCkin)</a></td>
    @ <td>%s(zHref)%s(zDate)</a></td>
    @ <td>%h(zUser)</td>
    @ <td>%s(zStatus)</td>
    @ </tr>
    fossil_free(zHref);
    cnt++;
  }
  db_finalize(&q);
  if( cnt==0 ){
    @ <p>No timewarps in this repository</p>
  }else{
    @ </tbody></table></div>
    output_table_sorting_javascript("timewarptable","tttt",2);
  }
  style_footer();
}<|MERGE_RESOLUTION|>--- conflicted
+++ resolved
@@ -1450,15 +1450,10 @@
 **    d=CHECKIN      Descendants of CHECIN
 **    dp=CHECKIN     The same as d=CHECKIN&p=CHECKIN
 **    t=TAG          Show only check-ins with the given TAG
-<<<<<<< HEAD
 **    r=TAG          Show check-ins related to TAG, equivalent to t=TAG&rel
 **    rel            Show related check-ins as well as those matching t=TAG
 **    mionly         Limit rel to show ancestors but not descendants
 **    ms=STYLE       Set tag match style to EXACT, GLOB, LIKE, REGEXP
-=======
-**    r=TAG          Show check-ins related to TAG
-**    mionly         Limit r=TAG to show ancestors but not descendants
->>>>>>> 993b82f1
 **    u=USER         Only show items associated with USER
 **    y=TYPE         'ci', 'w', 't', 'e', or (default) 'all'
 **    ng             No Graph.
