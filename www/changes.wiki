--- conflicted
+++ resolved
@@ -25,6 +25,9 @@
   *  The [/mdrules|Markdown formatter] now interprets the content of
      block HTML markup (such as &lt;table&gt;) in most cases.  Only content
      of &lt;pre&gt; and &lt;script&gt; is passed through verbatim.
+  *  Submenu of the [/help?cmd=/rptview|/rptview] and
+     [/help?cmd=/wiki|/wiki] pages may be
+     [branch/rptview-submenu-paralink|extended with auxiliary hyperlinks].
 
 <a name='v2_16'></a>
 <h2>Changes for Version 2.16 (2021-07-02)</h2>
@@ -65,13 +68,6 @@
      list of the "[/help?cmd=all|fossil all ui]" command.
   *  Administrators can configure [./alerts.md|email alerts] to expire
      a specific number of days (ex: 365) after the last user contact with
-<<<<<<< HEAD
-     the Fossil server. This can prevents alert emails being sent to
-     abandoned email accounts forever.
-  *  Submenu of the [/help?cmd=/rptview|/rptview] and
-     [/help?cmd=/wiki|/wiki] pages may be
-     [branch/rptview-submenu-paralink|extended with auxiliary hyperlinks].
-=======
      the Fossil server. This prevents alert emails being sent to
      abandoned email accounts forever.
   *  SQL that defines [/tktsetup_tab|database objects for tickets] now
@@ -79,7 +75,6 @@
      that its name starts with '<code>ticket</code>' or '<code>fx_</code>'.
   *  Update the built-in SQLite to version 3.36.0.
   *  Numerous other minor enhancements.
->>>>>>> 462ffba1
 
 <a name='v2_15'></a>
 <h2>Changes for Version 2.15 (2021-03-26) and Patch 2.15.1 on (2021-04-07)
