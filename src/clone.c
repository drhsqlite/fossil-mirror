/*
** Copyright (c) 2007 D. Richard Hipp
**
** This program is free software; you can redistribute it and/or
** modify it under the terms of the Simplified BSD License (also
** known as the "2-Clause License" or "FreeBSD License".)

** This program is distributed in the hope that it will be useful,
** but without any warranty; without even the implied warranty of
** merchantability or fitness for a particular purpose.
**
** Author contact information:
**   drh@hwaci.com
**   http://www.hwaci.com/drh/
**
*******************************************************************************
**
** This file contains code used to clone a repository
*/
#include "config.h"
#include "clone.h"
#include <assert.h>
#if !defined(_WIN32)
#  include <signal.h>
#endif

/*
** If there are public BLOBs that deltas from private BLOBs, then
** undeltify the public BLOBs so that the private BLOBs may be safely
** deleted.
*/
void fix_private_blob_dependencies(int showWarning){
  Bag toUndelta;
  Stmt q;
  int rid;

  /* Careful:  We are about to delete all BLOB entries that are private.
  ** So make sure that any no public BLOBs are deltas from a private BLOB.
  ** Otherwise after the deletion, we won't be able to recreate the public
  ** BLOBs.
  */
  db_prepare(&q,
    "SELECT "
    "   rid, (SELECT uuid FROM blob WHERE rid=delta.rid),"
    "   srcid, (SELECT uuid FROM blob WHERE rid=delta.srcid)"
    "  FROM delta"
    " WHERE srcid in private AND rid NOT IN private"
  );
  bag_init(&toUndelta);
  while( db_step(&q)==SQLITE_ROW ){
    int rid = db_column_int(&q, 0);
    const char *zId = db_column_text(&q, 1);
    int srcid = db_column_int(&q, 2);
    const char *zSrc = db_column_text(&q, 3);
    if( showWarning ){
      fossil_warning(
        "public artifact %S (%d) is a delta from private artifact %S (%d)",
        zId, rid, zSrc, srcid
      );
    }
    bag_insert(&toUndelta, rid);
  }
  db_finalize(&q);
  while( (rid = bag_first(&toUndelta))>0 ){
    content_undelta(rid);
    bag_remove(&toUndelta, rid);
  }
  bag_clear(&toUndelta);
}

/*
** Delete all private content from a repository.
*/
void delete_private_content(void){
  fix_private_blob_dependencies(1);
  db_multi_exec(
    "DELETE FROM blob WHERE rid IN private;"
    "DELETE FROM delta WHERE rid IN private;"
    "DELETE FROM private;"
    "DROP TABLE IF EXISTS modreq;"
  );
}


/*
** COMMAND: clone
**
** Usage: %fossil clone ?OPTIONS? URI ?FILENAME?
**
** Make a clone of a repository specified by URI in the local
** file named FILENAME.  If FILENAME is omitted, then an appropriate
** filename is deduced from last element of the path in the URL.
**
** URI may be one of the following forms ([...] denotes optional elements):
**
**  * HTTP/HTTPS protocol:
**
**      http[s]://[userid[:password]@]host[:port][/path]
**
**  * SSH protocol:
**
**      ssh://[userid@]host[:port]/path/to/repo.fossil[?fossil=path/fossil.exe]
**
**  * Filesystem:
**
**      [file://]path/to/repo.fossil
**
** For ssh and filesystem, path must have an extra leading
** '/' to use an absolute path.
**
** Use %HH escapes for special characters in the userid and
** password.  For example "%40" in place of "@", "%2f" in place
** of "/", and "%3a" in place of ":".
**
** Note that in Fossil (in contrast to some other DVCSes) a repository
** is distinct from a check-out.  Cloning a repository is not the same thing
** as opening a repository.  This command always clones the repository.  This
** command might also open the repository, but only if the --no-open option
** is omitted and either the --workdir option is included or the FILENAME
** argument is omitted.  Use the separate [[open]] command to open a
** repository that was previously cloned and already exists on the
** local machine.
**
** By default, the current login name is used to create the default
** admin user for the new clone. This can be overridden using
** the -A|--admin-user parameter.
**
** Options:
**    -A|--admin-user USERNAME   Make USERNAME the administrator
**    -B|--httpauth USER:PASS    Add HTTP Basic Authorization to requests
**    --nested                   Allow opening a repository inside an opened
**                               check-out
**    --nocompress               Omit extra delta compression
**    --no-open                  Clone only.  Do not open a check-out.
**    --once                     Don't remember the URI.
**    --private                  Also clone private branches
**    --save-http-password       Remember the HTTP password without asking
**    -c|--ssh-command SSH       Use SSH as the "ssh" command
**    --ssl-identity FILENAME    Use the SSL identity if requested by the server
**    --transport-command CMD    Use CMD to move messages to the server and back
**    -u|--unversioned           Also sync unversioned content
**    -v|--verbose               Show more statistics in output
**    --workdir DIR              Also open a check-out in DIR
**
** See also: [[init]], [[open]]
*/
void clone_cmd(void){
  char *zPassword;
  const char *zDefaultUser;   /* Optional name of the default user */
  const char *zHttpAuth;      /* HTTP Authorization user:pass information */
  int nErr = 0;
  int nResumes = 0;
  int urlFlags = URL_PROMPT_PW | URL_REMEMBER;
  int syncFlags = SYNC_CLONE;
  int noCompress = find_option("nocompress",0,0)!=0;
  int noOpen = find_option("no-open",0,0)!=0;
  int allowNested = find_option("nested",0,0)!=0; /* Used by open */
  int nResumeSeqno = 0;       /* Last seqno from which to resume clone */
  const char *zNewProjCode;   /* New Project code obtained during clone */
  const char *zOldProjCode;   /* Old project code stored in resuming clone */
  const char *zCloneCode;     /* server-code for the source of the clone */
  const char *zRepo = 0;      /* Name of the new local repository file */
  const char *zWorkDir = 0;   /* Open in this directory, if not zero */


  /* Also clone private branches */
  if( find_option("private",0,0)!=0 ) syncFlags |= SYNC_PRIVATE;
  if( find_option("once",0,0)!=0) urlFlags &= ~URL_REMEMBER;
  if( find_option("save-http-password",0,0)!=0 ){
    urlFlags &= ~URL_PROMPT_PW;
    urlFlags |= URL_REMEMBER_PW;
  }
  if( find_option("verbose","v",0)!=0) syncFlags |= SYNC_VERBOSE;
  if( find_option("unversioned","u",0)!=0 ){
    syncFlags |= SYNC_UNVERSIONED;
    if( syncFlags & SYNC_VERBOSE ){
      syncFlags |= SYNC_UV_TRACE;
    }
  }
  zHttpAuth = find_option("httpauth","B",1);
  zDefaultUser = find_option("admin-user","A",1);
  zWorkDir = find_option("workdir", 0, 1);
  clone_ssh_find_options();
  url_proxy_options();
  g.zHttpCmd = find_option("transport-command",0,1);

  /* We should be done with options.. */
  verify_all_options();

  if( g.argc < 3 ){
    usage("?OPTIONS? FILE-OR-URL ?NEW-REPOSITORY?");
  }
  db_open_config(0, 0);
  if( g.argc==4 ){
    zRepo = g.argv[3];
  }else{
    char *zBase = url_to_repo_basename(g.argv[2]);
    if( zBase==0 ){
      fossil_fatal(
        "unable to guess a repository name from the url \"%s\".\n"
        "give the repository filename as an additional argument.",
        g.argv[2]);
    }
    zRepo = mprintf("./%s.fossil", zBase);
    if( zWorkDir==0 ){
      zWorkDir = mprintf("./%s", zBase);
    }
    fossil_free(zBase);
  }
  if( -1 != file_size(zRepo, ExtFILE) ){
    db_open_repository(zRepo);
    nResumeSeqno = db_get_int("aux-clone-seqno",0);
    db_close(0);
    if( !nResumeSeqno ){
      fossil_fatal("file already exists: %s", zRepo);
    }
  }
  /* Fail before clone if open will fail because inside an open check-out */
  if( zWorkDir!=0 && zWorkDir[0]!=0 && !noOpen ){
    if( db_open_local_v2(0, allowNested) ){
      fossil_fatal("there is already an open tree at %s", g.zLocalRoot);
    }
  }
  url_parse(g.argv[2], urlFlags);
  if( zDefaultUser==0 && g.url.user!=0 ) zDefaultUser = g.url.user;
  if( g.url.isFile ){
    file_copy(g.url.name, zRepo);
    db_close(1);
    db_open_repository(zRepo);
    db_open_config(1,0);
    db_record_repository_filename(zRepo);
    url_remember();
    if( !(syncFlags & SYNC_PRIVATE) ) delete_private_content();
    shun_artifacts();
    db_create_default_users(1, zDefaultUser);
    if( zDefaultUser ){
      g.zLogin = zDefaultUser;
    }else{
      g.zLogin = db_text(0, "SELECT login FROM user WHERE cap LIKE '%%s%%'");
    }
    fossil_print("Repository cloned into %s\n", zRepo);
  }else{
    db_close_config();
    if( nResumeSeqno>1 ){
      db_open_repository(zRepo);
      db_open_config(0,0);
      db_begin_transaction();
      zOldProjCode = db_get("project-code",0);
      zCloneCode = db_get("aux-clone-code",0);
      if( zOldProjCode==0 ) fossil_fatal("project-id missing from repository");
      if( zCloneCode==0 ) fossil_fatal("clone-code missing from repository");
      fossil_print("Resuming clone of project-id %s\n",zOldProjCode);
      db_unprotect(PROTECT_USER);
      db_multi_exec("DELETE FROM user WHERE cap LIKE '%%s%%'");
      db_protect_pop();
      db_create_default_users(1, zDefaultUser);
      if( zDefaultUser ){
        g.zLogin = zDefaultUser;
      }else{
        g.zLogin = db_text(0, "SELECT login FROM user WHERE cap LIKE '%%s%%'");
      }
      user_select();
    }else{
      db_create_repository(zRepo);
      db_open_repository(zRepo);
      db_open_config(0,0);
      db_begin_transaction();
      db_record_repository_filename(zRepo);
      db_initial_setup(0, 0, zDefaultUser);
      user_select();
      db_set("content-schema", CONTENT_SCHEMA, 0);
      db_set("aux-schema", AUX_SCHEMA_MAX, 0);
      db_set_int("aux-clone-seqno", 1, 0);
    }
    db_set("rebuilt", get_version(), 0);
    db_unset("hash-policy", 0);
    remember_or_get_http_auth(zHttpAuth, urlFlags & URL_REMEMBER, g.argv[2]);
    url_remember();
    if( g.zSSLIdentity!=0 ){
      /* If the --ssl-identity option was specified, store it as a setting */
      Blob fn;
      blob_zero(&fn);
      file_canonical_name(g.zSSLIdentity, &fn, 0);
      db_unprotect(PROTECT_ALL);
      db_set("ssl-identity", blob_str(&fn), 0);
      db_protect_pop();
      blob_reset(&fn);
    }
    db_unprotect(PROTECT_CONFIG);
    db_multi_exec(
      "REPLACE INTO config(name,value,mtime)"
      " VALUES('server-code', lower(hex(randomblob(20))), now());"
      "DELETE FROM config WHERE name='project-code';"
    );
    db_protect_pop();
    url_enable_proxy(0);
    clone_ssh_db_set_options();
    url_get_password_if_needed();
    g.xlinkClusterOnly = 1;
<<<<<<< HEAD
    while( nResumes++<3 && (nErr = client_sync(syncFlags,CONFIGSET_ALL,0,0))
    ){
      if( db_get_int("aux-clone-seqno",1)==1 ){
        fossil_fatal("server returned an error - clone aborted");
      }
      if( sync_interrupted() ){
        fossil_warning("clone was interrupted");
        break;
      }
      if( nResumes<3 ){
        fossil_warning("cloning encountered errors, trying again.");
        sqlite3_sleep(500);
      }
    }
=======
    nErr = client_sync(syncFlags,CONFIGSET_ALL,0,0,0);
>>>>>>> e6955a8f
    g.xlinkClusterOnly = 0;
    verify_cancel();
    if( nResumeSeqno>1 ){
      if( nResumeSeqno==db_get_int("aux-clone-seqno",0) ){
        fossil_fatal("No progress was made - aborting");
      }
      zNewProjCode = db_get("project-code",0);
      if( zOldProjCode!=0 && zOldProjCode[0]!=0
          && fossil_strcmp(zOldProjCode, zNewProjCode)!=0 ){
        fossil_fatal("project-id changed\nwas %s\nis  %s"
               "\nrolling back changes",
               zOldProjCode, zNewProjCode);
      }
      if( zCloneCode!=0 && zCloneCode[0]!=0
          && fossil_strcmp(zCloneCode, db_get("aux-clone-code",0))!=0 ){
        fossil_fatal("clone resume from different server not allowed");
      }
    }
    if( nErr ){
      fossil_warning("server returned an error - clone incomplete");
    }else{
      db_unprotect(PROTECT_CONFIG);
      db_multi_exec(
        "DELETE FROM config WHERE name = 'aux-clone-seqno';"
        "DELETE FROM config WHERE name = 'aux-clone-code';"
      );
      db_protect_pop();
    }
    db_end_transaction(0);
    db_close(1);
    db_open_repository(zRepo);
#if !defined(_WIN32)
    signal(SIGINT, SIG_DFL);
#endif
  }
  if( db_exists("SELECT 1 FROM delta WHERE srcId IN phantom") ){
    fossil_warning("there are unresolved deltas -");
    if( db_get_int("aux-clone-seqno",0)==0 ){
      fossil_fatal("the clone is probabaly incomplete and unusable.");
    }
  }
  if( db_get_int("aux-clone-seqno",0)>1 ){
    fossil_warning("It may be possible to resume the"
           " clone by running the same command again.");
  }else{
    db_begin_transaction();
    fossil_print("Rebuilding repository meta-data...\n");
    rebuild_db(1, 0);
    if( !noCompress ){
      int nDelta = 0;
      i64 nByte;
      fossil_print("Extra delta compression... "); fflush(stdout);
      nByte = extra_deltification(&nDelta);
      if( nDelta==1 ){
        fossil_print("1 delta saves %,lld bytes\n", nByte);
      }else if( nDelta>1 ){
        fossil_print("%d deltas save %,lld bytes\n", nDelta, nByte);
      }else{
        fossil_print("none found\n");
      }
    }
    db_end_transaction(0);
    fossil_print("Vacuuming the database... "); fflush(stdout);
    if( db_int(0, "PRAGMA page_count")>1000
     && db_int(0, "PRAGMA page_size")<8192 ){
       db_multi_exec("PRAGMA page_size=8192;");
    }
    db_unprotect(PROTECT_ALL);
    db_multi_exec("VACUUM");
    db_protect_pop();
    fossil_print("\nproject-id: %s\n", db_get("project-code", 0));
    fossil_print("server-id:  %s\n", db_get("server-code", 0));
    zPassword = db_text(0, "SELECT pw FROM user WHERE login=%Q", g.zLogin);
    fossil_print("admin-user: %s (password is \"%s\")\n", g.zLogin, zPassword);
    hash_user_password(g.zLogin);
    if( zWorkDir!=0 && zWorkDir[0]!=0 && !noOpen ){
      Blob cmd;
      fossil_print("opening the new %s repository in directory %s...\n",
         zRepo, zWorkDir);
      blob_init(&cmd, 0, 0);
      blob_append_escaped_arg(&cmd, g.nameOfExe, 1);
      blob_append(&cmd, " open ", -1);
      blob_append_escaped_arg(&cmd, zRepo, 1);
      blob_append(&cmd, " --nosync --workdir ", -1);
      blob_append_escaped_arg(&cmd, zWorkDir, 1);
      if( allowNested ){
        blob_append(&cmd, " --nested", -1);
      }
      fossil_system(blob_str(&cmd));
      blob_reset(&cmd);
    }
  }
}

/*
** If user chooses to use HTTP Authentication over unencrypted HTTP,
** remember decision.  Otherwise, if the URL is being changed and no
** preference has been indicated, err on the safe side and revert the
** decision. Set the global preference if the URL is not being changed.
*/
void remember_or_get_http_auth(
  const char *zHttpAuth,  /* Credentials in the form "user:password" */
  int fRemember,          /* True to remember credentials for later reuse */
  const char *zUrl        /* URL for which these credentials apply */
){
  if( zHttpAuth && zHttpAuth[0] ){
    g.zHttpAuth = mprintf("%s", zHttpAuth);
  }
  if( fRemember ){
    if( g.zHttpAuth && g.zHttpAuth[0] ){
      set_httpauth(g.zHttpAuth);
    }else if( zUrl && zUrl[0] ){
      db_unset_mprintf(0, "http-auth:%s", g.url.canonical);
    }else{
      g.zHttpAuth = get_httpauth();
    }
  }else if( g.zHttpAuth==0 && zUrl==0 ){
    g.zHttpAuth = get_httpauth();
  }
}

/*
** Get the HTTP Authorization preference from db.
*/
char *get_httpauth(void){
  char *zKey = mprintf("http-auth:%s", g.url.canonical);
  char * rc = unobscure(db_get(zKey, 0));
  free(zKey);
  return rc;
}

/*
** Set the HTTP Authorization preference in db.
*/
void set_httpauth(const char *zHttpAuth){
  db_set_mprintf(obscure(zHttpAuth), 0, "http-auth:%s", g.url.canonical);
}

/*
** Look for SSH clone command line options and setup in globals.
*/
void clone_ssh_find_options(void){
  const char *zSshCmd;        /* SSH command string */

  zSshCmd = find_option("ssh-command","c",1);
  if( zSshCmd && zSshCmd[0] ){
    g.zSshCmd = mprintf("%s", zSshCmd);
  }
}

/*
** Set SSH options discovered in global variables (set from command line
** options).
*/
void clone_ssh_db_set_options(void){
  if( g.zSshCmd && g.zSshCmd[0] ){
    db_unprotect(PROTECT_ALL);
    db_set("ssh-command", g.zSshCmd, 0);
    db_protect_pop();
  }
}

/*
** WEBPAGE: download
**
** Provide a simple page that enables newbies to download the latest tarball or
** ZIP archive, and provides instructions on how to clone.
*/
void download_page(void){
  login_check_credentials();
  cgi_check_for_malice();
  style_header("Download Page");
  if( !g.perm.Zip ){
    @ <p>Bummer.  You do not have permission to download.
    if( g.zLogin==0 || g.zLogin[0]==0 ){
      @ Maybe it would work better if you
      @ %z(href("%R/login"))logged in</a>.
    }else{
      @ Contact the site administrator and ask them to give
      @ you "Download Zip" privileges.
    }
  }else{
    const char *zDLTag = db_get("download-tag","trunk");
    const char *zNm = db_get("short-project-name","download");
    char *zUrl = href("%R/zip/%t/%t.zip", zDLTag, zNm);
    @ <p>ZIP Archive: %z(zUrl)%h(zNm).zip</a>
    zUrl = href("%R/tarball/%t/%t.tar.gz", zDLTag, zNm);
    @ <p>Tarball: %z(zUrl)%h(zNm).tar.gz</a>
    zUrl = href("%R/sqlar/%t/%t.sqlar", zDLTag, zNm);
    @ <p>SQLite Archive: %z(zUrl)%h(zNm).sqlar</a>
  }
  if( !g.perm.Clone ){
    @ <p>You are not authorized to clone this repository.
    if( g.zLogin==0 || g.zLogin[0]==0 ){
      @ Maybe you would be able to clone if you
      @ %z(href("%R/login"))logged in</a>.
    }else{
      @ Contact the site administrator and ask them to give
      @ you "Clone" privileges in order to clone.
    }
  }else{
    const char *zNm = db_get("short-project-name","clone");
    @ <p>Clone the repository using this command:
    @ <blockquote><pre>
    @ fossil  clone  %s(g.zBaseURL)  %h(zNm).fossil
    @ </pre></blockquote>
  }
  style_finish_page();
}<|MERGE_RESOLUTION|>--- conflicted
+++ resolved
@@ -297,8 +297,7 @@
     clone_ssh_db_set_options();
     url_get_password_if_needed();
     g.xlinkClusterOnly = 1;
-<<<<<<< HEAD
-    while( nResumes++<3 && (nErr = client_sync(syncFlags,CONFIGSET_ALL,0,0))
+    while( nResumes++<3 && (nErr = client_sync(syncFlags,CONFIGSET_ALL,0,0,0))
     ){
       if( db_get_int("aux-clone-seqno",1)==1 ){
         fossil_fatal("server returned an error - clone aborted");
@@ -312,9 +311,6 @@
         sqlite3_sleep(500);
       }
     }
-=======
-    nErr = client_sync(syncFlags,CONFIGSET_ALL,0,0,0);
->>>>>>> e6955a8f
     g.xlinkClusterOnly = 0;
     verify_cancel();
     if( nResumeSeqno>1 ){
