--- conflicted
+++ resolved
@@ -387,7 +387,7 @@
 ** specified by the "ignore-glob" setting is used if the --ignore
 ** option is omitted, the same with "keep-glob" and --keep.  If you are
 ** sure you wish to remove all "extra" files except the ones specified
-** with --keep, you can specify the optional --force flag and no prompts
+** with --keep, you can specify the optional -f|--force flag and no prompts
 ** will be issued. If any file matches both --keep and --ignore, --keep
 ** takes precedence.
 **
@@ -398,18 +398,12 @@
 ** Options:
 **    --case-sensitive <BOOL> override case-sensitive setting
 **    --dotfiles       include files beginning with a dot (".")
-<<<<<<< HEAD
 **    -f|--force       Remove files without prompting
-**    --ignore <CSG>   ignore files matching patterns from the
-**                     comma separated list of glob patterns.
-**    -n|--dry-run     If given, display instead of run actions
-=======
-**    --force          Remove files without prompting
 **    --ignore <CSG>   don't prompt for files matching this
 **                     comma separated list of glob patterns.
 **    --keep <CSG>     keep files matching this comma separated
 **                     list of glob patterns.
->>>>>>> fa5f5671
+**    -n|--dry-run     If given, display instead of run actions
 **    --temp           Remove only Fossil-generated temporary files
 **
 ** See also: addremove, extra, status
@@ -421,28 +415,19 @@
   Blob path, repo;
   Stmt q;
   int n;
-<<<<<<< HEAD
-  Glob *pIgnore;
+  Glob *pIgnore, *pKeep;
   int dryRunFlag = 0;
-=======
-  Glob *pIgnore, *pKeep;
-  int testFlag = 0;
->>>>>>> fa5f5671
 
   allFlag = find_option("force","f",0)!=0;
   if( find_option("dotfiles",0,0)!=0 ) scanFlags |= SCAN_ALL;
   if( find_option("temp",0,0)!=0 ) scanFlags |= SCAN_TEMP;
   zIgnoreFlag = find_option("ignore",0,1);
-<<<<<<< HEAD
   dryRunFlag = find_option("dry-run","n",0)!=0;
   if( !dryRunFlag ){
     dryRunFlag = find_option("test",0,0)!=0; /* deprecated */
   }
+  zKeepFlag = find_option("keep",0,1);
   capture_case_sensitive_option();
-=======
-  zKeepFlag = find_option("keep",0,1);
-  testFlag = find_option("test",0,0)!=0;
->>>>>>> fa5f5671
   db_must_be_within_tree();
   if( zIgnoreFlag==0 ){
     zIgnoreFlag = db_get("ignore-glob", 0);
