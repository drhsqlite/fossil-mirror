/*
** Copyright (c) 2009 D. Richard Hipp
**
** This program is free software; you can redistribute it and/or
** modify it under the terms of the Simplified BSD License (also
** known as the "2-Clause License" or "FreeBSD License".)

** This program is distributed in the hope that it will be useful,
** but without any warranty; without even the implied warranty of
** merchantability or fitness for a particular purpose.
**
** Author contact information:
**   drh@hwaci.com
**   http://www.hwaci.com/drh/
**
*******************************************************************************
**
** This file contains code to implement the "/doc" web page and related
** pages.
*/
#include "config.h"
#include "search.h"
#include <assert.h>

#if INTERFACE
/*
** A compiled search patter
*/
struct Search {
  int nTerm;
  struct srchTerm {
    char *z;
    int n;
  } a[8];
};
#endif

/*
** Compile a search pattern
*/
Search *search_init(const char *zPattern){
  int nPattern = strlen(zPattern);
  Search *p;
  char *z;
  int i;

  p = fossil_malloc( nPattern + sizeof(*p) + 1);
  z = (char*)&p[1];
  memcpy(z, zPattern, nPattern+1);
  memset(p, 0, sizeof(*p));
  while( *z && p->nTerm<sizeof(p->a)/sizeof(p->a[0]) ){
    while( !fossil_isalnum(*z) && *z ){ z++; }
    if( *z==0 ) break;
    p->a[p->nTerm].z = z;
    for(i=1; fossil_isalnum(z[i]) || z[i]=='_'; i++){}
    p->a[p->nTerm].n = i;
    z += i;
    p->nTerm++;
  }
  return p;
}


/*
** Destroy a search context.
*/
void search_end(Search *p){
  free(p);
}

/*
** Theses characters constitute a word boundary
*/
static const char isBoundary[] = {
  1, 1, 1, 1, 1, 1, 1, 1,     1, 1, 1, 1, 1, 1, 1, 1,
  1, 1, 1, 1, 1, 1, 1, 1,     1, 1, 1, 1, 1, 1, 1, 1,
  1, 1, 1, 1, 1, 1, 1, 1,     1, 1, 1, 1, 1, 1, 1, 1,
  0, 0, 0, 0, 0, 0, 0, 0,     0, 0, 1, 1, 1, 1, 1, 1,
  1, 0, 0, 0, 0, 0, 0, 0,     0, 0, 0, 0, 0, 0, 0, 0,
  0, 0, 0, 0, 0, 0, 0, 0,     0, 0, 0, 1, 1, 1, 1, 0,
  1, 0, 0, 0, 0, 0, 0, 0,     0, 0, 0, 0, 0, 0, 0, 0,
  0, 0, 0, 0, 0, 0, 0, 0,     0, 0, 0, 1, 1, 1, 1, 1,
  0, 0, 0, 0, 0, 0, 0, 0,     0, 0, 0, 0, 0, 0, 0, 0,
  0, 0, 0, 0, 0, 0, 0, 0,     0, 0, 0, 0, 0, 0, 0, 0,
  0, 0, 0, 0, 0, 0, 0, 0,     0, 0, 0, 0, 0, 0, 0, 0,
  0, 0, 0, 0, 0, 0, 0, 0,     0, 0, 0, 0, 0, 0, 0, 0,
  0, 0, 0, 0, 0, 0, 0, 0,     0, 0, 0, 0, 0, 0, 0, 0,
  0, 0, 0, 0, 0, 0, 0, 0,     0, 0, 0, 0, 0, 0, 0, 0,
  0, 0, 0, 0, 0, 0, 0, 0,     0, 0, 0, 0, 0, 0, 0, 0,
  0, 0, 0, 0, 0, 0, 0, 0,     0, 0, 0, 0, 0, 0, 0, 0,
};

/*
** Compare a search pattern against an input string and return a score.
**
** Scoring:
**   *  All terms must match at least once or the score is zero
**   *  10 bonus points if the first occurrence is an exact match
**   *  1 additional point for each subsequent match of the same word
**   *  Extra points of two consecutive words of the pattern are consecutive
**      in the document
*/
int search_score(Search *p, const char *zDoc){
  int iPrev = 999;
  int score = 10;
  int iBonus = 0;
  int i, j;
  unsigned char seen[8];

  memset(seen, 0, sizeof(seen));
  for(i=0; zDoc[i]; i++){
    char c = zDoc[i];
    if( isBoundary[c&0xff] ) continue;
    for(j=0; j<p->nTerm; j++){
      int n = p->a[j].n;
      if( sqlite3_strnicmp(p->a[j].z, &zDoc[i], n)==0 ){
        score += 1;
        if( !seen[j] ){
          if( isBoundary[zDoc[i+n]&0xff] ) score += 10;
          seen[j] = 1;
        }
        if( j==iPrev+1 ){
          score += iBonus;
        }
        i += n-1;
        iPrev = j;
        iBonus = 50;
        break;
      }
    }
    iBonus /= 2;
    while( !isBoundary[zDoc[i]&0xff] ){ i++; }
  }

  /* Every term must be seen or else the score is zero */
  for(j=0; j<p->nTerm; j++){
    if( !seen[j] ) return 0;
  }
      
  return score;
}

/*
** This is an SQLite function that scores its input using
** a pre-computed pattern.
*/
static void search_score_sqlfunc(
  sqlite3_context *context,
  int argc,
  sqlite3_value **argv
){
  Search *p = (Search*)sqlite3_user_data(context);
  int score = search_score(p, (const char*)sqlite3_value_text(argv[0]));
  sqlite3_result_int(context, score);
}

/*
** Register the "score()" SQL function to score its input text
** using the given Search object.  Once this function is registered,
** do not delete the Search object.
*/
void search_sql_setup(Search *p){
  sqlite3_create_function(g.db, "score", 1, SQLITE_UTF8, p,
     search_score_sqlfunc, 0, 0);
}

/*
** Testing the search function.
**
** COMMAND: search*
** %fossil search [-all|-a] [-limit|-n #] pattern...
**
** Search for timeline entries matching all words
** provided on the command line. Whole-word matches
** scope more highly than partial matches.
**
** Outputs, by default, some top-N fraction of the
** results. The -all option can be used to output
** all matches, regardless of their search score.
** -limit can be used to limit the number of entries
** returned.
*/
void search_cmd(void){
  Search *p;
  Blob pattern;
  int i;
  Blob sql = empty_blob;
  Stmt q;
  int iBest;
  char fAll = NULL != find_option("all", "a", 0); /* If set, do not lop
                                                     off the end of the
                                                     results. */
  char const * zLimit = find_option("limit","n",1);
  int const nLimit = zLimit ? atoi(zLimit) : -20; /* Max number of matching
                                                   lines/entries to list */

  db_must_be_within_tree();
  if( g.argc<2 ) return;
  blob_init(&pattern, g.argv[2], -1);
  for(i=3; i<g.argc; i++){
    blob_appendf(&pattern, " %s", g.argv[i]);
  }
  p = search_init(blob_str(&pattern));
  blob_reset(&pattern);
  search_sql_setup(p);

  db_multi_exec(
     "CREATE TEMP TABLE srch(rid,uuid,date,comment,x);"
     "CREATE INDEX srch_idx1 ON srch(x);"
     "INSERT INTO srch(rid,uuid,date,comment,x)"
     "   SELECT blob.rid, uuid, datetime(event.mtime, 'localtime'),"
     "          coalesce(ecomment,comment),"
     "          score(coalesce(ecomment,comment)) AS y"
     "     FROM event, blob"
     "    WHERE blob.rid=event.objid AND y>0;"
  );
  iBest = db_int(0, "SELECT max(x) FROM srch");
  blob_append(&sql,
              "SELECT rid, uuid, date, comment, 0, 0 FROM srch "
              "WHERE 1 ", -1);
  if(!fAll){
    blob_appendf(&sql,"AND x>%d ", iBest/3);
  }
  blob_append(&sql, "ORDER BY x DESC, date DESC ", -1);
  db_prepare(&q, blob_str(&sql));
  blob_reset(&sql);
<<<<<<< HEAD
  print_timeline(&q, nLimit, 80, 0);
=======
  print_timeline(&q, 1000, 79, 0);
>>>>>>> 3905d433
  db_finalize(&q);
}<|MERGE_RESOLUTION|>--- conflicted
+++ resolved
@@ -224,10 +224,6 @@
   blob_append(&sql, "ORDER BY x DESC, date DESC ", -1);
   db_prepare(&q, blob_str(&sql));
   blob_reset(&sql);
-<<<<<<< HEAD
-  print_timeline(&q, nLimit, 80, 0);
-=======
   print_timeline(&q, 1000, 79, 0);
->>>>>>> 3905d433
   db_finalize(&q);
 }