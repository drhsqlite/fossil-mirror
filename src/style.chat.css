--- conflicted
+++ resolved
@@ -508,7 +508,6 @@
   text-decoration: underline;
 }
 
-<<<<<<< HEAD
 body.chat span[data-hashtag],
 body.chat span[data-numtag]{
   font-family: monospace;
@@ -518,12 +517,12 @@
 
 body.chat #chat-clear-filter {
   margin: 0.25em 0.5em;
-=======
+}
+
 body.chat.fossil-dark-style #chat-button-attach > svg {
   /* The black paperclip is barely visible in dark-mode
      skins when they have dark buttons */
   filter: invert(0.8);
->>>>>>> 73c3a21c
 }
 
 body.chat .anim-rotate-360 {
