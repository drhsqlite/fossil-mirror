--- conflicted
+++ resolved
@@ -596,11 +596,7 @@
   int i, j;
   if( n<0 ) n = strlen(z);
 
-<<<<<<< HEAD
-  /* On windows/cygwin convert all \ characters to / */
-=======
   /* On windows and cygwin convert all \ characters to / */
->>>>>>> 87fd53f1
 #if defined(_WIN32) || defined(__CYGWIN__)
   for(i=0; i<n; i++){
     if( z[i]=='\\' ) z[i] = '/';
