/*
** Copyright (c) 2007 D. Richard Hipp
** Copyright (c) 2008 Stephan Beal
**
** This program is free software; you can redistribute it and/or
** modify it under the terms of the Simplified BSD License (also
** known as the "2-Clause License" or "FreeBSD License".)

** This program is distributed in the hope that it will be useful,
** but without any warranty; without even the implied warranty of
** merchantability or fitness for a particular purpose.
**
** Author contact information:
**   drh@hwaci.com
**   http://www.hwaci.com/drh/
**
*******************************************************************************
**
** This file contains code to do formatting of wiki text.
*/
#include <assert.h>
#include <ctype.h>
#include "config.h"
#include "wiki.h"

/*
** Return true if the input string is a well-formed wiki page name.
**
** Well-formed wiki page names do not begin or end with whitespace,
** and do not contain tabs or other control characters and do not
** contain more than a single space character in a row.  Well-formed
** names must be between 3 and 100 chracters in length, inclusive.
*/
int wiki_name_is_wellformed(const unsigned char *z){
  int i;
  if( z[0]<=0x20 ){
    return 0;
  }
  for(i=1; z[i]; i++){
    if( z[i]<0x20 ) return 0;
    if( z[i]==0x20 && z[i-1]==0x20 ) return 0;
  }
  if( z[i-1]==' ' ) return 0;
  if( i<3 || i>100 ) return 0;
  return 1;
}

/*
** Output rules for well-formed wiki pages
*/
static void well_formed_wiki_name_rules(void){
  @ <ul>
  @ <li> Must not begin or end with a space.</li>
  @ <li> Must not contain any control characters, including tab or
  @      newline.</li>
  @ <li> Must not have two or more spaces in a row internally.</li>
  @ <li> Must be between 3 and 100 characters in length.</li>
  @ </ul>
}

/*
** Check a wiki name.  If it is not well-formed, then issue an error
** and return true.  If it is well-formed, return false.
*/
static int check_name(const char *z){
  if( !wiki_name_is_wellformed((const unsigned char *)z) ){
    style_header("Wiki Page Name Error");
    @ The wiki name "<span class="wikiError">%h(z)</span>" is not well-formed.
    @ Rules for wiki page names:
    well_formed_wiki_name_rules();
    style_footer();
    return 1;
  }
  return 0;
}

/*
** WEBPAGE: home
** WEBPAGE: index
** WEBPAGE: not_found
*/
void home_page(void){
  char *zPageName = db_get("project-name",0);
  char *zIndexPage = db_get("index-page",0);
  login_check_credentials();
  if( !g.okRdWiki ){
    cgi_redirectf("%s/login?g=%s/home", g.zBaseURL, g.zBaseURL);
  }
  if( zIndexPage ){
    const char *zPathInfo = P("PATH_INFO");
    if( strcmp(zIndexPage, zPathInfo)==0 ) zIndexPage = 0;
  }
  if( zIndexPage ){
    while( zIndexPage[0]=='/' ) zIndexPage++;
    cgi_redirectf("%s/%s", g.zBaseURL, zIndexPage);
  }
  if( zPageName ){
    login_check_credentials();
    g.zExtra = zPageName;
    cgi_set_parameter_nocopy("name", g.zExtra);
    g.isHome = 1;
    wiki_page();
    return;
  }
  style_header("Home");
  @ <p>This is a stub home-page for the project.
  @ To fill in this page, first go to
  @ <a href="%s(g.zBaseURL)/setup_config">setup/config</a>
  @ and establish a "Project Name".  Then create a
  @ wiki page with that name.  The content of that wiki page
  @ will be displayed in place of this message.</p>
  style_footer();
}

/*
** Return true if the given pagename is the name of the sandbox
*/
static int is_sandbox(const char *zPagename){
  return strcasecmp(zPagename,"sandbox")==0 ||
         strcasecmp(zPagename,"sand box")==0;
}

/*
** WEBPAGE: wiki
** URL: /wiki?name=PAGENAME
*/
void wiki_page(void){
  char *zTag;
  int rid = 0;
  int isSandbox;
  Blob wiki;
  Manifest *pWiki = 0;
  const char *zPageName;
  char *zBody = mprintf("%s","<i>Empty Page</i>");
  Stmt q;
  int cnt = 0;

  login_check_credentials();
  if( !g.okRdWiki ){ login_needed(); return; }
  zPageName = P("name");
  if( zPageName==0 ){
    style_header("Wiki");
    @ <ul>
    { char *zHomePageName = db_get("project-name",0);
      if( zHomePageName ){
        @ <li> <a href="%s(g.zBaseURL)/wiki?name=%t(zHomePageName)">
        @      %h(zHomePageName)</a> wiki home page.</li>
      }
    }
    @ <li> <a href="%s(g.zBaseURL)/timeline?y=w">Recent changes</a> to wiki
    @      pages. </li>
    @ <li> <a href="%s(g.zBaseURL)/wiki_rules">Formatting rules</a> for 
    @      wiki.</li>
    @ <li> Use the <a href="%s(g.zBaseURL)/wiki?name=Sandbox">Sandbox</a>
    @      to experiment.</li>
    if( g.okNewWiki ){
      @ <li>  Create a <a href="%s(g.zBaseURL)/wikinew">new wiki page</a>.</li>
      if( g.okWrite ){
        @ <li>   Create a <a href="%s(g.zTop)/eventedit">new event</a>.</li>
      }
    }
    @ <li> <a href="%s(g.zBaseURL)/wcontent">List of All Wiki Pages</a>
    @      available on this server.</li>
    @ <li> <form method="get" action="%s(g.zBaseURL)/wfind"><div>
    @     Search wiki titles: <input type="text" name="title"/>
    @  &nbsp; <input type="submit" /></div></form>
    @ </li>
    @ </ul>
    style_footer_cmdref("wiki",0);
    return;
  }
  if( check_name(zPageName) ) return;
  isSandbox = is_sandbox(zPageName);
  if( isSandbox ){
    zBody = db_get("sandbox",zBody);
  }else{
    zTag = mprintf("wiki-%s", zPageName);
    rid = db_int(0, 
      "SELECT rid FROM tagxref"
      " WHERE tagid=(SELECT tagid FROM tag WHERE tagname=%Q)"
      " ORDER BY mtime DESC", zTag
    );
    free(zTag);
    pWiki = manifest_get(rid, CFTYPE_WIKI);
    if( pWiki ){
      while( fossil_isspace(pWiki->zWiki[0]) ) pWiki->zWiki++;
      if( pWiki->zWiki[0] ) zBody = pWiki->zWiki;
    }
  }
  if( !g.isHome ){
    if( (rid && g.okWrWiki) || (!rid && g.okNewWiki) ){
      style_submenu_element("Edit", "Edit Wiki Page", "%s/wikiedit?name=%T",
           g.zTop, zPageName);
    }
    if( rid && g.okApndWiki && g.okAttach ){
      style_submenu_element("Attach", "Add An Attachment",
           "%s/attachadd?page=%T&amp;from=%s/wiki%%3fname=%T",
           g.zTop, zPageName, g.zTop, zPageName);
    }
    if( rid && g.okApndWiki ){
      style_submenu_element("Append", "Add A Comment", "%s/wikiappend?name=%T",
           g.zTop, zPageName);
    }
    if( g.okHistory ){
      style_submenu_element("History", "History", "%s/whistory?name=%T",
           g.zTop, zPageName);
    }
  }
  style_header(zPageName);
  blob_init(&wiki, zBody, -1);
  wiki_convert(&wiki, 0, 0);
  blob_reset(&wiki);

  db_prepare(&q,
     "SELECT datetime(mtime,'localtime'), filename, user"
     "  FROM attachment"
     " WHERE isLatest AND src!='' AND target=%Q"
     " ORDER BY mtime DESC",
     zPageName);
  while( db_step(&q)==SQLITE_ROW ){
    const char *zDate = db_column_text(&q, 0);
    const char *zFile = db_column_text(&q, 1);
    const char *zUser = db_column_text(&q, 2);
    if( cnt==0 ){
      @ <hr /><h2>Attachments:</h2>
      @ <ul>
    }
    cnt++;
    @ <li>
    if( g.okHistory && g.okRead ){
      @ <a href="%s(g.zTop)/attachview?page=%s(zPageName)&amp;file=%t(zFile)">
      @ %h(zFile)</a>
    }else{
      @ <li>%h(zFile)
    }
    @ added by %h(zUser) on
    hyperlink_to_date(zDate, ".");
    if( g.okWrWiki && g.okAttach ){
      @ [<a href="%s(g.zTop)/attachdelete?page=%s(zPageName)&amp;file=%t(zFile)&amp;from=%s(g.zTop)/wiki%%3fname=%s(zPageName)">delete</a>]
    }
    @ </li>
  }
  if( cnt ){
    @ </ul>
  }
  db_finalize(&q);
 
<<<<<<< HEAD
  if( !isSandbox ){
    manifest_clear(&m);
  }
  /* don'tshow the help cross reference, because we are rendering
  ** the wiki conten!
  ** style_footer_cmdref("wiki","export");
  */
=======
  manifest_destroy(pWiki);
>>>>>>> 19afc3f4
  style_footer();
}

/*
** WEBPAGE: wikiedit
** URL: /wikiedit?name=PAGENAME
*/
void wikiedit_page(void){
  char *zTag;
  int rid = 0;
  int isSandbox;
  Blob wiki;
  Manifest *pWiki = 0;
  const char *zPageName;
  char *zHtmlPageName;
  int n;
  const char *z;
  char *zBody = (char*)P("w");

  if( zBody ){
    zBody = mprintf("%s", zBody);
  }
  login_check_credentials();
  zPageName = PD("name","");
  if( check_name(zPageName) ) return;
  isSandbox = is_sandbox(zPageName);
  if( isSandbox ){
    if( !g.okWrWiki ){
      login_needed();
      return;
    }
    if( zBody==0 ){
      zBody = db_get("sandbox","");
    }
  }else{
    zTag = mprintf("wiki-%s", zPageName);
    rid = db_int(0, 
      "SELECT rid FROM tagxref"
      " WHERE tagid=(SELECT tagid FROM tag WHERE tagname=%Q)"
      " ORDER BY mtime DESC", zTag
    );
    free(zTag);
    if( (rid && !g.okWrWiki) || (!rid && !g.okNewWiki) ){
      login_needed();
      return;
    }
    if( zBody==0 && (pWiki = manifest_get(rid, CFTYPE_WIKI))!=0 ){
      zBody = pWiki->zWiki;
    }
  }
  if( P("submit")!=0 && zBody!=0 ){
    char *zDate;
    Blob cksum;
    int nrid;
    blob_zero(&wiki);
    db_begin_transaction();
    if( isSandbox ){
      db_set("sandbox",zBody,0);
    }else{
      login_verify_csrf_secret();
      zDate = db_text(0, "SELECT datetime('now')");
      zDate[10] = 'T';
      blob_appendf(&wiki, "D %s\n", zDate);
      free(zDate);
      blob_appendf(&wiki, "L %F\n", zPageName);
      if( rid ){
        char *zUuid = db_text(0, "SELECT uuid FROM blob WHERE rid=%d", rid);
        blob_appendf(&wiki, "P %s\n", zUuid);
        free(zUuid);
      }
      if( g.zLogin ){
        blob_appendf(&wiki, "U %F\n", g.zLogin);
      }
      blob_appendf(&wiki, "W %d\n%s\n", strlen(zBody), zBody);
      md5sum_blob(&wiki, &cksum);
      blob_appendf(&wiki, "Z %b\n", &cksum);
      blob_reset(&cksum);
      nrid = content_put(&wiki, 0, 0);
      db_multi_exec("INSERT OR IGNORE INTO unsent VALUES(%d)", nrid);
      manifest_crosslink(nrid, &wiki);
      blob_reset(&wiki);
      content_deltify(rid, nrid, 0);
    }
    db_end_transaction(0);
    cgi_redirectf("wiki?name=%T", zPageName);
  }
  if( P("cancel")!=0 ){
    cgi_redirectf("wiki?name=%T", zPageName);
    return;
  }
  if( zBody==0 ){
    zBody = mprintf("<i>Empty Page</i>");
  }
  zHtmlPageName = mprintf("Edit: %s", zPageName);
  style_header(zHtmlPageName);
  if( P("preview")!=0 ){
    blob_zero(&wiki);
    blob_append(&wiki, zBody, -1);
    @ Preview:<hr />
    wiki_convert(&wiki, 0, 0);
    @ <hr />
    blob_reset(&wiki);
  }
  for(n=2, z=zBody; z[0]; z++){
    if( z[0]=='\n' ) n++;
  }
  if( n<20 ) n = 20;
  if( n>40 ) n = 40;
  @ <form method="post" action="%s(g.zBaseURL)/wikiedit"><div>
  login_insert_csrf_secret();
  @ <input type="hidden" name="name" value="%h(zPageName)" />
  @ <textarea name="w" class="wikiedit" cols="80" 
  @  rows="%d(n)" wrap="virtual">%h(zBody)</textarea>
  @ <br />
  @ <input type="submit" name="preview" value="Preview Your Changes" />
  @ <input type="submit" name="submit" value="Apply These Changes" />
  @ <input type="submit" name="cancel" value="Cancel" />
  @ </div></form>
<<<<<<< HEAD
  if( !isSandbox ){
    manifest_clear(&m);
  }
  style_footer_cmdref("wiki"," / <a href=\"wiki_rules\">wiki format</a>");
=======
  manifest_destroy(pWiki);
  style_footer();
>>>>>>> 19afc3f4
}

/*
** WEBPAGE: wikinew
** URL /wikinew
**
** Prompt the user to enter the name of a new wiki page.  Then redirect
** to the wikiedit screen for that new page.
*/
void wikinew_page(void){
  const char *zName;
  login_check_credentials();
  if( !g.okNewWiki ){
    login_needed();
    return;
  }  
  zName = PD("name","");
  if( zName[0] && wiki_name_is_wellformed((const unsigned char *)zName) ){
    cgi_redirectf("wikiedit?name=%T", zName);
  }
  style_header("Create A New Wiki Page");
  @ <p>Rules for wiki page names:</p>
  well_formed_wiki_name_rules();
  @ <form method="post" action="%s(g.zBaseURL)/wikinew">
  @ <p>Name of new wiki page:
  @ <input style="width: 35;" type="text" name="name" value="%h(zName)" />
  @ <input type="submit" value="Create" />
  @ </p></form>
  if( zName[0] ){
    @ <p><span class="wikiError">
    @ "%h(zName)" is not a valid wiki page name!</span></p>
  }
  style_footer_cmdref("wiki","create");
}


/*
** Append the wiki text for an remark to the end of the given BLOB.
*/
static void appendRemark(Blob *p){
  char *zDate;
  const char *zUser;
  const char *zRemark;
  char *zId;

  zDate = db_text(0, "SELECT datetime('now')");
  zId = db_text(0, "SELECT lower(hex(randomblob(8)))");
  blob_appendf(p, "\n\n<hr><div id=\"%s\"><i>On %s UTC %h", 
    zId, zDate, g.zLogin);
  free(zDate);
  zUser = PD("u",g.zLogin);
  if( zUser[0] && strcmp(zUser,g.zLogin) ){
    blob_appendf(p, " (claiming to be %h)", zUser);
  }
  zRemark = PD("r","");
  blob_appendf(p, " added:</i><br />\n%s</div id=\"%s\">", zRemark, zId);
}

/*
** WEBPAGE: wikiappend
** URL: /wikiappend?name=PAGENAME
*/
void wikiappend_page(void){
  char *zTag;
  int rid = 0;
  int isSandbox;
  const char *zPageName;
  char *zHtmlPageName;
  const char *zUser;

  login_check_credentials();
  zPageName = PD("name","");
  if( check_name(zPageName) ) return;
  isSandbox = is_sandbox(zPageName);
  if( !isSandbox ){
    zTag = mprintf("wiki-%s", zPageName);
    rid = db_int(0, 
      "SELECT rid FROM tagxref"
      " WHERE tagid=(SELECT tagid FROM tag WHERE tagname=%Q)"
      " ORDER BY mtime DESC", zTag
    );
    free(zTag);
    if( !rid ){
      fossil_redirect_home();
      return;
    }
  }
  if( !g.okApndWiki ){
    login_needed();
    return;
  }
  if( P("submit")!=0 && P("r")!=0 && P("u")!=0 ){
    char *zDate;
    Blob cksum;
    int nrid;
    Blob body;
    Blob wiki;
    Manifest *pWiki = 0;

    blob_zero(&body);
    if( isSandbox ){
      blob_appendf(&body, db_get("sandbox",""));
      appendRemark(&body);
      db_set("sandbox", blob_str(&body), 0);
    }else{
      login_verify_csrf_secret();
      pWiki = manifest_get(rid, CFTYPE_WIKI);
      if( pWiki ){
        blob_append(&body, pWiki->zWiki, -1);
        manifest_destroy(pWiki);
      }
      blob_zero(&wiki);
      db_begin_transaction();
      zDate = db_text(0, "SELECT datetime('now')");
      zDate[10] = 'T';
      blob_appendf(&wiki, "D %s\n", zDate);
      blob_appendf(&wiki, "L %F\n", zPageName);
      if( rid ){
        char *zUuid = db_text(0, "SELECT uuid FROM blob WHERE rid=%d", rid);
        blob_appendf(&wiki, "P %s\n", zUuid);
        free(zUuid);
      }
      if( g.zLogin ){
        blob_appendf(&wiki, "U %F\n", g.zLogin);
      }
      appendRemark(&body);
      blob_appendf(&wiki, "W %d\n%s\n", blob_size(&body), blob_str(&body));
      md5sum_blob(&wiki, &cksum);
      blob_appendf(&wiki, "Z %b\n", &cksum);
      blob_reset(&cksum);
      nrid = content_put(&wiki, 0, 0);
      db_multi_exec("INSERT OR IGNORE INTO unsent VALUES(%d)", nrid);
      manifest_crosslink(nrid, &wiki);
      blob_reset(&wiki);
      content_deltify(rid, nrid, 0);
      db_end_transaction(0);
    }
    cgi_redirectf("wiki?name=%T", zPageName);
  }
  if( P("cancel")!=0 ){
    cgi_redirectf("wiki?name=%T", zPageName);
    return;
  }
  zHtmlPageName = mprintf("Append Comment To: %s", zPageName);
  style_header(zHtmlPageName);
  if( P("preview")!=0 ){
    Blob preview;
    blob_zero(&preview);
    appendRemark(&preview);
    @ Preview:<hr>
    wiki_convert(&preview, 0, 0);
    @ <hr>
    blob_reset(&preview);
  }
  zUser = PD("u", g.zLogin);
  @ <form method="post" action="%s(g.zBaseURL)/wikiappend">
  login_insert_csrf_secret();
  @ <input type="hidden" name="name" value="%h(zPageName)" />
  @ Your Name:
  @ <input type="text" name="u" size="20" value="%h(zUser)" /><br />
  @ Comment to append:<br />
  @ <textarea name="r" class="wikiedit" cols="80" 
  @  rows="10" wrap="virtual">%h(PD("r",""))</textarea>
  @ <br />
  @ <input type="submit" name="preview" value="Preview Your Comment" />
  @ <input type="submit" name="submit" value="Append Your Changes" />
  @ <input type="submit" name="cancel" value="Cancel" />
  @ </form>
  style_footer();
}

/*
** Name of the wiki history page being generated
*/
static const char *zWikiPageName;

/*
** Function called to output extra text at the end of each line in
** a wiki history listing.
*/
static void wiki_history_extra(int rid){
  if( db_exists("SELECT 1 FROM tagxref WHERE rid=%d", rid) ){
    @ <a href="%s(g.zTop)/wdiff?name=%t(zWikiPageName)&amp;a=%d(rid)">[diff]</a>
  }
}

/*
** WEBPAGE: whistory
** URL: /whistory?name=PAGENAME
**
** Show the complete change history for a single wiki page.
*/
void whistory_page(void){
  Stmt q;
  char *zTitle;
  char *zSQL;
  const char *zPageName;
  login_check_credentials();
  if( !g.okHistory ){ login_needed(); return; }
  zPageName = PD("name","");
  zTitle = mprintf("History Of %s", zPageName);
  style_header(zTitle);
  free(zTitle);

  zSQL = mprintf("%s AND event.objid IN "
                 "  (SELECT rid FROM tagxref WHERE tagid="
                       "(SELECT tagid FROM tag WHERE tagname='wiki-%q')"
                 "   UNION SELECT attachid FROM attachment"
                          " WHERE target=%Q)"
                 "ORDER BY mtime DESC",
                 timeline_query_for_www(), zPageName, zPageName);
  db_prepare(&q, zSQL);
  free(zSQL);
  zWikiPageName = zPageName;
  www_print_timeline(&q, TIMELINE_ARTID, wiki_history_extra);
  db_finalize(&q);
  style_footer_cmdref("timeline",0);
}

/*
** WEBPAGE: wdiff
** URL: /whistory?name=PAGENAME&a=RID1&b=RID2
**
** Show the difference between two wiki pages.
*/
void wdiff_page(void){
  char *zTitle;
  int rid1, rid2;
  const char *zPageName;
  Manifest *pW1, *pW2 = 0;
  Blob w1, w2, d;

  login_check_credentials();
  rid1 = atoi(PD("a","0"));
  if( !g.okHistory ){ login_needed(); return; }
  if( rid1==0 ) fossil_redirect_home();
  rid2 = atoi(PD("b","0"));
  zPageName = PD("name","");
  zTitle = mprintf("Changes To %s", zPageName);
  style_header(zTitle);
  free(zTitle);

  if( rid2==0 ){
    rid2 = db_int(0,
      "SELECT objid FROM event JOIN tagxref ON objid=rid AND tagxref.tagid="
                        "(SELECT tagid FROM tag WHERE tagname='wiki-%q')"
      " WHERE event.mtime<(SELECT mtime FROM event WHERE objid=%d)"
      " ORDER BY event.mtime DESC LIMIT 1",
      zPageName, rid1
    );
  }
  pW1 = manifest_get(rid1, CFTYPE_WIKI);
  if( pW1==0 ) fossil_redirect_home();
  blob_init(&w1, pW1->zWiki, -1);
  blob_zero(&w2);
  if( rid2 && (pW2 = manifest_get(rid2, CFTYPE_WIKI))!=0 ){
    blob_init(&w2, pW2->zWiki, -1);
  }
  blob_zero(&d);
  text_diff(&w2, &w1, &d, 5, 1);
  @ <pre>
  @ %h(blob_str(&d))
  @ </pre>
  manifest_destroy(pW1);
  manifest_destroy(pW2);
  style_footer();
}

/*
** WEBPAGE: wcontent
**
**     all=1         Show deleted pages
**
** List all available wiki pages with date created and last modified.
*/
void wcontent_page(void){
  Stmt q;
  int showAll = P("all")!=0;

  login_check_credentials();
  if( !g.okRdWiki ){ login_needed(); return; }
  style_header("Available Wiki Pages");
  if( showAll ){
    style_submenu_element("Active", "Only Active Pages", "%s/wcontent", g.zTop);
  }else{
    style_submenu_element("All", "All", "%s/wcontent?all=1", g.zTop);
  }
  @ <ul>
  db_prepare(&q, 
    "SELECT"
    "  substr(tagname, 6),"
    "  (SELECT value FROM tagxref WHERE tagid=tag.tagid ORDER BY mtime DESC)"
    "  FROM tag WHERE tagname GLOB 'wiki-*'"
    " ORDER BY lower(tagname) /*sort*/"
  );
  while( db_step(&q)==SQLITE_ROW ){
    const char *zName = db_column_text(&q, 0);
    int size = db_column_int(&q, 1);
    if( size>0 ){
      @ <li><a href="%s(g.zTop)/wiki?name=%T(zName)">%h(zName)</a></li>
    }else if( showAll ){
      @ <li><a href="%s(g.zTop)/wiki?name=%T(zName)"><s>%h(zName)</s></a></li>
    }
  }
  db_finalize(&q);
  @ </ul>
  style_footer_cmdref("wiki","list");
}

/*
** WEBPAGE: wfind
**
** URL: /wfind?title=TITLE
** List all wiki pages whose titles contain the search text
*/
void wfind_page(void){
  Stmt q;
  const char * zTitle;
  login_check_credentials();
  if( !g.okRdWiki ){ login_needed(); return; }
  zTitle = PD("title","*");
  style_header("Wiki Pages Found");
  @ <ul>
  db_prepare(&q, 
    "SELECT substr(tagname, 6, 1000) FROM tag WHERE tagname like 'wiki-%%%q%%'"
    " ORDER BY lower(tagname) /*sort*/" ,
	zTitle);
  while( db_step(&q)==SQLITE_ROW ){
    const char *zName = db_column_text(&q, 0);
    @ <li><a href="%s(g.zBaseURL)/wiki?name=%T(zName)">%h(zName)</a></li>
  }
  db_finalize(&q);
  @ </ul>
  style_footer();
}

/*
** WEBPAGE: wiki_rules
*/
void wikirules_page(void){
  style_header("Wiki Formatting Rules");
  @ <h2>Formatting Rule Summary</h2>
  @ <ol>
  @ <li>Blank lines are paragraph breaks</li>
  @ <li>Bullets are "*" surrounded by two spaces at the beginning of the
  @ line.</li>
  @ <li>Enumeration items are "#" surrounded by two spaces at the beginning of
  @ a line.</li>
  @ <li>Indented pargraphs begin with a tab or two spaces.</li>
  @ <li>Hyperlinks are contained with square brackets:  "[target]" or
  @ "[target|name]".</li>
  @ <li>Most ordinary HTML works.</li>
  @ <li>&lt;verbatim&gt; and &lt;nowiki&gt;.</li>
  @ </ol>
  @ <p>We call the first five rules above "wiki" formatting rules.  The
  @ last two rules are the HTML formatting rule.</p>
  @ <h2>Formatting Rule Details</h2>
  @ <ol>
  @ <li> <p><span class="wikiruleHead">Paragraphs</span>.  Any sequence of one or more blank lines forms
  @ a paragraph break.  Centered or right-justified paragraphs are not
  @ supported by wiki markup, but you can do these things if you need them
  @ using HTML.</p></li>
  @ <li> <p><span class="wikiruleHead">Bullet Lists</span>.
  @ A bullet list item is a line that begins with a single "*" character
  @ surrounded on
  @ both sides by two or more spaces or by a tab.  Only a single level
  @ of bullet list is supported by wiki.  For nested lists, use HTML.</p></li>
  @ <li> <p><span class="wikiruleHead">Enumeration Lists</span>.
  @ An enumeration list item is a line that begins with a single "#" character
  @ surrounded on both sides by two or more spaces or by a tab.  Only a single
  @ level of enumeration list is supported by wiki.  For nested lists or for
  @ enumerations that count using letters or roman numerials, use HTML.</p></li>
  @ <li> <p><span class="wikiruleHead">Indented Paragraphs</span>.
  @ Any paragraph that begins with two or more spaces or a tab and
  @ which is not a bullet or enumeration list item is rendered 
  @ indented.  Only a single level of indentation is supported by wiki; use
  @ HTML for deeper indentation.</p></li>
  @ <li> <p><span class="wikiruleHead">Hyperlinks</span>.
  @ Text within square brackets ("[...]") becomes a hyperlink.  The
  @ target can be a wiki page name, the artifact ID of a check-in or ticket,
  @ the name of an image, or a URL.  By default, the target is displayed
  @ as the text of the hyperlink.  But you can specify alternative text
  @ after the target name separated by a "|" character.</p>
  @ <p>You can also link to internal anchor names using [#anchor-name], providing
  @ you have added the necessary "&lt;a name="anchor-name"&gt;&lt;/a&gt;"
  @ tag to your wiki page.</p></li>
  @ <li> <p><span class="wikiruleHead">HTML</span>.
  @ The following standard HTML elements may be used:
  show_allowed_wiki_markup();
  @ . There are two non-standard elements available:
  @ &lt;verbatim&gt; and &lt;nowiki&gt;.
  @ No other elements are allowed.  All attributes are checked and
  @ only a few benign attributes are allowed on each element.
  @ In particular, any attributes that specify javascript or CSS
  @ are elided.</p></li>
  @ <li><p><span class="wikiruleHead">Special Markup.</span>
  @ The &lt;nowiki&gt; tag disables all wiki formatting rules
  @ through the matching &lt;/nowiki&gt; element.
  @ The &lt;verbatim&gt; tag works like &lt;pre&gt; with the addition
  @ that it also disables all wiki and HTML markup
  @ through the matching &lt;/verbatim&gt;.</p></li>
  @ </ol>
  style_footer();
}

/*
** Add a new wiki page to the respository.  The page name is
** given by the zPageName parameter.  isNew must be true to create
** a new page.  If no previous page with the name zPageName exists
** and isNew is false, then this routine throws an error.
**
** The content of the new page is given by the blob pContent.
*/
int wiki_cmd_commit(char const * zPageName, int isNew, Blob *pContent){
  Blob wiki;              /* Wiki page content */
  Blob cksum;             /* wiki checksum */
  int rid;                /* artifact ID of parent page */
  int nrid;               /* artifact ID of new wiki page */
  char *zDate;            /* timestamp */
  char *zUuid;            /* uuid for rid */

  rid = db_int(0,
     "SELECT x.rid FROM tag t, tagxref x"
     " WHERE x.tagid=t.tagid AND t.tagname='wiki-%q'"
     " ORDER BY x.mtime DESC LIMIT 1",
     zPageName
  );
  if( rid==0 && !isNew ){
    fossil_fatal("no such wiki page: %s", zPageName);
  }
  if( rid!=0 && isNew ){
    fossil_fatal("wiki page %s already exists", zPageName);
  }

  blob_zero(&wiki);
  zDate = db_text(0, "SELECT datetime('now')");
  zDate[10] = 'T';
  blob_appendf(&wiki, "D %s\n", zDate);
  free(zDate);
  blob_appendf(&wiki, "L %F\n", zPageName );
  if( rid ){
    zUuid = db_text(0, "SELECT uuid FROM blob WHERE rid=%d", rid);
    blob_appendf(&wiki, "P %s\n", zUuid);
    free(zUuid);
  }
  user_select();
  if( g.zLogin ){
      blob_appendf(&wiki, "U %F\n", g.zLogin);
  }
  blob_appendf( &wiki, "W %d\n%s\n", blob_size(pContent),
                blob_str(pContent) );
  md5sum_blob(&wiki, &cksum);
  blob_appendf(&wiki, "Z %b\n", &cksum);
  blob_reset(&cksum);
  db_begin_transaction();
  nrid = content_put( &wiki, 0, 0 );
  db_multi_exec("INSERT OR IGNORE INTO unsent VALUES(%d)", nrid);
  manifest_crosslink(nrid,&wiki);
  blob_reset(&wiki);
  content_deltify(rid,nrid,0);
  db_end_transaction(0);
  autosync(AUTOSYNC_PUSH);  
  return 1;
}

/*
** COMMAND: wiki
**
** Usage: %fossil wiki (export|create|commit|list) WikiName
**
** Run various subcommands to work with wiki entries.
**
**     %fossil wiki export PAGENAME ?FILE?
**
**        Sends the latest version of the PAGENAME wiki
**        entry to the given file or standard output.
**
**     %fossil wiki commit PAGENAME ?FILE?
**
**        Commit changes to a wiki page from FILE or from standard
**        input.
**
**     %fossil wiki create PAGENAME ?FILE?
**
**        Create a new wiki page with initial content taken from
**        FILE or from standard input.
**
**     %fossil wiki list
**
**        Lists all wiki entries, one per line, ordered
**        case-insentively by name.
**
** TODOs:
**
**     %fossil wiki export ?-u ARTIFACT? WikiName ?FILE?
**
**        Outputs the selected version of WikiName.
**
**     %fossil wiki delete ?-m MESSAGE? WikiName
**
**        The same as deleting a file entry, but i don't know if fossil
**        supports a commit message for Wiki entries.
**
**     %fossil wiki ?-u? ?-d? ?-s=[|]? list
**
**        Lists the artifact ID and/or Date of last change along with
**        each entry name, delimited by the -s char.
**
**     %fossil wiki diff ?ARTIFACT? ?-f infile[=stdin]? EntryName
**
**        Diffs the local copy of a page with a given version (defaulting
**        to the head version).
**
** The wiki format is explained on the <a href="wiki">Wiki</a> subpage
** <a href="wiki_rules">Formatting rules</a>.
*/
void wiki_cmd(void){
  int n;
  db_find_and_open_repository(1);
  if( g.argc<3 ){
    goto wiki_cmd_usage;
  }
  n = strlen(g.argv[2]);
  if( n==0 ){
    goto wiki_cmd_usage;
  }

  if( strncmp(g.argv[2],"export",n)==0 ){
    char const *zPageName;        /* Name of the wiki page to export */
    char const *zFile;            /* Name of the output file (0=stdout) */
    int rid;                      /* Artifact ID of the wiki page */
    int i;                        /* Loop counter */
    char *zBody = 0;              /* Wiki page content */
    Manifest *pWiki = 0;          /* Parsed wiki page content */

    if( (g.argc!=4) && (g.argc!=5) ){
      usage("export PAGENAME ?FILE?");
    }
    zPageName = g.argv[3];
    rid = db_int(0, "SELECT x.rid FROM tag t, tagxref x"
      " WHERE x.tagid=t.tagid AND t.tagname='wiki-%q'"
      " ORDER BY x.mtime DESC LIMIT 1",
      zPageName 
    );
    if( (pWiki = manifest_get(rid, CFTYPE_WIKI))!=0 ){
      zBody = pWiki->zWiki;
    }
    if( zBody==0 ){
      fossil_fatal("wiki page [%s] not found",zPageName);
    }
    for(i=strlen(zBody); i>0 && fossil_isspace(zBody[i-1]); i--){}
    zFile  = (g.argc==4) ? 0 : g.argv[4];
    if( zFile ){
      FILE * zF;
      short doClose = 0;
      if( (1 == strlen(zFile)) && ('-'==zFile[0]) ){
        zF = stdout;
      }else{
        zF = fopen( zFile, "w" );
        doClose = zF ? 1 : 0;
      }
      if( ! zF ){
        fossil_fatal("wiki export could not open output file for writing.");
      }
      fprintf(zF,"%.*s\n", i, zBody);
      if( doClose ) fclose(zF);
    }else{
      printf("%.*s\n", i, zBody);
    }
    manifest_destroy(pWiki);
    return;
  }else
  if( strncmp(g.argv[2],"commit",n)==0
      || strncmp(g.argv[2],"create",n)==0 ){
    char *zPageName;
    Blob content;
    if( g.argc!=4 && g.argc!=5 ){
      usage("commit PAGENAME ?FILE?");
    }
    zPageName = g.argv[3];
    if( g.argc==4 ){
      blob_read_from_channel(&content, stdin, -1);
    }else{
      blob_read_from_file(&content, g.argv[4]);
    }
    if( g.argv[2][1]=='r' ){
      wiki_cmd_commit(zPageName, 1, &content);
      printf("Created new wiki page %s.\n", zPageName);
    }else{
      wiki_cmd_commit(zPageName, 0, &content);
      printf("Updated wiki page %s.\n", zPageName);
    }
    blob_reset(&content);
  }else
  if( strncmp(g.argv[2],"delete",n)==0 ){
    if( g.argc!=5 ){
      usage("delete PAGENAME");
    }
    fossil_fatal("delete not yet implemented.");
  }else
  if( strncmp(g.argv[2],"list",n)==0 ){
    Stmt q;
    db_prepare(&q, 
      "SELECT substr(tagname, 6) FROM tag WHERE tagname GLOB 'wiki-*'"
      " ORDER BY lower(tagname) /*sort*/"
    );
    while( db_step(&q)==SQLITE_ROW ){
      const char *zName = db_column_text(&q, 0);
      printf( "%s\n",zName);
    }
    db_finalize(&q);
  }else
  {
    goto wiki_cmd_usage;
  }
  return;

wiki_cmd_usage:
  usage("export|create|commit|list ...");
}<|MERGE_RESOLUTION|>--- conflicted
+++ resolved
@@ -245,17 +245,11 @@
   }
   db_finalize(&q);
  
-<<<<<<< HEAD
-  if( !isSandbox ){
-    manifest_clear(&m);
-  }
+  manifest_destroy(pWiki);
   /* don'tshow the help cross reference, because we are rendering
   ** the wiki conten!
   ** style_footer_cmdref("wiki","export");
   */
-=======
-  manifest_destroy(pWiki);
->>>>>>> 19afc3f4
   style_footer();
 }
 
@@ -374,15 +368,8 @@
   @ <input type="submit" name="submit" value="Apply These Changes" />
   @ <input type="submit" name="cancel" value="Cancel" />
   @ </div></form>
-<<<<<<< HEAD
-  if( !isSandbox ){
-    manifest_clear(&m);
-  }
+  manifest_destroy(pWiki);
   style_footer_cmdref("wiki"," / <a href=\"wiki_rules\">wiki format</a>");
-=======
-  manifest_destroy(pWiki);
-  style_footer();
->>>>>>> 19afc3f4
 }
 
 /*
