/*
** Copyright (c) 2007 D. Richard Hipp
**
** This program is free software; you can redistribute it and/or
** modify it under the terms of the Simplified BSD License (also
** known as the "2-Clause License" or "FreeBSD License".)

** This program is distributed in the hope that it will be useful,
** but without any warranty; without even the implied warranty of
** merchantability or fitness for a particular purpose.
**
** Author contact information:
**   drh@hwaci.com
**   http://www.hwaci.com/drh/
**
*******************************************************************************
**
** This file contains code to implement the "info" command.  The
** "info" command gives command-line access to information about
** the current tree, or a particular artifact or check-in.
*/
#include "config.h"
#include "info.h"
#include <assert.h>

/*
** Return a string (in memory obtained from malloc) holding a
** comma-separated list of tags that apply to check-in with
** record-id rid.  If the "propagatingOnly" flag is true, then only
** show branch tags (tags that propagate to children).
**
** Return NULL if there are no such tags.
*/
char *info_tags_of_checkin(int rid, int propagatingOnly){
  char *zTags;
  zTags = db_text(0, "SELECT group_concat(substr(tagname, 5), ', ')"
                     "  FROM tagxref, tag"
                     " WHERE tagxref.rid=%d AND tagxref.tagtype>%d"
                     "   AND tag.tagid=tagxref.tagid"
                     "   AND tag.tagname GLOB 'sym-*'",
                     rid, propagatingOnly!=0);
  return zTags;
}


/*
** Print common information about a particular record.
**
**     *  The artifact hash
**     *  The record ID
**     *  mtime and ctime
**     *  who signed it
**
*/
void show_common_info(
  int rid,                   /* The rid for the check-in to display info for */
  const char *zRecDesc,      /* Brief record description; e.g. "check-out:" */
  int showComment,           /* True to show the check-in comment */
  int showFamily             /* True to show parents and children */
){
  Stmt q;
  char *zComment = 0;
  char *zTags;
  char *zDate;
  char *zUuid;
  zUuid = db_text(0, "SELECT uuid FROM blob WHERE rid=%d", rid);
  if( zUuid ){
    zDate = db_text(0,
      "SELECT datetime(mtime) || ' UTC' FROM event WHERE objid=%d",
      rid
    );
         /* 01234567890123 */
    fossil_print("%-13s %.40s %s\n", zRecDesc, zUuid, zDate ? zDate : "");
    free(zDate);
    if( showComment ){
      zComment = db_text(0,
        "SELECT coalesce(ecomment,comment) || "
        "       ' (user: ' || coalesce(euser,user,'?') || ')' "
        "  FROM event WHERE objid=%d",
        rid
      );
    }
    free(zUuid);
  }
  if( showFamily ){
    db_prepare(&q, "SELECT uuid, pid, isprim FROM plink JOIN blob ON pid=rid "
                   " WHERE cid=%d"
                   " ORDER BY isprim DESC, mtime DESC /*sort*/", rid);
    while( db_step(&q)==SQLITE_ROW ){
      const char *zUuid = db_column_text(&q, 0);
      const char *zType = db_column_int(&q, 2) ? "parent:" : "merged-from:";
      zDate = db_text("",
        "SELECT datetime(mtime) || ' UTC' FROM event WHERE objid=%d",
        db_column_int(&q, 1)
      );
      fossil_print("%-13s %.40s %s\n", zType, zUuid, zDate);
      free(zDate);
    }
    db_finalize(&q);
    db_prepare(&q, "SELECT uuid, cid, isprim FROM plink JOIN blob ON cid=rid "
                   " WHERE pid=%d"
                   " ORDER BY isprim DESC, mtime DESC /*sort*/", rid);
    while( db_step(&q)==SQLITE_ROW ){
      const char *zUuid = db_column_text(&q, 0);
      const char *zType = db_column_int(&q, 2) ? "child:" : "merged-into:";
      zDate = db_text("",
        "SELECT datetime(mtime) || ' UTC' FROM event WHERE objid=%d",
        db_column_int(&q, 1)
      );
      fossil_print("%-13s %.40s %s\n", zType, zUuid, zDate);
      free(zDate);
    }
    db_finalize(&q);
  }
  zTags = info_tags_of_checkin(rid, 0);
  if( zTags && zTags[0] ){
    fossil_print("tags:         %s\n", zTags);
  }
  free(zTags);
  if( zComment ){
    fossil_print("comment:      ");
    comment_print(zComment, 0, 14, -1, get_comment_format());
    free(zComment);
  }
}

/*
** Print information about the URLs used to access a repository and
** checkouts in a repository.
*/
static void extraRepoInfo(void){
  Stmt s;
  db_prepare(&s, "SELECT substr(name,7), date(mtime,'unixepoch')"
                 "  FROM config"
                 " WHERE name GLOB 'ckout:*' ORDER BY mtime DESC");
  while( db_step(&s)==SQLITE_ROW ){
    const char *zName;
    const char *zCkout = db_column_text(&s, 0);
    if( !vfile_top_of_checkout(zCkout) ) continue;
    if( g.localOpen ){
      if( fossil_strcmp(zCkout, g.zLocalRoot)==0 ) continue;
      zName = "alt-root:";
    }else{
      zName = "check-out:";
    }
    fossil_print("%-11s   %-54s %s\n", zName, zCkout,
                 db_column_text(&s, 1));
  }
  db_finalize(&s);
  db_prepare(&s, "SELECT substr(name,9), date(mtime,'unixepoch')"
                 "  FROM config"
                 " WHERE name GLOB 'baseurl:*' ORDER BY mtime DESC");
  while( db_step(&s)==SQLITE_ROW ){
    fossil_print("access-url:   %-54s %s\n", db_column_text(&s, 0),
                 db_column_text(&s, 1));
  }
  db_finalize(&s);
}

/*
** Show the parent project, if any
*/
static void showParentProject(void){
  const char *zParentCode;
  zParentCode = db_get("parent-project-code",0);
  if( zParentCode ){
    fossil_print("derived-from: %s %s\n", zParentCode,
                 db_get("parent-project-name",""));
  }
}

/*
** COMMAND: info
**
** Usage: %fossil info ?VERSION | REPOSITORY_FILENAME? ?OPTIONS?
**
** With no arguments, provide information about the current tree.
** If an argument is specified, provide information about the object
** in the repository of the current tree that the argument refers
** to.  Or if the argument is the name of a repository, show
** information about that repository.
**
** If the argument is a repository name, then the --verbose option shows
** all known check-out locations for that repository and all URLs used
** to access the repository.  The --verbose is (currently) a no-op if
** the argument is the name of an object within the repository.
**
** Use the "finfo" command to get information about a specific
** file in a check-out.
**
** Options:
**    -R|--repository REPO       Extract info from repository REPO
**    -v|--verbose               Show extra information about repositories
**
** See also: [[annotate]], [[artifact]], [[finfo]], [[timeline]]
*/
void info_cmd(void){
  i64 fsize;
  int verboseFlag = find_option("verbose","v",0)!=0;
  if( !verboseFlag ){
    verboseFlag = find_option("detail","l",0)!=0; /* deprecated */
  }

  if( g.argc==3
   && file_isfile(g.argv[2], ExtFILE)
   && (fsize = file_size(g.argv[2], ExtFILE))>0
   && (fsize&0x1ff)==0
  ){
    db_open_config(0, 0);
    db_open_repository(g.argv[2]);
    db_record_repository_filename(g.argv[2]);
    fossil_print("project-name: %s\n", db_get("project-name", "<unnamed>"));
    fossil_print("project-code: %s\n", db_get("project-code", "<none>"));
    showParentProject();
    extraRepoInfo();
    return;
  }
  db_find_and_open_repository(OPEN_OK_NOT_FOUND,0);
  verify_all_options();
  if( g.argc==2 ){
    int vid;
    if( g.repositoryOpen ){
      db_record_repository_filename(0);
      fossil_print("project-name: %s\n", db_get("project-name", "<unnamed>"));
    }else{
      db_open_config(0,1);
    }
    if( g.localOpen ){
      fossil_print("repository:   %s\n", db_repository_filename());
      fossil_print("local-root:   %s\n", g.zLocalRoot);
    }
    if( verboseFlag && g.repositoryOpen ){
      extraRepoInfo();
    }
    if( g.zConfigDbName ){
      fossil_print("config-db:    %s\n", g.zConfigDbName);
    }
    if( g.repositoryOpen ){
      fossil_print("project-code: %s\n", db_get("project-code", ""));
      showParentProject();
      vid = g.localOpen ? db_lget_int("checkout", 0) : 0;
      if( vid ){
        show_common_info(vid, "checkout:", 1, 1);
      }
      fossil_print("check-ins:    %d\n",
             db_int(-1, "SELECT count(*) FROM event WHERE type='ci' /*scan*/"));
    }
    if( verboseFlag || !g.repositoryOpen ){
      Blob vx;
      char *z;
      fossil_version_blob(&vx, 0);
      z = strstr(blob_str(&vx), "version");
      if( z ){
        z += 8;
      }else{
        z = blob_str(&vx);
      }
      fossil_print("fossil:       %z\n", file_fullexename(g.nameOfExe));
      fossil_print("version:      %s", z);
      blob_reset(&vx);
    }
  }else{
    int rid;
    rid = name_to_rid(g.argv[2]);
    if( rid==0 ){
      fossil_fatal("no such object: %s", g.argv[2]);
    }
    show_common_info(rid, "hash:", 1, 1);
  }
}

/*
** Show the context graph (immediate parents and children) for
** check-in rid and rid2
*/
void render_checkin_context(int rid, int rid2, int parentsOnly, int mFlags){
  Blob sql;
  Stmt q;
  int rx[2];
  int i, n;
  rx[0] = rid;
  rx[1] = rid2;
  n = rid2 ? 2 : 1;
  blob_zero(&sql);
  blob_append(&sql, timeline_query_for_www(), -1);

  db_multi_exec(
    "CREATE TEMP TABLE IF NOT EXISTS ok(rid INTEGER PRIMARY KEY);"
    "DELETE FROM ok;"
  );
  for(i=0; i<n; i++){
    db_multi_exec(
      "INSERT OR IGNORE INTO ok VALUES(%d);"
      "INSERT OR IGNORE INTO ok SELECT pid FROM plink WHERE cid=%d;",
      rx[i], rx[i]
    );
  }
  if( !parentsOnly ){
    for(i=0; i<n; i++){
      db_multi_exec(
        "INSERT OR IGNORE INTO ok SELECT cid FROM plink WHERE pid=%d;", rx[i]
      );
      if( db_table_exists("repository","cherrypick") ){
        db_multi_exec(
          "INSERT OR IGNORE INTO ok "
          "  SELECT parentid FROM cherrypick WHERE childid=%d;"
          "INSERT OR IGNORE INTO ok "
          "  SELECT childid FROM cherrypick WHERE parentid=%d;",
          rx[i], rx[i]
        );
      }
    }
  }
  blob_append_sql(&sql, " AND event.objid IN ok ORDER BY mtime DESC");
  db_prepare(&q, "%s", blob_sql_text(&sql));
  www_print_timeline(&q,
         mFlags
         |TIMELINE_GRAPH
         |TIMELINE_FILLGAPS
         |TIMELINE_NOSCROLL
         |TIMELINE_XMERGE
         |TIMELINE_CHPICK,
       0, 0, 0, rid, rid2, 0);
  db_finalize(&q);
}


/*
** Append the difference between artifacts to the output
*/
static void append_diff(
  const char *zFrom,    /* Diff from this artifact */
  const char *zTo,      /*  ... to this artifact */
  DiffConfig *pCfg      /* The diff configuration */
){
  int fromid;
  int toid;
  Blob from, to;
  if( zFrom ){
    fromid = uuid_to_rid(zFrom, 0);
    content_get(fromid, &from);
    pCfg->zLeftHash = zFrom;
  }else{
    blob_zero(&from);
    pCfg->zLeftHash = 0;
  }
  if( zTo ){
    toid = uuid_to_rid(zTo, 0);
    content_get(toid, &to);
  }else{
    blob_zero(&to);
  }
  if( pCfg->diffFlags & DIFF_SIDEBYSIDE ){
    pCfg->diffFlags |= DIFF_HTML | DIFF_NOTTOOBIG;
  }else{
    pCfg->diffFlags |= DIFF_LINENO | DIFF_HTML | DIFF_NOTTOOBIG;
  }
  text_diff(&from, &to, cgi_output_blob(), pCfg);
  pCfg->zLeftHash = 0;
  blob_reset(&from);
  blob_reset(&to);
}

/*
** Write a line of web-page output that shows changes that have occurred
** to a file between two check-ins.
*/
static void append_file_change_line(
  const char *zCkin,    /* The check-in on which the change occurs */
  const char *zName,    /* Name of the file that has changed */
  const char *zOld,     /* blob.uuid before change.  NULL for added files */
  const char *zNew,     /* blob.uuid after change.  NULL for deletes */
  const char *zOldName, /* Prior name.  NULL if no name change. */
  DiffConfig *pCfg,     /* Flags for text_diff() or NULL to omit all */
  int mperm             /* executable or symlink permission for zNew */
){
  @ <div class='file-change-line'><span>
    /* Maintenance reminder: the extra level of SPAN is for
    ** arranging new elements via JS. */
  if( !g.perm.Hyperlink ){
    if( zNew==0 ){
      @ Deleted %h(zName).
    }else if( zOld==0 ){
      @ Added %h(zName).
    }else if( zOldName!=0 && fossil_strcmp(zName,zOldName)!=0 ){
      @ Name change from %h(zOldName) to %h(zName).
    }else if( fossil_strcmp(zNew, zOld)==0 ){
      if( mperm==PERM_EXE ){
        @ %h(zName) became executable.
      }else if( mperm==PERM_LNK ){
        @ %h(zName) became a symlink.
      }else{
        @ %h(zName) became a regular file.
      }
    }else{
      @ Changes to %h(zName).
    }
    @ </span></div>
    if( pCfg ){
      append_diff(zOld, zNew, pCfg);
    }
  }else{
    if( zOld && zNew ){
      if( fossil_strcmp(zOld, zNew)!=0 ){
        if( zOldName!=0 && fossil_strcmp(zName,zOldName)!=0 ){
          @ Renamed and modified
          @ %z(href("%R/finfo?name=%T&m=%!S&ci=%!S",zOldName,zOld,zCkin))\
          @ %h(zOldName)</a>
          @ %z(href("%R/artifact/%!S",zOld))[%S(zOld)]</a>
          @ to %z(href("%R/finfo?name=%T&m=%!S&ci=%!S",zName,zNew,zCkin))\
          @ %h(zName)</a>
          @ %z(href("%R/artifact/%!S",zNew))[%S(zNew)]</a>.
        }else{
          @ Modified %z(href("%R/finfo?name=%T&m=%!S&ci=%!S",zName,zNew,zCkin))\
          @ %h(zName)</a>
          @ from %z(href("%R/artifact/%!S",zOld))[%S(zOld)]</a>
          @ to %z(href("%R/artifact/%!S",zNew))[%S(zNew)]</a>.
        }
      }else if( zOldName!=0 && fossil_strcmp(zName,zOldName)!=0 ){
        @ Name change
        @ from %z(href("%R/finfo?name=%T&m=%!S&ci=%!S",zOldName,zOld,zCkin))\
        @ %h(zOldName)</a>
        @ to %z(href("%R/finfo?name=%T&m=%!S&ci=%!S",zName,zNew,zCkin))\
        @ %h(zName)</a>.
      }else{
        @ %z(href("%R/finfo?name=%T&m=%!S&ci=%!S",zName,zNew,zCkin))\
        @ %h(zName)</a> became
        if( mperm==PERM_EXE ){
          @ executable with contents
        }else if( mperm==PERM_LNK ){
          @ a symlink with target
        }else{
          @ a regular file with contents
        }
        @ %z(href("%R/artifact/%!S",zNew))[%S(zNew)]</a>.
      }
    }else if( zOld ){
      @ Deleted %z(href("%R/finfo?name=%T&m=%!S&ci=%!S",zName,zOld,zCkin))\
      @ %h(zName)</a> version %z(href("%R/artifact/%!S",zOld))[%S(zOld)]</a>.
    }else{
      @ Added %z(href("%R/finfo?name=%T&m=%!S&ci=%!S",zName,zNew,zCkin))\
      @ %h(zName)</a> version %z(href("%R/artifact/%!S",zNew))[%S(zNew)]</a>.
    }
    if( zOld && zNew && fossil_strcmp(zOld,zNew)!=0 ){
      if( pCfg ){
        @ </span></div>
        append_diff(zOld, zNew, pCfg);
      }else{
        @ %z(href("%R/fdiff?v1=%!S&v2=%!S",zOld,zNew))[diff]</a>
        @ </span></div>
      }
    }else{
      @ </span></div>
    }
  }
}

/*
** Generate javascript to enhance HTML diffs.
*/
void append_diff_javascript(int diffType){
  /* Load fossil.diff.js even if diffType==0 to enable keyboard shortcuts. */
  builtin_fossil_js_bundle_or("diff", NULL);
}

/*
** Construct an appropriate diffFlag for text_diff() based on query
** parameters and the to boolean arguments.
*/
DiffConfig *construct_diff_flags(int diffType, DiffConfig *pCfg){
  u64 diffFlags = 0;  /* Zero means do not show any diff */
  if( diffType>0 ){
    int x;
    if( diffType==2 ) diffFlags = DIFF_SIDEBYSIDE;
    if( P_NoBot("w") )  diffFlags |= DIFF_IGNORE_ALLWS;
    if( PD_NoBot("noopt",0)!=0 ) diffFlags |= DIFF_NOOPT;
    diffFlags |= DIFF_STRIP_EOLCR;
    diff_config_init(pCfg, diffFlags);

    /* "dc" query parameter determines lines of context */
    x = atoi(PD("dc","7"));
    if( x>0 ) pCfg->nContext = x;

    /* The "noopt" parameter disables diff optimization */
    return pCfg;
  }else{
    diff_config_init(pCfg, 0);
    return 0;
  }
}

/*
** WEBPAGE: ci_tags
** URL:    /ci_tags?name=ARTIFACTID
**
** Show all tags and properties for a given check-in.
**
** This information used to be part of the main /ci page, but it is of
** marginal usefulness.  Better to factor it out into a sub-screen.
*/
void ci_tags_page(void){
  const char *zHash;
  int rid;
  Stmt q;
  int cnt = 0;
  Blob sql;
  char const *zType;

  login_check_credentials();
  if( !g.perm.Read ){ login_needed(g.anon.Read); return; }
  rid = name_to_rid_www("name");
  if( rid==0 ){
    style_header("Check-in Information Error");
    @ No such object: %h(PD("name",""))
    style_finish_page();
    return;
  }
  cgi_check_for_malice();
  zHash = db_text(0, "SELECT uuid FROM blob WHERE rid=%d", rid);
  style_header("Tags and Properties");
  zType = whatis_rid_type_label(rid);
  if(!zType) zType = "Artifact";
  @ <h1>Tags and Properties for %s(zType)  \
  @ %z(href("%R/ci/%!S",zHash))%S(zHash)</a></h1>
  db_prepare(&q,
    "SELECT tag.tagid, tagname, "
    "       (SELECT uuid FROM blob WHERE rid=tagxref.srcid AND rid!=%d),"
    "       value, datetime(tagxref.mtime,toLocal()), tagtype,"
    "       (SELECT uuid FROM blob WHERE rid=tagxref.origid AND rid!=%d)"
    "  FROM tagxref JOIN tag ON tagxref.tagid=tag.tagid"
    " WHERE tagxref.rid=%d"
    " ORDER BY tagname /*sort*/", rid, rid, rid
  );
  while( db_step(&q)==SQLITE_ROW ){
    const char *zTagname = db_column_text(&q, 1);
    const char *zSrcUuid = db_column_text(&q, 2);
    const char *zValue = db_column_text(&q, 3);
    const char *zDate = db_column_text(&q, 4);
    int tagtype = db_column_int(&q, 5);
    const char *zOrigUuid = db_column_text(&q, 6);
    cnt++;
    if( cnt==1 ){
      @ <ul>
    }
    @ <li>
    if( tagtype==0 ){
      @ <span class="infoTagCancelled">%h(zTagname)</span> cancelled
    }else if( zValue ){
      @ <span class="infoTag">%h(zTagname)=%h(zValue)</span>
    }else {
      @ <span class="infoTag">%h(zTagname)</span>
    }
    if( tagtype==2 ){
      if( zOrigUuid && zOrigUuid[0] ){
        @ inherited from
        hyperlink_to_version(zOrigUuid);
      }else{
        @ propagates to descendants
      }
    }
    if( zSrcUuid && zSrcUuid[0] ){
      if( tagtype==0 ){
        @ by
      }else{
        @ added by
      }
      hyperlink_to_version(zSrcUuid);
      @ on
      hyperlink_to_date(zDate,0);
    }
    @ </li>
  }
  db_finalize(&q);
  if( cnt ){
    @ </ul>
  }
  @ <div class="section">Context</div>
  db_multi_exec(
     "CREATE TEMP TABLE IF NOT EXISTS ok(rid INTEGER PRIMARY KEY);"
     "DELETE FROM ok;"
     "INSERT INTO ok VALUES(%d);"
     "INSERT OR IGNORE INTO ok "
     " SELECT tagxref.srcid"
     "   FROM tagxref JOIN tag ON tagxref.tagid=tag.tagid"
     "  WHERE tagxref.rid=%d;"
     "INSERT OR IGNORE INTO ok "
     " SELECT tagxref.origid"
     "   FROM tagxref JOIN tag ON tagxref.tagid=tag.tagid"
     "  WHERE tagxref.rid=%d;",
     rid, rid, rid
  );
#if 0
  db_multi_exec(
    "SELECT tag.tagid, tagname, "
    "       (SELECT uuid FROM blob WHERE rid=tagxref.srcid AND rid!=%d),"
    "       value, datetime(tagxref.mtime,toLocal()), tagtype,"
    "       (SELECT uuid FROM blob WHERE rid=tagxref.origid AND rid!=%d)"
    "  FROM tagxref JOIN tag ON tagxref.tagid=tag.tagid"
    " WHERE tagxref.rid=%d"
    " ORDER BY tagname /*sort*/", rid, rid, rid
  );
#endif
  blob_zero(&sql);
  blob_append(&sql, timeline_query_for_www(), -1);
  blob_append_sql(&sql, " AND event.objid IN ok ORDER BY mtime DESC");
  db_prepare(&q, "%s", blob_sql_text(&sql));
  www_print_timeline(&q, TIMELINE_DISJOINT|TIMELINE_GRAPH|TIMELINE_NOSCROLL,
                     0, 0, 0, rid, 0, 0);
  db_finalize(&q);
  style_finish_page();
}

/*
** WEBPAGE: ckout
**
** Show information about the current checkout.  This page only functions
** if the web server is run on a loopback interface (in other words, was
** started using "fossil ui" or similar) from with on open check-out.
*/
void ckout_page(void){
  int vid;
  char *zHostname;
  char *zCwd;
  int diffType;               /* 0: no diff,  1: unified,  2: side-by-side */
  DiffConfig DCfg,*pCfg;      /* Diff details */
  const char *zHome;          /* Home directory */
  const char *zW;             /* The "w" query parameter */
  int nChng;                  /* Number of changes */
  Stmt q;

  if( !db_open_local(0) || !cgi_is_loopback(g.zIpAddr) ){
    cgi_redirectf("%R/home");
    return;
  }
  file_chdir(g.zLocalRoot, 0);
  diffType = preferred_diff_type();
  pCfg = construct_diff_flags(diffType, &DCfg);
  vid = db_lget_int("checkout", 0);
  db_unprotect(PROTECT_ALL);
  vfile_check_signature(vid, CKSIG_ENOTFILE);
  db_protect_pop();
  style_set_current_feature("vinfo");
  zHostname = fossil_hostname();
  zCwd = file_getcwd(0,0);
  zHome = fossil_getenv("HOME");
  if( zHome ){
    int nHome = (int)strlen(zHome);
    if( strncmp(zCwd, zHome, nHome)==0 && zCwd[nHome]=='/' ){
      zCwd = mprintf("~%s", zCwd+nHome);
    }
  }
  if( zHostname ){
    style_header("Checkout Status: %h on %h", zCwd, zHostname);
  }else{
    style_header("Checkout Status: %h", zCwd);
  }
  render_checkin_context(vid, 0, 0, 0);
  nChng = db_int(0, "SELECT count(*) FROM vfile"
                    " WHERE vid=%d AND (deleted OR chnged OR rid==0)", vid);
  if( nChng==0 ){
    @ <p>No uncommitted changes</p>
    style_finish_page();
    return;
  }
  db_prepare(&q,
       /*   0         1        2        3       4    5       6 */
    "SELECT pathname, deleted, chnged , rid==0, rid, islink, uuid"
    "  FROM vfile LEFT JOIN blob USING(rid)"
    " WHERE vid=%d"
    "   AND (deleted OR chnged OR rid==0)"
    " ORDER BY pathname /*scan*/",
    vid
  );
  if( DCfg.diffFlags & DIFF_SIDEBYSIDE ){
    DCfg.diffFlags |= DIFF_HTML | DIFF_NOTTOOBIG;
  }else{
    DCfg.diffFlags |= DIFF_LINENO | DIFF_HTML | DIFF_NOTTOOBIG;
  }
  @ <hr>
  @ <div class="sectionmenu info-changes-menu">
  zW = (DCfg.diffFlags&DIFF_IGNORE_ALLWS)?"&w":"";
  if( diffType!=1 ){
    @ %z(chref("button","%R?diff=1%s",zW))Unified&nbsp;Diff</a>
  }
  if( diffType!=2 ){
    @ %z(chref("button","%R?diff=2%s",zW))Side-by-Side&nbsp;Diff</a>
  }
  if( diffType!=0 ){
    if( *zW ){
      @ %z(chref("button","%R?diff=%d",diffType))\
      @ Show&nbsp;Whitespace&nbsp;Changes</a>
    }else{
      @ %z(chref("button","%R?diff=%d&w",diffType))Ignore&nbsp;Whitespace</a>
    }
  }
  @ </div>
  while( db_step(&q)==SQLITE_ROW ){
    const char *zTreename = db_column_text(&q,0);
    int isDeleted = db_column_int(&q, 1);
    int isChnged = db_column_int(&q,2);
    int isNew = db_column_int(&q,3);
    int srcid = db_column_int(&q, 4);
    int isLink = db_column_int(&q, 5);
    const char *zUuid = db_column_text(&q, 6);
    int showDiff = 1;

    DCfg.diffFlags &= (~DIFF_FILE_MASK);
    @ <div class='file-change-line'><span>
    if( isDeleted ){
      @ DELETED %h(zTreename)
      DCfg.diffFlags |= DIFF_FILE_DELETED;
      showDiff = 0;
    }else if( file_access(zTreename, F_OK) ){
      @ MISSING %h(zTreename)
      showDiff = 0;
    }else if( isNew ){
      @ ADDED %h(zTreename)
      DCfg.diffFlags |= DIFF_FILE_ADDED;
      srcid = 0;
      showDiff = 0;
    }else if( isChnged==3 ){
      @ ADDED_BY_MERGE %h(zTreename)
      DCfg.diffFlags |= DIFF_FILE_ADDED;
      srcid = 0;
      showDiff = 0;
    }else if( isChnged==5 ){
      @ ADDED_BY_INTEGRATE %h(zTreename)
      DCfg.diffFlags |= DIFF_FILE_ADDED;
      srcid = 0;
      showDiff = 0;
    }else{
      @ CHANGED %h(zTreename)
    }
    @ </span></div>
    if( showDiff && pCfg ){
      Blob old, new;
      if( !isLink != !file_islink(zTreename) ){
        @ %s(DIFF_CANNOT_COMPUTE_SYMLINK)
        continue;
      }
      if( srcid>0 ){
        content_get(srcid, &old);
        pCfg->zLeftHash = zUuid;
      }else{
        blob_zero(&old);
        pCfg->zLeftHash = 0;
      }
      blob_read_from_file(&new, zTreename, ExtFILE);
      text_diff(&old, &new, cgi_output_blob(), pCfg);
      blob_reset(&old);
      blob_reset(&new);
    }
  }
  db_finalize(&q);
  // @ </div> <!-- ap-002 -->
  append_diff_javascript(diffType);
  style_finish_page();
}

/*
** WEBPAGE: vinfo
** WEBPAGE: ci
** URL:  /ci/ARTIFACTID
**  OR:  /ci?name=ARTIFACTID
**
** Display information about a particular check-in.  The exact
** same information is shown on the /info page if the name query
** parameter to /info describes a check-in.
**
** The ARTIFACTID can be a unique prefix for the HASH of the check-in,
** or a tag or branch name that identifies the check-in.
**
** See the help screen for the /vdiff web page for a list of available
** keyboard shortcuts.
*/
void ci_page(void){
  Stmt q1, q2, q3;
  int rid;
  int isLeaf;
  int diffType;        /* 0: no diff,  1: unified,  2: side-by-side */
  const char *zName;   /* Name of the check-in to be displayed */
  const char *zUuid;   /* Hash of zName, found via blob.uuid */
  const char *zParent; /* Hash of the parent check-in (if any) */
  const char *zRe;     /* regex parameter */
  ReCompiled *pRe = 0; /* regex */
  const char *zW;               /* URL param for ignoring whitespace */
  const char *zPage = "vinfo";  /* Page that shows diffs */
  const char *zBrName;          /* Branch name */
  DiffConfig DCfg,*pCfg;        /* Type of diff */

  login_check_credentials();
  if( !g.perm.Read ){ login_needed(g.anon.Read); return; }
  style_set_current_feature("vinfo");
  zName = P("name");
  rid = name_to_rid_www("name");
  if( rid==0 ){
    style_header("Check-in Information Error");
    @ No such object: %h(zName)
    style_finish_page();
    return;
  }
  zRe = P("regex");
  if( zRe ) re_compile(&pRe, zRe, 0);
  zUuid = db_text(0, "SELECT uuid FROM blob WHERE rid=%d", rid);
  zParent = db_text(0,
    "SELECT uuid FROM plink, blob"
    " WHERE plink.cid=%d AND blob.rid=plink.pid AND plink.isprim",
    rid
  );
  isLeaf = !db_exists("SELECT 1 FROM plink WHERE pid=%d", rid);
  db_prepare(&q1,
     "SELECT uuid, datetime(mtime,toLocal()), user, comment,"
     "       datetime(omtime,toLocal()), mtime"
     "  FROM blob, event"
     " WHERE blob.rid=%d"
     "   AND event.objid=%d",
     rid, rid
  );
  zBrName = branch_of_rid(rid);

  diffType = preferred_diff_type();
  cgi_check_for_malice();
  if( db_step(&q1)==SQLITE_ROW ){
    const char *zUuid = db_column_text(&q1, 0);
    int nUuid = db_column_bytes(&q1, 0);
    char *zEUser, *zEComment;
    const char *zUser;
    const char *zOrigUser;
    const char *zComment;
    const char *zDate;
    const char *zOrigDate;
    int okWiki = 0;
    Blob wiki_read_links = BLOB_INITIALIZER;
    Blob wiki_add_links = BLOB_INITIALIZER;

    Th_Store("current_checkin", zName);
    style_header("Check-in [%S]", zUuid);
    login_anonymous_available();
    zEUser = db_text(0,
                   "SELECT value FROM tagxref"
                   " WHERE tagid=%d AND rid=%d AND tagtype>0",
                    TAG_USER, rid);
    zEComment = db_text(0,
                   "SELECT value FROM tagxref WHERE tagid=%d AND rid=%d",
                   TAG_COMMENT, rid);
    zOrigUser = db_column_text(&q1, 2);
    zUser = zEUser ? zEUser : zOrigUser;
    zComment = db_column_text(&q1, 3);
    zDate = db_column_text(&q1,1);
    zOrigDate = db_column_text(&q1, 4);
    if( zOrigDate==0 ) zOrigDate = zDate;
    @ <div class="section accordion">Overview</div>
    @ <div class="accordion_panel">
    @ <table class="label-value">
    @ <tr><th>Comment:</th><td class="infoComment">\
    @ %!W(zEComment?zEComment:zComment)</td></tr>

    /* The Download: line */
    if( g.perm.Zip  ){
      char *zPJ = db_get("short-project-name", 0);
      char *zUrl;
      Blob projName;
      int jj;
      if( zPJ==0 ) zPJ = db_get("project-name", "unnamed");
      blob_zero(&projName);
      blob_append(&projName, zPJ, -1);
      blob_trim(&projName);
      zPJ = blob_str(&projName);
      for(jj=0; zPJ[jj]; jj++){
        if( (zPJ[jj]>0 && zPJ[jj]<' ') || strchr("\"*/:<>?\\|", zPJ[jj]) ){
          zPJ[jj] = '_';
        }
      }
      zUrl = mprintf("%R/tarball/%S/%t-%S.tar.gz", zUuid, zPJ, zUuid);
      @ <tr><th>Downloads:</th><td>
      @ %z(href("%s",zUrl))Tarball</a>
      @ | %z(href("%R/zip/%S/%t-%S.zip",zUuid, zPJ,zUuid))ZIP archive</a>
      @ | %z(href("%R/sqlar/%S/%t-%S.sqlar",zUuid,zPJ,zUuid))\
      @ SQL archive</a></td></tr>
      fossil_free(zUrl);
      blob_reset(&projName);
    }

    @ <tr><th>Timelines:</th><td>
    @   %z(href("%R/timeline?f=%!S&unhide",zUuid))family</a>
    if( zParent ){
      @ | %z(href("%R/timeline?p=%!S&unhide",zUuid))ancestors</a>
    }
    if( !isLeaf ){
      @ | %z(href("%R/timeline?d=%!S&unhide",zUuid))descendants</a>
    }
    if( zParent && !isLeaf ){
      @ | %z(href("%R/timeline?dp=%!S&unhide",zUuid))both</a>
    }
    db_prepare(&q2,"SELECT substr(tag.tagname,5) FROM tagxref, tag "
                   " WHERE rid=%d AND tagtype>0 "
                   "   AND tag.tagid=tagxref.tagid "
                   "   AND +tag.tagname GLOB 'sym-*'", rid);
    while( db_step(&q2)==SQLITE_ROW ){
      const char *zTagName = db_column_text(&q2, 0);
      if( fossil_strcmp(zTagName,zBrName)==0 ){
        cgi_printf(" | ");
        style_copy_button(1, "name-br", 0, 0, "%z%h</a>",
          href("%R/timeline?r=%T&unhide",zTagName), zTagName);
        cgi_printf("\n");
        if( wiki_tagid2("branch",zTagName)!=0 ){
          blob_appendf(&wiki_read_links, " | %z%h</a>",
              href("%R/%s?name=branch/%h",
                   (g.perm.Write && g.perm.WrWiki)
                   ? "wikiedit" : "wiki",
                   zTagName), zTagName);
        }else if( g.perm.Write && g.perm.WrWiki ){
          blob_appendf(&wiki_add_links, " | %z%h</a>",
              href("%R/wikiedit?name=branch/%h",zTagName), zTagName);
        }
      }else{
        @  | %z(href("%R/timeline?t=%T&unhide",zTagName))%h(zTagName)</a>
        if( wiki_tagid2("tag",zTagName)!=0 ){
          blob_appendf(&wiki_read_links, " | %z%h</a>",
              href("%R/wiki?name=tag/%h",zTagName), zTagName);
        }else if( g.perm.Write && g.perm.WrWiki ){
          blob_appendf(&wiki_add_links, " | %z%h</a>",
              href("%R/wikiedit?name=tag/%h",zTagName), zTagName);
        }
      }
    }
    db_finalize(&q2);
    @ </td></tr>

    @ <tr><th>Files:</th>
    @   <td>
    @     %z(href("%R/tree?ci=%!S",zUuid))files</a>
    @   | %z(href("%R/fileage?name=%!S",zUuid))file ages</a>
    @   | %z(href("%R/tree?nofiles&type=tree&ci=%!S",zUuid))folders</a>
    @   </td>
    @ </tr>

    @ <tr><th>%s(hname_alg(nUuid)):</th><td>
    style_copy_button(1, "hash-ci", 0, 2, "%.32s<wbr>%s", zUuid, zUuid+32);
    if( g.perm.Setup ){
      @  (Record ID: %d(rid))
    }
    @ </td></tr>
    @ <tr><th>User&nbsp;&amp;&nbsp;Date:</th><td>
    hyperlink_to_user(zUser,zDate," on ");
    hyperlink_to_date(zDate, "</td></tr>");
    if( zEComment ){
      @ <tr><th>Original&nbsp;Comment:</th>
      @     <td class="infoComment">%!W(zComment)</td></tr>
    }
    if( fossil_strcmp(zDate, zOrigDate)!=0
     || fossil_strcmp(zOrigUser, zUser)!=0
    ){
      @ <tr><th>Original&nbsp;User&nbsp;&amp;&nbsp;Date:</th><td>
      hyperlink_to_user(zOrigUser,zOrigDate," on ");
      hyperlink_to_date(zOrigDate, "</td></tr>");
    }
    if( g.perm.Admin ){
      db_prepare(&q2,
         "SELECT rcvfrom.ipaddr, user.login, datetime(rcvfrom.mtime),"
               " blob.rcvid"
         "  FROM blob JOIN rcvfrom USING(rcvid) LEFT JOIN user USING(uid)"
         " WHERE blob.rid=%d",
         rid
      );
      if( db_step(&q2)==SQLITE_ROW ){
        const char *zIpAddr = db_column_text(&q2, 0);
        const char *zUser = db_column_text(&q2, 1);
        const char *zDate = db_column_text(&q2, 2);
        int rcvid = db_column_int(&q2,3);
        if( zUser==0 || zUser[0]==0 ) zUser = "unknown";
        @ <tr><th>Received&nbsp;From:</th>
        @ <td>%h(zUser) @ %h(zIpAddr) on %s(zDate) \
        @ (<a href="%R/rcvfrom?rcvid=%d(rcvid)">Rcvid %d(rcvid)</a>)</td></tr>
      }
      db_finalize(&q2);
    }

    /* Only show links to edit wiki pages if the users can read wiki
    ** and if the wiki pages already exist */
    if( g.perm.WrWiki
     && g.perm.RdWiki
     && g.perm.Write
     && ((okWiki = wiki_tagid2("checkin",zUuid))!=0 ||
                 blob_size(&wiki_read_links)>0)
     && db_get_boolean("wiki-about",1)
    ){
      const char *zLinks = blob_str(&wiki_read_links);
      @ <tr><th>Edit&nbsp;Wiki:</th><td>\
      if( okWiki ){
        @ %z(href("%R/wikiedit?name=checkin/%s",zUuid))this check-in</a>\
      }else if( zLinks[0] ){
        zLinks += 3;
      }
      @ %s(zLinks)</td></tr>
    }

    /* Only show links to create new wiki pages if the users can write wiki
    ** and if the wiki pages do not already exist */
    if( g.perm.WrWiki
     && g.perm.RdWiki
     && g.perm.Write
     && (blob_size(&wiki_add_links)>0 || !okWiki)
     && db_get_boolean("wiki-about",1)
    ){
      const char *zLinks = blob_str(&wiki_add_links);
      @ <tr><th>Add&nbsp;Wiki:</th><td>\
      if( !okWiki ){
        @ %z(href("%R/wikiedit?name=checkin/%s",zUuid))this check-in</a>\
      }else if( zLinks[0] ){
        zLinks += 3;
      }
      @ %s(zLinks)</td></tr>
    }

    if( g.perm.Hyperlink ){
      @ <tr><th>Other&nbsp;Links:</th>
      @   <td>
      if( fossil_strcmp(zBrName, db_get("main-branch",0))!=0 ){
        @ %z(href("%R/vdiff?branch=%!S", zUuid))branch diff</a> |
      }
      @ %z(href("%R/artifact/%!S",zUuid))manifest</a>
      @ | %z(href("%R/ci_tags/%!S",zUuid))tags</a>
      if( g.perm.Admin ){
        @   | %z(href("%R/mlink?ci=%!S",zUuid))mlink table</a>
      }
      if( g.anon.Write ){
        @   | %z(href("%R/ci_edit?r=%!S",zUuid))edit</a>
      }
      @   </td>
      @ </tr>
    }
    @ </table>
    blob_reset(&wiki_read_links);
    blob_reset(&wiki_add_links);
  }else{
    style_header("Check-in Information");
    login_anonymous_available();
  }
  db_finalize(&q1);
  @ </div>
  builtin_request_js("accordion.js");
  if( !PB("nowiki") ){
    wiki_render_associated("checkin", zUuid, 0);
  }
  render_backlink_graph(zUuid,
       "<div class=\"section accordion\">References</div>\n");
  @ <div class="section accordion">Context</div><div class="accordion_panel">
  render_checkin_context(rid, 0, 0, 0);
  @ </div><div class="section accordion">Changes</div>
  @ <div class="accordion_panel">
  @ <div class="sectionmenu info-changes-menu">
  /* ^^^ .info-changes-menu is used by diff scroll sync */
  pCfg = construct_diff_flags(diffType, &DCfg);
  DCfg.pRe = pRe;
  zW = (DCfg.diffFlags&DIFF_IGNORE_ALLWS)?"&w":"";
<<<<<<< HEAD
  if( diffType!=0 ){
    /* Class "smb-hide-diff" required by the fossil.diff.js script. */
    const char *zBtnClass = "button smb-hide-diff";
    @ %z(chref(zBtnClass,"%R/%s/%T?diff=0",zPageHide,zName))\
    @ Hide&nbsp;Diffs</a>
  }
  if( diffType!=1 ){
    /* Class "smb-unified-diff" required by the fossil.diff.js script. */
    const char *zBtnClass = "button smb-unified-diff";
    @ %z(chref(zBtnClass,"%R/%s/%T?diff=1%s",zPage,zName,zW))\
    @ Unified&nbsp;Diffs</a>
  }
  if( diffType!=2 ){
    /* Class "smb-side-by-side-diff" required by the fossil.diff.js script. */
    const char *zBtnClass = "button smb-side-by-side-diff";
    @ %z(chref(zBtnClass,"%R/%s/%T?diff=2%s",zPage,zName,zW))\
    @ Side-by-Side&nbsp;Diffs</a>
=======
  if( diffType!=1 ){
    @ %z(chref("button","%R/%s/%T?diff=1%s",zPage,zName,zW))\
    @ Unified&nbsp;Diff</a>
  }
  if( diffType!=2 ){
    @ %z(chref("button","%R/%s/%T?diff=2%s",zPage,zName,zW))\
    @ Side-by-Side&nbsp;Diff</a>
>>>>>>> 6dd1ae48
  }
  if( diffType!=0 ){
    if( *zW ){
      @ %z(chref("button","%R/%s/%T",zPage,zName))
      @ Show&nbsp;Whitespace&nbsp;Changes</a>
    }else{
      @ %z(chref("button","%R/%s/%T?w",zPage,zName))
      @ Ignore&nbsp;Whitespace</a>
    }
  }
  if( zParent ){
    @ %z(chref("button","%R/vpatch?from=%!S&to=%!S",zParent,zUuid))
    @ Patch</a>
  }
  if( g.perm.Admin ){
    @ %z(chref("button","%R/mlink?ci=%!S",zUuid))MLink Table</a>
  }
  @ </div>
  if( pRe ){
    @ <p><b>Only differences that match regular expression "%h(zRe)"
    @ are shown.</b></p>
  }
  db_prepare(&q3,
    "SELECT name,"
    "       mperm,"
    "       (SELECT uuid FROM blob WHERE rid=mlink.pid),"
    "       (SELECT uuid FROM blob WHERE rid=mlink.fid),"
    "       (SELECT name FROM filename WHERE filename.fnid=mlink.pfnid)"
    "  FROM mlink JOIN filename ON filename.fnid=mlink.fnid"
    " WHERE mlink.mid=%d AND NOT mlink.isaux"
    "   AND (mlink.fid>0"
           " OR mlink.fnid NOT IN (SELECT pfnid FROM mlink WHERE mid=%d))"
    " ORDER BY name /*sort*/",
    rid, rid
  );
  while( db_step(&q3)==SQLITE_ROW ){
    const char *zName = db_column_text(&q3,0);
    int mperm = db_column_int(&q3, 1);
    const char *zOld = db_column_text(&q3,2);
    const char *zNew = db_column_text(&q3,3);
    const char *zOldName = db_column_text(&q3, 4);
    append_file_change_line(zUuid, zName, zOld, zNew, zOldName,
                            pCfg,mperm);
  }
  db_finalize(&q3);
  @ </div>
  append_diff_javascript(diffType);
  style_finish_page();
}

/*
** WEBPAGE: winfo
** URL:  /winfo?name=HASH
**
** Display information about a wiki page.
*/
void winfo_page(void){
  int rid;
  Manifest *pWiki;
  char *zUuid;
  char *zDate;
  Blob wiki;
  int modPending;
  const char *zModAction;
  int tagid;
  int ridNext;

  login_check_credentials();
  if( !g.perm.RdWiki ){ login_needed(g.anon.RdWiki); return; }
  style_set_current_feature("winfo");
  rid = name_to_rid_www("name");
  if( rid==0 || (pWiki = manifest_get(rid, CFTYPE_WIKI, 0))==0 ){
    style_header("Wiki Page Information Error");
    @ No such object: %h(P("name"))
    style_finish_page();
    return;
  }
  if( g.perm.ModWiki && (zModAction = P("modaction"))!=0 ){
    if( strcmp(zModAction,"delete")==0 ){
      moderation_disapprove(rid);
      /*
      ** Next, check if the wiki page still exists; if not, we cannot
      ** redirect to it.
      */
      if( db_exists("SELECT 1 FROM tagxref JOIN tag USING(tagid)"
                    " WHERE rid=%d AND tagname LIKE 'wiki-%%'", rid) ){
        cgi_redirectf("%R/wiki?name=%T", pWiki->zWikiTitle);
        /*NOTREACHED*/
      }else{
        cgi_redirectf("%R/modreq");
        /*NOTREACHED*/
      }
    }
    if( strcmp(zModAction,"approve")==0 ){
      moderation_approve('w', rid);
    }
  }
  cgi_check_for_malice();
  style_header("Update of \"%h\"", pWiki->zWikiTitle);
  zUuid = db_text(0, "SELECT uuid FROM blob WHERE rid=%d", rid);
  zDate = db_text(0, "SELECT datetime(%.17g,toLocal())", pWiki->rDate);
  style_submenu_element("Raw", "%R/artifact/%s", zUuid);
  style_submenu_element("History", "%R/whistory?name=%t", pWiki->zWikiTitle);
  style_submenu_element("Page", "%R/wiki?name=%t", pWiki->zWikiTitle);
  login_anonymous_available();
  @ <div class="section">Overview</div>
  @ <p><table class="label-value">
  @ <tr><th>Artifact&nbsp;ID:</th>
  @ <td>%z(href("%R/artifact/%!S",zUuid))%s(zUuid)</a>
  if( g.perm.Setup ){
    @ (%d(rid))
  }
  modPending = moderation_pending_www(rid);
  @ </td></tr>
  @ <tr><th>Page&nbsp;Name:</th>\
  @ <td>%z(href("%R/whistory?name=%h",pWiki->zWikiTitle))\
  @ %h(pWiki->zWikiTitle)</a></td></tr>
  @ <tr><th>Date:</th><td>
  hyperlink_to_date(zDate, "</td></tr>");
  @ <tr><th>Original&nbsp;User:</th><td>
  hyperlink_to_user(pWiki->zUser, zDate, "</td></tr>");
  if( pWiki->zMimetype ){
    @ <tr><th>Mimetype:</th><td>%h(pWiki->zMimetype)</td></tr>
  }
  if( pWiki->nParent>0 ){
    int i;
    @ <tr><th>Parent%s(pWiki->nParent==1?"":"s"):</th><td>
    for(i=0; i<pWiki->nParent; i++){
      char *zParent = pWiki->azParent[i];
      @ %z(href("%R/info/%!S",zParent))%s(zParent)</a>
      @ %z(href("%R/wdiff?id=%!S&pid=%!S",zUuid,zParent))(diff)</a>
    }
    @ </td></tr>
  }
  tagid = wiki_tagid(pWiki->zWikiTitle);
  if( tagid>0 && (ridNext = wiki_next(tagid, pWiki->rDate))>0 ){
    char *zId = db_text(0, "SELECT uuid FROM blob WHERE rid=%d", ridNext);
    @ <tr><th>Next</th>
    @ <td>%z(href("%R/info/%!S",zId))%s(zId)</a></td>
  }
  @ </table>

  if( g.perm.ModWiki && modPending ){
    @ <div class="section">Moderation</div>
    @ <blockquote>
    @ <form method="POST" action="%R/winfo/%s(zUuid)">
    @ <label><input type="radio" name="modaction" value="delete">
    @ Delete this change</label><br>
    @ <label><input type="radio" name="modaction" value="approve">
    @ Approve this change</label><br>
    @ <input type="submit" value="Submit">
    @ </form>
    @ </blockquote>
  }


  @ <div class="section">Content</div>
  blob_init(&wiki, pWiki->zWiki, -1);
  safe_html_context(DOCSRC_WIKI);
  wiki_render_by_mimetype(&wiki, pWiki->zMimetype);
  blob_reset(&wiki);
  manifest_destroy(pWiki);
  document_emit_js();
  style_finish_page();
}

/*
** Find an check-in based on query parameter zParam and parse its
** manifest.  Return the number of errors.
*/
static Manifest *vdiff_parse_manifest(const char *zParam, int *pRid){
  int rid;

  *pRid = rid = name_to_rid_www(zParam);
  if( rid==0 ){
    const char *z = P(zParam);
    if( z==0 || z[0]==0 ){
      webpage_error("Missing \"%s\" query parameter.", zParam);
    }else{
      webpage_error("No such artifact: \"%s\"", z);
    }
    return 0;
  }
  if( !is_a_version(rid) ){
    webpage_error("Artifact %s is not a check-in.", P(zParam));
    return 0;
  }
  return manifest_get(rid, CFTYPE_MANIFEST, 0);
}

#if 0 /* not used */
/*
** Output a description of a check-in
*/
static void checkin_description(int rid){
  Stmt q;
  db_prepare(&q,
    "SELECT datetime(mtime), coalesce(euser,user),"
    "       coalesce(ecomment,comment), uuid,"
    "      (SELECT group_concat(substr(tagname,5), ', ') FROM tag, tagxref"
    "        WHERE tagname GLOB 'sym-*' AND tag.tagid=tagxref.tagid"
    "          AND tagxref.rid=blob.rid AND tagxref.tagtype>0)"
    "  FROM event, blob"
    " WHERE event.objid=%d AND type='ci'"
    "   AND blob.rid=%d",
    rid, rid
  );
  while( db_step(&q)==SQLITE_ROW ){
    const char *zDate = db_column_text(&q, 0);
    const char *zUser = db_column_text(&q, 1);
    const char *zUuid = db_column_text(&q, 3);
    const char *zTagList = db_column_text(&q, 4);
    Blob comment;
    int wikiFlags = WIKI_INLINE|WIKI_NOBADLINKS;
    if( db_get_boolean("timeline-block-markup", 0)==0 ){
      wikiFlags |= WIKI_NOBLOCK;
    }
    hyperlink_to_version(zUuid);
    blob_zero(&comment);
    db_column_blob(&q, 2, &comment);
    wiki_convert(&comment, 0, wikiFlags);
    blob_reset(&comment);
    @ (user:
    hyperlink_to_user(zUser,zDate,",");
    if( zTagList && zTagList[0] && g.perm.Hyperlink ){
      int i;
      const char *z = zTagList;
      Blob links;
      blob_zero(&links);
      while( z && z[0] ){
        for(i=0; z[i] && (z[i]!=',' || z[i+1]!=' '); i++){}
        blob_appendf(&links,
              "%z%#h</a>%.2s",
              href("%R/timeline?r=%#t&nd&c=%t",i,z,zDate), i,z, &z[i]
        );
        if( z[i]==0 ) break;
        z += i+2;
      }
      @ tags: %s(blob_str(&links)),
      blob_reset(&links);
    }else{
      @ tags: %h(zTagList),
    }
    @ date:
    hyperlink_to_date(zDate, ")");
    tag_private_status(rid);
  }
  db_finalize(&q);
}
#endif /* not used */


/*
** WEBPAGE: vdiff
** URL: /vdiff?from=TAG&to=TAG
**
** Show the difference between two check-ins identified by the from= and
** to= query parameters.
**
** Query parameters:
**
**   from=TAG        Left side of the comparison
**   to=TAG          Right side of the comparison
**   branch=TAG      Show all changes on a particular branch
**   diff=INTEGER    0: none, 1: unified, 2: side-by-side
**   glob=STRING     only diff files matching this glob
**   dc=N            show N lines of context around each diff
**   w=BOOLEAN       ignore whitespace when computing diffs
**   nohdr           omit the description at the top of the page
**   nc              omit branch coloration from the header graph
**   inv             "Invert".  Exchange the roles of from= and to=
**
** Show all differences between two check-ins.
**
** Keyboard navigation shortcuts:
**
**    I     Show all file changes.
**    i     Hide all file changes.
**    p     Show only next file change.
**    o     Show only previous file change.
**    u     Reload page in Unified Diff mode.
**    U     Reload page in Side-By-Side Diff mode.
**    0     Reload page in Hidden Diff mode.
**    d     Reload page and set current Diff mode as default.
**
** The keyboard shortcuts also apply to /vinfo, /ci and /fdiff pages,
** and to /info pages describing check-in information.
*/
void vdiff_page(void){
  int ridFrom, ridTo;
  int diffType = 0;        /* 0: none, 1: unified, 2: side-by-side */
  Manifest *pFrom, *pTo;
  ManifestFile *pFileFrom, *pFileTo;
  const char *zBranch;
  const char *zFrom;
  const char *zTo;
  const char *zRe;
  const char *zGlob;
  Glob * pGlob = 0;
  char *zMergeOrigin = 0;
  ReCompiled *pRe = 0;
  DiffConfig DCfg, *pCfg = 0;
  int graphFlags = 0;
  Blob qp;                /* non-glob= query parameters for generated links */
  Blob qpGlob;            /* glob= query parameter for generated links */
  int bInvert = PB("inv");

  login_check_credentials();
  if( !g.perm.Read ){ login_needed(g.anon.Read); return; }
  login_anonymous_available();
  fossil_nice_default();
  blob_init(&qp, 0, 0);
  blob_init(&qpGlob, 0, 0);
  diffType = preferred_diff_type();
  zRe = P("regex");
  if( zRe ) re_compile(&pRe, zRe, 0);
  zBranch = P("branch");
  if( zBranch && zBranch[0]==0 ) zBranch = 0;
  if( zBranch ){
    blob_appendf(&qp, "branch=%T", zBranch);
    zMergeOrigin = mprintf("merge-in:%s", zBranch);
    cgi_replace_parameter("from", zMergeOrigin);
    cgi_replace_parameter("to", zBranch);
  }else{
    if( bInvert ){
      blob_appendf(&qp, "to=%T&from=%T",PD("from",""),PD("to",""));
    }else{
      blob_appendf(&qp, "from=%T&to=%T",PD("from",""),PD("to",""));
    }
  }
  pTo = vdiff_parse_manifest("to", &ridTo);
  if( pTo==0 ) return;
  pFrom = vdiff_parse_manifest("from", &ridFrom);
  if( pFrom==0 ) return;
  zGlob = P("glob");
  /*
  ** Maintenace reminder: we explicitly do _not_ use P_NoBot()
  ** for "from" and "to" because those args can contain legitimate
  ** strings which may trigger the looks-like SQL checks, e.g.
  **   from=merge-in:OR-clause-improvement
  **   to=OR-clause-improvement
  */
  zFrom = P("from");
  zTo = P("to");
  if( bInvert ){
    Manifest *pTemp = pTo;
    const char *zTemp = zTo;
    pTo = pFrom;
    pFrom = pTemp;
    zTo = zFrom;
    zFrom = zTemp;
  }
  if( zGlob ){
    if( !*zGlob ){
      zGlob = NULL;
    }else{
      blob_appendf(&qpGlob, "&glob=%T", zGlob);
      pGlob = glob_create(zGlob);
    }
  }
  if( PB("nc") ){
    graphFlags |= TIMELINE_NOCOLOR;
    blob_appendf(&qp, "&nc");
  }
  pCfg = construct_diff_flags(diffType, &DCfg);
  if( DCfg.diffFlags & DIFF_IGNORE_ALLWS ){
    blob_appendf(&qp, "&w");
  }
  cgi_check_for_malice();
  style_set_current_feature("vdiff");
  if( zBranch==0 ){
    style_submenu_element("Path", "%R/timeline?me=%T&you=%T", zFrom, zTo);
  }
  if( diffType!=2 ){
    style_submenu_element("Side-by-Side Diff", "%R/vdiff?diff=2&%b%b", &qp,
                          &qpGlob);
  }
  if( diffType!=1 ) {
    style_submenu_element("Unified Diff", "%R/vdiff?diff=1&%b%b", &qp, &qpGlob);
  }
  if( zBranch==0 ){
    style_submenu_element("Invert","%R/vdiff?diff=%d&inv&%b%b", diffType,
                          &qp, &qpGlob);
  }
  if( zGlob ){
    style_submenu_element("Clear glob", "%R/vdiff?diff=%d&%b", diffType, &qp);
  }else{
    style_submenu_element("Patch", "%R/vpatch?from=%T&to=%T%s", zFrom, zTo,
           (DCfg.diffFlags & DIFF_IGNORE_ALLWS)?"&w":"");
  }
  if( diffType!=0 ){
    style_submenu_checkbox("w", "Ignore Whitespace", 0, 0);
  }
  if( zBranch ){
    style_header("Changes On Branch %h", zBranch);
  }else{
    style_header("Check-in Differences");
  }
  if( P("nohdr")==0 ){
    if( zBranch ){
      char *zRealBranch = branch_of_rid(ridTo);
      char *zToUuid = rid_to_uuid(ridTo);
      char *zFromUuid = rid_to_uuid(ridFrom);
      @ <h2>Changes In Branch \
      @ %z(href("%R/timeline?r=%T",zRealBranch))%h(zRealBranch)</a>
      if( ridTo != symbolic_name_to_rid(zRealBranch,"ci") ){
        @ Through %z(href("%R/info/%!S",zToUuid))[%S(zToUuid)]</a>
      }
      @ Excluding Merge-Ins</h2>
      @ <p>This is equivalent to a diff from
      @ <span class='timelineSelected'>\
      @ %z(href("%R/info/%!S",zFromUuid))%S(zFromUuid)</a></span>
      @ to <span class='timelineSelected timelineSecondary'>\
      @ %z(href("%R/info/%!S",zToUuid))%S(zToUuid)</a></span></p>
    }else{
      @ <h2>Difference From <span class='timelineSelected'>\
      @ %z(href("%R/info/%h",zFrom))%h(zFrom)</a></span>
      @ To <span class='timelineSelected timelineSecondary'>\
      @ %z(href("%R/info/%h",zTo))%h(zTo)</a></span></h2>
    }
    render_checkin_context(ridFrom, ridTo, 0, graphFlags);
    if( pRe ){
      @ <p><b>Only differences that match regular expression "%h(zRe)"
      @ are shown.</b></p>
    }
    if( zGlob ){
      @ <p><b>Only files matching the glob "%h(zGlob)" are shown.</b></p>
    }
    @<hr><p>
  }
  blob_reset(&qp);
  blob_reset(&qpGlob);

  manifest_file_rewind(pFrom);
  pFileFrom = manifest_file_next(pFrom, 0);
  manifest_file_rewind(pTo);
  pFileTo = manifest_file_next(pTo, 0);
  DCfg.pRe = pRe;
  while( pFileFrom || pFileTo ){
    int cmp;
    if( pFileFrom==0 ){
      cmp = +1;
    }else if( pFileTo==0 ){
      cmp = -1;
    }else{
      cmp = fossil_strcmp(pFileFrom->zName, pFileTo->zName);
    }
    if( cmp<0 ){
      if( !pGlob || glob_match(pGlob, pFileFrom->zName) ){
        append_file_change_line(zFrom, pFileFrom->zName,
                                pFileFrom->zUuid, 0, 0, pCfg, 0);
      }
      pFileFrom = manifest_file_next(pFrom, 0);
    }else if( cmp>0 ){
      if( !pGlob || glob_match(pGlob, pFileTo->zName) ){
        append_file_change_line(zTo, pFileTo->zName,
                                0, pFileTo->zUuid, 0, pCfg,
                                manifest_file_mperm(pFileTo));
      }
      pFileTo = manifest_file_next(pTo, 0);
    }else if( fossil_strcmp(pFileFrom->zUuid, pFileTo->zUuid)==0 ){
      pFileFrom = manifest_file_next(pFrom, 0);
      pFileTo = manifest_file_next(pTo, 0);
    }else{
      if(!pGlob || (glob_match(pGlob, pFileFrom->zName)
                    || glob_match(pGlob, pFileTo->zName)) ){
        append_file_change_line(zFrom, pFileFrom->zName,
                                pFileFrom->zUuid,
                                pFileTo->zUuid, 0, pCfg,
                                manifest_file_mperm(pFileTo));
      }
      pFileFrom = manifest_file_next(pFrom, 0);
      pFileTo = manifest_file_next(pTo, 0);
    }
  }
  glob_free(pGlob);
  manifest_destroy(pFrom);
  manifest_destroy(pTo);
  append_diff_javascript(diffType);
  style_finish_page();
}

#if INTERFACE
/*
** Possible return values from object_description()
*/
#define OBJTYPE_CHECKIN    0x0001
#define OBJTYPE_CONTENT    0x0002
#define OBJTYPE_WIKI       0x0004
#define OBJTYPE_TICKET     0x0008
#define OBJTYPE_ATTACHMENT 0x0010
#define OBJTYPE_EVENT      0x0020
#define OBJTYPE_TAG        0x0040
#define OBJTYPE_SYMLINK    0x0080
#define OBJTYPE_EXE        0x0100
#define OBJTYPE_FORUM      0x0200

/*
** Possible flags for the second parameter to
** object_description()
*/
#define OBJDESC_DETAIL      0x0001   /* Show more detail */
#define OBJDESC_BASE        0x0002   /* Set <base> using this object */
#endif

/*
** Write a description of an object to the www reply.
*/
int object_description(
  int rid,                 /* The artifact ID for the object to describe */
  u32 objdescFlags,        /* Flags to control display */
  const char *zFileName,   /* For file objects, use this name.  Can be NULL */
  Blob *pDownloadName      /* Fill with a good download name.  Can be NULL */
){
  Stmt q;
  int cnt = 0;
  int nWiki = 0;
  int objType = 0;
  char *zUuid = db_text(0, "SELECT uuid FROM blob WHERE rid=%d", rid);
  int showDetail = (objdescFlags & OBJDESC_DETAIL)!=0;
  char *prevName = 0;
  int bNeedBase = (objdescFlags & OBJDESC_BASE)!=0;

  db_prepare(&q,
    "SELECT filename.name, datetime(event.mtime,toLocal()),"
    "       coalesce(event.ecomment,event.comment),"
    "       coalesce(event.euser,event.user),"
    "       b.uuid, mlink.mperm,"
    "       coalesce((SELECT value FROM tagxref"
                  "  WHERE tagid=%d AND tagtype>0 AND rid=mlink.mid),'trunk'),"
    "       a.size"
    "  FROM mlink, filename, event, blob a, blob b"
    " WHERE filename.fnid=mlink.fnid"
    "   AND event.objid=mlink.mid"
    "   AND a.rid=mlink.fid"
    "   AND b.rid=mlink.mid"
    "   AND mlink.fid=%d"
    "   ORDER BY filename.name, event.mtime /*sort*/",
    TAG_BRANCH, rid
  );
  @ <ul>
  while( db_step(&q)==SQLITE_ROW ){
    const char *zName = db_column_text(&q, 0);
    const char *zDate = db_column_text(&q, 1);
    const char *zCom = db_column_text(&q, 2);
    const char *zUser = db_column_text(&q, 3);
    const char *zVers = db_column_text(&q, 4);
    int mPerm = db_column_int(&q, 5);
    const char *zBr = db_column_text(&q, 6);
    int szFile = db_column_int(&q,7);
    int sameFilename = prevName!=0 && fossil_strcmp(zName,prevName)==0;
    if( zFileName && fossil_strcmp(zName,zFileName)!=0 ) continue;
    if( sameFilename && !showDetail ){
      if( cnt==1 ){
        @ %z(href("%R/whatis/%!S",zUuid))[more...]</a>
      }
      cnt++;
      continue;
    }
    if( !sameFilename ){
      if( prevName && showDetail ) {
        @ </ul>
      }
      if( mPerm==PERM_LNK ){
        @ <li>Symbolic link
        objType |= OBJTYPE_SYMLINK;
      }else if( mPerm==PERM_EXE ){
        @ <li>Executable file
        objType |= OBJTYPE_EXE;
      }else{
        @ <li>File
        if( bNeedBase ){
          bNeedBase = 0;
          style_set_current_page("doc/%S/%s",zVers,zName);
        }
      }
      objType |= OBJTYPE_CONTENT;
      @ %z(href("%R/finfo?name=%T&ci=%!S&m=%!S",zName,zVers,zUuid))\
      @ %h(zName)</a>
      tag_private_status(rid);
      if( showDetail ){
        @ <ul>
      }
      prevName = fossil_strdup(zName);
    }
    if( showDetail ){
      @ <li>
      hyperlink_to_date(zDate,"");
      @ &mdash; part of check-in
      hyperlink_to_version(zVers);
    }else{
      @ &mdash; part of check-in
      hyperlink_to_version(zVers);
      @ at
      hyperlink_to_date(zDate,"");
    }
    if( zBr && zBr[0] ){
      @ on branch %z(href("%R/timeline?r=%T",zBr))%h(zBr)</a>
    }
    @ &mdash; %!W(zCom) (user:
    hyperlink_to_user(zUser,zDate,",");
    @ size: %d(szFile))
    if( g.perm.Hyperlink ){
      @ %z(href("%R/annotate?filename=%T&checkin=%!S",zName,zVers))
      @ [annotate]</a>
      @ %z(href("%R/blame?filename=%T&checkin=%!S",zName,zVers))
      @ [blame]</a>
      @ %z(href("%R/timeline?uf=%!S",zUuid))[check-ins&nbsp;using]</a>
      if( fileedit_is_editable(zName) ){
        @ %z(href("%R/fileedit?filename=%T&checkin=%!S",zName,zVers))[edit]</a>
      }
    }
    cnt++;
    if( pDownloadName && blob_size(pDownloadName)==0 ){
      blob_append(pDownloadName, zName, -1);
    }
  }
  if( prevName && showDetail ){
    @ </ul>
  }
  @ </ul>
  free(prevName);
  db_finalize(&q);
  db_prepare(&q,
    "SELECT substr(tagname, 6, 10000), datetime(event.mtime, toLocal()),"
    "       coalesce(event.euser, event.user)"
    "  FROM tagxref, tag, event"
    " WHERE tagxref.rid=%d"
    "   AND tag.tagid=tagxref.tagid"
    "   AND tag.tagname LIKE 'wiki-%%'"
    "   AND event.objid=tagxref.rid",
    rid
  );
  while( db_step(&q)==SQLITE_ROW ){
    const char *zPagename = db_column_text(&q, 0);
    const char *zDate = db_column_text(&q, 1);
    const char *zUser = db_column_text(&q, 2);
    if( cnt>0 ){
      @ Also wiki page
    }else{
      @ Wiki page
    }
    objType |= OBJTYPE_WIKI;
    @ [%z(href("%R/wiki?name=%t",zPagename))%h(zPagename)</a>] by
    hyperlink_to_user(zUser,zDate," on");
    hyperlink_to_date(zDate,".");
    nWiki++;
    cnt++;
    if( pDownloadName && blob_size(pDownloadName)==0 ){
      blob_appendf(pDownloadName, "%s.txt", zPagename);
    }
  }
  db_finalize(&q);
  if( nWiki==0 ){
    db_prepare(&q,
      "SELECT datetime(mtime, toLocal()), user, comment, type, uuid, tagid"
      "  FROM event, blob"
      " WHERE event.objid=%d"
      "   AND blob.rid=%d",
      rid, rid
    );
    while( db_step(&q)==SQLITE_ROW ){
      const char *zDate = db_column_text(&q, 0);
      const char *zUser = db_column_text(&q, 1);
      const char *zCom = db_column_text(&q, 2);
      const char *zType = db_column_text(&q, 3);
      const char *zUuid = db_column_text(&q, 4);
      int eventTagId = db_column_int(&q, 5);
      if( cnt>0 ){
        @ Also
      }
      if( zType[0]=='w' ){
        @ Wiki edit
        objType |= OBJTYPE_WIKI;
      }else if( zType[0]=='t' ){
        @ Ticket change
        objType |= OBJTYPE_TICKET;
      }else if( zType[0]=='c' ){
        @ Manifest of check-in
        objType |= OBJTYPE_CHECKIN;
      }else if( zType[0]=='e' ){
        if( eventTagId != 0) {
          @ Instance of technote
          objType |= OBJTYPE_EVENT;
          hyperlink_to_event_tagid(db_column_int(&q, 5));
        }else{
          @ Attachment to technote
        }
      }else if( zType[0]=='f' ){
        objType |= OBJTYPE_FORUM;
        @ Forum post
      }else{
        @ Tag referencing
      }
      if( zType[0]!='e' || eventTagId == 0){
        hyperlink_to_version(zUuid);
      }
      @ - %!W(zCom) by
      hyperlink_to_user(zUser,zDate," on");
      hyperlink_to_date(zDate, ".");
      if( pDownloadName && blob_size(pDownloadName)==0 ){
        blob_appendf(pDownloadName, "%S.txt", zUuid);
      }
      tag_private_status(rid);
      cnt++;
    }
    db_finalize(&q);
  }
  db_prepare(&q,
    "SELECT target, filename, datetime(mtime, toLocal()), user, src"
    "  FROM attachment"
    " WHERE src=(SELECT uuid FROM blob WHERE rid=%d)"
    " ORDER BY mtime DESC /*sort*/",
    rid
  );
  while( db_step(&q)==SQLITE_ROW ){
    const char *zTarget = db_column_text(&q, 0);
    const char *zFilename = db_column_text(&q, 1);
    const char *zDate = db_column_text(&q, 2);
    const char *zUser = db_column_text(&q, 3);
    /* const char *zSrc = db_column_text(&q, 4); */
    if( cnt>0 ){
      @ Also attachment "%h(zFilename)" to
    }else{
      @ Attachment "%h(zFilename)" to
    }
    objType |= OBJTYPE_ATTACHMENT;
    if( fossil_is_artifact_hash(zTarget) ){
      if ( db_exists("SELECT 1 FROM tag WHERE tagname='tkt-%q'",
            zTarget)
      ){
        if( g.perm.Hyperlink && g.anon.RdTkt ){
          @ ticket [%z(href("%R/tktview?name=%!S",zTarget))%S(zTarget)</a>]
        }else{
          @ ticket [%S(zTarget)]
        }
      }else if( db_exists("SELECT 1 FROM tag WHERE tagname='event-%q'",
            zTarget)
      ){
        if( g.perm.Hyperlink && g.anon.RdWiki ){
          @ tech note [%z(href("%R/technote/%h",zTarget))%S(zTarget)</a>]
        }else{
          @ tech note [%S(zTarget)]
        }
      }else{
        if( g.perm.Hyperlink && g.anon.RdWiki ){
          @ wiki page [%z(href("%R/wiki?name=%t",zTarget))%h(zTarget)</a>]
        }else{
          @ wiki page [%h(zTarget)]
        }
      }
    }else{
      if( g.perm.Hyperlink && g.anon.RdWiki ){
        @ wiki page [%z(href("%R/wiki?name=%t",zTarget))%h(zTarget)</a>]
      }else{
        @ wiki page [%h(zTarget)]
      }
    }
    @ added by
    hyperlink_to_user(zUser,zDate," on");
    hyperlink_to_date(zDate,".");
    cnt++;
    if( pDownloadName && blob_size(pDownloadName)==0 ){
      blob_append(pDownloadName, zFilename, -1);
    }
    tag_private_status(rid);
  }
  db_finalize(&q);
  if( db_exists("SELECT 1 FROM tagxref WHERE rid=%d AND tagid=%d",
                rid, TAG_CLUSTER) ){
    @ Cluster
    cnt++;
  }
  if( cnt==0 ){
    @ Unrecognized artifact
    if( pDownloadName && blob_size(pDownloadName)==0 ){
      blob_appendf(pDownloadName, "%S.txt", zUuid);
    }
    tag_private_status(rid);
  }
  return objType;
}

/*
** SETTING: preferred-diff-type         width=16 default=0
**
** The preferred-diff-type setting determines the preferred diff format
** for web pages if the format is not otherwise specified, for example
** by a query parameter or cookie.  Allowed values:
**
**    1    Unified diff
**    2    Side-by-side diff
**
** If this setting is omitted or has a value of 0 or less, then it
** is ignored.
*/
/*
** Return the preferred diff type.
**
**    0 = No diff at all.
**    1 = unified diff
**    2 = side-by-side diff
**
** To determine the preferred diff type, the following values are
** consulted in the order shown.  The first available source wins.
**
**    *  The "diff" query parameter
**    *  The "diff" field of the user display cookie
**    *  The "preferred-diff-type" setting
**    *  1 for mobile and 2 for desktop, based on the UserAgent
*/
int preferred_diff_type(void){
  int dflt;
  static char zDflt[2]
    /*static b/c cookie_link_parameter() does not copy it!*/;
  dflt = db_get_int("preferred-diff-type",-99);
  if( dflt<=0 ) dflt = user_agent_is_likely_mobile() ? 1 : 2;
  zDflt[0] = dflt + '0';
  zDflt[1] = 0;
  cookie_link_parameter("diff","diff", zDflt);
  return atoi(PD_NoBot("diff",zDflt));
}


/*
** WEBPAGE: fdiff
** URL: fdiff?v1=HASH&v2=HASH
**
** Two arguments, v1 and v2, identify the artifacts to be diffed.
** Show diff side by side unless sbs is 0.  Generate plain text if
** "patch" is present, otherwise generate "pretty" HTML.
**
** Alternative URL:  fdiff?from=filename1&to=filename2&ci=checkin
**
** If the "from" and "to" query parameters are both present, then they are
** the names of two files within the check-in "ci" that are diffed.  If the
** "ci" parameter is omitted, then the most recent check-in ("tip") is
** used.
**
** Additional parameters:
**
**      dc=N             Show N lines of context around each diff
**      patch            Use the patch diff format
**      regex=REGEX      Only show differences that match REGEX
**      sbs=BOOLEAN      Turn side-by-side diffs on and off (default: on)
**      verbose=BOOLEAN  Show more detail when describing artifacts
**      w=BOOLEAN        Ignore whitespace
**
** See the help screen for the /vdiff web page for a list of available
** keyboard shortcuts.
*/
void diff_page(void){
  int v1, v2;
  int isPatch = P("patch")!=0;
  int diffType;          /* 0: none, 1: unified,  2: side-by-side */
  char *zV1;
  char *zV2;
  const char *zRe;
  ReCompiled *pRe = 0;
  u32 objdescFlags = 0;
  int verbose = PB("verbose");
  DiffConfig DCfg;

  login_check_credentials();
  if( !g.perm.Read ){ login_needed(g.anon.Read); return; }
  diff_config_init(&DCfg, 0);
  diffType = preferred_diff_type();
  if( P("from") && P("to") ){
    v1 = artifact_from_ci_and_filename("from");
    v2 = artifact_from_ci_and_filename("to");
  }else{
    Stmt q;
    v1 = name_to_rid_www("v1");
    v2 = name_to_rid_www("v2");

    /* If the two file versions being compared both have the same
    ** filename, then offer an "Annotate" link that constructs an
    ** annotation between those version. */
    db_prepare(&q,
      "SELECT (SELECT substr(uuid,1,20) FROM blob WHERE rid=a.mid),"
      "       (SELECT substr(uuid,1,20) FROM blob WHERE rid=b.mid),"
      "       (SELECT name FROM filename WHERE filename.fnid=a.fnid)"
      "  FROM mlink a, event ea, mlink b, event eb"
      " WHERE a.fid=%d"
      "   AND b.fid=%d"
      "   AND a.fnid=b.fnid"
      "   AND a.fid!=a.pid"
      "   AND b.fid!=b.pid"
      "   AND ea.objid=a.mid"
      "   AND eb.objid=b.mid"
      " ORDER BY ea.mtime ASC, eb.mtime ASC",
      v1, v2
    );
    if( db_step(&q)==SQLITE_ROW ){
      const char *zCkin = db_column_text(&q, 0);
      const char *zOrig = db_column_text(&q, 1);
      const char *zFN = db_column_text(&q, 2);
      style_submenu_element("Annotate",
        "%R/annotate?origin=%s&checkin=%s&filename=%T",
        zOrig, zCkin, zFN);
    }
    db_finalize(&q);
  }
  if( v1==0 || v2==0 ) fossil_redirect_home();
  zRe = P("regex");
  cgi_check_for_malice();
  if( zRe ) re_compile(&pRe, zRe, 0);
  if( verbose ) objdescFlags |= OBJDESC_DETAIL;
  if( isPatch ){
    Blob c1, c2, *pOut;
    DiffConfig DCfg;
    pOut = cgi_output_blob();
    cgi_set_content_type("text/plain");
    DCfg.diffFlags = DIFF_VERBOSE;
    content_get(v1, &c1);
    content_get(v2, &c2);
    DCfg.pRe = pRe;
    text_diff(&c1, &c2, pOut, &DCfg);
    blob_reset(&c1);
    blob_reset(&c2);
    return;
  }

  zV1 = db_text(0, "SELECT uuid FROM blob WHERE rid=%d", v1);
  zV2 = db_text(0, "SELECT uuid FROM blob WHERE rid=%d", v2);
  construct_diff_flags(diffType, &DCfg);
  DCfg.diffFlags |= DIFF_HTML;

  style_set_current_feature("fdiff");
  style_header("Diff");
  style_submenu_checkbox("w", "Ignore Whitespace", 0, 0);
  if( diffType==2 ){
    style_submenu_element("Unified Diff", "%R/fdiff?v1=%T&v2=%T&diff=1",
                           P("v1"), P("v2"));
  }else{
    style_submenu_element("Side-by-side Diff", "%R/fdiff?v1=%T&v2=%T&diff=2",
                           P("v1"), P("v2"));
  }
  style_submenu_checkbox("verbose", "Verbose", 0, 0);
  style_submenu_element("Patch", "%R/fdiff?v1=%T&v2=%T&patch",
                        P("v1"), P("v2"));

  if( P("smhdr")!=0 ){
    @ <h2>Differences From Artifact
    @ %z(href("%R/artifact/%!S",zV1))[%S(zV1)]</a> To
    @ %z(href("%R/artifact/%!S",zV2))[%S(zV2)]</a>.</h2>
  }else{
    @ <h2>Differences From
    @ Artifact %z(href("%R/artifact/%!S",zV1))[%S(zV1)]</a>:</h2>
    object_description(v1, objdescFlags,0, 0);
    @ <h2>To Artifact %z(href("%R/artifact/%!S",zV2))[%S(zV2)]</a>:</h2>
    object_description(v2, objdescFlags,0, 0);
  }
  if( pRe ){
    @ <b>Only differences that match regular expression "%h(zRe)"
    @ are shown.</b>
    DCfg.pRe = pRe;
  }
  @ <hr>
  append_diff(zV1, zV2, &DCfg);
  append_diff_javascript(diffType);
  style_finish_page();
}

/*
** WEBPAGE: raw
** URL: /raw/ARTIFACTID
** URL: /raw?ci=BRANCH&filename=NAME
**
** Additional query parameters:
**
**    m=MIMETYPE       The mimetype is MIMETYPE
**    at=FILENAME      Content-disposition; attachment; filename=FILENAME;
**
** Return the uninterpreted content of an artifact.  Used primarily
** to view artifacts that are images.
*/
void rawartifact_page(void){
  int rid = 0;
  char *zUuid;

  (void)P("at")/*for cgi_check_for_malice()*/;
  (void)P("m");
  if( P("ci") ){
    rid = artifact_from_ci_and_filename(0);
  }
  if( rid==0 ){
    rid = name_to_rid_www("name");
  }
  login_check_credentials();
  if( !g.perm.Read ){ login_needed(g.anon.Read); return; }
  cgi_check_for_malice();
  if( rid==0 ) fossil_redirect_home();
  zUuid = db_text(0, "SELECT uuid FROM blob WHERE rid=%d", rid);
  etag_check(ETAG_HASH, zUuid);
  if( fossil_strcmp(P("name"), zUuid)==0 && login_is_nobody() ){
    g.isConst = 1;
  }
  free(zUuid);
  deliver_artifact(rid, P("m"));
}


/*
** WEBPAGE: secureraw
** URL: /secureraw/HASH?m=TYPE
**
** Return the uninterpreted content of an artifact.  This is similar
** to /raw except in this case the only way to specify the artifact
** is by the full-length SHA1 or SHA3 hash.  Abbreviations are not
** accepted.
*/
void secure_rawartifact_page(void){
  int rid = 0;
  const char *zName = PD("name", "");

  (void)P("at")/*for cgi_check_for_malice()*/;
  (void)P("m");
  cgi_check_for_malice();
  login_check_credentials();
  if( !g.perm.Read ){ login_needed(g.anon.Read); return; }
  rid = db_int(0, "SELECT rid FROM blob WHERE uuid=%Q", zName);
  if( rid==0 ){
    cgi_set_status(404, "Not Found");
    @ Unknown artifact: "%h(zName)"
    return;
  }
  g.isConst = 1;
  deliver_artifact(rid, P("m"));
}


/*
** WEBPAGE: jchunk hidden
** URL: /jchunk/HASH?from=N&to=M
**
** Return lines of text from a file as a JSON array - one entry in the
** array for each line of text.
**
** **Warning:**  This is an internal-use-only interface that is subject to
** change at any moment.  External application should not use this interface
** since the application will break when this interface changes, and this
** interface will undoubtedly change.
**
** This page is intended to be used in an XHR from javascript on a
** diff page, to return unseen context to fill in additional context
** when the user clicks on the appropriate button. The response is
** always in JSON form and errors are reported as documented for
** ajax_route_error().
*/
void jchunk_page(void){
  int rid = 0;
  const char *zName = PD("name", "");
  int iFrom = atoi(PD("from","0"));
  int iTo = atoi(PD("to","0"));
  int ln;
  int go = 1;
  const char *zSep;
  Blob content;
  Blob line;
  Blob *pOut;

  if(0){
    ajax_route_error(400, "Just testing client-side error handling.");
    return;
  }

  login_check_credentials();
  cgi_check_for_malice();
  if( !g.perm.Read ){
    ajax_route_error(403, "Access requires Read permissions.");
    return;
  }
#if 1
  /* Re-enable this block once this code is integrated somewhere into
     the UI. */
  rid = db_int(0, "SELECT rid FROM blob WHERE uuid=%Q", zName);
  if( rid==0 ){
    ajax_route_error(404, "Unknown artifact: %h", zName);
    return;
  }
#else
  /* This impl is only to simplify "manual" testing via the JS
     console. */
  rid = symbolic_name_to_rid(zName, "*");
  if( rid==0 ){
    ajax_route_error(404, "Unknown artifact: %h", zName);
    return;
  }else if( rid<0 ){
    ajax_route_error(418, "Ambiguous artifact name: %h", zName);
    return;
  }
#endif
  if( iFrom<1 || iTo<iFrom ){
    ajax_route_error(500, "Invalid line range from=%d, to=%d.",
                     iFrom, iTo);
    return;
  }
  content_get(rid, &content);
  g.isConst = 1;
  cgi_set_content_type("application/json");
  ln = 0;
  while( go && ln<iFrom ){
    go = blob_line(&content, &line);
    ln++;
  }
  pOut = cgi_output_blob();
  blob_append(pOut, "[\n", 2);
  zSep = 0;
  while( go && ln<=iTo ){
    if( zSep ) blob_append(pOut, zSep, 2);
    blob_trim(&line);
    blob_append_json_literal(pOut, blob_buffer(&line), blob_size(&line));
    zSep = ",\n";
    go = blob_line(&content, &line);
    ln++;
  }
  blob_appendf(pOut,"]\n");
  blob_reset(&content);
}

/*
** Generate a verbatim artifact as the result of an HTTP request.
** If zMime is not NULL, use it as the mimetype.  If zMime is
** NULL, guess at the mimetype based on the filename
** associated with the artifact.
*/
void deliver_artifact(int rid, const char *zMime){
  Blob content;
  const char *zAttachName = P("at");
  if( zMime==0 ){
    char *zFN = (char*)zAttachName;
    if( zFN==0 ){
      zFN = db_text(0, "SELECT filename.name FROM mlink, filename"
                       " WHERE mlink.fid=%d"
                       "   AND filename.fnid=mlink.fnid", rid);
    }
    if( zFN==0 ){
      /* Look also at the attachment table */
      zFN = db_text(0, "SELECT attachment.filename FROM attachment, blob"
                       " WHERE blob.rid=%d"
                       "   AND attachment.src=blob.uuid", rid);
    }
    if( zFN ){
      zMime = mimetype_from_name(zFN);
    }
    if( zMime==0 ){
      zMime = "application/x-fossil-artifact";
    }
  }
  content_get(rid, &content);
  fossil_free(style_csp(1));
  cgi_set_content_type(zMime);
  if( zAttachName ){
    cgi_content_disposition_filename(zAttachName);
  }
  cgi_set_content(&content);
}

/*
** Render a hex dump of a file.
*/
static void hexdump(Blob *pBlob){
  const unsigned char *x;
  int n, i, j, k;
  char zLine[100];
  static const char zHex[] = "0123456789abcdef";

  x = (const unsigned char*)blob_buffer(pBlob);
  n = blob_size(pBlob);
  for(i=0; i<n; i+=16){
    j = 0;
    zLine[0] = zHex[(i>>24)&0xf];
    zLine[1] = zHex[(i>>16)&0xf];
    zLine[2] = zHex[(i>>8)&0xf];
    zLine[3] = zHex[i&0xf];
    zLine[4] = ':';
    sqlite3_snprintf(sizeof(zLine), zLine, "%04x: ", i);
    for(j=0; j<16; j++){
      k = 5+j*3;
      zLine[k] = ' ';
      if( i+j<n ){
        unsigned char c = x[i+j];
        zLine[k+1] = zHex[c>>4];
        zLine[k+2] = zHex[c&0xf];
      }else{
        zLine[k+1] = ' ';
        zLine[k+2] = ' ';
      }
    }
    zLine[53] = ' ';
    zLine[54] = ' ';
    cgi_append_content(zLine, 55);
    for(j=k=0; j<16; j++){
      if( i+j<n ){
        unsigned char c = x[i+j];
        if( c>'>' && c<=0x7e ){
          zLine[k++] = c;
        }else if( c=='>' ){
          zLine[k++] = '&';
          zLine[k++] = 'g';
          zLine[k++] = 't';
          zLine[k++] = ';';
        }else if( c=='<' ){
          zLine[k++] = '&';
          zLine[k++] = 'l';
          zLine[k++] = 't';
          zLine[k++] = ';';
        }else if( c=='&' ){
          zLine[k++] = '&';
          zLine[k++] = 'a';
          zLine[k++] = 'm';
          zLine[k++] = 'p';
          zLine[k++] = ';';
        }else if( c>=' ' ){
          zLine[k++] = c;
        }else{
          zLine[k++] = '.';
        }
      }else{
        break;
      }
    }
    zLine[k++] = '\n';
    cgi_append_content(zLine, k);
  }
}

/*
** WEBPAGE: hexdump
** URL: /hexdump?name=ARTIFACTID
**
** Show the complete content of a file identified by ARTIFACTID
** as preformatted text.
**
** Other parameters:
**
**     verbose              Show more detail when describing the object
*/
void hexdump_page(void){
  int rid;
  Blob content;
  Blob downloadName;
  char *zUuid;
  u32 objdescFlags = 0;

  rid = name_to_rid_www("name");
  login_check_credentials();
  if( !g.perm.Read ){ login_needed(g.anon.Read); return; }
  if( rid==0 ) fossil_redirect_home();
  cgi_check_for_malice();
  if( g.perm.Admin ){
    const char *zUuid = db_text("", "SELECT uuid FROM blob WHERE rid=%d", rid);
    if( db_exists("SELECT 1 FROM shun WHERE uuid=%Q", zUuid) ){
      style_submenu_element("Unshun", "%R/shun?accept=%s&sub=1#delshun", zUuid);
    }else{
      style_submenu_element("Shun", "%R/shun?shun=%s#addshun", zUuid);
    }
  }
  style_header("Hex Artifact Content");
  zUuid = db_text("?","SELECT uuid FROM blob WHERE rid=%d", rid);
  etag_check(ETAG_HASH, zUuid);
  @ <h2>Artifact
  style_copy_button(1, "hash-ar", 0, 2, "%s", zUuid);
  if( g.perm.Setup ){
    @  (%d(rid)):</h2>
  }else{
    @ :</h2>
  }
  blob_zero(&downloadName);
  if( P("verbose")!=0 ) objdescFlags |= OBJDESC_DETAIL;
  object_description(rid, objdescFlags, 0, &downloadName);
  style_submenu_element("Download", "%R/raw/%s?at=%T",
                        zUuid, file_tail(blob_str(&downloadName)));
  @ <hr>
  content_get(rid, &content);
  if( !g.isHuman ){
    /* Prevent robots from running hexdump on megabyte-sized source files
    ** and there by eating up lots of CPU time and bandwidth.  There is
    ** no good reason for a robot to need a hexdump. */
    @ <p>A hex dump of this file is not available.
    @  Please download the raw binary file and generate a hex dump yourself.</p>
  }else{
    @ <blockquote><pre>
    hexdump(&content);
    @ </pre></blockquote>
  }
  style_finish_page();
}

/*
** Look for "ci" and "filename" query parameters.  If found, try to
** use them to extract the record ID of an artifact for the file.
**
** Also look for "fn" and "name" as an aliases for "filename".  If any
** "filename" or "fn" or "name" are present but "ci" is missing, then
** use "tip" as the default value for "ci".
**
** If zNameParam is not NULL, then use that parameter as the filename
** rather than "fn" or "filename" or "name".  the zNameParam is used
** for the from= and to= query parameters of /fdiff.
*/
int artifact_from_ci_and_filename(const char *zNameParam){
  const char *zFilename;
  const char *zCI;
  int cirid;
  Manifest *pManifest;
  ManifestFile *pFile;
  int rid = 0;

  if( zNameParam ){
    zFilename = P(zNameParam);
  }else{
    zFilename = P("filename");
    if( zFilename==0 ){
      zFilename = P("fn");
    }
    if( zFilename==0 ){
      zFilename = P("name");
    }
  }
  if( zFilename==0 ) return 0;

  zCI = PD("ci", "tip");
  cirid = name_to_typed_rid(zCI, "ci");
  if( cirid<=0 ) return 0;
  pManifest = manifest_get(cirid, CFTYPE_MANIFEST, 0);
  if( pManifest==0 ) return 0;
  manifest_file_rewind(pManifest);
  while( (pFile = manifest_file_next(pManifest,0))!=0 ){
    if( fossil_strcmp(zFilename, pFile->zName)==0 ){
      rid = db_int(0, "SELECT rid FROM blob WHERE uuid=%Q", pFile->zUuid);
      break;
    }
  }
  manifest_destroy(pManifest);
  return rid;
}

/*
** The "z" argument is a string that contains the text of a source
** code file and nZ is its length in bytes. This routine appends that
** text to the HTTP reply with line numbering.
**
** zName is the content's file name, if any (it may be NULL). If that
** name contains a '.' then the part after the final '.' is used as
** the X part of a "language-X" CSS class on the generated CODE block.
**
** zLn is the ?ln= parameter for the HTTP query.  If there is an argument,
** then highlight that line number and scroll to it once the page loads.
** If there are two line numbers, highlight the range of lines.
** Multiple ranges can be highlighed by adding additional line numbers
** separated by a non-digit character (also not one of [-,.]).
**
** If includeJS is true then the JS code associated with line
** numbering is also emitted, else it is not. If this routine is
** called multiple times in a single app run, the JS is emitted only
** once. Note that when using this routine to emit Ajax responses, the
** JS should be not be included, as it will not get imported properly
** into the response's rendering.
*/
void output_text_with_line_numbers(
  const char *z,
  int nZ,
  const char *zName,
  const char *zLn,
  int includeJS
){
  int iStart, iEnd;    /* Start and end of region to highlight */
  int n = 0;           /* Current line number */
  int i = 0;           /* Loop index */
  int iTop = 0;        /* Scroll so that this line is on top of screen. */
  int nLine = 0;       /* content line count */
  int nSpans = 0;      /* number of distinct zLn spans */
  const char *zExt = file_extension(zName);
  static int emittedJS = 0; /* emitted shared JS yet? */
  Stmt q;

  iStart = iEnd = atoi(zLn);
  db_multi_exec(
    "CREATE TEMP TABLE lnos(iStart INTEGER PRIMARY KEY, iEnd INTEGER)");
  if( iStart>0 ){
    do{
      while( fossil_isdigit(zLn[i]) ) i++;
      if( zLn[i]==',' || zLn[i]=='-' || zLn[i]=='.' ){
        i++;
        while( zLn[i]=='.' ){ i++; }
        iEnd = atoi(&zLn[i]);
        while( fossil_isdigit(zLn[i]) ) i++;
      }
      while( fossil_isdigit(zLn[i]) ) i++;
      if( iEnd<iStart ) iEnd = iStart;
      db_multi_exec(
        "INSERT OR REPLACE INTO lnos VALUES(%d,%d)", iStart, iEnd
      );
      ++nSpans;
      iStart = iEnd = atoi(&zLn[i++]);
    }while( zLn[i] && iStart && iEnd );
  }
  /*cgi_printf("<!-- ln span count=%d -->", nSpans);*/
  cgi_append_content("<table class='numbered-lines'><tbody>"
                     "<tr><td class='line-numbers'><pre>", -1);
  iStart = iEnd = 0;
  count_lines(z, nZ, &nLine);
  for( n=1 ; n<=nLine; ++n ){
    const char * zAttr = "";
    const char * zId = "";
    if(nSpans>0 && iEnd==0){/*Grab the next range of zLn marking*/
      db_prepare(&q, "SELECT iStart, iEnd FROM lnos "
                 "WHERE iStart >= %d ORDER BY iStart", n);
      if( db_step(&q)==SQLITE_ROW ){
        iStart = db_column_int(&q, 0);
        iEnd = db_column_int(&q, 1);
        if(!iTop){
          iTop = iStart - 15 + (iEnd-iStart)/4;
          if( iTop>iStart - 2 ) iTop = iStart-2;
        }
      }else{
        /* Note that overlapping multi-spans, e.g. 10-15+12-20,
           can cause us to miss a row. */
        iStart = iEnd = 0;
      }
      db_finalize(&q);
      --nSpans;
      /*cgi_printf("<!-- iStart=%d, iEnd=%d -->", iStart, iEnd);*/
    }
    if(n==iTop) {
      zId = " id='scrollToMe'";
    }
    if(n==iStart){/*Figure out which CSS class(es) this line needs...*/
      if(n==iEnd){
        zAttr = " class='selected-line start end'";
        iEnd = 0;
      }else{
        zAttr = " class='selected-line start'";
      }
      iStart = 0;
    }else if(n==iEnd){
      zAttr = " class='selected-line end'";
      iEnd = 0;
    }else if( n>iStart && n<iEnd ){
      zAttr = " class='selected-line'";
    }
    cgi_printf("<span%s%s>%6d</span>\n", zId, zAttr, n)
      /* ^^^ explicit \n is necessary for text-mode browsers. */;
  }
  cgi_append_content("</pre></td><td class='file-content'><pre>",-1);
  if(zExt && *zExt){
    cgi_printf("<code class='language-%h'>",zExt);
  }else{
    cgi_append_content("<code>", -1);
  }
  cgi_printf("%z", htmlize(z, nZ));
  CX("</code></pre></td></tr></tbody></table>\n");
  if(includeJS && !emittedJS){
    emittedJS = 1;
    if( db_int(0, "SELECT EXISTS(SELECT 1 FROM lnos)") ){
      builtin_request_js("scroll.js");
    }
    builtin_fossil_js_bundle_or("numbered-lines", NULL);
  }
}

/*
** COMMAND: test-line-numbers
**
** Usage: %fossil test-line-numbers FILE ?LN-SPEC?
**
*/
void cmd_test_line_numbers(void){
  Blob content = empty_blob;
  const char * zLn = "";
  const char * zFilename = 0;

  if(g.argc < 3){
    usage("FILE");
  }else if(g.argc>3){
    zLn = g.argv[3];
  }
  db_find_and_open_repository(0,0);
  zFilename = g.argv[2];
  fossil_print("%s %s\n", zFilename, zLn);

  blob_read_from_file(&content, zFilename, ExtFILE);
  output_text_with_line_numbers(blob_str(&content), blob_size(&content),
                                zFilename, zLn, 0);
  blob_reset(&content);
  fossil_print("%b\n", cgi_output_blob());
}

/*
** WEBPAGE: artifact
** WEBPAGE: file
** WEBPAGE: whatis
**
** Typical usage:
**
**    /artifact/HASH
**    /whatis/HASH
**    /file/NAME
**
** Additional query parameters:
**
**   ln              - show line numbers
**   ln=N            - highlight line number N
**   ln=M-N          - highlight lines M through N inclusive
**   ln=M-N+Y-Z      - highlight lines M through N and Y through Z (inclusive)
**   verbose         - show more detail in the description
**   download        - redirect to the download (artifact page only)
**   name=NAME       - filename or hash as a query parameter
**   filename=NAME   - alternative spelling for "name="
**   fn=NAME         - alternative spelling for "name="
**   ci=VERSION      - The specific check-in to use with "name=" to
**                     identify the file.
**   txt             - Force display of unformatted source text
**
** The /artifact page show the complete content of a file
** identified by HASH.  The /whatis page shows only a description
** of how the artifact is used.  The /file page shows the most recent
** version of the file or directory called NAME, or a list of the
** top-level directory if NAME is omitted.
**
** For /artifact and /whatis, the name= query parameter can refer to
** either the name of a file, or an artifact hash.  If the ci= query
** parameter is also present, then name= must refer to a file name.
** If ci= is omitted, then the hash interpretation is preferred but
** if name= cannot be understood as a hash, a default "tip" value is
** used for ci=.
**
** For /file, name= can only be interpreted as a filename.  As before,
** a default value of "tip" is used for ci= if ci= is omitted.
*/
void artifact_page(void){
  int rid = 0;
  Blob content;
  const char *zMime;
  Blob downloadName;
  int renderAsWiki = 0;
  int renderAsHtml = 0;
  int renderAsSvg = 0;
  int objType;
  int asText;
  const char *zUuid = 0;
  u32 objdescFlags = OBJDESC_BASE;
  int descOnly = fossil_strcmp(g.zPath,"whatis")==0;
  int isFile = fossil_strcmp(g.zPath,"file")==0;
  const char *zLn = P("ln");
  const char *zName = P("name");
  const char *zCI = P("ci");
  HQuery url;
  char *zCIUuid = 0;
  int isSymbolicCI = 0;  /* ci= exists and is a symbolic name, not a hash */
  int isBranchCI = 0;    /* ci= refers to a branch name */
  char *zHeader = 0;

  login_check_credentials();
  if( !g.perm.Read ){ login_needed(g.anon.Read); return; }
  cgi_check_for_malice();
  style_set_current_feature("artifact");

  /* Capture and normalize the name= and ci= query parameters */
  if( zName==0 ){
    zName = P("filename");
    if( zName==0 ){
      zName = P("fn");
    }
  }
  if( zCI && strlen(zCI)==0 ){ zCI = 0; }
  if( zCI
   && name_to_uuid2(zCI, "ci", &zCIUuid)
   && sqlite3_strnicmp(zCIUuid, zCI, strlen(zCI))!=0
  ){
    isSymbolicCI = 1;
    isBranchCI = branch_includes_uuid(zCI, zCIUuid);
  }

  /* The name= query parameter (or at least one of its alternative
  ** spellings) is required.  Except for /file, show a top-level
  ** directory listing if name= is omitted.
  */
  if( zName==0 ){
    if( isFile ){
      if( P("ci")==0 ) cgi_set_query_parameter("ci","tip");
      page_tree();
      return;
    }
    style_header("Missing name= query parameter");
    @ The name= query parameter is missing
    style_finish_page();
    return;
  }

  url_initialize(&url, g.zPath);
  url_add_parameter(&url, "name", zName);
  url_add_parameter(&url, "ci", zCI);     /* no-op if zCI is NULL */

  if( zCI==0 && !isFile ){
    /* If there is no ci= query parameter, then prefer to interpret
    ** name= as a hash for /artifact and /whatis.  But not for /file.
    ** For /file, a name= without a ci= will prefer to use the default
    ** "tip" value for ci=. */
    rid = name_to_rid(zName);
  }
  if( rid==0 ){
    rid = artifact_from_ci_and_filename(0);
  }

  if( rid==0 ){  /* Artifact not found */
    if( isFile ){
      Stmt q;
      /* For /file, also check to see if name= refers to a directory,
      ** and if so, do a listing for that directory */
      int nName = (int)strlen(zName);
      if( nName && zName[nName-1]=='/' ) nName--;
      if( db_exists(
         "SELECT 1 FROM filename"
         " WHERE name GLOB '%.*q/*' AND substr(name,1,%d)=='%.*q/';",
         nName, zName, nName+1, nName, zName
      ) ){
        if( P("ci")==0 ) cgi_set_query_parameter("ci","tip");
        page_tree();
        return;
      }
      /* No directory found, look for an historic version of the file
      ** that was subsequently deleted. */
      db_prepare(&q,
        "SELECT fid, uuid FROM mlink, filename, event, blob"
        " WHERE filename.name=%Q"
        "   AND mlink.fnid=filename.fnid AND mlink.fid>0"
        "   AND event.objid=mlink.mid"
        "   AND blob.rid=mlink.mid"
        " ORDER BY event.mtime DESC",
        zName
      );
      if( db_step(&q)==SQLITE_ROW ){
        rid = db_column_int(&q, 0);
        zCI = fossil_strdup(db_column_text(&q, 1));
        zCIUuid = fossil_strdup(zCI);
        url_add_parameter(&url, "ci", zCI);
      }
      db_finalize(&q);
      if( rid==0 ){
        style_header("No such file");
        @ File '%h(zName)' does not exist in this repository.
      }
    }else{
      style_header("No such artifact");
      @ Artifact '%h(zName)' does not exist in this repository.
    }
    if( rid==0 ){
      style_finish_page();
      return;
    }
  }

  if( descOnly || P("verbose")!=0 ){
    url_add_parameter(&url, "verbose", "1");
    objdescFlags |= OBJDESC_DETAIL;
  }
  zUuid = db_text("?", "SELECT uuid FROM blob WHERE rid=%d", rid);
  etag_check(ETAG_HASH, zUuid);

  asText = P("txt")!=0;
  if( isFile ){
    if( zCI==0 || fossil_strcmp(zCI,"tip")==0 ){
      zCI = "tip";
      @ <h2>File %z(href("%R/finfo?name=%T&m&ci=tip",zName))%h(zName)</a>
      @ from the %z(href("%R/info/tip"))latest check-in</a></h2>
    }else{
      const char *zPath;
      Blob path;
      blob_zero(&path);
      hyperlinked_path(zName, &path, zCI, "dir", "", LINKPATH_FINFO);
      zPath = blob_str(&path);
      @ <h2>File %s(zPath) artifact \
      style_copy_button(1,"hash-fid",0,0,"%z%S</a> ",
           href("%R/info/%s",zUuid),zUuid);
      if( isBranchCI ){
        @ on branch %z(href("%R/timeline?r=%T",zCI))%h(zCI)</a></h2>
      }else if( isSymbolicCI ){
        @ part of check-in %z(href("%R/info/%!S",zCIUuid))%s(zCI)</a></h2>
      }else{
        @ part of check-in %z(href("%R/info/%!S",zCIUuid))%S(zCIUuid)</a></h2>
      }
      blob_reset(&path);
    }
    style_submenu_element("Artifact", "%R/artifact/%S", zUuid);
    zMime = mimetype_from_name(zName);
    style_submenu_element("Annotate", "%R/annotate?filename=%T&checkin=%T",
                          zName, zCI);
    style_submenu_element("Blame", "%R/blame?filename=%T&checkin=%T",
                          zName, zCI);
    style_submenu_element("Doc", "%R/doc/%T/%T", zCI, zName);
    blob_init(&downloadName, zName, -1);
    objType = OBJTYPE_CONTENT;
  }else{
    @ <h2>Artifact
    style_copy_button(1, "hash-ar", 0, 2, "%s", zUuid);
    if( g.perm.Setup ){
      @  (%d(rid)):</h2>
    }else{
      @ :</h2>
    }
    blob_zero(&downloadName);
    if( asText ) objdescFlags &= ~OBJDESC_BASE;
    objType = object_description(rid, objdescFlags,
                                (isFile?zName:0), &downloadName);
    zMime = mimetype_from_name(blob_str(&downloadName));
  }
  if( !descOnly && P("download")!=0 ){
    cgi_redirectf("%R/raw/%s?at=%T",
          db_text("x", "SELECT uuid FROM blob WHERE rid=%d", rid),
          file_tail(blob_str(&downloadName)));
    /*NOTREACHED*/
  }
  if( g.perm.Admin ){
    const char *zUuid = db_text("", "SELECT uuid FROM blob WHERE rid=%d", rid);
    if( db_exists("SELECT 1 FROM shun WHERE uuid=%Q", zUuid) ){
      style_submenu_element("Unshun", "%R/shun?accept=%s&sub=1#accshun", zUuid);
    }else{
      style_submenu_element("Shun", "%R/shun?shun=%s#addshun",zUuid);
    }
  }

  if( isFile ){
    if( isSymbolicCI ){
      zHeader = mprintf("%s at %s", file_tail(zName), zCI);
      style_set_current_page("doc/%t/%T", zCI, zName);
    }else if( zCIUuid && zCIUuid[0] ){
      zHeader = mprintf("%s at [%S]", file_tail(zName), zCIUuid);
      style_set_current_page("doc/%S/%T", zCIUuid, zName);
    }else{
      zHeader = mprintf("%s", file_tail(zName));
      style_set_current_page("doc/tip/%T", zName);
    }
  }else if( descOnly ){
    zHeader = mprintf("Artifact Description [%S]", zUuid);
  }else{
    zHeader = mprintf("Artifact [%S]", zUuid);
  }
  style_header("%s", zHeader);
  fossil_free(zCIUuid);
  fossil_free(zHeader);
  if( !isFile && g.perm.Admin ){
    Stmt q;
    db_prepare(&q,
      "SELECT coalesce(user.login,rcvfrom.uid),"
      "       datetime(rcvfrom.mtime,toLocal()),"
      "       coalesce(rcvfrom.ipaddr,'unknown')"
      "  FROM blob, rcvfrom LEFT JOIN user ON user.uid=rcvfrom.uid"
      " WHERE blob.rid=%d"
      "   AND rcvfrom.rcvid=blob.rcvid;", rid);
    while( db_step(&q)==SQLITE_ROW ){
      const char *zUser = db_column_text(&q,0);
      const char *zDate = db_column_text(&q,1);
      const char *zIp = db_column_text(&q,2);
      @ <p>Received on %s(zDate) from %h(zUser) at %h(zIp).</p>
    }
    db_finalize(&q);
  }
  style_submenu_element("Download", "%R/raw/%s?at=%T", zUuid, file_tail(zName));
  if( db_exists("SELECT 1 FROM mlink WHERE fid=%d", rid) ){
    style_submenu_element("Check-ins Using", "%R/timeline?uf=%s", zUuid);
  }
  if( zMime ){
    if( fossil_strcmp(zMime, "text/html")==0 ){
      if( asText ){
        style_submenu_element("Html", "%s", url_render(&url, "txt", 0, 0, 0));
      }else{
        renderAsHtml = 1;
        style_submenu_element("Text", "%s", url_render(&url, "txt", "1", 0, 0));
      }
    }else if( fossil_strcmp(zMime, "text/x-fossil-wiki")==0
           || fossil_strcmp(zMime, "text/x-markdown")==0
           || fossil_strcmp(zMime, "text/x-pikchr")==0 ){
      if( asText ){
        style_submenu_element(zMime[7]=='p' ? "Pikchr" : "Wiki",
                              "%s", url_render(&url, "txt", 0, 0, 0));
      }else{
        renderAsWiki = 1;
        style_submenu_element("Text", "%s", url_render(&url, "txt", "1", 0, 0));
      }
    }else if( fossil_strcmp(zMime, "image/svg+xml")==0 ){
      if( asText ){
        style_submenu_element("Svg", "%s", url_render(&url, "txt", 0, 0, 0));
      }else{
        renderAsSvg = 1;
        style_submenu_element("Text", "%s", url_render(&url, "txt", "1", 0, 0));
      }
    }
    if( fileedit_is_editable(zName) ){
      style_submenu_element("Edit",
                            "%R/fileedit?filename=%T&checkin=%!S",
                            zName, zCI);
    }
  }
  if( (objType & (OBJTYPE_WIKI|OBJTYPE_TICKET))!=0 ){
    style_submenu_element("Parsed", "%R/info/%s", zUuid);
  }
  if( descOnly ){
    style_submenu_element("Content", "%R/artifact/%s", zUuid);
  }else{
    @ <hr>
    content_get(rid, &content);
    if( renderAsWiki ){
      safe_html_context(DOCSRC_FILE);
      wiki_render_by_mimetype(&content, zMime);
      document_emit_js();
    }else if( renderAsHtml ){
      @ <iframe src="%R/raw/%s(zUuid)"
      @ width="100%%" frameborder="0" marginwidth="0" marginheight="0"
      @ sandbox="allow-same-origin" id="ifm1">
      @ </iframe>
      @ <script nonce="%h(style_nonce())">/* info.c:%d(__LINE__) */
      @ document.getElementById("ifm1").addEventListener("load",
      @   function(){
      @     this.height=this.contentDocument.documentElement.scrollHeight + 75;
      @   }
      @ );
      @ </script>
    }else if( renderAsSvg ){
      @ <object type="image/svg+xml" data="%R/raw/%s(zUuid)"></object>
    }else{
      const char *zContentMime;
      style_submenu_element("Hex", "%R/hexdump?name=%s", zUuid);
      if( zLn==0 || atoi(zLn)==0 ){
        style_submenu_checkbox("ln", "Line Numbers", 0, 0);
      }
      blob_to_utf8_no_bom(&content, 0);
      zContentMime = mimetype_from_content(&content);
      if( zMime==0 ) zMime = zContentMime;
      @ <blockquote class="file-content">
      if( zContentMime==0 ){
        const char *z, *zFileName, *zExt;
        z = blob_str(&content);
        zFileName = db_text(0,
         "SELECT name FROM mlink, filename"
         " WHERE filename.fnid=mlink.fnid"
         "   AND mlink.fid=%d",
         rid);
        zExt = zFileName ? file_extension(zFileName) : 0;
        if( zLn ){
          output_text_with_line_numbers(z, blob_size(&content),
                                        zFileName, zLn, 1);
        }else if( zExt && zExt[0] ){
          @ <pre>
          @ <code class="language-%s(zExt)">%h(z)</code>
          @ </pre>
        }else{
          @ <pre>
          @ %h(z)
          @ </pre>
        }
      }else if( strncmp(zMime, "image/", 6)==0 ){
        @ <p>(file is %d(blob_size(&content)) bytes of image data)</i></p>
        @ <p><img src="%R/raw/%s(zUuid)?m=%s(zMime)"></p>
        style_submenu_element("Image", "%R/raw/%s?m=%s", zUuid, zMime);
      }else if( strncmp(zMime, "audio/", 6)==0 ){
        @ <p>(file is %d(blob_size(&content)) bytes of sound data)</i></p>
        @ <audio controls src="%R/raw/%s(zUuid)?m=%s(zMime)">
        @ (Not supported by this browser)
        @ </audio>
      }else{
        @ <i>(file is %d(blob_size(&content)) bytes of binary data)</i>
      }
      @ </blockquote>
    }
  }
  style_finish_page();
}

/*
** WEBPAGE: tinfo
** URL: /tinfo?name=ARTIFACTID
**
** Show the details of a ticket change control artifact.
*/
void tinfo_page(void){
  int rid;
  char *zDate;
  const char *zUuid;
  char zTktName[HNAME_MAX+1];
  Manifest *pTktChng;
  int modPending;
  const char *zModAction;
  char *zTktTitle;
  login_check_credentials();
  if( !g.perm.RdTkt ){ login_needed(g.anon.RdTkt); return; }
  rid = name_to_rid_www("name");
  if( rid==0 ){ fossil_redirect_home(); }
  cgi_check_for_malice();
  zUuid = db_text("", "SELECT uuid FROM blob WHERE rid=%d", rid);
  if( g.perm.Admin ){
    if( db_exists("SELECT 1 FROM shun WHERE uuid=%Q", zUuid) ){
      style_submenu_element("Unshun", "%R/shun?accept=%s&sub=1#accshun", zUuid);
    }else{
      style_submenu_element("Shun", "%R/shun?shun=%s#addshun", zUuid);
    }
  }
  pTktChng = manifest_get(rid, CFTYPE_TICKET, 0);
  if( pTktChng==0 ) fossil_redirect_home();
  zDate = db_text(0, "SELECT datetime(%.12f,toLocal())", pTktChng->rDate);
  sqlite3_snprintf(sizeof(zTktName), zTktName, "%s", pTktChng->zTicketUuid);
  if( g.perm.ModTkt && (zModAction = P("modaction"))!=0 ){
    if( strcmp(zModAction,"delete")==0 ){
      moderation_disapprove(rid);
      /*
      ** Next, check if the ticket still exists; if not, we cannot
      ** redirect to it.
      */
      if( db_exists("SELECT 1 FROM ticket WHERE tkt_uuid GLOB '%q*'",
                    zTktName) ){
        cgi_redirectf("%R/tktview/%s", zTktName);
        /*NOTREACHED*/
      }else{
        cgi_redirectf("%R/modreq");
        /*NOTREACHED*/
      }
    }
    if( strcmp(zModAction,"approve")==0 ){
      moderation_approve('t', rid);
    }
  }
  zTktTitle = db_table_has_column("repository", "ticket", "title" )
      ? db_text("(No title)",
                "SELECT title FROM ticket WHERE tkt_uuid=%Q", zTktName)
      : 0;
  style_set_current_feature("tinfo");
  style_header("Ticket Change Details");
  style_submenu_element("Raw", "%R/artifact/%s", zUuid);
  style_submenu_element("History", "%R/tkthistory/%s#%S", zTktName,zUuid);
  style_submenu_element("Page", "%R/tktview/%t", zTktName);
  style_submenu_element("Timeline", "%R/tkttimeline/%t", zTktName);
  if( P("plaintext") ){
    style_submenu_element("Formatted", "%R/info/%s", zUuid);
  }else{
    style_submenu_element("Plaintext", "%R/info/%s?plaintext", zUuid);
  }

  @ <div class="section">Overview</div>
  @ <p><table class="label-value">
  @ <tr><th>Artifact&nbsp;ID:</th>
  @ <td>%z(href("%R/artifact/%!S",zUuid))%s(zUuid)</a>
  if( g.perm.Setup ){
    @ (%d(rid))
  }
  modPending = moderation_pending_www(rid);
  @ <tr><th>Ticket:</th>
  @ <td>%z(href("%R/tktview/%s",zTktName))%s(zTktName)</a>
  if( zTktTitle ){
        @<br>%h(zTktTitle)
  }
  @</td></tr>
  @ <tr><th>User&nbsp;&amp;&nbsp;Date:</th><td>
  hyperlink_to_user(pTktChng->zUser, zDate, " on ");
  hyperlink_to_date(zDate, "</td></tr>");
  @ </table>
  free(zDate);
  free(zTktTitle);

  if( g.perm.ModTkt && modPending ){
    @ <div class="section">Moderation</div>
    @ <blockquote>
    @ <form method="POST" action="%R/tinfo/%s(zUuid)">
    @ <label><input type="radio" name="modaction" value="delete">
    @ Delete this change</label><br>
    @ <label><input type="radio" name="modaction" value="approve">
    @ Approve this change</label><br>
    @ <input type="submit" value="Submit">
    @ </form>
    @ </blockquote>
  }

  @ <div class="section">Changes</div>
  @ <p>
  ticket_output_change_artifact(pTktChng, 0, 1, 0);
  manifest_destroy(pTktChng);
  style_finish_page();
}


/*
** WEBPAGE: info
** URL: info/NAME
**
** The NAME argument is any valid artifact name: an artifact hash,
** a timestamp, a tag name, etc.
**
** Because NAME can match so many different things (commit artifacts,
** wiki pages, ticket comments, forum posts...) the format of the output
** page depends on the type of artifact that NAME matches.
**
** See the help screen for the /vdiff web page for a list of available
** keyboard shortcuts (if the NAME argument refers to a check-in).
*/
void info_page(void){
  const char *zName;
  Blob uuid;
  int rid;
  int rc;
  int nLen;

  zName = P("name");
  if( zName==0 ) fossil_redirect_home();
  cgi_check_for_malice();
  nLen = strlen(zName);
  blob_set(&uuid, zName);
  if( name_collisions(zName) ){
    cgi_set_parameter("src","info");
    ambiguous_page();
    return;
  }
  rc = name_to_uuid(&uuid, -1, "*");
  if( rc==1 ){
    if( validate16(zName, nLen) ){
      if( db_exists("SELECT 1 FROM ticket WHERE tkt_uuid GLOB '%q*'", zName) ){
        cgi_set_parameter_nocopy("tl","1",0);
        tktview_page();
        return;
      }
      if( db_exists("SELECT 1 FROM tag"
                    " WHERE tagname GLOB 'event-%q*'", zName) ){
        event_page();
        return;
      }
    }
    style_header("No Such Object");
    @ <p>No such object: %h(zName)</p>
    if( nLen<4 ){
      @ <p>Object name should be no less than 4 characters.  Ten or more
      @ characters are recommended.</p>
    }
    style_finish_page();
    return;
  }else if( rc==2 ){
    cgi_set_parameter("src","info");
    ambiguous_page();
    return;
  }
  zName = blob_str(&uuid);
  rid = db_int(0, "SELECT rid FROM blob WHERE uuid=%Q", zName);
  if( rid==0 ){
    style_header("Broken Link");
    @ <p>No such object: %h(zName)</p>
    style_finish_page();
    return;
  }
  if( db_exists("SELECT 1 FROM mlink WHERE mid=%d", rid) ){
    ci_page();
  }else
  if( db_exists("SELECT 1 FROM tagxref JOIN tag USING(tagid)"
                " WHERE rid=%d AND tagname LIKE 'wiki-%%'", rid) ){
    winfo_page();
  }else
  if( db_exists("SELECT 1 FROM tagxref JOIN tag USING(tagid)"
                " WHERE rid=%d AND tagname LIKE 'tkt-%%'", rid) ){
    tinfo_page();
  }else
  if( db_table_exists("repository","forumpost")
   && db_exists("SELECT 1 FROM forumpost WHERE fpid=%d", rid)
  ){
    forumthread_page();
  }else
  if( db_exists("SELECT 1 FROM plink WHERE cid=%d", rid) ){
    ci_page();
  }else
  if( db_exists("SELECT 1 FROM plink WHERE pid=%d", rid) ){
    ci_page();
  }else
  if( db_exists("SELECT 1 FROM attachment WHERE attachid=%d", rid) ){
    ainfo_page();
  }else
  {
    artifact_page();
  }
}

/*
** Do a comment comparison.
**
** +  Leading and trailing whitespace are ignored.
** +  \r\n characters compare equal to \n
**
** Return true if equal and false if not equal.
*/
static int comment_compare(const char *zA, const char *zB){
  if( zA==0 ) zA = "";
  if( zB==0 ) zB = "";
  while( fossil_isspace(zA[0]) ) zA++;
  while( fossil_isspace(zB[0]) ) zB++;
  while( zA[0] && zB[0] ){
    if( zA[0]==zB[0] ){ zA++; zB++; continue; }
    if( zA[0]=='\r' && zA[1]=='\n' && zB[0]=='\n' ){
      zA += 2;
      zB++;
      continue;
    }
    if( zB[0]=='\r' && zB[1]=='\n' && zA[0]=='\n' ){
      zB += 2;
      zA++;
      continue;
    }
    return 0;
  }
  while( fossil_isspace(zB[0]) ) zB++;
  while( fossil_isspace(zA[0]) ) zA++;
  return zA[0]==0 && zB[0]==0;
}

/*
** The following methods operate on the newtags temporary table
** that is used to collect various changes to be added to a control
** artifact for a check-in edit.
*/
static void init_newtags(void){
  db_multi_exec("CREATE TEMP TABLE newtags(tag UNIQUE, prefix, value)");
}

static void change_special(
  const char *zName,    /* Name of the special tag */
  const char *zOp,      /* Operation prefix (e.g. +,-,*) */
  const char *zValue    /* Value of the tag */
){
  db_multi_exec("REPLACE INTO newtags VALUES(%Q,'%q',%Q)", zName, zOp, zValue);
}

static void change_sym_tag(const char *zTag, const char *zOp){
  db_multi_exec("REPLACE INTO newtags VALUES('sym-%q',%Q,NULL)", zTag, zOp);
}

static void cancel_special(const char *zTag){
  change_special(zTag,"-",0);
}

static void add_color(const char *zNewColor, int fPropagateColor){
  change_special("bgcolor",fPropagateColor ? "*" : "+", zNewColor);
}

static void cancel_color(void){
  change_special("bgcolor","-",0);
}

static void add_comment(const char *zNewComment){
  change_special("comment","+",zNewComment);
}

static void add_date(const char *zNewDate){
  change_special("date","+",zNewDate);
}

static void add_user(const char *zNewUser){
  change_special("user","+",zNewUser);
}

static void add_tag(const char *zNewTag){
  change_sym_tag(zNewTag,"+");
}

static void cancel_tag(int rid, const char *zCancelTag){
  if( db_exists("SELECT 1 FROM tagxref, tag"
                " WHERE tagxref.rid=%d AND tagtype>0"
                "   AND tagxref.tagid=tag.tagid AND tagname='sym-%q'",
                rid, zCancelTag)
  ) change_sym_tag(zCancelTag,"-");
}

static void hide_branch(void){
  change_special("hidden","*",0);
}

static void close_leaf(int rid){
  change_special("closed",is_a_leaf(rid)?"+":"*",0);
}

static void change_branch(int rid, const char *zNewBranch){
  db_multi_exec(
    "REPLACE INTO newtags "
    " SELECT tagname, '-', NULL FROM tagxref, tag"
    "  WHERE tagxref.rid=%d AND tagtype==2"
    "    AND tagname GLOB 'sym-*'"
    "    AND tag.tagid=tagxref.tagid",
    rid
  );
  change_special("branch","*",zNewBranch);
  change_sym_tag(zNewBranch,"*");
}

/*
** The apply_newtags method is called after all newtags have been added
** and the control artifact is completed and then written to the DB.
*/
static void apply_newtags(
  Blob *ctrl,
  int rid,
  const char *zUuid,
  const char *zUserOvrd,  /* The user name on the control artifact */
  int fDryRun             /* Print control artifact, but make no changes */
){
  Stmt q;
  int nChng = 0;

  db_prepare(&q, "SELECT tag, prefix, value FROM newtags"
                 " ORDER BY prefix || tag");
  while( db_step(&q)==SQLITE_ROW ){
    const char *zTag = db_column_text(&q, 0);
    const char *zPrefix = db_column_text(&q, 1);
    const char *zValue = db_column_text(&q, 2);
    nChng++;
    if( zValue ){
      blob_appendf(ctrl, "T %s%F %s %F\n", zPrefix, zTag, zUuid, zValue);
    }else{
      blob_appendf(ctrl, "T %s%F %s\n", zPrefix, zTag, zUuid);
    }
  }
  db_finalize(&q);
  if( nChng>0 ){
    int nrid;
    Blob cksum;
    if( zUserOvrd && zUserOvrd[0] ){
      blob_appendf(ctrl, "U %F\n", zUserOvrd);
    }else{
      blob_appendf(ctrl, "U %F\n", login_name());
    }
    md5sum_blob(ctrl, &cksum);
    blob_appendf(ctrl, "Z %b\n", &cksum);
    if( fDryRun ){
      assert( g.isHTTP==0 ); /* Only print control artifact in console mode. */
      fossil_print("%s", blob_str(ctrl));
      blob_reset(ctrl);
    }else{
      db_begin_transaction();
      g.markPrivate = content_is_private(rid);
      nrid = content_put(ctrl);
      manifest_crosslink(nrid, ctrl, MC_PERMIT_HOOKS);
      db_end_transaction(0);
    }
    assert( blob_is_reset(ctrl) );
  }
}

/*
** This method checks that the date can be parsed.
** Returns 1 if datetime() can validate, 0 otherwise.
*/
int is_datetime(const char* zDate){
  return db_int(0, "SELECT datetime(%Q) NOT NULL", zDate);
}

/*
** WEBPAGE: ci_edit
**
** Edit a check-in.  (Check-ins are immutable and do not really change.
** This page really creates supplemental tags that affect the display
** of the check-in.)
**
** Query parameters:
**
**     rid=INTEGER        Record ID of the check-in to edit (REQUIRED)
**
** POST parameters after pressing "Preview", "Cancel", or "Apply":
**
**     c=TEXT             New check-in comment
**     u=TEXT             New user name
**     newclr             Apply a background color
**     clr=TEXT           New background color (only if newclr)
**     pclr               Propagate new background color (only if newclr)
**     dt=TEXT            New check-in date/time (ISO8610 format)
**     newtag             Add a new tag to the check-in
**     tagname=TEXT       Name of the new tag to be added (only if newtag)
**     newbr              Put the check-in on a new branch
**     brname=TEXT        Name of the new branch (only if newbr)
**     close              Close this check-in
**     hide               Hide this check-in
**     cNNN               Cancel tag with tagid=NNN
**
**     cancel             Cancel the edit.  Return to the check-in view
**     preview            Show a preview of the edited check-in comment
**     apply              Apply changes
*/
void ci_edit_page(void){
  int rid;
  const char *zComment;         /* Current comment on the check-in */
  const char *zNewComment;      /* Revised check-in comment */
  const char *zUser;            /* Current user for the check-in */
  const char *zNewUser;         /* Revised user */
  const char *zDate;            /* Current date of the check-in */
  const char *zNewDate;         /* Revised check-in date */
  const char *zNewColorFlag;    /* "checked" if "Change color" is checked */
  const char *zColor;           /* Current background color */
  const char *zNewColor;        /* Revised background color */
  const char *zNewTagFlag;      /* "checked" if "Add tag" is checked */
  const char *zNewTag;          /* Name of the new tag */
  const char *zNewBrFlag;       /* "checked" if "New branch" is checked */
  const char *zNewBranch;       /* Name of the new branch */
  const char *zCloseFlag;       /* "checked" if "Close" is checked */
  const char *zHideFlag;        /* "checked" if "Hide" is checked */
  int fPropagateColor;          /* True if color propagates before edit */
  int fNewPropagateColor;       /* True if color propagates after edit */
  int fHasHidden = 0;           /* True if hidden tag already set */
  int fHasClosed = 0;           /* True if closed tag already set */
  const char *zChngTime = 0;    /* Value of chngtime= query param, if any */
  char *zUuid;
  Blob comment;
  char *zBranchName = 0;
  Stmt q;

  login_check_credentials();
  if( !g.perm.Write ){ login_needed(g.anon.Write); return; }
  rid = name_to_typed_rid(P("r"), "ci");
  zUuid = db_text(0, "SELECT uuid FROM blob WHERE rid=%d", rid);
  zComment = db_text(0, "SELECT coalesce(ecomment,comment)"
                        "  FROM event WHERE objid=%d", rid);
  if( zComment==0 ) fossil_redirect_home();
  if( P("cancel") ){
    cgi_redirectf("%R/ci/%S", zUuid);
  }
  if( g.perm.Setup ) zChngTime = P("chngtime");
  zNewComment = PD("c",zComment);
  zUser = db_text(0, "SELECT coalesce(euser,user)"
                     "  FROM event WHERE objid=%d", rid);
  if( zUser==0 ) fossil_redirect_home();
  zNewUser = PDT("u",zUser);
  zDate = db_text(0, "SELECT datetime(mtime)"
                     "  FROM event WHERE objid=%d", rid);
  if( zDate==0 ) fossil_redirect_home();
  zNewDate = PDT("dt",zDate);
  zColor = db_text("", "SELECT bgcolor"
                        "  FROM event WHERE objid=%d", rid);
  zNewColor = PDT("clr",zColor);
  fPropagateColor = db_int(0, "SELECT tagtype FROM tagxref"
                              " WHERE rid=%d AND tagid=%d",
                              rid, TAG_BGCOLOR)==2;
  fNewPropagateColor = P("clr")!=0 ? P("pclr")!=0 : fPropagateColor;
  zNewColorFlag = P("newclr") ? " checked" : "";
  zNewTagFlag = P("newtag") ? " checked" : "";
  zNewTag = PDT("tagname","");
  zNewBrFlag = P("newbr") ? " checked" : "";
  zNewBranch = PDT("brname","");
  zCloseFlag = P("close") ? " checked" : "";
  zHideFlag = P("hide") ? " checked" : "";
  if( P("apply") && cgi_csrf_safe(2) ){
    Blob ctrl;
    char *zNow;

    blob_zero(&ctrl);
    zNow = date_in_standard_format(zChngTime ? zChngTime : "now");
    blob_appendf(&ctrl, "D %s\n", zNow);
    init_newtags();
    if( zNewColorFlag[0]
     && zNewColor[0]
     && (fPropagateColor!=fNewPropagateColor
             || fossil_strcmp(zColor,zNewColor)!=0)
    ){
      add_color(zNewColor,fNewPropagateColor);
    }
    if( comment_compare(zComment,zNewComment)==0 ) add_comment(zNewComment);
    if( fossil_strcmp(zDate,zNewDate)!=0 ) add_date(zNewDate);
    if( fossil_strcmp(zUser,zNewUser)!=0 ) add_user(zNewUser);
    db_prepare(&q,
       "SELECT tag.tagid, tagname FROM tagxref, tag"
       " WHERE tagxref.rid=%d AND tagtype>0 AND tagxref.tagid=tag.tagid",
       rid
    );
    while( db_step(&q)==SQLITE_ROW ){
      int tagid = db_column_int(&q, 0);
      const char *zTag = db_column_text(&q, 1);
      char zLabel[30];
      sqlite3_snprintf(sizeof(zLabel), zLabel, "c%d", tagid);
      if( P(zLabel) ) cancel_special(zTag);
    }
    db_finalize(&q);
    if( zHideFlag[0] ) hide_branch();
    if( zCloseFlag[0] ) close_leaf(rid);
    if( zNewTagFlag[0] && zNewTag[0] ) add_tag(zNewTag);
    if( zNewBrFlag[0] && zNewBranch[0] ) change_branch(rid,zNewBranch);
    apply_newtags(&ctrl, rid, zUuid, 0, 0);
    cgi_redirectf("%R/ci/%S", zUuid);
  }
  blob_zero(&comment);
  blob_append(&comment, zNewComment, -1);
  zUuid[10] = 0;
  style_header("Edit Check-in [%s]", zUuid);
  if( P("preview") ){
    Blob suffix;
    int nTag = 0;
    @ <b>Preview:</b>
    @ <blockquote>
    @ <table border=0>
    if( zNewColorFlag[0] && zNewColor && zNewColor[0] ){
      @ <tr><td style="background-color: %h(zNewColor);">
    }else if( zColor[0] ){
      @ <tr><td style="background-color: %h(zColor);">
    }else{
      @ <tr><td>
    }
    @ %!W(blob_str(&comment))
    blob_zero(&suffix);
    blob_appendf(&suffix, "(user: %h", zNewUser);
    db_prepare(&q, "SELECT substr(tagname,5) FROM tagxref, tag"
                   " WHERE tagname GLOB 'sym-*' AND tagxref.rid=%d"
                   "   AND tagtype>1 AND tag.tagid=tagxref.tagid",
                   rid);
    while( db_step(&q)==SQLITE_ROW ){
      const char *zTag = db_column_text(&q, 0);
      if( nTag==0 ){
        blob_appendf(&suffix, ", tags: %h", zTag);
      }else{
        blob_appendf(&suffix, ", %h", zTag);
      }
      nTag++;
    }
    db_finalize(&q);
    blob_appendf(&suffix, ")");
    @ %s(blob_str(&suffix))
    @ </td></tr></table>
    if( zChngTime ){
      @ <p>The timestamp on the tag used to make the changes above
      @ will be overridden as: %s(date_in_standard_format(zChngTime))</p>
    }
    @ </blockquote>
    @ <hr>
    blob_reset(&suffix);
  }
  @ <p>Make changes to attributes of check-in
  @ [%z(href("%R/ci/%!S",zUuid))%s(zUuid)</a>]:</p>
  form_begin(0, "%R/ci_edit");
  @ <div><input type="hidden" name="r" value="%s(zUuid)">
  @ <table border="0" cellspacing="10">

  @ <tr><th align="right" valign="top">User:</th>
  @ <td valign="top">
  @   <input type="text" name="u" size="20" value="%h(zNewUser)">
  @ </td></tr>

  @ <tr><th align="right" valign="top">Comment:</th>
  @ <td valign="top">
  @ <textarea name="c" rows="10" cols="80">%h(zNewComment)</textarea>
  @ </td></tr>

  @ <tr><th align="right" valign="top">Check-in Time:</th>
  @ <td valign="top">
  @   <input type="text" name="dt" size="20" value="%h(zNewDate)">
  @ </td></tr>

  if( zChngTime ){
    @ <tr><th align="right" valign="top">Timestamp of this change:</th>
    @ <td valign="top">
    @   <input type="text" name="chngtime" size="20" value="%h(zChngTime)">
    @ </td></tr>
  }

  @ <tr><th align="right" valign="top">Background&nbsp;Color:</th>
  @ <td valign="top">
  @ <div><label><input type='checkbox' name='newclr'%s(zNewColorFlag)>
  @ Change background color: \
  @ <input type='color' name='clr'\
  @ value='%s(zNewColor[0]?zNewColor:"#808080")'></label></div>
  @ <div><label>
  if( fNewPropagateColor ){
    @ <input type="checkbox" name="pclr" checked="checked">
  }else{
    @ <input type="checkbox" name="pclr">
  }
  @ Propagate color to descendants</label></div>
  @ <div class='font-size-80'>Be aware that fixed background
  @ colors will not interact well with all available skins.
  @ It is recommended that Fossil be allowed to select these
  @ colors automatically so that it can take the skin's
  @ preferences into account.</div>
  @ </td></tr>

  @ <tr><th align="right" valign="top">Tags:</th>
  @ <td valign="top">
  @ <label><input type="checkbox" id="newtag" name="newtag"%s(zNewTagFlag)>
  @ Add the following new tag name to this check-in:</label>
  @ <input size="15" name="tagname" id="tagname" value="%h(zNewTag)">
  zBranchName = db_text(0, "SELECT value FROM tagxref, tag"
     " WHERE tagxref.rid=%d AND tagtype>0 AND tagxref.tagid=tag.tagid"
     " AND tagxref.tagid=%d", rid, TAG_BRANCH);
  db_prepare(&q,
     "SELECT tag.tagid, tagname, tagxref.value FROM tagxref, tag"
     " WHERE tagxref.rid=%d AND tagtype>0 AND tagxref.tagid=tag.tagid"
     " ORDER BY CASE WHEN tagname GLOB 'sym-*' THEN substr(tagname,5)"
     "               ELSE tagname END /*sort*/",
     rid
  );
  while( db_step(&q)==SQLITE_ROW ){
    int tagid = db_column_int(&q, 0);
    const char *zTagName = db_column_text(&q, 1);
    int isSpecialTag = fossil_strncmp(zTagName, "sym-", 4)!=0;
    char zLabel[30];

    if( tagid == TAG_CLOSED ){
      fHasClosed = 1;
    }else if( (tagid == TAG_COMMENT) || (tagid == TAG_BRANCH) ){
      continue;
    }else if( tagid==TAG_HIDDEN ){
      fHasHidden = 1;
    }else if( !isSpecialTag && zTagName &&
        fossil_strcmp(&zTagName[4], zBranchName)==0){
      continue;
    }
    sqlite3_snprintf(sizeof(zLabel), zLabel, "c%d", tagid);
    @ <br><label>
    if( P(zLabel) ){
      @ <input type="checkbox" name="c%d(tagid)" checked="checked">
    }else{
      @ <input type="checkbox" name="c%d(tagid)">
    }
    if( isSpecialTag ){
      @ Cancel special tag <b>%h(zTagName)</b></label>
    }else{
      @ Cancel tag <b>%h(&zTagName[4])</b></label>
    }
  }
  db_finalize(&q);
  @ </td></tr>

  if( !zBranchName ){
    zBranchName = db_get("main-branch", 0);
  }
  if( !zNewBranch || !zNewBranch[0]){
    zNewBranch = zBranchName;
  }
  @ <tr><th align="right" valign="top">Branching:</th>
  @ <td valign="top">
  @ <label><input id="newbr" type="checkbox" name="newbr" \
  @ data-branch='%h(zBranchName)'%s(zNewBrFlag)>
  @ Starting from this check-in, rename the branch to:</label>
  @ <input id="brname" type="text" style="width:15;" name="brname" \
  @ value="%h(zNewBranch)"></td></tr>
  if( !fHasHidden ){
    @ <tr><th align="right" valign="top">Branch Hiding:</th>
    @ <td valign="top">
    @ <label><input type="checkbox" id="hidebr" name="hide"%s(zHideFlag)>
    @ Hide branch
    @ <span style="font-weight:bold" id="hbranch">%h(zBranchName)</span>
    @ from the timeline starting from this check-in</label>
    @ </td></tr>
  }
  if( !fHasClosed ){
    if( is_a_leaf(rid) ){
      @ <tr><th align="right" valign="top">Leaf Closure:</th>
      @ <td valign="top">
      @ <label><input type="checkbox" name="close"%s(zCloseFlag)>
      @ Mark this leaf as "closed" so that it no longer appears on the
      @ "leaves" page and is no longer labeled as a "<b>Leaf</b>"</label>
      @ </td></tr>
    }else if( zBranchName ){
      @ <tr><th align="right" valign="top">Branch Closure:</th>
      @ <td valign="top">
      @ <label><input type="checkbox" name="close"%s(zCloseFlag)>
      @ Mark branch
      @ <span style="font-weight:bold" id="cbranch">%h(zBranchName)</span>
      @ as "closed".</label>
      @ </td></tr>
    }
  }
  if( zBranchName ) fossil_free(zBranchName);


  @ <tr><td colspan="2">
  @ <input type="submit" name="cancel" value="Cancel">
  @ <input type="submit" name="preview" value="Preview">
  if( P("preview") ){
    @ <input type="submit" name="apply" value="Apply Changes">
  }
  @ </td></tr>
  @ </table>
  @ </div></form>
  builtin_request_js("ci_edit.js");
  style_finish_page();
}

/*
** Prepare an ammended commit comment.  Let the user modify it using the
** editor specified in the global_config table or either
** the VISUAL or EDITOR environment variable.
**
** Store the final commit comment in pComment.  pComment is assumed
** to be uninitialized - any prior content is overwritten.
**
** Use zInit to initialize the check-in comment so that the user does
** not have to retype.
*/
static void prepare_amend_comment(
  Blob *pComment,
  const char *zInit,
  const char *zUuid
){
  Blob prompt;
#if defined(_WIN32) || defined(__CYGWIN__)
  int bomSize;
  const unsigned char *bom = get_utf8_bom(&bomSize);
  blob_init(&prompt, (const char *) bom, bomSize);
  if( zInit && zInit[0]){
    blob_append(&prompt, zInit, -1);
  }
#else
  blob_init(&prompt, zInit, -1);
#endif
  blob_append(&prompt, "\n# Enter a new comment for check-in ", -1);
  if( zUuid && zUuid[0] ){
    blob_append(&prompt, zUuid, -1);
  }
  blob_append(&prompt, ".\n# Lines beginning with a # are ignored.\n", -1);
  prompt_for_user_comment(pComment, &prompt);
  blob_reset(&prompt);
}

#define AMEND_USAGE_STMT "HASH OPTION ?OPTION ...?"
/*
** COMMAND: amend
**
** Usage: %fossil amend HASH OPTION ?OPTION ...?
**
** Amend the tags on check-in HASH to change how it displays in the timeline.
**
** Options:
**    --author USER           Make USER the author for check-in
**    -m|--comment COMMENT    Make COMMENT the check-in comment
**    -M|--message-file FILE  Read the amended comment from FILE
**    -e|--edit-comment       Launch editor to revise comment
**    --date DATETIME         Make DATETIME the check-in time
**    --bgcolor COLOR         Apply COLOR to this check-in
**    --branchcolor COLOR     Apply and propagate COLOR to the branch
**    --tag TAG               Add new TAG to this check-in
**    --cancel TAG            Cancel TAG from this check-in
**    --branch NAME           Rename branch of check-in to NAME
**    --hide                  Hide branch starting from this check-in
**    --close                 Mark this "leaf" as closed
**    -n|--dry-run            Print control artifact, but make no changes
**    --date-override DATETIME  Set the change time on the control artifact
**    --user-override USER      Set the user name on the control artifact
**
** DATETIME may be "now" or "YYYY-MM-DDTHH:MM:SS.SSS". If in
** year-month-day form, it may be truncated, the "T" may be replaced by
** a space, and it may also name a timezone offset from UTC as "-HH:MM"
** (westward) or "+HH:MM" (eastward). Either no timezone suffix or "Z"
** means UTC.
*/
void ci_amend_cmd(void){
  int rid;
  const char *zComment;         /* Current comment on the check-in */
  const char *zNewComment;      /* Revised check-in comment */
  const char *zComFile;         /* Filename from which to read comment */
  const char *zUser;            /* Current user for the check-in */
  const char *zNewUser;         /* Revised user */
  const char *zDate;            /* Current date of the check-in */
  const char *zNewDate;         /* Revised check-in date */
  const char *zColor;
  const char *zNewColor;
  const char *zNewBrColor;
  const char *zNewBranch;
  const char **pzNewTags = 0;
  const char **pzCancelTags = 0;
  int fClose;                   /* True if leaf should be closed */
  int fHide;                    /* True if branch should be hidden */
  int fPropagateColor;          /* True if color propagates before amend */
  int fNewPropagateColor = 0;   /* True if color propagates after amend */
  int fHasHidden = 0;           /* True if hidden tag already set */
  int fHasClosed = 0;           /* True if closed tag already set */
  int fEditComment;             /* True if editor to be used for comment */
  int fDryRun;                  /* Print control artifact, make no changes */
  const char *zChngTime;        /* The change time on the control artifact */
  const char *zUserOvrd;        /* The user name on the control artifact */
  const char *zUuid;
  Blob ctrl;
  Blob comment;
  char *zNow;
  int nTags, nCancels;
  int i;
  Stmt q;

  fEditComment = find_option("edit-comment","e",0)!=0;
  zNewComment = find_option("comment","m",1);
  zComFile = find_option("message-file","M",1);
  zNewBranch = find_option("branch",0,1);
  zNewColor = find_option("bgcolor",0,1);
  zNewBrColor = find_option("branchcolor",0,1);
  if( zNewBrColor ){
    zNewColor = zNewBrColor;
    fNewPropagateColor = 1;
  }
  zNewDate = find_option("date",0,1);
  zNewUser = find_option("author",0,1);
  pzNewTags = find_repeatable_option("tag",0,&nTags);
  pzCancelTags = find_repeatable_option("cancel",0,&nCancels);
  fClose = find_option("close",0,0)!=0;
  fHide = find_option("hide",0,0)!=0;
  fDryRun = find_option("dry-run","n",0)!=0;
  zChngTime = find_option("date-override",0,1);
  if( zChngTime==0 ) zChngTime = find_option("chngtime",0,1);
  zUserOvrd = find_option("user-override",0,1);
  db_find_and_open_repository(0,0);
  user_select();
  verify_all_options();
  if( g.argc<3 || g.argc>=4 ) usage(AMEND_USAGE_STMT);
  rid = name_to_typed_rid(g.argv[2], "ci");
  if( rid==0 && !is_a_version(rid) ) fossil_fatal("no such check-in");
  zUuid = db_text(0, "SELECT uuid FROM blob WHERE rid=%d", rid);
  if( zUuid==0 ) fossil_fatal("Unable to find artifact hash");
  zComment = db_text(0, "SELECT coalesce(ecomment,comment)"
                        "  FROM event WHERE objid=%d", rid);
  zUser = db_text(0, "SELECT coalesce(euser,user)"
                     "  FROM event WHERE objid=%d", rid);
  zDate = db_text(0, "SELECT datetime(mtime)"
                     "  FROM event WHERE objid=%d", rid);
  zColor = db_text("", "SELECT bgcolor"
                        "  FROM event WHERE objid=%d", rid);
  fPropagateColor = db_int(0, "SELECT tagtype FROM tagxref"
                              " WHERE rid=%d AND tagid=%d",
                              rid, TAG_BGCOLOR)==2;
  fNewPropagateColor = zNewColor && zNewColor[0]
                        ? fNewPropagateColor : fPropagateColor;
  db_prepare(&q,
     "SELECT tag.tagid FROM tagxref, tag"
     " WHERE tagxref.rid=%d AND tagtype>0 AND tagxref.tagid=tag.tagid",
     rid
  );
  while( db_step(&q)==SQLITE_ROW ){
    int tagid = db_column_int(&q, 0);

    if( tagid == TAG_CLOSED ){
      fHasClosed = 1;
    }else if( tagid==TAG_HIDDEN ){
      fHasHidden = 1;
    }else{
      continue;
    }
  }
  db_finalize(&q);
  blob_zero(&ctrl);
  zNow = date_in_standard_format(zChngTime && zChngTime[0] ? zChngTime : "now");
  blob_appendf(&ctrl, "D %s\n", zNow);
  init_newtags();
  if( zNewColor && zNewColor[0]
      && (fPropagateColor!=fNewPropagateColor
            || fossil_strcmp(zColor,zNewColor)!=0)
  ){
    add_color(
      mprintf("%s%s", (zNewColor[0]!='#' &&
        validate16(zNewColor,strlen(zNewColor)) &&
        (strlen(zNewColor)==6 || strlen(zNewColor)==3)) ? "#" : "",
        zNewColor
      ),
      fNewPropagateColor
    );
  }
  if( (zNewColor!=0 && zNewColor[0]==0) && (zColor && zColor[0] ) ){
    cancel_color();
  }
  if( fEditComment ){
    prepare_amend_comment(&comment, zComment, zUuid);
    zNewComment = blob_str(&comment);
  }else if( zComFile ){
    blob_zero(&comment);
    blob_read_from_file(&comment, zComFile, ExtFILE);
    blob_to_utf8_no_bom(&comment, 1);
    zNewComment = blob_str(&comment);
  }
  if( zNewComment && zNewComment[0]
      && comment_compare(zComment,zNewComment)==0 ) add_comment(zNewComment);
  if( zNewDate && zNewDate[0] && fossil_strcmp(zDate,zNewDate)!=0 ){
    if( is_datetime(zNewDate) ){
      add_date(zNewDate);
    }else{
      fossil_fatal("Unsupported date format, use YYYY-MM-DD HH:MM:SS");
    }
  }
  if( zNewUser && zNewUser[0] && fossil_strcmp(zUser,zNewUser)!=0 ){
    add_user(zNewUser);
  }
  if( pzNewTags!=0 ){
    for(i=0; i<nTags; i++){
      if( pzNewTags[i] && pzNewTags[i][0] ) add_tag(pzNewTags[i]);
    }
    fossil_free((void *)pzNewTags);
  }
  if( pzCancelTags!=0 ){
    for(i=0; i<nCancels; i++){
      if( pzCancelTags[i] && pzCancelTags[i][0] )
        cancel_tag(rid,pzCancelTags[i]);
    }
    fossil_free((void *)pzCancelTags);
  }
  if( fHide && !fHasHidden ) hide_branch();
  if( fClose && !fHasClosed ) close_leaf(rid);
  if( zNewBranch && zNewBranch[0] ) change_branch(rid,zNewBranch);
  apply_newtags(&ctrl, rid, zUuid, zUserOvrd, fDryRun);
  if( fDryRun==0 ){
    show_common_info(rid, "hash:", 1, 0);
  }
  if( g.localOpen ){
    manifest_to_disk(rid);
  }
}


/*
** COMMAND: test-symlink-list
**
** Show all symlinks that have been checked into a Fossil repository.
**
** This command does a linear scan through all check-ins and so might take
** several seconds on a large repository.
*/
void test_symlink_list_cmd(void){
  Stmt q;
  db_find_and_open_repository(0,0);
  add_content_sql_commands(g.db);
  db_prepare(&q,
     "SELECT min(date(e.mtime)),"
           " b.uuid,"
           " f.filename,"
           " content(f.uuid)"
     " FROM event AS e, blob AS b, files_of_checkin(b.uuid) AS f"
     " WHERE e.type='ci'"
     "   AND b.rid=e.objid"
     "   AND f.perm LIKE '%%l%%'"
     " GROUP BY 3, 4"
     " ORDER BY 1 DESC"
  );
  while( db_step(&q)==SQLITE_ROW ){
    fossil_print("%s %.16s %s -> %s\n",
      db_column_text(&q,0),
      db_column_text(&q,1),
      db_column_text(&q,2),
      db_column_text(&q,3));
  }
  db_finalize(&q);
}

#if INTERFACE
/*
** Description of a check-in relative to an earlier, tagged check-in.
*/
typedef struct CommitDescr {
  char *zRelTagname;        /* Tag name on the relative check-in */
  int nCommitsSince;        /* Number of commits since then */
  char *zCommitHash;        /* Hash of the described check-in */
  int isDirty;              /* Working directory has uncommitted changes */
} CommitDescr;
#endif

/*
** Describe the check-in given by 'zName', and possibly matching 'matchGlob',
** relative to an earlier, tagged check-in. Use 'descr' for the output.
**
** Finds the closest ancestor (ignoring merge-ins) that has a non-propagating
** label tag and the number of steps backwards that we had to search in
** order to find that tag.  Tags applied to more than one check-in are ignored.
**
** Return values:
**       0: ok
**      -1: zName does not resolve to a commit
**      -2: zName resolves to more than a commit
**      -3: no ancestor commit with a fitting non-propagating tag found
*/
int describe_commit(
  const char *zName,       /* Name of the commit to be described */
  const char *matchGlob,   /* Glob pattern for the tag */
  CommitDescr *descr       /* Write the description here */
){
  int rid;             /* rid for zName */
  const char *zUuid;   /* Hash of rid */
  int nRet = 0;        /* Value to be returned */
  Stmt q;              /* Query for tagged ancestors */

  rid = symbolic_name_to_rid(zName, "ci"); /* only commits */

  if( rid<=0 ){
    /* Commit does not exist or is ambiguous */
    descr->zRelTagname = mprintf("");
    descr->nCommitsSince = -1;
    descr->zCommitHash = mprintf("");
    descr->isDirty = -1;
    return (rid-1);
  }

  zUuid = rid_to_uuid(rid);
  descr->zCommitHash = mprintf("%s", zUuid);
  descr->isDirty = unsaved_changes(0);

  db_multi_exec(
    "DROP TABLE IF EXISTS temp.singletonTag;"
    "CREATE TEMP TABLE singletonTag("
    "  rid INT,"
    "  tagname TEXT,"
    "  PRIMARY KEY (rid,tagname)"
    ") WITHOUT ROWID;"
    "INSERT OR IGNORE INTO singletonTag(rid, tagname)"
    "  SELECT min(rid),"
    "         substr(tagname,5)"
    "    FROM tag, tagxref"
    "   WHERE tag.tagid=tagxref.tagid"
    "     AND tagxref.tagtype=1"
    "     AND tagname GLOB 'sym-%q'"
    "   GROUP BY tagname"
    "  HAVING count(*)==1;",
    (matchGlob ? matchGlob : "*")
  );

  db_prepare(&q,
    "WITH RECURSIVE"
    "  ancestor(rid,mtime,tagname,n) AS ("
    "    SELECT %d, event.mtime, singletonTag.tagname, 0 "
    "      FROM event"
    "      LEFT JOIN singletonTag ON singletonTag.rid=event.objid"
    "     WHERE event.objid=%d"
    "     UNION ALL"
    "     SELECT plink.pid, event.mtime, singletonTag.tagname, n+1"
    "       FROM ancestor, plink, event"
    "       LEFT JOIN singletonTag ON singletonTag.rid=plink.pid"
    "      WHERE plink.cid=ancestor.rid"
    "        AND plink.isprim=1"
    "        AND event.objid=plink.pid"
    "        AND ancestor.tagname IS NULL"
    "      ORDER BY mtime DESC"
    "      LIMIT 100000"
    "  )"
    "SELECT tagname, n"
    "  FROM ancestor"
    " WHERE tagname IS NOT NULL"
    " ORDER BY n LIMIT 1;",
    rid, rid
  );

  if( db_step(&q)==SQLITE_ROW ){
    const char *lastTag = db_column_text(&q, 0);
    descr->zRelTagname = mprintf("%s", lastTag);
    descr->nCommitsSince = db_column_int(&q, 1);
    nRet = 0;
  }else{
    /* no ancestor commit with a fitting singleton tag found */
    descr->zRelTagname = mprintf("");
    descr->nCommitsSince = -1;
    nRet = -3;
  }

  db_finalize(&q);
  return nRet;
}

/*
** COMMAND: describe
**
** Usage: %fossil describe ?VERSION? ?OPTIONS?
**
** Provide a description of the given VERSION by showing a non-propagating
** tag of the youngest tagged ancestor, followed by the number of commits
** since that, and the short hash of VERSION.  Only tags applied to a single
** check-in are considered.
**
** If no VERSION is provided, describe the currently checked-out version.
**
** If VERSION and the found ancestor refer to the same commit, the last two
** components are omitted, unless --long is provided.  When no fitting tagged
** ancestor is found, show only the short hash of VERSION.
**
** Options:
**    --digits           Display so many hex digits of the hash
**                       (default: the larger of 6 and the 'hash-digit' setting)
**    -d|--dirty         Show whether there are changes to be committed
**    --long             Always show all three components
**    --match GLOB       Consider only non-propagating tags matching GLOB
*/
void describe_cmd(void){
  const char *zName;
  const char *zMatchGlob;
  const char *zDigits;
  int nDigits;
  int bDirtyFlag = 0;
  int bLongFlag = 0;
  CommitDescr descr;

  db_find_and_open_repository(0,0);
  bDirtyFlag = find_option("dirty","d",0)!=0;
  bLongFlag = find_option("long","",0)!=0;
  zMatchGlob = find_option("match", 0, 1);
  zDigits = find_option("digits", 0, 1);

  if ( !zDigits || ((nDigits=atoi(zDigits))==0) ){
    nDigits = hash_digits(0);
  }

  /* We should be done with options.. */
  verify_all_options();
  if( g.argc<3 ){
    zName = "current";
  }else{
    zName = g.argv[2];
  }

  if( bDirtyFlag ){
    if ( g.argc>=3 ) fossil_fatal("cannot use --dirty with specific check-in");
  }

  switch( describe_commit(zName, zMatchGlob, &descr) ){
    case -1:
      fossil_fatal("commit %s does not exist", zName);
      break;
    case -2:
      fossil_fatal("commit %s is ambiguous", zName);
      break;
    case -3:
      fossil_print("%.*s%s\n", nDigits, descr.zCommitHash,
                  bDirtyFlag ? (descr.isDirty ? "-dirty" : "") : "");
      break;
    case 0:
      if( descr.nCommitsSince==0 && !bLongFlag ){
        fossil_print("%s%s\n", descr.zRelTagname,
                    bDirtyFlag ? (descr.isDirty ? "-dirty" : "") : "");
      }else{
        fossil_print("%s-%d-%.*s%s\n", descr.zRelTagname,
                    descr.nCommitsSince, nDigits, descr.zCommitHash,
                    bDirtyFlag ? (descr.isDirty ? "-dirty" : "") : "");
      }
      break;
    default:
      fossil_fatal("cannot describe commit");
      break;
  }
}<|MERGE_RESOLUTION|>--- conflicted
+++ resolved
@@ -1054,33 +1054,17 @@
   pCfg = construct_diff_flags(diffType, &DCfg);
   DCfg.pRe = pRe;
   zW = (DCfg.diffFlags&DIFF_IGNORE_ALLWS)?"&w":"";
-<<<<<<< HEAD
-  if( diffType!=0 ){
-    /* Class "smb-hide-diff" required by the fossil.diff.js script. */
-    const char *zBtnClass = "button smb-hide-diff";
-    @ %z(chref(zBtnClass,"%R/%s/%T?diff=0",zPageHide,zName))\
-    @ Hide&nbsp;Diffs</a>
-  }
   if( diffType!=1 ){
     /* Class "smb-unified-diff" required by the fossil.diff.js script. */
     const char *zBtnClass = "button smb-unified-diff";
     @ %z(chref(zBtnClass,"%R/%s/%T?diff=1%s",zPage,zName,zW))\
-    @ Unified&nbsp;Diffs</a>
+    @ Unified&nbsp;Diff</a>
   }
   if( diffType!=2 ){
     /* Class "smb-side-by-side-diff" required by the fossil.diff.js script. */
     const char *zBtnClass = "button smb-side-by-side-diff";
     @ %z(chref(zBtnClass,"%R/%s/%T?diff=2%s",zPage,zName,zW))\
-    @ Side-by-Side&nbsp;Diffs</a>
-=======
-  if( diffType!=1 ){
-    @ %z(chref("button","%R/%s/%T?diff=1%s",zPage,zName,zW))\
-    @ Unified&nbsp;Diff</a>
-  }
-  if( diffType!=2 ){
-    @ %z(chref("button","%R/%s/%T?diff=2%s",zPage,zName,zW))\
     @ Side-by-Side&nbsp;Diff</a>
->>>>>>> 6dd1ae48
   }
   if( diffType!=0 ){
     if( *zW ){
