/*
** Copyright (c) 2006 D. Richard Hipp
**
** This program is free software; you can redistribute it and/or
** modify it under the terms of the Simplified BSD License (also
** known as the "2-Clause License" or "FreeBSD License".)

** This program is distributed in the hope that it will be useful,
** but without any warranty; without even the implied warranty of
** merchantability or fitness for a particular purpose.
**
** Author contact information:
**   drh@hwaci.com
**   http://www.hwaci.com/drh/
**
*******************************************************************************
**
** Code for interfacing to the various databases.
**
** There are three separate database files that fossil interacts
** with:
**
**    (1)  The "user" database in ~/.fossil
**
**    (2)  The "repository" database
**
**    (3)  A local checkout database named "_FOSSIL_" or ".fslckout"
**         and located at the root of the local copy of the source tree.
**
*/
#include "config.h"
#if ! defined(_WIN32)
#  include <pwd.h>
#endif
#include <sqlite3.h>
#include <sys/types.h>
#include <sys/stat.h>
#include <unistd.h>
#include <time.h>
#include "db.h"

#if INTERFACE
/*
** An single SQL statement is represented as an instance of the following
** structure.
*/
struct Stmt {
  Blob sql;               /* The SQL for this statement */
  sqlite3_stmt *pStmt;    /* The results of sqlite3_prepare_v2() */
  Stmt *pNext, *pPrev;    /* List of all unfinalized statements */
  int nStep;              /* Number of sqlite3_step() calls */
};

/*
** Copy this to initialize a Stmt object to a clean/empty state. This
** is useful to help avoid assertions when performing cleanup in some
** error handling cases.
*/
#define empty_Stmt_m {BLOB_INITIALIZER,NULL, NULL, NULL, 0}
#endif /* INTERFACE */
const struct Stmt empty_Stmt = empty_Stmt_m;

/*
** Call this routine when a database error occurs.
*/
static void db_err(const char *zFormat, ...){
  va_list ap;
  char *z;
  int rc = 1;
  static const char zRebuildMsg[] =
      "If you have recently updated your fossil executable, you might\n"
      "need to run \"fossil all rebuild\" to bring the repository\n"
      "schemas up to date.\n";
  va_start(ap, zFormat);
  z = vmprintf(zFormat, ap);
  va_end(ap);
#ifdef FOSSIL_ENABLE_JSON
  if( g.json.isJsonMode ){
    json_err( 0, z, 1 );
    if( g.isHTTP ){
      rc = 0 /* avoid HTTP 500 */;
    }
  }
  else
#endif /* FOSSIL_ENABLE_JSON */
  if( g.xferPanic ){
    cgi_reset_content();
    @ error Database\serror:\s%F(z)
      cgi_reply();
  }
  else if( g.cgiOutput ){
    g.cgiOutput = 0;
    cgi_printf("<h1>Database Error</h1>\n"
               "<pre>%h</pre>\n<p>%s</p>\n", z, zRebuildMsg);
    cgi_reply();
  }else{
    fprintf(stderr, "%s: %s\n\n%s", g.argv[0], z, zRebuildMsg);
  }
  free(z);
  db_force_rollback();
  fossil_exit(rc);
}

/*
** All static variable that a used by only this file are gathered into
** the following structure.
*/
static struct DbLocalData {
  int nBegin;               /* Nesting depth of BEGIN */
  int doRollback;           /* True to force a rollback */
  int nCommitHook;          /* Number of commit hooks */
  Stmt *pAllStmt;           /* List of all unfinalized statements */
  int nPrepare;             /* Number of calls to sqlite3_prepare_v2() */
  int nDeleteOnFail;        /* Number of entries in azDeleteOnFail[] */
  struct sCommitHook {
    int (*xHook)(void);         /* Functions to call at db_end_transaction() */
    int sequence;               /* Call functions in sequence order */
  } aHook[5];
  char *azDeleteOnFail[3];  /* Files to delete on a failure */
  char *azBeforeCommit[5];  /* Commands to run prior to COMMIT */
  int nBeforeCommit;        /* Number of entries in azBeforeCommit */
  int nPriorChanges;        /* sqlite3_total_changes() at transaction start */
} db = {0, 0, 0, 0, 0, 0, };

/*
** Arrange for the given file to be deleted on a failure.
*/
void db_delete_on_failure(const char *zFilename){
  assert( db.nDeleteOnFail<count(db.azDeleteOnFail) );
  db.azDeleteOnFail[db.nDeleteOnFail++] = fossil_strdup(zFilename);
}

/*
** This routine is called by the SQLite commit-hook mechanism
** just prior to each commit.  All this routine does is verify
** that nBegin really is zero.  That insures that transactions
** cannot commit by any means other than by calling db_end_transaction()
** below.
**
** This is just a safety and sanity check.
*/
static int db_verify_at_commit(void *notUsed){
  if( db.nBegin ){
    fossil_panic("illegal commit attempt");
    return 1;
  }
  return 0;
}

/*
** Begin and end a nested transaction
*/
void db_begin_transaction(void){
  if( db.nBegin==0 ){
    db_multi_exec("BEGIN");
    sqlite3_commit_hook(g.db, db_verify_at_commit, 0);
    db.nPriorChanges = sqlite3_total_changes(g.db);
  }
  db.nBegin++;
}
void db_end_transaction(int rollbackFlag){
  if( g.db==0 ) return;
  if( db.nBegin<=0 ) return;
  if( rollbackFlag ) db.doRollback = 1;
  db.nBegin--;
  if( db.nBegin==0 ){
    int i;
    if( db.doRollback==0 && db.nPriorChanges<sqlite3_total_changes(g.db) ){
      while( db.nBeforeCommit ){
        db.nBeforeCommit--;
        sqlite3_exec(g.db, db.azBeforeCommit[db.nBeforeCommit], 0, 0, 0);
        sqlite3_free(db.azBeforeCommit[db.nBeforeCommit]);
      }
      leaf_do_pending_checks();
    }
    for(i=0; db.doRollback==0 && i<db.nCommitHook; i++){
      db.doRollback |= db.aHook[i].xHook();
    }
    while( db.pAllStmt ){
      db_finalize(db.pAllStmt);
    }
    db_multi_exec("%s", db.doRollback ? "ROLLBACK" : "COMMIT");
    db.doRollback = 0;
  }
}

/*
** Force a rollback and shutdown the database
*/
void db_force_rollback(void){
  int i;
  static int busy = 0;
  sqlite3_stmt *pStmt = 0;
  if( busy || g.db==0 ) return;
  busy = 1;
  undo_rollback();
  while( (pStmt = sqlite3_next_stmt(g.db,pStmt))!=0 ){
    sqlite3_reset(pStmt);
  }
  while( db.pAllStmt ){
    db_finalize(db.pAllStmt);
  }
  if( db.nBegin ){
    sqlite3_exec(g.db, "ROLLBACK", 0, 0, 0);
    db.nBegin = 0;
  }
  busy = 0;
  db_close(0);
  for(i=0; i<db.nDeleteOnFail; i++){
    file_delete(db.azDeleteOnFail[i]);
  }
}

/*
** Install a commit hook.  Hooks are installed in sequence order.
** It is an error to install the same commit hook more than once.
**
** Each commit hook is called (in order of ascending sequence) at
** each commit operation.  If any commit hook returns non-zero,
** the subsequence commit hooks are omitted and the transaction
** rolls back rather than commit.  It is the responsibility of the
** hooks themselves to issue any error messages.
*/
void db_commit_hook(int (*x)(void), int sequence){
  int i;
  assert( db.nCommitHook < count(db.aHook) );
  for(i=0; i<db.nCommitHook; i++){
    assert( x!=db.aHook[i].xHook );
    if( db.aHook[i].sequence>sequence ){
      int s = sequence;
      int (*xS)(void) = x;
      sequence = db.aHook[i].sequence;
      x = db.aHook[i].xHook;
      db.aHook[i].sequence = s;
      db.aHook[i].xHook = xS;
    }
  }
  db.aHook[db.nCommitHook].sequence = sequence;
  db.aHook[db.nCommitHook].xHook = x;
  db.nCommitHook++;
}

/*
** Prepare a Stmt.  Assume that the Stmt is previously uninitialized.
** If the input string contains multiple SQL statements, only the first
** one is processed.  All statements beyond the first are silently ignored.
*/
int db_vprepare(Stmt *pStmt, int errOk, const char *zFormat, va_list ap){
  int rc;
  char *zSql;
  blob_zero(&pStmt->sql);
  blob_vappendf(&pStmt->sql, zFormat, ap);
  va_end(ap);
  zSql = blob_str(&pStmt->sql);
  db.nPrepare++;
  rc = sqlite3_prepare_v2(g.db, zSql, -1, &pStmt->pStmt, 0);
  if( rc!=0 && !errOk ){
    db_err("%s\n%s", sqlite3_errmsg(g.db), zSql);
  }
  pStmt->pNext = pStmt->pPrev = 0;
  pStmt->nStep = 0;
  return rc;
}
int db_prepare(Stmt *pStmt, const char *zFormat, ...){
  int rc;
  va_list ap;
  va_start(ap, zFormat);
  rc = db_vprepare(pStmt, 0, zFormat, ap);
  va_end(ap);
  return rc;
}
int db_prepare_ignore_error(Stmt *pStmt, const char *zFormat, ...){
  int rc;
  va_list ap;
  va_start(ap, zFormat);
  rc = db_vprepare(pStmt, 1, zFormat, ap);
  va_end(ap);
  return rc;
}
int db_static_prepare(Stmt *pStmt, const char *zFormat, ...){
  int rc = SQLITE_OK;
  if( blob_size(&pStmt->sql)==0 ){
    va_list ap;
    va_start(ap, zFormat);
    rc = db_vprepare(pStmt, 0, zFormat, ap);
    pStmt->pNext = db.pAllStmt;
    pStmt->pPrev = 0;
    if( db.pAllStmt ) db.pAllStmt->pPrev = pStmt;
    db.pAllStmt = pStmt;
    va_end(ap);
  }
  return rc;
}

/*
** Return the index of a bind parameter
*/
static int paramIdx(Stmt *pStmt, const char *zParamName){
  int i = sqlite3_bind_parameter_index(pStmt->pStmt, zParamName);
  if( i==0 ){
    db_err("no such bind parameter: %s\nSQL: %b", zParamName, &pStmt->sql);
  }
  return i;
}
/*
** Bind an integer, string, or Blob value to a named parameter.
*/
int db_bind_int(Stmt *pStmt, const char *zParamName, int iValue){
  return sqlite3_bind_int(pStmt->pStmt, paramIdx(pStmt, zParamName), iValue);
}
int db_bind_int64(Stmt *pStmt, const char *zParamName, i64 iValue){
  return sqlite3_bind_int64(pStmt->pStmt, paramIdx(pStmt, zParamName), iValue);
}
int db_bind_double(Stmt *pStmt, const char *zParamName, double rValue){
  return sqlite3_bind_double(pStmt->pStmt, paramIdx(pStmt, zParamName), rValue);
}
int db_bind_text(Stmt *pStmt, const char *zParamName, const char *zValue){
  return sqlite3_bind_text(pStmt->pStmt, paramIdx(pStmt, zParamName), zValue,
                           -1, SQLITE_STATIC);
}
int db_bind_text16(Stmt *pStmt, const char *zParamName, const char *zValue){
  return sqlite3_bind_text16(pStmt->pStmt, paramIdx(pStmt, zParamName), zValue,
                             -1, SQLITE_STATIC);
}
int db_bind_null(Stmt *pStmt, const char *zParamName){
  return sqlite3_bind_null(pStmt->pStmt, paramIdx(pStmt, zParamName));
}
int db_bind_blob(Stmt *pStmt, const char *zParamName, Blob *pBlob){
  return sqlite3_bind_blob(pStmt->pStmt, paramIdx(pStmt, zParamName),
                          blob_buffer(pBlob), blob_size(pBlob), SQLITE_STATIC);
}

/* bind_str() treats a Blob object like a TEXT string and binds it
** to the SQL variable.  Contrast this to bind_blob() which treats
** the Blob object like an SQL BLOB.
*/
int db_bind_str(Stmt *pStmt, const char *zParamName, Blob *pBlob){
  return sqlite3_bind_text(pStmt->pStmt, paramIdx(pStmt, zParamName),
                          blob_buffer(pBlob), blob_size(pBlob), SQLITE_STATIC);
}

/*
** Step the SQL statement.  Return either SQLITE_ROW or an error code
** or SQLITE_OK if the statement finishes successfully.
*/
int db_step(Stmt *pStmt){
  int rc;
  rc = sqlite3_step(pStmt->pStmt);
  pStmt->nStep++;
  return rc;
}

/*
** Print warnings if a query is inefficient.
*/
static void db_stats(Stmt *pStmt){
#ifdef FOSSIL_DEBUG
  int c1, c2, c3;
  const char *zSql = sqlite3_sql(pStmt->pStmt);
  if( zSql==0 ) return;
  c1 = sqlite3_stmt_status(pStmt->pStmt, SQLITE_STMTSTATUS_FULLSCAN_STEP, 1);
  c2 = sqlite3_stmt_status(pStmt->pStmt, SQLITE_STMTSTATUS_AUTOINDEX, 1);
  c3 = sqlite3_stmt_status(pStmt->pStmt, SQLITE_STMTSTATUS_SORT, 1);
  if( c1>pStmt->nStep*4 && strstr(zSql,"/*scan*/")==0 ){
    fossil_warning("%d scan steps for %d rows in [%s]", c1, pStmt->nStep, zSql);
  }else if( c2 ){
    fossil_warning("%d automatic index rows in [%s]", c2, zSql);
  }else if( c3 && strstr(zSql,"/*sort*/")==0 && strstr(zSql,"/*scan*/")==0 ){
    fossil_warning("sort w/o index in [%s]", zSql);
  }
  pStmt->nStep = 0;
#endif
}

/*
** Reset or finalize a statement.
*/
int db_reset(Stmt *pStmt){
  int rc;
  db_stats(pStmt);
  rc = sqlite3_reset(pStmt->pStmt);
  db_check_result(rc);
  return rc;
}
int db_finalize(Stmt *pStmt){
  int rc;
  db_stats(pStmt);
  blob_reset(&pStmt->sql);
  rc = sqlite3_finalize(pStmt->pStmt);
  db_check_result(rc);
  pStmt->pStmt = 0;
  if( pStmt->pNext ){
    pStmt->pNext->pPrev = pStmt->pPrev;
  }
  if( pStmt->pPrev ){
    pStmt->pPrev->pNext = pStmt->pNext;
  }else if( db.pAllStmt==pStmt ){
    db.pAllStmt = pStmt->pNext;
  }
  pStmt->pNext = 0;
  pStmt->pPrev = 0;
  return rc;
}

/*
** Return the rowid of the most recent insert
*/
int db_last_insert_rowid(void){
  i64 x = sqlite3_last_insert_rowid(g.db);
  if( x<0 || x>(i64)2147483647 ){
    fossil_fatal("rowid out of range (0..2147483647)");
  }
  return (int)x;
}

/*
** Return the number of rows that were changed by the most recent
** INSERT, UPDATE, or DELETE.  Auxiliary changes caused by triggers
** or other side effects are not counted.
*/
int db_changes(void){
  return sqlite3_changes(g.db);
}

/*
** Extract text, integer, or blob values from the N-th column of the
** current row.
*/
int db_column_bytes(Stmt *pStmt, int N){
  return sqlite3_column_bytes(pStmt->pStmt, N);
}
int db_column_int(Stmt *pStmt, int N){
  return sqlite3_column_int(pStmt->pStmt, N);
}
i64 db_column_int64(Stmt *pStmt, int N){
  return sqlite3_column_int64(pStmt->pStmt, N);
}
double db_column_double(Stmt *pStmt, int N){
  return sqlite3_column_double(pStmt->pStmt, N);
}
const char *db_column_text(Stmt *pStmt, int N){
  return (char*)sqlite3_column_text(pStmt->pStmt, N);
}
const char *db_column_raw(Stmt *pStmt, int N){
  return (const char*)sqlite3_column_blob(pStmt->pStmt, N);
}
const char *db_column_name(Stmt *pStmt, int N){
  return (char*)sqlite3_column_name(pStmt->pStmt, N);
}
int db_column_count(Stmt *pStmt){
  return sqlite3_column_count(pStmt->pStmt);
}
char *db_column_malloc(Stmt *pStmt, int N){
  return mprintf("%s", db_column_text(pStmt, N));
}
void db_column_blob(Stmt *pStmt, int N, Blob *pBlob){
  blob_append(pBlob, sqlite3_column_blob(pStmt->pStmt, N),
              sqlite3_column_bytes(pStmt->pStmt, N));
}

/*
** Initialize a blob to an ephemeral copy of the content of a
** column in the current row.  The data in the blob will become
** invalid when the statement is stepped or reset.
*/
void db_ephemeral_blob(Stmt *pStmt, int N, Blob *pBlob){
  blob_init(pBlob, sqlite3_column_blob(pStmt->pStmt, N),
              sqlite3_column_bytes(pStmt->pStmt, N));
}

/*
** Check a result code.  If it is not SQLITE_OK, print the
** corresponding error message and exit.
*/
void db_check_result(int rc){
  if( rc!=SQLITE_OK ){
    db_err("SQL error: %s", sqlite3_errmsg(g.db));
  }
}

/*
** Execute a single prepared statement until it finishes.
*/
int db_exec(Stmt *pStmt){
  int rc;
  while( (rc = db_step(pStmt))==SQLITE_ROW ){}
  rc = db_reset(pStmt);
  db_check_result(rc);
  return rc;
}

/*
** Execute multiple SQL statements.
*/
int db_multi_exec(const char *zSql, ...){
  Blob sql;
  int rc = SQLITE_OK;
  va_list ap;
  const char *z, *zEnd;
  sqlite3_stmt *pStmt;
  blob_init(&sql, 0, 0);
  va_start(ap, zSql);
  blob_vappendf(&sql, zSql, ap);
  va_end(ap);
  z = blob_str(&sql);
  while( rc==SQLITE_OK && z[0] ){
    pStmt = 0;
    rc = sqlite3_prepare_v2(g.db, z, -1, &pStmt, &zEnd);
    if( rc!=SQLITE_OK ) break;
    if( pStmt ){
      db.nPrepare++;
      while( sqlite3_step(pStmt)==SQLITE_ROW ){}
      rc = sqlite3_finalize(pStmt);
      if( rc ) db_err("%s: {%.*s}", sqlite3_errmsg(g.db), (int)(zEnd-z), z);
    }
    z = zEnd;
  }
  blob_reset(&sql);
  return rc;
}

/*
** Optionally make the following changes to the database if feasible and
** convenient.  Do not start a transaction for these changes, but only
** make these changes if other changes are also being made.
*/
void db_optional_sql(const char *zDb, const char *zSql, ...){
  if( db_is_writeable(zDb) && db.nBeforeCommit < count(db.azBeforeCommit) ){
    va_list ap;
    va_start(ap, zSql);
    db.azBeforeCommit[db.nBeforeCommit++] = sqlite3_vmprintf(zSql, ap);
    va_end(ap);
  }
}

/*
** Execute a query and return a single integer value.
*/
i64 db_int64(i64 iDflt, const char *zSql, ...){
  va_list ap;
  Stmt s;
  i64 rc;
  va_start(ap, zSql);
  db_vprepare(&s, 0, zSql, ap);
  va_end(ap);
  if( db_step(&s)!=SQLITE_ROW ){
    rc = iDflt;
  }else{
    rc = db_column_int64(&s, 0);
  }
  db_finalize(&s);
  return rc;
}
int db_int(int iDflt, const char *zSql, ...){
  va_list ap;
  Stmt s;
  int rc;
  va_start(ap, zSql);
  db_vprepare(&s, 0, zSql, ap);
  va_end(ap);
  if( db_step(&s)!=SQLITE_ROW ){
    rc = iDflt;
  }else{
    rc = db_column_int(&s, 0);
  }
  db_finalize(&s);
  return rc;
}

/*
** Return TRUE if the query would return 1 or more rows.  Return
** FALSE if the query result would be an empty set.
*/
int db_exists(const char *zSql, ...){
  va_list ap;
  Stmt s;
  int rc;
  va_start(ap, zSql);
  db_vprepare(&s, 0, zSql, ap);
  va_end(ap);
  if( db_step(&s)!=SQLITE_ROW ){
    rc = 0;
  }else{
    rc = 1;
  }
  db_finalize(&s);
  return rc;
}


/*
** Execute a query and return a floating-point value.
*/
double db_double(double rDflt, const char *zSql, ...){
  va_list ap;
  Stmt s;
  double r;
  va_start(ap, zSql);
  db_vprepare(&s, 0, zSql, ap);
  va_end(ap);
  if( db_step(&s)!=SQLITE_ROW ){
    r = rDflt;
  }else{
    r = db_column_double(&s, 0);
  }
  db_finalize(&s);
  return r;
}

/*
** Execute a query and append the first column of the first row
** of the result set to blob given in the first argument.
*/
void db_blob(Blob *pResult, const char *zSql, ...){
  va_list ap;
  Stmt s;
  va_start(ap, zSql);
  db_vprepare(&s, 0, zSql, ap);
  va_end(ap);
  if( db_step(&s)==SQLITE_ROW ){
    blob_append(pResult, sqlite3_column_blob(s.pStmt, 0),
                         sqlite3_column_bytes(s.pStmt, 0));
  }
  db_finalize(&s);
}

/*
** Execute a query.  Return the first column of the first row
** of the result set as a string.  Space to hold the string is
** obtained from malloc().  If the result set is empty, return
** zDefault instead.
*/
char *db_text(const char *zDefault, const char *zSql, ...){
  va_list ap;
  Stmt s;
  char *z;
  va_start(ap, zSql);
  db_vprepare(&s, 0, zSql, ap);
  va_end(ap);
  if( db_step(&s)==SQLITE_ROW ){
    z = mprintf("%s", sqlite3_column_text(s.pStmt, 0));
  }else if( zDefault ){
    z = mprintf("%s", zDefault);
  }else{
    z = 0;
  }
  db_finalize(&s);
  return z;
}

/*
** Initialize a new database file with the given schema.  If anything
** goes wrong, call db_err() to exit.
*/
void db_init_database(
  const char *zFileName,   /* Name of database file to create */
  const char *zSchema,     /* First part of schema */
  ...                      /* Additional SQL to run.  Terminate with NULL. */
){
  sqlite3 *db;
  int rc;
  const char *zSql;
  va_list ap;

  db = db_open(zFileName);
  sqlite3_exec(db, "BEGIN EXCLUSIVE", 0, 0, 0);
  rc = sqlite3_exec(db, zSchema, 0, 0, 0);
  if( rc!=SQLITE_OK ){
    db_err("%s", sqlite3_errmsg(db));
  }
  va_start(ap, zSchema);
  while( (zSql = va_arg(ap, const char*))!=0 ){
    rc = sqlite3_exec(db, zSql, 0, 0, 0);
    if( rc!=SQLITE_OK ){
      db_err("%s", sqlite3_errmsg(db));
    }
  }
  va_end(ap);
  sqlite3_exec(db, "COMMIT", 0, 0, 0);
  sqlite3_close(db);
}

/*
** Function to return the number of seconds since 1970.  This is
** the same as strftime('%s','now') but is more compact.
*/
void db_now_function(
  sqlite3_context *context,
  int argc,
  sqlite3_value **argv
){
  sqlite3_result_int64(context, time(0));
}

/*
** Function to return the check-in time for a file.
*/
void db_checkin_mtime_function(
  sqlite3_context *context,
  int argc,
  sqlite3_value **argv
){
  i64 mtime;
  int rc = mtime_of_manifest_file(sqlite3_value_int(argv[0]),
                                  sqlite3_value_int(argv[1]), &mtime);
  if( rc==0 ){
    sqlite3_result_int64(context, mtime);
  }
}

void db_sym2rid_function(
  sqlite3_context *context,
  int argc,
  sqlite3_value **argv
){
  char const * arg;
  char const * type;
  if(1 != argc && 2 != argc){
    sqlite3_result_error(context, "Expecting one or two arguments", -1);
    return;
  }
  arg = (const char*)sqlite3_value_text(argv[0]);
  if(!arg){
    sqlite3_result_error(context, "Expecting a STRING argument", -1);
  }else{
    int rid;
    type = (2==argc) ? sqlite3_value_text(argv[1]) : 0;
    if(!type) type = "ci";
    rid = symbolic_name_to_rid( arg, type );
    if(rid<0){
      sqlite3_result_error(context, "Symbolic name is ambiguous.", -1);
    }else if(0==rid){
      sqlite3_result_null(context);
    }else{
      sqlite3_result_int64(context, rid);
    }
  }
}


/*
** Open a database file.  Return a pointer to the new database
** connection.  An error results in process abort.
*/
LOCAL sqlite3 *db_open(const char *zDbName){
  int rc;
  sqlite3 *db;

  if( g.fSqlTrace ) fossil_trace("-- sqlite3_open: [%s]\n", zDbName);
  rc = sqlite3_open_v2(
       zDbName, &db,
       SQLITE_OPEN_READWRITE | SQLITE_OPEN_CREATE,
       g.zVfsName
  );
  if( rc!=SQLITE_OK ){
    db_err("[%s]: %s", zDbName, sqlite3_errmsg(db));
  }
  sqlite3_busy_timeout(db, 5000);
  sqlite3_wal_autocheckpoint(db, 1);  /* Set to checkpoint frequently */
  sqlite3_create_function(db, "now", 0, SQLITE_UTF8, 0, db_now_function, 0, 0);
  sqlite3_create_function(db, "checkin_mtime", 2, SQLITE_UTF8, 0,
                          db_checkin_mtime_function, 0, 0);
  sqlite3_create_function(db, "user", 0, SQLITE_UTF8, 0, db_sql_user, 0, 0);
  sqlite3_create_function(db, "cgi", 1, SQLITE_UTF8, 0, db_sql_cgi, 0, 0);
  sqlite3_create_function(db, "cgi", 2, SQLITE_UTF8, 0, db_sql_cgi, 0, 0);
  sqlite3_create_function(db, "print", -1, SQLITE_UTF8, 0,db_sql_print,0,0);
  sqlite3_create_function(
    db, "is_selected", 1, SQLITE_UTF8, 0, file_is_selected,0,0
  );
  sqlite3_create_function(
    db, "if_selected", 3, SQLITE_UTF8, 0, file_is_selected,0,0
  );
  sqlite3_create_function(
    db, "symbolic_name_to_rid", 1, SQLITE_UTF8, 0, db_sym2rid_function,
    0, 0
  );
  sqlite3_create_function(
    db, "symbolic_name_to_rid", 2, SQLITE_UTF8, 0, db_sym2rid_function,
    0, 0
  );
  if( g.fSqlTrace ) sqlite3_trace(db, db_sql_trace, 0);
  re_add_sql_func(db);
  foci_register(db);
  sqlite3_exec(db, "PRAGMA foreign_keys=OFF;", 0, 0, 0);
  return db;
}


/*
** Detaches the zLabel database.
*/
void db_detach(const char *zLabel){
  db_multi_exec("DETACH DATABASE %Q", zLabel);
}

/*
** zDbName is the name of a database file.  Attach zDbName using
** the name zLabel.
*/
void db_attach(const char *zDbName, const char *zLabel){
  db_multi_exec("ATTACH DATABASE %Q AS %Q", zDbName, zLabel);
}

/*
** zDbName is the name of a database file.  If no other database
** file is open, then open this one.  If another database file is
** already open, then attach zDbName using the name zLabel.
*/
void db_open_or_attach(
  const char *zDbName,
  const char *zLabel,
  int *pWasAttached
){
  if( !g.db ){
    assert( g.zMainDbType==0 );
    g.db = db_open(zDbName);
    g.zMainDbType = zLabel;
    if( pWasAttached ) *pWasAttached = 0;
  }else{
    assert( g.zMainDbType!=0 );
    db_attach(zDbName, zLabel);
    if( pWasAttached ) *pWasAttached = 1;
  }
}

/*
** Close the user database.
*/
void db_close_config(){
  if( g.useAttach ){
    db_detach("configdb");
    g.useAttach = 0;
    g.zConfigDbName = 0;
  }else if( g.dbConfig ){
    sqlite3_wal_checkpoint(g.dbConfig, 0);
    sqlite3_close(g.dbConfig);
    g.dbConfig = 0;
    g.zConfigDbType = 0;
    g.zConfigDbName = 0;
  }else if( g.db && fossil_strcmp(g.zMainDbType, "configdb")==0 ){
    sqlite3_wal_checkpoint(g.db, 0);
    sqlite3_close(g.db);
    g.db = 0;
    g.zMainDbType = 0;
    g.zConfigDbName = 0;
  }
}

/*
** Open the user database in "~/.fossil".  Create the database anew if
** it does not already exist.
**
** If the useAttach flag is 0 (the usual case) then the user database is
** opened on a separate database connection g.dbConfig.  This prevents
** the ~/.fossil database from becoming locked on long check-in or sync
** operations which hold an exclusive transaction.  In a few cases, though,
** it is convenient for the ~/.fossil to be attached to the main database
** connection so that we can join between the various databases.  In that
** case, invoke this routine with useAttach as 1.
*/
void db_open_config(int useAttach){
  char *zDbName;
  char *zHome;
  if( g.zConfigDbName ){
    if( useAttach==g.useAttach ) return;
    db_close_config();
  }
#if defined(_WIN32) || defined(__CYGWIN__)
  zHome = fossil_getenv("LOCALAPPDATA");
  if( zHome==0 ){
    zHome = fossil_getenv("APPDATA");
    if( zHome==0 ){
      char *zDrive = fossil_getenv("HOMEDRIVE");
      zHome = fossil_getenv("HOMEPATH");
      if( zDrive && zHome ) zHome = mprintf("%s%s", zDrive, zHome);
    }
  }
  if( zHome==0 ){
    fossil_fatal("cannot locate home directory - "
                "please set the LOCALAPPDATA or APPDATA or HOMEPATH "
                "environment variables");
  }
#else
  zHome = fossil_getenv("HOME");
  if( zHome==0 ){
    fossil_fatal("cannot locate home directory - "
                 "please set the HOME environment variable");
  }
#endif
  if( file_isdir(zHome)!=1 ){
    fossil_fatal("invalid home directory: %s", zHome);
  }
#if defined(_WIN32) || defined(__CYGWIN__)
  /* . filenames give some window systems problems and many apps problems */
  zDbName = mprintf("%//_fossil", zHome);
#else
  zDbName = mprintf("%s/.fossil", zHome);
#endif
  if( file_size(zDbName)<1024*3 ){
    if( file_access(zHome, W_OK) ){
      fossil_fatal("home directory %s must be writeable", zHome);
    }
    db_init_database(zDbName, zConfigSchema, (char*)0);
  }
  if( file_access(zDbName, W_OK) ){
    fossil_fatal("configuration file %s must be writeable", zDbName);
  }
  if( useAttach ){
    db_open_or_attach(zDbName, "configdb", &g.useAttach);
    g.dbConfig = 0;
    g.zConfigDbType = 0;
  }else{
    g.useAttach = 0;
    g.dbConfig = db_open(zDbName);
    g.zConfigDbType = "configdb";
  }
  g.zConfigDbName = zDbName;
}


/*
** Returns TRUE if zTable exists in the local database but lacks column
** zColumn
*/
static int db_local_table_exists_but_lacks_column(
  const char *zTable,
  const char *zColumn
){
  char *zDef = db_text(0, "SELECT sql FROM %s.sqlite_master"
                   " WHERE name==%Q /*scan*/",
                   db_name("localdb"), zTable);
  int rc = 0;
  if( zDef ){
    char *zPattern = mprintf("* %s *", zColumn);
    rc = sqlite3_strglob(zPattern, zDef)!=0;
    fossil_free(zPattern);
    fossil_free(zDef);
  }
  return rc;
}

/*
** If zDbName is a valid local database file, open it and return
** true.  If it is not a valid local database file, return 0.
*/
static int isValidLocalDb(const char *zDbName){
  i64 lsize;
  char *zVFileDef;

  if( file_access(zDbName, F_OK) ) return 0;
  lsize = file_size(zDbName);
  if( lsize%1024!=0 || lsize<4096 ) return 0;
  db_open_or_attach(zDbName, "localdb", 0);
  zVFileDef = db_text(0, "SELECT sql FROM %s.sqlite_master"
                         " WHERE name=='vfile'", db_name("localdb"));
  if( zVFileDef==0 ) return 0;

  /* If the "isexe" column is missing from the vfile table, then
  ** add it now.   This code added on 2010-03-06.  After all users have
  ** upgraded, this code can be safely deleted.
  */
  if( sqlite3_strglob("* isexe *", zVFileDef)!=0 ){
    db_multi_exec("ALTER TABLE vfile ADD COLUMN isexe BOOLEAN DEFAULT 0");
  }

  /* If "islink"/"isLink" columns are missing from tables, then
  ** add them now.   This code added on 2011-01-17 and 2011-08-27.
  ** After all users have upgraded, this code can be safely deleted.
  */
  if( sqlite3_strglob("* islink *", zVFileDef)!=0 ){
    db_multi_exec("ALTER TABLE vfile ADD COLUMN islink BOOLEAN DEFAULT 0");
    if( db_local_table_exists_but_lacks_column("stashfile", "isLink") ){
      db_multi_exec("ALTER TABLE stashfile ADD COLUMN isLink BOOL DEFAULT 0");
    }
    if( db_local_table_exists_but_lacks_column("undo", "isLink") ){
      db_multi_exec("ALTER TABLE undo ADD COLUMN isLink BOOLEAN DEFAULT 0");
    }
    if( db_local_table_exists_but_lacks_column("undo_vfile", "islink") ){
      db_multi_exec("ALTER TABLE undo_vfile ADD COLUMN islink BOOL DEFAULT 0");
    }
  }
  return 1;
}

/*
** Locate the root directory of the local repository tree.  The root
** directory is found by searching for a file named "_FOSSIL_" or ".fslckout"
** that contains a valid repository database.
**
** For legacy, also look for ".fos".  The use of ".fos" is deprecated
** since "fos" has negative connotations in Hungarian, we are told.
**
** If no valid _FOSSIL_ or .fslckout file is found, we move up one level and
** try again. Once the file is found, the g.zLocalRoot variable is set
** to the root of the repository tree and this routine returns 1.  If
** no database is found, then this routine return 0.
**
** This routine always opens the user database regardless of whether or
** not the repository database is found.  If the _FOSSIL_ or .fslckout file
** is found, it is attached to the open database connection too.
*/
int db_open_local(const char *zDbName){
  int i, n;
  char zPwd[2000];
  static const char *(aDbName[]) = { "_FOSSIL_", ".fslckout", ".fos" };

  if( g.localOpen ) return 1;
  file_getcwd(zPwd, sizeof(zPwd)-20);
  n = strlen(zPwd);
  while( n>0 ){
    for(i=0; i<count(aDbName); i++){
      sqlite3_snprintf(sizeof(zPwd)-n, &zPwd[n], "/%s", aDbName[i]);
      if( isValidLocalDb(zPwd) ){
        /* Found a valid checkout database file */
        g.zLocalDbName = mprintf("%s", zPwd);
        zPwd[n] = 0;
        while( n>0 && zPwd[n-1]=='/' ){
          n--;
          zPwd[n] = 0;
        }
        g.zLocalRoot = mprintf("%s/", zPwd);
        g.localOpen = 1;
        db_open_config(0);
        db_open_repository(zDbName);
        return 1;
      }
    }
    n--;
    while( n>1 && zPwd[n]!='/' ){ n--; }
    while( n>1 && zPwd[n-1]=='/' ){ n--; }
    zPwd[n] = 0;
  }

  /* A checkout database file could not be found */
  return 0;
}

/*
** Get the full pathname to the repository database file.  The
** local database (the _FOSSIL_ or .fslckout database) must have already
** been opened before this routine is called.
*/
const char *db_repository_filename(void){
  static char *zRepo = 0;
  assert( g.localOpen );
  assert( g.zLocalRoot );
  if( zRepo==0 ){
    zRepo = db_lget("repository", 0);
    if( zRepo && !file_is_absolute_path(zRepo) ){
      zRepo = mprintf("%s%s", g.zLocalRoot, zRepo);
    }
  }
  return zRepo;
}

/*
** Open the repository database given by zDbName.  If zDbName==NULL then
** get the name from the already open local database.
*/
void db_open_repository(const char *zDbName){
  if( g.repositoryOpen ) return;
  if( zDbName==0 ){
    if( g.localOpen ){
      zDbName = db_repository_filename();
    }
    if( zDbName==0 ){
      db_err("unable to find the name of a repository database");
    }
  }
  if( file_access(zDbName, R_OK) || file_size(zDbName)<1024 ){
    if( file_access(zDbName, F_OK) ){
#ifdef FOSSIL_ENABLE_JSON
      g.json.resultCode = FSL_JSON_E_DB_NOT_FOUND;
#endif
      fossil_panic("repository does not exist or"
                   " is in an unreadable directory: %s", zDbName);
    }else if( file_access(zDbName, R_OK) ){
#ifdef FOSSIL_ENABLE_JSON
      g.json.resultCode = FSL_JSON_E_DENIED;
#endif
      fossil_panic("read permission denied for repository %s", zDbName);
    }else{
#ifdef FOSSIL_ENABLE_JSON
      g.json.resultCode = FSL_JSON_E_DB_NOT_VALID;
#endif
      fossil_panic("not a valid repository: %s", zDbName);
    }
  }
  g.zRepositoryName = mprintf("%s", zDbName);
  db_open_or_attach(g.zRepositoryName, "repository", 0);
  g.repositoryOpen = 1;
  /* Cache "allow-symlinks" option, because we'll need it on every stat call */
  g.allowSymlinks = db_get_boolean("allow-symlinks", 0);
}

/*
** Flags for the db_find_and_open_repository() function.
*/
#if INTERFACE
#define OPEN_OK_NOT_FOUND    0x001      /* Do not error out if not found */
#define OPEN_ANY_SCHEMA      0x002      /* Do not error if schema is wrong */
#endif

/*
** Try to find the repository and open it.  Use the -R or --repository
** option to locate the repository.  If no such option is available, then
** use the repository of the open checkout if there is one.
**
** Error out if the repository cannot be opened.
*/
void db_find_and_open_repository(int bFlags, int nArgUsed){
  const char *zRep = find_repository_option();
  if( zRep && file_isdir(zRep)==1 ){
    goto rep_not_found;
  }
  if( zRep==0 && nArgUsed && g.argc==nArgUsed+1 ){
    zRep = g.argv[nArgUsed];
  }
  if( zRep==0 ){
    if( db_open_local(0)==0 ){
      goto rep_not_found;
    }
    zRep = db_repository_filename();
    if( zRep==0 ){
      goto rep_not_found;
    }
  }
  db_open_repository(zRep);
  if( g.repositoryOpen ){
    if( (bFlags & OPEN_ANY_SCHEMA)==0 ) db_verify_schema();
    return;
  }
rep_not_found:
  if( (bFlags & OPEN_OK_NOT_FOUND)==0 ){
#ifdef FOSSIL_ENABLE_JSON
    g.json.resultCode = FSL_JSON_E_DB_NOT_FOUND;
#endif
    if( nArgUsed==0 ){
      fossil_fatal("use --repository or -R to specify the repository database");
    }else{
      fossil_fatal("specify the repository name as a command-line argument");
    }
  }
}

/*
** Return the name of the database "localdb", "configdb", or "repository".
*/
const char *db_name(const char *zDb){
  assert( fossil_strcmp(zDb,"localdb")==0
       || fossil_strcmp(zDb,"configdb")==0
       || fossil_strcmp(zDb,"repository")==0 );
  if( fossil_strcmp(zDb, g.zMainDbType)==0 ) zDb = "main";
  return zDb;
}

/*
** Return TRUE if the schema is out-of-date
*/
int db_schema_is_outofdate(void){
  if( g.zAuxSchema==0 ) g.zAuxSchema = db_get("aux-schema","");
  return strcmp(g.zAuxSchema,AUX_SCHEMA_MIN)<0
      || strcmp(g.zAuxSchema,AUX_SCHEMA_MAX)>0;
}

/*
** Return true if the database is writeable
*/
int db_is_writeable(const char *zName){
  return g.db!=0 && !sqlite3_db_readonly(g.db, db_name(zName));
}

/*
** Verify that the repository schema is correct.  If it is not correct,
** issue a fatal error and die.
*/
void db_verify_schema(void){
  if( db_schema_is_outofdate() ){
#ifdef FOSSIL_ENABLE_JSON
    g.json.resultCode = FSL_JSON_E_DB_NEEDS_REBUILD;
#endif
    fossil_warning("incorrect repository schema version: "
          "current repository schema version is \"%s\" "
          "but need versions between \"%s\" and \"%s\".",
          g.zAuxSchema, AUX_SCHEMA_MIN, AUX_SCHEMA_MAX);
    fossil_fatal("run \"fossil rebuild\" to fix this problem");
  }
}


/*
** COMMAND: test-move-repository
**
** Usage: %fossil test-move-repository PATHNAME
**
** Change the location of the repository database on a local check-out.
** Use this command to avoid having to close and reopen a checkout
** when relocating the repository database.
*/
void move_repo_cmd(void){
  Blob repo;
  char *zRepo;
  if( g.argc!=3 ){
    usage("PATHNAME");
  }
  file_canonical_name(g.argv[2], &repo, 0);
  zRepo = blob_str(&repo);
  if( file_access(zRepo, F_OK) ){
    fossil_fatal("no such file: %s", zRepo);
  }
  if( db_open_local(zRepo)==0 ){
    fossil_fatal("not in a local checkout");
    return;
  }
  db_open_or_attach(zRepo, "test_repo", 0);
  db_lset("repository", blob_str(&repo));
  db_close(1);
}


/*
** Open the local database.  If unable, exit with an error.
*/
void db_must_be_within_tree(void){
  if( db_open_local(0)==0 ){
    fossil_fatal("current directory is not within an open checkout");
  }
  db_open_repository(0);
  db_verify_schema();
}

/*
** Close the database connection.
**
** Check for unfinalized statements and report errors if the reportErrors
** argument is true.  Ignore unfinalized statements when false.
*/
void db_close(int reportErrors){
  sqlite3_stmt *pStmt;
  if( g.db==0 ) return;
  if( g.fSqlStats ){
    int cur, hiwtr;
    sqlite3_db_status(g.db, SQLITE_DBSTATUS_LOOKASIDE_USED, &cur, &hiwtr, 0);
    fprintf(stderr, "-- LOOKASIDE_USED         %10d %10d\n", cur, hiwtr);
    sqlite3_db_status(g.db, SQLITE_DBSTATUS_LOOKASIDE_HIT, &cur, &hiwtr, 0);
    fprintf(stderr, "-- LOOKASIDE_HIT                     %10d\n", hiwtr);
    sqlite3_db_status(g.db, SQLITE_DBSTATUS_LOOKASIDE_MISS_SIZE, &cur,&hiwtr,0);
    fprintf(stderr, "-- LOOKASIDE_MISS_SIZE               %10d\n", hiwtr);
    sqlite3_db_status(g.db, SQLITE_DBSTATUS_LOOKASIDE_MISS_FULL, &cur,&hiwtr,0);
    fprintf(stderr, "-- LOOKASIDE_MISS_FULL               %10d\n", hiwtr);
    sqlite3_db_status(g.db, SQLITE_DBSTATUS_CACHE_USED, &cur, &hiwtr, 0);
    fprintf(stderr, "-- CACHE_USED             %10d\n", cur);
    sqlite3_db_status(g.db, SQLITE_DBSTATUS_SCHEMA_USED, &cur, &hiwtr, 0);
    fprintf(stderr, "-- SCHEMA_USED            %10d\n", cur);
    sqlite3_db_status(g.db, SQLITE_DBSTATUS_STMT_USED, &cur, &hiwtr, 0);
    fprintf(stderr, "-- STMT_USED              %10d\n", cur);
    sqlite3_status(SQLITE_STATUS_MEMORY_USED, &cur, &hiwtr, 0);
    fprintf(stderr, "-- MEMORY_USED            %10d %10d\n", cur, hiwtr);
    sqlite3_status(SQLITE_STATUS_MALLOC_SIZE, &cur, &hiwtr, 0);
    fprintf(stderr, "-- MALLOC_SIZE                       %10d\n", hiwtr);
    sqlite3_status(SQLITE_STATUS_MALLOC_COUNT, &cur, &hiwtr, 0);
    fprintf(stderr, "-- MALLOC_COUNT           %10d %10d\n", cur, hiwtr);
    sqlite3_status(SQLITE_STATUS_PAGECACHE_OVERFLOW, &cur, &hiwtr, 0);
    fprintf(stderr, "-- PCACHE_OVFLOW          %10d %10d\n", cur, hiwtr);
    fprintf(stderr, "-- prepared statements    %10d\n", db.nPrepare);
  }
  while( db.pAllStmt ){
    db_finalize(db.pAllStmt);
  }
  db_end_transaction(1);
  pStmt = 0;
  if( reportErrors ){
    while( (pStmt = sqlite3_next_stmt(g.db, pStmt))!=0 ){
      fossil_warning("unfinalized SQL statement: [%s]", sqlite3_sql(pStmt));
    }
  }
  db_close_config();
  if( g.db ){
    sqlite3_wal_checkpoint(g.db, 0);
    sqlite3_close(g.db);
    g.db = 0;
    g.zMainDbType = 0;
  }
  g.repositoryOpen = 0;
  g.localOpen = 0;
  assert( g.dbConfig==0 );
  assert( g.useAttach==0 );
  assert( g.zConfigDbName==0 );
  assert( g.zConfigDbType==0 );
}


/*
** Create a new empty repository database with the given name.
**
** Only the schema is initialized.  The required VAR tables entries
** are not set by this routine and must be set separately in order
** to make the new file a valid database.
*/
void db_create_repository(const char *zFilename){
  db_init_database(
     zFilename,
     zRepositorySchema1,
     zRepositorySchemaDefaultReports,
     zRepositorySchema2,
     (char*)0
  );
  db_delete_on_failure(zFilename);
}

/*
** Create the default user accounts in the USER table.
*/
void db_create_default_users(int setupUserOnly, const char *zDefaultUser){
  const char *zUser = zDefaultUser;
  if( zUser==0 ){
    zUser = db_get("default-user", 0);
  }
  if( zUser==0 ){
    zUser = fossil_getenv("FOSSIL_USER");
  }
  if( zUser==0 ){
#if defined(_WIN32)
    zUser = fossil_getenv("USERNAME");
#else
    zUser = fossil_getenv("USER");
    if( zUser==0 ){
      zUser = fossil_getenv("LOGNAME");
    }
#endif
  }
  if( zUser==0 ){
    zUser = "root";
  }
  db_multi_exec(
     "INSERT OR IGNORE INTO user(login, info) VALUES(%Q,'')", zUser
  );
  db_multi_exec(
     "UPDATE user SET cap='s', pw=lower(hex(randomblob(3)))"
     " WHERE login=%Q", zUser
  );
  if( !setupUserOnly ){
    db_multi_exec(
       "INSERT OR IGNORE INTO user(login,pw,cap,info)"
       "   VALUES('anonymous',hex(randomblob(8)),'hmncz','Anon');"
       "INSERT OR IGNORE INTO user(login,pw,cap,info)"
       "   VALUES('nobody','','gjor','Nobody');"
       "INSERT OR IGNORE INTO user(login,pw,cap,info)"
       "   VALUES('developer','','dei','Dev');"
       "INSERT OR IGNORE INTO user(login,pw,cap,info)"
       "   VALUES('reader','','kptw','Reader');"
    );
  }
}

/*
** This function sets the server and project codes if they do not already
** exist.  Currently, it should be called only by the db_initial_setup()
** or cmd_webserver() functions, the latter being used to facilitate more
** robust integration with "canned image" environments (e.g. Docker).
*/
void db_setup_server_and_project_codes(
  int optional
){
  if( !optional ){
    db_multi_exec(
        "INSERT INTO config(name,value,mtime)"
        " VALUES('server-code', lower(hex(randomblob(20))),now());"
        "INSERT INTO config(name,value,mtime)"
        " VALUES('project-code', lower(hex(randomblob(20))),now());"
    );
  }else if( db_is_writeable("repository") ){
    if( db_get("server-code", 0)==0 ) {
      db_multi_exec(
          "INSERT INTO config(name,value,mtime)"
          " VALUES('server-code', lower(hex(randomblob(20))),now());"
      );
    }
    if( db_get("project-code", 0)==0 ) {
      db_multi_exec(
          "INSERT INTO config(name,value,mtime)"
          " VALUES('project-code', lower(hex(randomblob(20))),now());"
      );
    }
  }
}

/*
** Return a pointer to a string that contains the RHS of an IN operator
** that will select CONFIG table names that are in the list of control
** settings.
*/
const char *db_setting_inop_rhs(){
  Blob x;
  int i;
  const char *zSep = "";

  blob_zero(&x);
  blob_append_sql(&x, "(");
  for(i=0; ctrlSettings[i].name; i++){
    blob_append_sql(&x, "%s%Q", zSep/*safe-for-%s*/, ctrlSettings[i].name);
    zSep = ",";
  }
  blob_append_sql(&x, ")");
  return blob_sql_text(&x);
}

/*
** Fill an empty repository database with the basic information for a
** repository. This function is shared between 'create_repository_cmd'
** ('new') and 'reconstruct_cmd' ('reconstruct'), both of which create
** new repositories.
**
** The zTemplate parameter determines if the settings for the repository
** should be copied from another repository.  If zTemplate is 0 then the
** settings will have their normal default values.  If zTemplate is
** non-zero, it is assumed that the caller of this function has already
** attached a database using the label "settingSrc".  If not, the call to
** this function will fail.
**
** The zInitialDate parameter determines the date of the initial check-in
** that is automatically created.  If zInitialDate is 0 then no initial
** check-in is created. The makeServerCodes flag determines whether or
** not server and project codes are invented for this repository.
*/
void db_initial_setup(
  const char *zTemplate,       /* Repository from which to copy settings. */
  const char *zInitialDate,    /* Initial date of repository. (ex: "now") */
  const char *zDefaultUser,    /* Default user for the repository */
  int makeServerCodes          /* True to make new server & project codes */
){
  char *zDate;
  Blob hash;
  Blob manifest;

  db_set("content-schema", CONTENT_SCHEMA, 0);
  db_set("aux-schema", AUX_SCHEMA_MAX, 0);
  db_set("rebuilt", get_version(), 0);
  if( makeServerCodes ){
    db_setup_server_and_project_codes(0);
  }
  if( !db_is_global("autosync") ) db_set_int("autosync", 1, 0);
  if( !db_is_global("localauth") ) db_set_int("localauth", 0, 0);
  if( !db_is_global("timeline-plaintext") ){
    db_set_int("timeline-plaintext", 1, 0);
  }
  db_create_default_users(0, zDefaultUser);
  if( zDefaultUser ) g.zLogin = zDefaultUser;
  user_select();

  if( zTemplate ){
    /*
    ** Copy all settings from the supplied template repository.
    */
    db_multi_exec(
      "INSERT OR REPLACE INTO config"
      " SELECT name,value,mtime FROM settingSrc.config"
      "  WHERE (name IN %s OR name IN %s)"
      "    AND name NOT GLOB 'project-*'"
      "    AND name NOT GLOB 'short-project-*';",
      configure_inop_rhs(CONFIGSET_ALL),
      db_setting_inop_rhs()
    );
    db_multi_exec(
      "REPLACE INTO reportfmt SELECT * FROM settingSrc.reportfmt;"
    );

    /*
    ** Copy the user permissions, contact information, last modified
    ** time, and photo for all the "system" users from the supplied
    ** template repository into the one being setup.  The other columns
    ** are not copied because they contain security information or other
    ** data specific to the other repository.  The list of columns copied
    ** by this SQL statement may need to be revised in the future.
    */
    db_multi_exec("UPDATE user SET"
      "  cap = (SELECT u2.cap FROM settingSrc.user u2"
      "         WHERE u2.login = user.login),"
      "  info = (SELECT u2.info FROM settingSrc.user u2"
      "          WHERE u2.login = user.login),"
      "  mtime = (SELECT u2.mtime FROM settingSrc.user u2"
      "           WHERE u2.login = user.login),"
      "  photo = (SELECT u2.photo FROM settingSrc.user u2"
      "           WHERE u2.login = user.login)"
      " WHERE user.login IN ('anonymous','nobody','developer','reader');"
    );
  }

  if( zInitialDate ){
    int rid;
    blob_zero(&manifest);
    blob_appendf(&manifest, "C initial\\sempty\\scheck-in\n");
    zDate = date_in_standard_format(zInitialDate);
    blob_appendf(&manifest, "D %s\n", zDate);
    md5sum_init();
    /* The R-card is necessary here because without it
     * fossil versions earlier than versions 1.27 would
     * interpret this artifact as a "control". */
    blob_appendf(&manifest, "R %s\n", md5sum_finish(0));
    blob_appendf(&manifest, "T *branch * trunk\n");
    blob_appendf(&manifest, "T *sym-trunk *\n");
    blob_appendf(&manifest, "U %F\n", g.zLogin);
    md5sum_blob(&manifest, &hash);
    blob_appendf(&manifest, "Z %b\n", &hash);
    blob_reset(&hash);
    rid = content_put(&manifest);
    manifest_crosslink(rid, &manifest, MC_NONE);
  }
}

/*
** COMMAND: new*
** COMMAND: init
**
** Usage: %fossil new ?OPTIONS? FILENAME
**    Or: %fossil init ?OPTIONS? FILENAME
**
** Create a repository for a new project in the file named FILENAME.
** This command is distinct from "clone".  The "clone" command makes
** a copy of an existing project.  This command starts a new project.
**
** By default, your current login name is used to create the default
** admin user. This can be overridden using the -A|--admin-user
** parameter.
**
** By default, all settings will be initialized to their default values.
** This can be overridden using the --template parameter to specify a
** repository file from which to copy the initial settings.  When a template
** repository is used, almost all of the settings accessible from the setup
** page, either directly or indirectly, will be copied.  Normal users and
** their associated permissions will not be copied; however, the system
** default users "anonymous", "nobody", "reader", "developer", and their
** associated permissions will be copied.
**
** Options:
**    --template      FILE      copy settings from repository file
**    --admin-user|-A USERNAME  select given USERNAME as admin user
**    --date-override DATETIME  use DATETIME as time of the initial checkin
**                              (default: do not create an initial checkin)
**
** See also: clone
*/
void create_repository_cmd(void){
  char *zPassword;
  const char *zTemplate;      /* Repository from which to copy settings */
  const char *zDate;          /* Date of the initial check-in */
  const char *zDefaultUser;   /* Optional name of the default user */
  int makeServerCodes;

  zTemplate = find_option("template",0,1);
  zDate = find_option("date-override",0,1);
  zDefaultUser = find_option("admin-user","A",1);
  makeServerCodes = find_option("docker", 0, 0)==0;

  find_option("empty", 0, 0); /* deprecated */
  /* We should be done with options.. */
  verify_all_options();

  if( g.argc!=3 ){
    usage("REPOSITORY-NAME");
  }
  db_create_repository(g.argv[2]);
  db_open_repository(g.argv[2]);
  db_open_config(0);
  if( zTemplate ) db_attach(zTemplate, "settingSrc");
  db_begin_transaction();
  db_initial_setup(zTemplate, zDate, zDefaultUser, makeServerCodes);
  db_end_transaction(0);
  if( zTemplate ) db_detach("settingSrc");
  if( makeServerCodes ){
    fossil_print("project-id: %s\n", db_get("project-code", 0));
    fossil_print("server-id:  %s\n", db_get("server-code", 0));
  }
  zPassword = db_text(0, "SELECT pw FROM user WHERE login=%Q", g.zLogin);
  fossil_print("admin-user: %s (initial password is \"%s\")\n",
               g.zLogin, zPassword);
}

/*
** SQL functions for debugging.
**
** The print() function writes its arguments on stdout, but only
** if the -sqlprint command-line option is turned on.
*/
LOCAL void db_sql_print(
  sqlite3_context *context,
  int argc,
  sqlite3_value **argv
){
  int i;
  if( g.fSqlPrint ){
    for(i=0; i<argc; i++){
      char c = i==argc-1 ? '\n' : ' ';
      fossil_print("%s%c", sqlite3_value_text(argv[i]), c);
    }
  }
}
LOCAL void db_sql_trace(void *notUsed, const char *zSql){
  int n = strlen(zSql);
  fossil_trace("%s%s\n", zSql, (n>0 && zSql[n-1]==';') ? "" : ";");
}

/*
** Implement the user() SQL function.  user() takes no arguments and
** returns the user ID of the current user.
*/
LOCAL void db_sql_user(
  sqlite3_context *context,
  int argc,
  sqlite3_value **argv
){
  if( g.zLogin!=0 ){
    sqlite3_result_text(context, g.zLogin, -1, SQLITE_STATIC);
  }
}

/*
** Implement the cgi() SQL function.  cgi() takes an argument which is
** a name of CGI query parameter. The value of that parameter is returned,
** if available. Optional second argument will be returned if the first
** doesn't exist as a CGI parameter.
*/
LOCAL void db_sql_cgi(sqlite3_context *context, int argc, sqlite3_value **argv){
  const char* zP;
  if( argc!=1 && argc!=2 ) return;
  zP = P((const char*)sqlite3_value_text(argv[0]));
  if( zP ){
    sqlite3_result_text(context, zP, -1, SQLITE_STATIC);
  }else if( argc==2 ){
    zP = (const char*)sqlite3_value_text(argv[1]);
    if( zP ) sqlite3_result_text(context, zP, -1, SQLITE_TRANSIENT);
  }
}

/*
** SQL function:
**
**       is_selected(id)
**       if_selected(id, X, Y)
**
** On the commit command, when filenames are specified (in order to do
** a partial commit) the vfile.id values for the named files are loaded
** into the g.aCommitFile[] array.  This function looks at that array
** to see if a file is named on the command-line.
**
** In the first form (1 argument) return TRUE if either no files are
** named on the command line (g.aCommitFile is NULL meaning that all
** changes are to be committed) or if id is found in g.aCommitFile[]
** (meaning that id was named on the command-line).
**
** In the second form (3 arguments) return argument X if true and Y
** if false.  Except if Y is NULL then always return X.
*/
LOCAL void file_is_selected(
  sqlite3_context *context,
  int argc,
  sqlite3_value **argv
){
  int rc = 0;

  assert(argc==1 || argc==3);
  if( g.aCommitFile ){
    int iId = sqlite3_value_int(argv[0]);
    int ii;
    for(ii=0; g.aCommitFile[ii]; ii++){
      if( iId==g.aCommitFile[ii] ){
        rc = 1;
        break;
      }
    }
  }else{
    rc = 1;
  }
  if( argc==1 ){
    sqlite3_result_int(context, rc);
  }else{
    assert( argc==3 );
    assert( rc==0 || rc==1 );
    if( sqlite3_value_type(argv[2-rc])==SQLITE_NULL ) rc = 1-rc;
    sqlite3_result_value(context, argv[2-rc]);
  }
}

/*
** Convert the input string into an SHA1.  Make a notation in the
** CONCEALED table so that the hash can be undo using the db_reveal()
** function at some later time.
**
** The value returned is stored in static space and will be overwritten
** on subsequent calls.
**
** If zContent is already a well-formed SHA1 hash, then return a copy
** of that hash, not a hash of the hash.
**
** The CONCEALED table is meant to obscure email addresses.  Every valid
** email address will contain a "@" character and "@" is not valid within
** an SHA1 hash so there is no chance that a valid email address will go
** unconcealed.
*/
char *db_conceal(const char *zContent, int n){
  static char zHash[42];
  Blob out;
  if( n==40 && validate16(zContent, n) ){
    memcpy(zHash, zContent, n);
    zHash[n] = 0;
  }else{
    sha1sum_step_text(zContent, n);
    sha1sum_finish(&out);
    sqlite3_snprintf(sizeof(zHash), zHash, "%s", blob_str(&out));
    blob_reset(&out);
    db_multi_exec(
       "INSERT OR IGNORE INTO concealed(hash,content,mtime)"
       " VALUES(%Q,%#Q,now())",
       zHash, n, zContent
    );
  }
  return zHash;
}

/*
** Attempt to look up the input in the CONCEALED table.  If found,
** and if the okRdAddr permission is enabled then return the
** original value for which the input is a hash.  If okRdAddr is
** false or if the lookup fails, return the original string content.
**
** In either case, the string returned is stored in space obtained
** from malloc and should be freed by the calling function.
*/
char *db_reveal(const char *zKey){
  char *zOut;
  if( g.perm.RdAddr ){
    zOut = db_text(0, "SELECT content FROM concealed WHERE hash=%Q", zKey);
  }else{
    zOut = 0;
  }
  if( zOut==0 ){
    zOut = mprintf("%s", zKey);
  }
  return zOut;
}

/*
** Return true if the string zVal represents "true" (or "false").
*/
int is_truth(const char *zVal){
  static const char *const azOn[] = { "on", "yes", "true", "1" };
  int i;
  for(i=0; i<count(azOn); i++){
    if( fossil_stricmp(zVal,azOn[i])==0 ) return 1;
  }
  return 0;
}
int is_false(const char *zVal){
  static const char *const azOff[] = { "off", "no", "false", "0" };
  int i;
  for(i=0; i<count(azOff); i++){
    if( fossil_stricmp(zVal,azOff[i])==0 ) return 1;
  }
  return 0;
}

/*
** Swap the g.db and g.dbConfig connections so that the various db_* routines
** work on the ~/.fossil database instead of on the repository database.
** Be sure to swap them back after doing the operation.
**
** If the ~/.fossil database has already been opened as the main database or
** is attached to the main database, no connection swaps are required so this
** routine is a no-op.
*/
void db_swap_connections(void){
  /*
  ** When swapping the main database connection with the config database
  ** connection, the config database connection must be open (not simply
  ** attached); otherwise, the swap would end up leaving the main database
  ** connection invalid, defeating the very purpose of this routine.  This
  ** same constraint also holds true when restoring the previously swapped
  ** database connection; otherwise, it means that no swap was performed
  ** because the main database connection was already pointing to the config
  ** database.
  */
  if( g.dbConfig ){
    sqlite3 *dbTemp = g.db;
    const char *zTempDbType = g.zMainDbType;
    g.db = g.dbConfig;
    g.zMainDbType = g.zConfigDbType;
    g.dbConfig = dbTemp;
    g.zConfigDbType = zTempDbType;
  }
}

/*
** Logic for reading potentially versioned settings from
** .fossil-settings/<name> , and emits warnings if necessary.
** Returns the non-versioned value without modification if there is no
** versioned value.
*/
char *db_get_do_versionable(const char *zName, char *zNonVersionedSetting){
  char *zVersionedSetting = 0;
  int noWarn = 0;
  struct _cacheEntry {
    struct _cacheEntry *next;
    const char *zName, *zValue;
  } *cacheEntry = 0;
  static struct _cacheEntry *cache = 0;

  if( !g.localOpen) return zNonVersionedSetting;
  /* Look up name in cache */
  cacheEntry = cache;
  while( cacheEntry!=0 ){
    if( fossil_strcmp(cacheEntry->zName, zName)==0 ){
      zVersionedSetting = fossil_strdup(cacheEntry->zValue);
      break;
    }
    cacheEntry = cacheEntry->next;
  }
  /* Attempt to read value from file in checkout if there wasn't a cache hit
  ** and a checkout is open. */
  if( cacheEntry==0 ){
    Blob versionedPathname;
    char *zVersionedPathname;
    blob_zero(&versionedPathname);
    blob_appendf(&versionedPathname, "%s.fossil-settings/%s",
                 g.zLocalRoot, zName);
    zVersionedPathname = blob_str(&versionedPathname);
    if( file_size(zVersionedPathname)>=0 ){
      /* File exists, and contains the value for this setting. Load from
      ** the file. */
      Blob setting;
      blob_zero(&setting);
      if( blob_read_from_file(&setting, zVersionedPathname) >= 0 ){
        blob_trim(&setting); /* Avoid non-obvious problems with line endings
                             ** on boolean properties */
        zVersionedSetting = strdup(blob_str(&setting));
      }
      blob_reset(&setting);
      /* See if there's a no-warn flag */
      blob_append(&versionedPathname, ".no-warn", -1);
      if( file_size(blob_str(&versionedPathname))>=0 ){
        noWarn = 1;
      }
    }
    blob_reset(&versionedPathname);
    /* Store result in cache, which can be the value or 0 if not found */
    cacheEntry = (struct _cacheEntry*)fossil_malloc(sizeof(struct _cacheEntry));
    cacheEntry->next = cache;
    cacheEntry->zName = zName;
    cacheEntry->zValue = fossil_strdup(zVersionedSetting);
    cache = cacheEntry;
  }
  /* Display a warning? */
  if( zVersionedSetting!=0 && zNonVersionedSetting!=0
   && zNonVersionedSetting[0]!='\0' && !noWarn
  ){
    /* There's a versioned setting, and a non-versioned setting. Tell
    ** the user about the conflict */
    fossil_warning(
        "setting %s has both versioned and non-versioned values: using "
        "versioned value from file .fossil-settings/%s (to silence this "
        "warning, either create an empty file named "
        ".fossil-settings/%s.no-warn or delete the non-versioned setting "
        " with \"fossil unset %s\")", zName, zName, zName, zName
    );
  }
  /* Prefer the versioned setting */
  return ( zVersionedSetting!=0 ) ? zVersionedSetting : zNonVersionedSetting;
}


/*
** Get and set values from the CONFIG, GLOBAL_CONFIG and VVAR table in the
** repository and local databases.
*/
char *db_get(const char *zName, char *zDefault){
  char *z = 0;
  int i;
  const struct stControlSettings *ctrlSetting = 0;
  /* Is this a setting? */
  for(i=0; ctrlSettings[i].name; i++){
    if( strcmp(ctrlSettings[i].name, zName)==0 ){
      ctrlSetting = &(ctrlSettings[i]);
      break;
    }
  }
  if( g.repositoryOpen ){
    z = db_text(0, "SELECT value FROM config WHERE name=%Q", zName);
  }
  if( z==0 && g.zConfigDbName ){
    db_swap_connections();
    z = db_text(0, "SELECT value FROM global_config WHERE name=%Q", zName);
    db_swap_connections();
  }
  if( ctrlSetting!=0 && ctrlSetting->versionable ){
    /* This is a versionable setting, try and get the info from a
    ** checked out file */
    z = db_get_do_versionable(zName, z);
  }
  if( z==0 ){
    z = zDefault;
  }
  return z;
}
char *db_get_mtime(const char *zName, char *zFormat, char *zDefault){
  char *z = 0;
  if( g.repositoryOpen ){
    z = db_text(0, "SELECT mtime FROM config WHERE name=%Q", zName);
  }
  if( z==0 ){
    z = zDefault;
  }else if( zFormat!=0 ){
    z = db_text(0, "SELECT strftime(%Q,%Q,'unixepoch');", zFormat, z);
  }
  return z;
}
void db_set(const char *zName, const char *zValue, int globalFlag){
  db_begin_transaction();
  if( globalFlag ){
    db_swap_connections();
    db_multi_exec("REPLACE INTO global_config(name,value) VALUES(%Q,%Q)",
                   zName, zValue);
    db_swap_connections();
  }else{
    db_multi_exec("REPLACE INTO config(name,value,mtime) VALUES(%Q,%Q,now())",
                   zName, zValue);
  }
  if( globalFlag && g.repositoryOpen ){
    db_multi_exec("DELETE FROM config WHERE name=%Q", zName);
  }
  db_end_transaction(0);
}
void db_unset(const char *zName, int globalFlag){
  db_begin_transaction();
  if( globalFlag ){
    db_swap_connections();
    db_multi_exec("DELETE FROM global_config WHERE name=%Q", zName);
    db_swap_connections();
  }else{
    db_multi_exec("DELETE FROM config WHERE name=%Q", zName);
  }
  if( globalFlag && g.repositoryOpen ){
    db_multi_exec("DELETE FROM config WHERE name=%Q", zName);
  }
  db_end_transaction(0);
}
int db_is_global(const char *zName){
  int rc = 0;
  if( g.zConfigDbName ){
    db_swap_connections();
    rc = db_exists("SELECT 1 FROM global_config WHERE name=%Q", zName);
    db_swap_connections();
  }
  return rc;
}
int db_get_int(const char *zName, int dflt){
  int v = dflt;
  int rc;
  if( g.repositoryOpen ){
    Stmt q;
    db_prepare(&q, "SELECT value FROM config WHERE name=%Q", zName);
    rc = db_step(&q);
    if( rc==SQLITE_ROW ){
      v = db_column_int(&q, 0);
    }
    db_finalize(&q);
  }else{
    rc = SQLITE_DONE;
  }
  if( rc==SQLITE_DONE && g.zConfigDbName ){
    db_swap_connections();
    v = db_int(dflt, "SELECT value FROM global_config WHERE name=%Q", zName);
    db_swap_connections();
  }
  return v;
}
void db_set_int(const char *zName, int value, int globalFlag){
  if( globalFlag ){
    db_swap_connections();
    db_multi_exec("REPLACE INTO global_config(name,value) VALUES(%Q,%d)",
                  zName, value);
    db_swap_connections();
  }else{
    db_multi_exec("REPLACE INTO config(name,value,mtime) VALUES(%Q,%d,now())",
                  zName, value);
  }
  if( globalFlag && g.repositoryOpen ){
    db_multi_exec("DELETE FROM config WHERE name=%Q", zName);
  }
}
int db_get_boolean(const char *zName, int dflt){
  char *zVal = db_get(zName, dflt ? "on" : "off");
  if( is_truth(zVal) ) return 1;
  if( is_false(zVal) ) return 0;
  return dflt;
}
char *db_lget(const char *zName, char *zDefault){
  return db_text((char*)zDefault,
                 "SELECT value FROM vvar WHERE name=%Q", zName);
}
void db_lset(const char *zName, const char *zValue){
  db_multi_exec("REPLACE INTO vvar(name,value) VALUES(%Q,%Q)", zName, zValue);
}
int db_lget_int(const char *zName, int dflt){
  return db_int(dflt, "SELECT value FROM vvar WHERE name=%Q", zName);
}
void db_lset_int(const char *zName, int value){
  db_multi_exec("REPLACE INTO vvar(name,value) VALUES(%Q,%d)", zName, value);
}

/*
** Returns non-0 if the database (which must be open) table identified
** by zTableName has a column named zColName (case-sensitive), else
** returns 0.
*/
int db_table_has_column(const char *zTableName, const char *zColName){
  Stmt q = empty_Stmt;
  int rc = 0;
  db_prepare( &q, "PRAGMA table_info(%Q)", zTableName );
  while(SQLITE_ROW == db_step(&q)){
    /* Columns: (cid, name, type, notnull, dflt_value, pk) */
    const char *zCol = db_column_text(&q, 1);
    if( 0==fossil_strcmp(zColName, zCol) ){
      rc = 1;
      break;
    }
  }
  db_finalize(&q);
  return rc;
}

/*
** Record the name of a local repository in the global_config() database.
** The repository filename %s is recorded as an entry with a "name" field
** of the following form:
**
**       repo:%s
**
** The value field is set to 1.
**
** If running from a local checkout, also record the root of the checkout
** as follows:
**
**       ckout:%s
**
** Where %s is the checkout root.  The value is the repository file.
*/
void db_record_repository_filename(const char *zName){
  char *zRepoSetting;
  char *zCkoutSetting;
  Blob full;
  if( zName==0 ){
    if( !g.localOpen ) return;
    zName = db_repository_filename();
  }
  file_canonical_name(zName, &full, 0);
  (void)filename_collation();  /* Initialize before connection swap */
  db_swap_connections();
  zRepoSetting = mprintf("repo:%q", blob_str(&full));
  db_multi_exec(
     "DELETE FROM global_config WHERE name %s = %Q;",
     filename_collation(), zRepoSetting
  );
  db_multi_exec(
     "INSERT OR IGNORE INTO global_config(name,value)"
     "VALUES(%Q,1);",
     zRepoSetting
  );
  fossil_free(zRepoSetting);
  if( g.localOpen && g.zLocalRoot && g.zLocalRoot[0] ){
    Blob localRoot;
    file_canonical_name(g.zLocalRoot, &localRoot, 1);
    zCkoutSetting = mprintf("ckout:%q", blob_str(&localRoot));
    db_multi_exec(
       "DELETE FROM global_config WHERE name %s = %Q;",
       filename_collation(), zCkoutSetting
    );
    db_multi_exec(
      "REPLACE INTO global_config(name, value)"
      "VALUES(%Q,%Q);",
      zCkoutSetting, blob_str(&full)
    );
    db_swap_connections();
    db_optional_sql("repository",
        "DELETE FROM config WHERE name %s = %Q;",
        filename_collation(), zCkoutSetting
    );
    db_optional_sql("repository",
        "REPLACE INTO config(name,value,mtime)"
        "VALUES(%Q,1,now());",
        zCkoutSetting
    );
    fossil_free(zCkoutSetting);
    blob_reset(&localRoot);
  }else{
    db_swap_connections();
  }
  blob_reset(&full);
}

/*
** COMMAND: open
**
** Usage: %fossil open FILENAME ?VERSION? ?OPTIONS?
**
** Open a connection to the local repository in FILENAME.  A checkout
** for the repository is created with its root at the working directory.
** If VERSION is specified then that version is checked out.  Otherwise
** the latest version is checked out.  No files other than "manifest"
** and "manifest.uuid" are modified if the --keep option is present.
**
** Options:
**   --empty           Initialize checkout as being empty, but still connected
**                     with the local repository. If you commit this checkout,
**                     it will become a new "initial" commit in the repository.
**   --keep            Only modify the manifest and manifest.uuid files
**   --nested          Allow opening a repository inside an opened checkout
**   --force-missing   Force opening a repository with missing content
**
** See also: close
*/
void cmd_open(void){
  int emptyFlag;
  int keepFlag;
  int forceMissingFlag;
  int allowNested;
  char **oldArgv;
  int oldArgc;
  static char *azNewArgv[] = { 0, "checkout", "--prompt", 0, 0, 0, 0 };

  url_proxy_options();
  emptyFlag = find_option("empty",0,0)!=0;
  keepFlag = find_option("keep",0,0)!=0;
  forceMissingFlag = find_option("force-missing",0,0)!=0;
  allowNested = find_option("nested",0,0)!=0;

  /* We should be done with options.. */
  verify_all_options();

  if( g.argc!=3 && g.argc!=4 ){
    usage("REPOSITORY-FILENAME ?VERSION?");
  }
  if( !allowNested && db_open_local(0) ){
    fossil_fatal("already within an open tree rooted at %s", g.zLocalRoot);
  }
  db_open_repository(g.argv[2]);
#if defined(_WIN32) || defined(__CYGWIN__)
# define LOCALDB_NAME "./_FOSSIL_"
#else
# define LOCALDB_NAME "./.fslckout"
#endif
  db_init_database(LOCALDB_NAME, zLocalSchema,
#ifdef FOSSIL_LOCAL_WAL
                   "COMMIT; PRAGMA journal_mode=WAL; BEGIN;",
#endif
                   (char*)0);
  db_delete_on_failure(LOCALDB_NAME);
  db_open_local(0);
  db_lset("repository", g.argv[2]);
  db_record_repository_filename(g.argv[2]);
  db_lset_int("checkout", 0);
  oldArgv = g.argv;
  oldArgc = g.argc;
  azNewArgv[0] = g.argv[0];
  g.argv = azNewArgv;
  if( !emptyFlag ){
    g.argc = 3;
    if( oldArgc==4 ){
      azNewArgv[g.argc-1] = oldArgv[3];
    }else if( !db_exists("SELECT 1 FROM event WHERE type='ci'") ){
      azNewArgv[g.argc-1] = "--latest";
    }else{
      azNewArgv[g.argc-1] = db_get("main-branch", "trunk");
    }
    if( keepFlag ){
      azNewArgv[g.argc++] = "--keep";
    }
    if( forceMissingFlag ){
      azNewArgv[g.argc++] = "--force-missing";
    }
    checkout_cmd();
  }
  g.argc = 2;
  info_cmd();
}

/*
** Print the value of a setting named zName
*/
static void print_setting(
  const struct stControlSettings *ctrlSetting,
  int localOpen
){
  Stmt q;
  if( g.repositoryOpen ){
    db_prepare(&q,
       "SELECT '(local)', value FROM config WHERE name=%Q"
       " UNION ALL "
       "SELECT '(global)', value FROM global_config WHERE name=%Q",
       ctrlSetting->name, ctrlSetting->name
    );
  }else{
    db_prepare(&q,
      "SELECT '(global)', value FROM global_config WHERE name=%Q",
      ctrlSetting->name
    );
  }
  if( db_step(&q)==SQLITE_ROW ){
    fossil_print("%-20s %-8s %s\n", ctrlSetting->name, db_column_text(&q, 0),
        db_column_text(&q, 1));
  }else{
    fossil_print("%-20s\n", ctrlSetting->name);
  }
  if( ctrlSetting->versionable && localOpen ){
    /* Check to see if this is overridden by a versionable settings file */
    Blob versionedPathname;
    blob_zero(&versionedPathname);
    blob_appendf(&versionedPathname, "%s/.fossil-settings/%s",
                 g.zLocalRoot, ctrlSetting->name);
    if( file_size(blob_str(&versionedPathname))>=0 ){
      fossil_print("  (overridden by contents of file .fossil-settings/%s)\n",
                   ctrlSetting->name);
    }
  }
  db_finalize(&q);
}


/*
** define all settings, which can be controlled via the set/unset
** command. var is the name of the internal configuration name for db_(un)set.
** If var is 0, the settings name is used.
** width is the length for the edit field on the behavior page, 0
** is used for on/off checkboxes.
** The behaviour page doesn't use a special layout. It lists all
** set-commands and displays the 'set'-help as info.
*/
#if INTERFACE
struct stControlSettings {
  const char *name;     /* Name of the setting */
  const char *var;      /* Internal variable name used by db_set() */
  int width;            /* Width of display.  0 for boolean values. */
  int versionable;      /* Is this setting versionable? */
  int forceTextArea;    /* Force using a text area for display? */
  const char *def;      /* Default value */
};
#endif /* INTERFACE */
struct stControlSettings const ctrlSettings[] = {
  { "access-log",       0,              0, 0, 0, "off"                 },
<<<<<<< HEAD
  { "allow-clean-x",    0,              0, 0, 0, "off"                 },
=======
  { "admin-log",        0,              0, 0, 0, "off"                 },
>>>>>>> e83622e6
  { "allow-symlinks",   0,              0, 1, 0, "off"                 },
  { "auto-captcha",     "autocaptcha",  0, 0, 0, "on"                  },
  { "auto-hyperlink",   0,              0, 0, 0, "on",                 },
  { "auto-shun",        0,              0, 0, 0, "on"                  },
  { "autosync",         0,              0, 0, 0, "on"                  },
  { "autosync-tries",   0,             16, 0, 0, "1"                   },
  { "binary-glob",      0,             40, 1, 0, ""                    },
  { "clearsign",        0,              0, 0, 0, "off"                 },
#if defined(_WIN32) || defined(__CYGWIN__) || defined(__DARWIN__) || \
    defined(__APPLE__)
  { "case-sensitive",   0,              0, 0, 0, "off"                 },
#else
  { "case-sensitive",   0,              0, 0, 0, "on"                  },
#endif
  { "crnl-glob",        0,             40, 1, 0, ""                    },
  { "default-perms",    0,             16, 0, 0, "u"                   },
  { "diff-binary",      0,              0, 0, 0, "on"                  },
  { "diff-command",     0,             40, 0, 0, ""                    },
  { "dont-push",        0,              0, 0, 0, "off"                 },
  { "editor",           0,             32, 0, 0, ""                    },
  { "empty-dirs",       0,             40, 1, 0, ""                    },
  { "encoding-glob",    0,             40, 1, 0, ""                    },
  { "gdiff-command",    0,             40, 0, 0, "gdiff"               },
  { "gmerge-command",   0,             40, 0, 0, ""                    },
  { "http-port",        0,             16, 0, 0, "8080"                },
  { "https-login",      0,              0, 0, 0, "off"                 },
  { "ignore-glob",      0,             40, 1, 0, ""                    },
  { "keep-glob",        0,             40, 1, 0, ""                    },
  { "localauth",        0,              0, 0, 0, "off"                 },
  { "main-branch",      0,             40, 0, 0, "trunk"               },
  { "manifest",         0,              0, 1, 0, "off"                 },
  { "max-loadavg",      0,             25, 0, 0, "0.0"                 },
  { "max-upload",       0,             25, 0, 0, "250000"              },
  { "mtime-changes",    0,              0, 0, 0, "on"                  },
  { "pgp-command",      0,             40, 0, 0, "gpg --clearsign -o " },
  { "proxy",            0,             32, 0, 0, "off"                 },
  { "relative-paths",   0,              0, 0, 0, "on"                  },
  { "repo-cksum",       0,              0, 0, 0, "on"                  },
  { "self-register",    0,              0, 0, 0, "off"                 },
  { "ssh-command",      0,             40, 0, 0, ""                    },
  { "ssl-ca-location",  0,             40, 0, 0, ""                    },
  { "ssl-identity",     0,             40, 0, 0, ""                    },
#ifdef FOSSIL_ENABLE_TCL
  { "tcl",              0,              0, 0, 0, "off"                 },
  { "tcl-setup",        0,             40, 1, 1, ""                    },
#endif
#ifdef FOSSIL_ENABLE_TH1_DOCS
  { "th1-docs",         0,              0, 0, 0, "off"                 },
#endif
#ifdef FOSSIL_ENABLE_TH1_HOOKS
  { "th1-hooks",        0,              0, 0, 0, "off"                 },
#endif
  { "th1-setup",        0,             40, 1, 1, ""                    },
  { "th1-uri-regexp",   0,             40, 1, 0, ""                    },
  { "web-browser",      0,             32, 0, 0, ""                    },
  { "white-foreground", 0,              0, 0, 0, "off"                 },
  { 0,0,0,0,0,0 }
};

/*
** COMMAND: settings
** COMMAND: unset*
**
** %fossil settings ?PROPERTY? ?VALUE? ?OPTIONS?
** %fossil unset PROPERTY ?OPTIONS?
**
** The "settings" command with no arguments lists all properties and their
** values.  With just a property name it shows the value of that property.
** With a value argument it changes the property for the current repository.
**
** Settings marked as versionable are overridden by the contents of the
** file named .fossil-settings/PROPERTY in the checked out files, if that
** file exists.
**
** The "unset" command clears a property setting.
**
**
**    access-log       If enabled, record successful and failed login attempts
**                     in the "accesslog" table.  Default: off
**
**    admin-log        If enabled, record configuration changes in the
**                     "admin_log" table.  Default: off
**
**    allow-symlinks   If enabled, don't follow symlinks, and instead treat
**     (versionable)   them as symlinks on Unix. Has no effect on Windows
**                     (existing links in repository created on Unix become
**                     plain-text files with link destination path inside).
**                     Default: off
**
**    allow-clean-x    If enabled, allow the --extreme option to be used in
**                     the clean command.
**                     Default: off
**
**    auto-captcha     If enabled, the Login page provides a button to
**                     fill in the captcha password.  Default: on
**
**    auto-hyperlink   Use javascript to enable hyperlinks on web pages
**                     for all users (regardless of the "h" privilege) if the
**                     User-Agent string in the HTTP header look like it came
**                     from real person, not a spider or bot.  Default: on
**
**    auto-shun        If enabled, automatically pull the shunning list
**                     from a server to which the client autosyncs.
**                     Default: on
**
**    autosync         If enabled, automatically pull prior to commit
**                     or update and automatically push after commit or
**                     tag or branch creation.  If the value is "pullonly"
**                     then only pull operations occur automatically.
**                     Default: on
**
**    autosync-tries   If autosync is enabled setting this to a value greater
**                     than zero will cause autosync to try no more than this
**                     number of attempts if there is a sync failure.
**                     Default: 1
**
**    binary-glob      The VALUE is a comma or newline-separated list of
**     (versionable)   GLOB patterns that should be treated as binary files
**                     for committing and merging purposes.  Example: *.jpg
**
**    case-sensitive   If TRUE, the files whose names differ only in case
**                     are considered distinct.  If FALSE files whose names
**                     differ only in case are the same file.  Defaults to
**                     TRUE for unix and FALSE for Cygwin, Mac and Windows.
**
**    clearsign        When enabled, fossil will attempt to sign all commits
**                     with gpg.  When disabled (the default), commits will
**                     be unsigned.  Default: off
**
**    crnl-glob        A comma or newline-separated list of GLOB patterns for
**     (versionable)   text files in which it is ok to have CR, CR+NL or mixed
**                     line endings. Set to "*" to disable CR+NL checking.
**
**    default-perms    Permissions given automatically to new users.  For more
**                     information on permissions see Users page in Server
**                     Administration of the HTTP UI. Default: u.
**
**    diff-binary      If TRUE (the default), permit files that may be binary
**                     or that match the "binary-glob" setting to be used with
**                     external diff programs.  If FALSE, skip these files.
**
**    diff-command     External command to run when performing a diff.
**                     If undefined, the internal text diff will be used.
**
**    dont-push        Prevent this repository from pushing from client to
**                     server.  Useful when setting up a private branch.
**
**    editor           Text editor command used for check-in comments.
**
**    empty-dirs       A comma or newline-separated list of pathnames. On
**     (versionable)   update and checkout commands, if no file or directory
**                     exists with that name, an empty directory will be
**                     created.
**
**    encoding-glob    The VALUE is a comma or newline-separated list of GLOB
**     (versionable)   patterns specifying files that the "commit" command will
**                     ignore when issuing warnings about text files that may
**                     use another encoding than ASCII or UTF-8. Set to "*"
**                     to disable encoding checking.
**
**    gdiff-command    External command to run when performing a graphical
**                     diff. If undefined, text diff will be used.
**
**    gmerge-command   A graphical merge conflict resolver command operating
**                     on four files.
**                     Ex: kdiff3 "%baseline" "%original" "%merge" -o "%output"
**                     Ex: xxdiff "%original" "%baseline" "%merge" -M "%output"
**                     Ex: meld "%baseline" "%original" "%merge" "%output"
**
**    http-port        The TCP/IP port number to use by the "server"
**                     and "ui" commands.  Default: 8080
**
**    https-login      Send login credentials using HTTPS instead of HTTP
**                     even if the login page request came via HTTP.
**
**    ignore-glob      The VALUE is a comma or newline-separated list of GLOB
**     (versionable)   patterns specifying files that the "add", "addremove",
**                     "clean", and "extra" commands will ignore.
**                     Example:  *.log *.a *.lib *.o
**
**    keep-glob        The VALUE is a comma or newline-separated list of GLOB
**     (versionable)   patterns specifying files that the "clean" command will
**                     keep.  Example:  *.log customCode.c notes.txt
**
**    localauth        If enabled, require that HTTP connections from
**                     127.0.0.1 be authenticated by password.  If
**                     false, all HTTP requests from localhost have
**                     unrestricted access to the repository.
**
**    main-branch      The primary branch for the project.  Default: trunk
**
**    manifest         If enabled, automatically create files "manifest" and
**     (versionable)   "manifest.uuid" in every checkout.  The SQLite and
**                     Fossil repositories both require this.  Default: off.
**
**    max-loadavg      Some CPU-intensive web pages (ex: /zip, /tarball, /blame)
**                     are disallowed if the system load average goes above this
**                     value.  "0.0" means no limit.  This only works on unix.
**                     Only local settings of this value make a difference since
**                     when running as a web-server, Fossil does not open the
**                     global configuration database.
**
**    max-upload       A limit on the size of uplink HTTP requests.  The
**                     default is 250000 bytes.
**
**    mtime-changes    Use file modification times (mtimes) to detect when
**                     files have been modified.  (Default "on".)
**
**    pgp-command      Command used to clear-sign manifests at check-in.
**                     The default is "gpg --clearsign -o ".
**
**    proxy            URL of the HTTP proxy.  If undefined or "off" then
**                     the "http_proxy" environment variable is consulted.
**                     If the http_proxy environment variable is undefined
**                     then a direct HTTP connection is used.
**
**    relative-paths   When showing changes and extras, report paths relative
**                     to the current working directory.  Default: "on"
**
**    repo-cksum       Compute checksums over all files in each checkout
**                     as a double-check of correctness.  Defaults to "on".
**                     Disable on large repositories for a performance
**                     improvement.
**
**    self-register    Allow users to register themselves through the HTTP UI.
**                     This is useful if you want to see other names than
**                     "Anonymous" in e.g. ticketing system. On the other hand
**                     users can not be deleted. Default: off.
**
**    ssh-command      Command used to talk to a remote machine with
**                     the "ssh://" protocol.
**
**    ssl-ca-location  The full pathname to a file containing PEM encoded
**                     CA root certificates, or a directory of certificates
**                     with filenames formed from the certificate hashes as
**                     required by OpenSSL.
**                     If set, this will override the OS default list of
**                     OpenSSL CAs. If unset, the default list will be used.
**                     Some platforms may add additional certificates.
**                     Check your platform behaviour is as required if the
**                     exact contents of the CA root is critical for your
**                     application.
**
**    ssl-identity     The full pathname to a file containing a certificate
**                     and private key in PEM format. Create by concatenating
**                     the certificate and private key files.
**                     This identity will be presented to SSL servers to
**                     authenticate this client, in addition to the normal
**                     password authentication.
**
**    tcl              If enabled (and Fossil was compiled with Tcl support),
**                     Tcl integration commands will be added to the TH1
**                     interpreter, allowing arbitrary Tcl expressions and
**                     scripts to be evaluated from TH1.  Additionally, the Tcl
**                     interpreter will be able to evaluate arbitrary TH1
**                     expressions and scripts. Default: off.
**
**    tcl-setup        This is the setup script to be evaluated after creating
**     (versionable)   and initializing the Tcl interpreter.  By default, this
**                     is empty and no extra setup is performed.
**
**    th1-docs         WARNING: If enabled (and Fossil was compiled with TH1
**                     support for embedded documentation files), this allows
**                     embedded documentation files to contain arbitrary TH1
**                     scripts that are evaluated on the server.  If native
**                     Tcl integration is also enabled, this setting has the
**                     potential to allow anybody with check-in privileges to
**                     do almost anything that the associated operating system
**                     user account could do.  Extreme caution should be used
**                     when enabling this setting.  Default: off.
**
**    th1-hooks        If enabled (and Fossil was compiled with support for TH1
**                     hooks), special TH1 commands will be called before and
**                     after any Fossil command or web page. Default: off.
**
**    th1-setup        This is the setup script to be evaluated after creating
**     (versionable)   and initializing the TH1 interpreter.  By default, this
**                     is empty and no extra setup is performed.
**
**    th1-uri-regexp   Specify which URI's are allowed in HTTP requests from
**     (versionable)   TH1 scripts.  If empty, no HTTP requests are allowed
**                     whatsoever.  The default is an empty string.
**
**    web-browser      A shell command used to launch your preferred
**                     web browser when given a URL as an argument.
**                     Defaults to "start" on windows, "open" on Mac,
**                     and "firefox" on Unix.
**
** Options:
**   --global   set or unset the given property globally instead of
**              setting or unsetting it for the open repository only.
**
** See also: configuration
*/
void setting_cmd(void){
  int i;
  int globalFlag = find_option("global","g",0)!=0;
  int unsetFlag = g.argv[1][0]=='u';
  db_open_config(1);
  if( !globalFlag ){
    db_find_and_open_repository(OPEN_ANY_SCHEMA | OPEN_OK_NOT_FOUND, 0);
  }
  if( !g.repositoryOpen ){
    globalFlag = 1;
  }
  if( unsetFlag && g.argc!=3 ){
    usage("PROPERTY ?-global?");
  }
  if( g.argc==2 ){
    int openLocal = db_open_local(0);
    for(i=0; ctrlSettings[i].name; i++){
      print_setting(&ctrlSettings[i], openLocal);
    }
  }else if( g.argc==3 || g.argc==4 ){
    const char *zName = g.argv[2];
    int isManifest;
    int n = strlen(zName);
    for(i=0; ctrlSettings[i].name; i++){
      if( strncmp(ctrlSettings[i].name, zName, n)==0 ) break;
    }
    if( !ctrlSettings[i].name ){
      fossil_fatal("no such setting: %s", zName);
    }
    isManifest = fossil_strcmp(ctrlSettings[i].name, "manifest")==0;
    if( isManifest && globalFlag ){
      fossil_fatal("cannot set 'manifest' globally");
    }
    if( unsetFlag || g.argc==4 ){
      if( ctrlSettings[i+1].name
       && strncmp(ctrlSettings[i+1].name, zName, n)==0
       && ctrlSettings[i].name[n]!=0
      ){
        fossil_print("ambiguous property prefix: %s\nMatching properties:\n",
                     zName);
        while( ctrlSettings[i].name
            && strncmp(ctrlSettings[i].name, zName, n)==0
        ){
          fossil_print("%s\n", ctrlSettings[i].name);
          i++;
        }
        fossil_exit(1);
      }else{
        if( unsetFlag ){
          db_unset(ctrlSettings[i].name, globalFlag);
        }else{
          db_set(ctrlSettings[i].name, g.argv[3], globalFlag);
        }
      }
    }else{
      isManifest = 0;
      while( ctrlSettings[i].name
            && strncmp(ctrlSettings[i].name, zName, n)==0
      ){
        print_setting(&ctrlSettings[i], db_open_local(0));
        i++;
      }
    }
    if( isManifest && g.localOpen ){
      manifest_to_disk(db_lget_int("checkout", 0));
    }
  }else{
    usage("?PROPERTY? ?VALUE? ?-global?");
  }
}

/*
** The input in a timespan measured in days.  Return a string which
** describes that timespan in units of seconds, minutes, hours, days,
** or years, depending on its duration.
*/
char *db_timespan_name(double rSpan){
  if( rSpan<0 ) rSpan = -rSpan;
  rSpan *= 24.0*3600.0;  /* Convert units to seconds */
  if( rSpan<120.0 ){
    return sqlite3_mprintf("%.1f seconds", rSpan);
  }
  rSpan /= 60.0;         /* Convert units to minutes */
  if( rSpan<90.0 ){
    return sqlite3_mprintf("%.1f minutes", rSpan);
  }
  rSpan /= 60.0;         /* Convert units to hours */
  if( rSpan<=48.0 ){
    return sqlite3_mprintf("%.1f hours", rSpan);
  }
  rSpan /= 24.0;         /* Convert units to days */
  if( rSpan<=365.0 ){
    return sqlite3_mprintf("%.1f days", rSpan);
  }
  rSpan /= 356.24;         /* Convert units to years */
  return sqlite3_mprintf("%.1f years", rSpan);
}

/*
** COMMAND: test-timespan
** %fossil test-timespan TIMESTAMP
**
** Print the approximate span of time from now to TIMESTAMP.
*/
void test_timespan_cmd(void){
  double rDiff;
  if( g.argc!=3 ) usage("TIMESTAMP");
  sqlite3_open(":memory:", &g.db);
  rDiff = db_double(0.0, "SELECT julianday('now') - julianday(%Q)", g.argv[2]);
  fossil_print("Time differences: %s\n", db_timespan_name(rDiff));
  sqlite3_close(g.db);
  g.db = 0;
}

/*
** COMMAND: test-without-rowid
** %fossil test-without-rowid FILENAME...
**
** Change the Fossil repository FILENAME to make use of the WITHOUT ROWID
** optimization.  FILENAME can also be the ~/.fossil file or a local
** .fslckout or _FOSSIL_ file.
**
** The purpose of this command is for testing the WITHOUT ROWID capabilities
** of SQLite.  There is no big advantage to using WITHOUT ROWID in Fossil.
**
** Options:
**    --dryrun | -n         No changes.  Just print what would happen.
*/
void test_without_rowid(void){
  int i, j;
  Stmt q;
  Blob allSql;
  int dryRun = find_option("dry-run", "n", 0)!=0;
  for(i=2; i<g.argc; i++){
    db_open_or_attach(g.argv[i], "main", 0);
    blob_init(&allSql, "BEGIN;\n", -1);
    db_prepare(&q,
      "SELECT name, sql FROM main.sqlite_master "
      " WHERE type='table' AND sql NOT LIKE '%%WITHOUT ROWID%%'"
      "   AND name IN ('global_config','shun','concealed','config',"
                    "  'plink','tagxref','backlink','vcache');"
    );
    while( db_step(&q)==SQLITE_ROW ){
      const char *zTName = db_column_text(&q, 0);
      const char *zOrigSql = db_column_text(&q, 1);
      Blob newSql;
      blob_init(&newSql, 0, 0);
      for(j=0; zOrigSql[j]; j++){
        if( fossil_strnicmp(zOrigSql+j,"unique",6)==0 ){
          blob_append(&newSql, zOrigSql, j);
          blob_append(&newSql, "PRIMARY KEY", -1);
          zOrigSql += j+6;
          j = -1;
        }
      }
      blob_append(&newSql, zOrigSql, -1);
      blob_append_sql(&allSql,
         "ALTER TABLE \"%w\" RENAME TO \"x_%w\";\n"
         "%s WITHOUT ROWID;\n"
         "INSERT INTO \"%w\" SELECT * FROM \"x_%w\";\n"
         "DROP TABLE \"x_%w\";\n",
         zTName, zTName, blob_sql_text(&newSql), zTName, zTName, zTName
      );
      fossil_print("Converting table %s of %s to WITHOUT ROWID.\n",
                    zTName, g.argv[i]);
      blob_reset(&newSql);
    }
    blob_append_sql(&allSql, "COMMIT;\n");
    db_finalize(&q);
    if( dryRun ){
      fossil_print("SQL that would have been evaluated:\n");
      fossil_print("%.78c\n", '-');
      fossil_print("%s", blob_sql_text(&allSql));
    }else{
      db_multi_exec("%s", blob_sql_text(&allSql));
    }
    blob_reset(&allSql);
    db_close(1);
  }
}

/*
** Make sure the adminlog table exists.  Create it if it does not
*/
void create_admin_log_table(void){
  static int once = 0;
  if( once ) return;
  once = 1;
  db_multi_exec(
    "CREATE TABLE IF NOT EXISTS \"%w\".admin_log(\n"
    " id INTEGER PRIMARY KEY,\n"
    " time INTEGER, -- Seconds since 1970\n"
    " page TEXT,    -- path of page\n"
    " who TEXT,     -- User who made the change\n "
    " what TEXT     -- What changed\n"
    ")", db_name("repository")
  );
}

/*
** Write a message into the admin_event table, if admin logging is
** enabled via the admin-log configuration option.
*/
void admin_log(const char *zFormat, ...){
  Blob what = empty_blob;
  va_list ap;
  if( !db_get_boolean("admin-log", 0) ){
      /* Potential leak here (on %z params) but
         the alternative is to let blob_vappendf()
         do it below. */
      return;
  }
  create_admin_log_table();
  va_start(ap,zFormat);
  blob_vappendf( &what, zFormat, ap );
  va_end(ap);
  db_multi_exec("INSERT INTO admin_log(time,page,who,what)"
                " VALUES(now(), %Q, %Q, %B)",
                g.zPath, g.zLogin, &what);
  blob_reset(&what);
}<|MERGE_RESOLUTION|>--- conflicted
+++ resolved
@@ -2245,11 +2245,8 @@
 #endif /* INTERFACE */
 struct stControlSettings const ctrlSettings[] = {
   { "access-log",       0,              0, 0, 0, "off"                 },
-<<<<<<< HEAD
+  { "admin-log",        0,              0, 0, 0, "off"                 },
   { "allow-clean-x",    0,              0, 0, 0, "off"                 },
-=======
-  { "admin-log",        0,              0, 0, 0, "off"                 },
->>>>>>> e83622e6
   { "allow-symlinks",   0,              0, 1, 0, "off"                 },
   { "auto-captcha",     "autocaptcha",  0, 0, 0, "on"                  },
   { "auto-hyperlink",   0,              0, 0, 0, "on",                 },
