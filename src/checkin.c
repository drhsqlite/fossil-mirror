--- conflicted
+++ resolved
@@ -388,18 +388,16 @@
 ** WARNING:  Normally, only the files unknown to Fossil are removed;
 ** however, if the --extreme option is specified, all files that are
 ** not part of the current checkout will be removed as well, without
-** regard for the "ignore-glob" setting and the --ignore command
-** line option.
+** regard for the files which are normally ignored.
 **
 ** You will be prompted before removing each eligible file unless the
-** --force flag is in use or it matches the --clean option.  The
+** --force flag is in use or it matches the --ignore option.  The
 ** GLOBPATTERN specified by the "ignore-glob" setting is used if the
-** --ignore option is omitted, the same with "clean-glob" and --clean
-** as well as "keep-glob" and --keep.  If you are sure you wish to
-** remove all "extra" files except the ones specified with --ignore
-** and --keep, you can specify the optional -f|--force flag and no
-** prompts will be issued.  If a file matches both --keep and --clean,
-** --keep takes precedence.
+** --ignore option is omitted, the same with "keep-glob" and --keep.
+** If you are sure you wish to remove all "extra" files except the
+** ones specified with --ignore and --keep, you can specify the
+** optional -f|--force flag and no prompts will be issued.  If a
+** file matches both --keep and --ignore, --keep takes precedence.
 **
 ** Files and subdirectories whose names begin with "." are
 ** normally kept.  They are handled if the "--dotfiles" option
@@ -409,8 +407,6 @@
 **    --case-sensitive <BOOL> override case-sensitive setting
 **    --dotfiles       Include files beginning with a dot (".").
 **    -f|--force       Remove files without prompting.
-**    --clean <CSG>    Never prompt for files matching this
-**                     comma separated list of glob patterns.
 **    --ignore <CSG>   Ignore files matching patterns from the
 **                     comma separated list of glob patterns.
 **    --keep <CSG>     Keep files matching this comma separated
@@ -418,45 +414,34 @@
 **    -n|--dry-run     If given, display instead of run actions.
 **    --temp           Remove only Fossil-generated temporary files.
 **    -v|--verbose     Show all files as they are removed.
-<<<<<<< HEAD
-=======
 **    -x|--extreme     Remove all files not part of the current
 **                     checkout, without taking into consideration
 **                     the "ignore-glob" setting and the --ignore
 **                     command line option.
 **                     Compatibile with "git clean -x".
->>>>>>> bf8536bd
 **
 ** See also: addremove, extra, status
 */
 void clean_cmd(void){
-<<<<<<< HEAD
-  int allFlag, dryRunFlag, verboseFlag;
-=======
   int allFlag, dryRunFlag, verboseFlag, extremeFlag;
->>>>>>> bf8536bd
   unsigned scanFlags = 0;
-  const char *zIgnoreFlag, *zKeepFlag, *zCleanFlag;
+  const char *zIgnoreFlag, *zKeepFlag;
   Blob path, repo;
   Stmt q;
   int n;
-  Glob *pIgnore, *pKeep, *pClean;
+  Glob *pIgnore, *pKeep;
 
   dryRunFlag = find_option("dry-run","n",0)!=0;
   if( !dryRunFlag ){
     dryRunFlag = find_option("test",0,0)!=0; /* deprecated */
   }
-<<<<<<< HEAD
-=======
   extremeFlag = find_option("extreme","x",0)!=0;
->>>>>>> bf8536bd
   allFlag = find_option("force","f",0)!=0;
   if( find_option("dotfiles",0,0)!=0 ) scanFlags |= SCAN_ALL;
   if( find_option("temp",0,0)!=0 ) scanFlags |= SCAN_TEMP;
   zIgnoreFlag = find_option("ignore",0,1);
   verboseFlag = find_option("verbose","v",0)!=0;
   zKeepFlag = find_option("keep",0,1);
-  zCleanFlag = find_option("clean",0,1);
   capture_case_sensitive_option();
   db_must_be_within_tree();
   if( zIgnoreFlag==0 ){
@@ -465,11 +450,8 @@
   if( zKeepFlag==0 ){
     zKeepFlag = db_get("keep-glob", 0);
   }
-  if( zCleanFlag==0 ){
-    zCleanFlag = db_get("clean-glob", 0);
-  }
   verify_all_options();
-  if( extremeFlag && !dryRunFlag){
+  if( extremeFlag && !dryRunFlag && db_get_boolean("allow-clean-x", 0)==0){
     Blob extremeAnswer;
     char *extremePrompt =
       "\n\nWARNING: The --extreme option is enabled and all untracked files\n"
@@ -494,7 +476,6 @@
   blob_init(&path, g.zLocalRoot, n-1);
   pIgnore = glob_create(zIgnoreFlag);
   pKeep = glob_create(zKeepFlag);
-  pClean = glob_create(zCleanFlag);
   vfile_scan(&path, blob_size(&path), scanFlags,
               extremeFlag ? 0 : pIgnore);
   db_prepare(&q,
@@ -513,16 +494,11 @@
       fossil_print("WARNING: KEPT file \"%s\" not removed\n");
       continue;
     }
-    if( !allFlag && !glob_match(pClean, zName+n) &&
-        (!extremeFlag || !glob_match(pIgnore, zName+n)) ){
+    if( !allFlag && (!extremeFlag || !glob_match(pIgnore, zName+n)) ){
       Blob ans;
       char cReply;
       char *prompt = mprintf("Remove unmanaged file \"%s\" (a=all/y/N)? ",
-<<<<<<< HEAD
                              zName+n);
-=======
-		                     zName+n);
->>>>>>> bf8536bd
       blob_zero(&ans);
       prompt_user(prompt, &ans);
       cReply = blob_str(&ans)[0];
@@ -541,7 +517,6 @@
       file_delete(zName);
     }
   }
-  glob_free(pClean);
   glob_free(pKeep);
   glob_free(pIgnore);
   db_finalize(&q);
