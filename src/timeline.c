/*
** Copyright (c) 2007 D. Richard Hipp
**
** This program is free software; you can redistribute it and/or
** modify it under the terms of the Simplified BSD License (also
** known as the "2-Clause License" or "FreeBSD License".)

** This program is distributed in the hope that it will be useful,
** but without any warranty; without even the implied warranty of
** merchantability or fitness for a particular purpose.
**
** Author contact information:
**   drh@hwaci.com
**   http://www.hwaci.com/drh/
**
*******************************************************************************
**
** This file contains code to implement the timeline web page
**
*/
#include "config.h"
#include <string.h>
#include <time.h>
#include "timeline.h"

/*
** Shorten a UUID so that is the minimum length needed to contain
** at least one digit in the range 'a'..'f'.  The minimum length is 10.
*/
static void shorten_uuid(char *zDest, const char *zSrc){
  int i;
  for(i=0; i<10 && zSrc[i]<='9'; i++){}
  memcpy(zDest, zSrc, 10);
  if( i==10 && zSrc[i] ){
    do{
      zDest[i] = zSrc[i];
      i++;
    }while( zSrc[i-1]<='9' );
  }else{
    i = 10;
  }
  zDest[i] = 0;
}


/*
** Generate a hyperlink to a version.
*/
void hyperlink_to_uuid(const char *zUuid){
  char z[UUID_SIZE+1];
  shorten_uuid(z, zUuid);
  if( g.perm.Hyperlink ){
    @ %z(xhref("class='timelineHistLink'","%R/info/%s",z))[%s(z)]</a>
  }else{
    @ <span class="timelineHistDsp">[%s(z)]</span>
  }
}

/*
** Generate a hyperlink to a diff between two versions.
*/
void hyperlink_to_diff(const char *zV1, const char *zV2){
  if( g.perm.Hyperlink ){
    if( zV2==0 ){
      @ %z(href("%R/diff?v2=%s",zV1))[diff]</a>
    }else{
      @ %z(href("%R/diff?v1=%s&v2=%s",zV1,zV2))[diff]</a>
    }
  }
}

/*
** Generate a hyperlink to a date & time.
*/
void hyperlink_to_date(const char *zDate, const char *zSuffix){
  if( zSuffix==0 ) zSuffix = "";
  if( g.perm.Hyperlink ){
    @ %z(href("%R/timeline?c=%T",zDate))%s(zDate)</a>%s(zSuffix)
  }else{
    @ %s(zDate)%s(zSuffix)
  }
}

/*
** Generate a hyperlink to a user.  This will link to a timeline showing
** events by that user.  If the date+time is specified, then the timeline
** is centered on that date+time.
*/
void hyperlink_to_user(const char *zU, const char *zD, const char *zSuf){
  if( zU==0 || zU[0]==0 ) zU = "anonymous";
  if( zSuf==0 ) zSuf = "";
  if( g.perm.Hyperlink ){
    if( zD && zD[0] ){
      @ %z(href("%R/timeline?c=%T&u=%T",zD,zU))%h(zU)</a>%s(zSuf)
    }else{
      @ %z(href("%R/timeline?u=%T",zU))%h(zU)</a>%s(zSuf)
    }
  }else{
    @ %s(zU)
  }
}

/*
** Allowed flags for the tmFlags argument to www_print_timeline
*/
#if INTERFACE
#define TIMELINE_ARTID    0x0001  /* Show artifact IDs on non-check-in lines */
#define TIMELINE_LEAFONLY 0x0002  /* Show "Leaf", but not "Merge", "Fork" etc */
#define TIMELINE_BRIEF    0x0004  /* Combine adjacent elements of same object */
#define TIMELINE_GRAPH    0x0008  /* Compute a graph */
#define TIMELINE_DISJOINT 0x0010  /* Elements are not contiguous */
#define TIMELINE_FCHANGES 0x0020  /* Detail file changes */
#define TIMELINE_BRCOLOR  0x0040  /* Background color by branch name */
#define TIMELINE_UCOLOR   0x0080  /* Background color by user */
#define TIMELINE_FRENAMES 0x0100  /* Detail only file name changes */
#endif

/*
** Hash a string and use the hash to determine a background color.
*/
char *hash_color(const char *z){
  int i;                       /* Loop counter */
  unsigned int h = 0;          /* Hash on the branch name */
  int r, g, b;                 /* Values for red, green, and blue */
  int h1, h2, h3, h4;          /* Elements of the hash value */
  int mx, mn;                  /* Components of HSV */
  static char zColor[10];      /* The resulting color */
  static int ix[2] = {0,0};    /* Color chooser parameters */

  if( ix[0]==0 ){
    if( db_get_boolean("white-foreground", 0) ){
      ix[0] = 140;
      ix[1] = 40;
    }else{
      ix[0] = 216;
      ix[1] = 16;
    }
  }
  for(i=0; z[i]; i++ ){
    h = (h<<11) ^ (h<<1) ^ (h>>3) ^ z[i];
  }
  h1 = h % 6;  h /= 6;
  h3 = h % 30; h /= 30;
  h4 = h % 40; h /= 40;
  mx = ix[0] - h3;
  mn = mx - h4 - ix[1];
  h2 = (h%(mx - mn)) + mn;
  switch( h1 ){
    case 0:  r = mx; g = h2, b = mn;  break;
    case 1:  r = h2; g = mx, b = mn;  break;
    case 2:  r = mn; g = mx, b = h2;  break;
    case 3:  r = mn; g = h2, b = mx;  break;
    case 4:  r = h2; g = mn, b = mx;  break;
    default: r = mx; g = mn, b = h2;  break;
  }
  sqlite3_snprintf(8, zColor, "#%02x%02x%02x", r,g,b);
  return zColor;
}

/*
** COMMAND:  test-hash-color
**
** Usage: %fossil test-hash-color TAG ...
**
** Print out the color names associated with each tag.  Used for
** testing the hash_color() function.
*/
void test_hash_color(void){
  int i;
  for(i=2; i<g.argc; i++){
    fossil_print("%20s: %s\n", g.argv[i], hash_color(g.argv[i]));
  }
}

/*
** WEBPAGE:  hash-color-test
**
** Print out the color names associated with each tag.  Used for
** testing the hash_color() function.
*/
void test_hash_color_page(void){
  const char *zBr;
  char zNm[10];
  int i, cnt;
  login_check_credentials();
  if( !g.perm.Read ){ login_needed(); return; }

  style_header("Hash Color Test");
  for(i=cnt=0; i<10; i++){
    sqlite3_snprintf(sizeof(zNm),zNm,"b%d",i);
    zBr = P(zNm);
    if( zBr && zBr[0] ){
      @ <p style='border:1px solid;background-color:%s(hash_color(zBr));'>
      @ %h(zBr) - %s(hash_color(zBr)) -
      @ Omnes nos quasi oves erravimus unusquisque in viam
      @ suam declinavit.</p>
      cnt++;
    }
  }
  if( cnt ){
    @ <hr>
  }
  @ <form method="post" action="%s(g.zTop)/hash-color-test">
  @ <p>Enter candidate branch names below and see them displayed in their
  @ default background colors above.</p>
  for(i=0; i<10; i++){
    sqlite3_snprintf(sizeof(zNm),zNm,"b%d",i);
    zBr = P(zNm);
    @ <input type="text" size="30" name='%s(zNm)' value='%h(PD(zNm,""))'><br />
  }
  @ <input type="submit">
  @ </form>
  style_footer();
}

/*
** Output a timeline in the web format given a query.  The query
** should return these columns:
**
**    0.  rid
**    1.  UUID
**    2.  Date/Time
**    3.  Comment string
**    4.  User
**    5.  True if is a leaf
**    6.  background color
**    7.  type ("ci", "w", "t", "e", "g", "div")
**    8.  list of symbolic tags.
**    9.  tagid for ticket or wiki or event
**   10.  Short comment to user for repeated tickets and wiki
*/
void www_print_timeline(
  Stmt *pQuery,          /* Query to implement the timeline */
  int tmFlags,           /* Flags controlling display behavior */
  const char *zThisUser, /* Suppress links to this user */
  const char *zThisTag,  /* Suppress links to this tag */
  void (*xExtra)(int)    /* Routine to call on each line of display */
){
  int mxWikiLen;
  Blob comment;
  int prevTagid = 0;
  int suppressCnt = 0;
  char zPrevDate[20];
  GraphContext *pGraph = 0;
  int prevWasDivider = 0;     /* True if previous output row was <hr> */
  int fchngQueryInit = 0;     /* True if fchngQuery is initialized */
  Stmt fchngQuery;            /* Query for file changes on check-ins */
  static Stmt qbranch;
  int pendingEndTr = 0;       /* True if a </td></tr> is needed */
  int vid = 0;                /* Current checkout version */
  int dateFormat = 0;         /* 0: HH:MM  1: HH:MM:SS 
                                 2: YYYY-MM-DD HH:MM
                                 3: YYMMDD HH:MM */
  
  if( fossil_strcmp(g.zIpAddr, "127.0.0.1")==0 && db_open_local(0) ){
    vid = db_lget_int("checkout", 0);
  }
  zPrevDate[0] = 0;
  mxWikiLen = db_get_int("timeline-max-comment", 0);
  dateFormat = db_get_int("timeline-date-format", 0);
  if( tmFlags & TIMELINE_GRAPH ){
    pGraph = graph_init();
    /* style is not moved to css, because this is
    ** a technical div for the timeline graph
    */
    @ <div id="canvas" style="position:relative;height:0px;width:0px;"
    @  onclick="clickOnGraph(event)"></div>
  }
  db_static_prepare(&qbranch,
    "SELECT value FROM tagxref WHERE tagid=%d AND tagtype>0 AND rid=:rid",
    TAG_BRANCH
  );

  @ <table id="timelineTable" class="timelineTable"
  @  onclick="clickOnGraph(event)">
  blob_zero(&comment);
  while( db_step(pQuery)==SQLITE_ROW ){
    int rid = db_column_int(pQuery, 0);
    const char *zUuid = db_column_text(pQuery, 1);
    int isLeaf = db_column_int(pQuery, 5);
    const char *zBgClr = db_column_text(pQuery, 6);
    const char *zDate = db_column_text(pQuery, 2);
    const char *zType = db_column_text(pQuery, 7);
    const char *zUser = db_column_text(pQuery, 4);
    const char *zTagList = db_column_text(pQuery, 8);
    int tagid = db_column_int(pQuery, 9);
    const char *zDispUser = zUser && zUser[0] ? zUser : "anonymous";
    const char *zBr = 0;      /* Branch */
    int commentColumn = 3;    /* Column containing comment text */
    int modPending;           /* Pending moderation */
    char zTime[20];

    modPending =  moderation_pending(rid);
    if( tagid ){
      if( modPending ) tagid = -tagid;
      if( tagid==prevTagid ){
        if( tmFlags & TIMELINE_BRIEF ){
          suppressCnt++;
          continue;
        }else{
          commentColumn = 10;
        }
      }
    }
    prevTagid = tagid;
    if( suppressCnt ){
      @ <span class="timelineDisabled">... %d(suppressCnt) similar
      @ event%s(suppressCnt>1?"s":"") omitted.</span>
      suppressCnt = 0;
    }
    if( pendingEndTr ){
      @ </td></tr>
      pendingEndTr = 0;
    }
    if( fossil_strcmp(zType,"div")==0 ){
      if( !prevWasDivider ){
        @ <tr><td colspan="3"><hr /></td></tr>
      }
      prevWasDivider = 1;
      continue;
    }
    prevWasDivider = 0;
    if( dateFormat<2 ){
      if( memcmp(zDate, zPrevDate, 10) ){
        sqlite3_snprintf(sizeof(zPrevDate), zPrevDate, "%.10s", zDate);
        @ <tr><td>
        @   <div class="divider timelineDate">%s(zPrevDate)</div>
        @ </td><td></td><td></td></tr>
      }
      memcpy(zTime, &zDate[11], 5+dateFormat*3);
      zTime[5+dateFormat*3] = 0;
    }else if(3==dateFormat){
      /* YYMMDD HH:MM */
      int pos = 0;
      zTime[pos++] = zDate[2]; zTime[pos++] = zDate[3]; /* YY */
      zTime[pos++] = zDate[5]; zTime[pos++] = zDate[6]; /* MM */
      zTime[pos++] = zDate[8]; zTime[pos++] = zDate[9]; /* DD */
      zTime[pos++] = ' ';
      zTime[pos++] = zDate[11]; zTime[pos++] = zDate[12]; /* HH */
      zTime[pos++] = ':';
      zTime[pos++] = zDate[14]; zTime[pos++] = zDate[15]; /* MM */
      zTime[pos++] = 0;
    }else{
      /* YYYY-MM-DD HH:MM */
      sqlite3_snprintf(sizeof(zTime), zTime, "%.16s", zDate);
    }
    if( rid == vid ){
      @ <tr class="timelineCurrent">
    }else {
      @ <tr>
    }
    @ <td class="timelineTime">%s(zTime)</td>
    @ <td class="timelineGraph">
    if( tmFlags & TIMELINE_UCOLOR )  zBgClr = zUser ? hash_color(zUser) : 0;
    if( zType[0]=='c'
    && (pGraph || zBgClr==0 || (tmFlags & TIMELINE_BRCOLOR)!=0)
    ){
      db_reset(&qbranch);
      db_bind_int(&qbranch, ":rid", rid);
      if( db_step(&qbranch)==SQLITE_ROW ){
        zBr = db_column_text(&qbranch, 0);
      }else{
        zBr = "trunk";
      }
      if( zBgClr==0 || (tmFlags & TIMELINE_BRCOLOR)!=0 ){
        if( zBr==0 || strcmp(zBr,"trunk")==0 ){
          zBgClr = 0;
        }else{
          zBgClr = hash_color(zBr);
        }
      }
    }
    if( zType[0]=='c' && (pGraph || (tmFlags & TIMELINE_BRCOLOR)!=0) ){
      int nParent = 0;
      int aParent[32];
      int gidx;
      static Stmt qparent;
      db_static_prepare(&qparent,
        "SELECT pid FROM plink"
        " WHERE cid=:rid AND pid NOT IN phantom"
        " ORDER BY isprim DESC /*sort*/"
      );
      db_bind_int(&qparent, ":rid", rid);
      while( db_step(&qparent)==SQLITE_ROW && nParent<32 ){
        aParent[nParent++] = db_column_int(&qparent, 0);
      }
      db_reset(&qparent);
      gidx = graph_add_row(pGraph, rid, nParent, aParent, zBr, zBgClr,
                           zUuid, isLeaf);
      db_reset(&qbranch);
      @ <div id="m%d(gidx)"></div>
    }
    @</td>
    if( zBgClr && zBgClr[0] ){
      @ <td class="timelineTableCell" style="background-color: %h(zBgClr);">
    }else{
      @ <td class="timelineTableCell">
    }
    if( pGraph && zType[0]!='c' ){
      @ &bull;
    }
    if( modPending ){
      @ <span class="modpending">(Awaiting Moderator Approval)</span>
    }
    if( zType[0]=='c' ){
      hyperlink_to_uuid(zUuid);
      if( isLeaf ){
        if( db_exists("SELECT 1 FROM tagxref"
                      " WHERE rid=%d AND tagid=%d AND tagtype>0",
                      rid, TAG_CLOSED) ){
          @ <span class="timelineLeaf">Closed-Leaf:</span>
        }else{
          @ <span class="timelineLeaf">Leaf:</span>
        }
      }
    }else if( zType[0]=='e' && tagid ){
      hyperlink_to_event_tagid(tagid<0?-tagid:tagid);
    }else if( (tmFlags & TIMELINE_ARTID)!=0 ){
      hyperlink_to_uuid(zUuid);
    }
    db_column_blob(pQuery, commentColumn, &comment);
    if( zType[0]!='c' ){
      /* Comments for anything other than a check-in are generated by
      ** "fossil rebuild" and expect to be rendered as text/x-fossil-wiki */
      wiki_convert(&comment, 0, WIKI_INLINE);
    }else if( mxWikiLen>0 && blob_size(&comment)>mxWikiLen ){
      Blob truncated;
      blob_zero(&truncated);
      blob_append(&truncated, blob_buffer(&comment), mxWikiLen);
      blob_append(&truncated, "...", 3);
      @ <span class="timelineComment">%w(blob_str(&truncated))</span>
      blob_reset(&truncated);
    }else{
      @ <span class="timelineComment">%w(blob_str(&comment))</span>
    }
    blob_reset(&comment);

    /* Generate the "user: USERNAME" at the end of the comment, together
    ** with a hyperlink to another timeline for that user.
    */
    if( zTagList && zTagList[0]==0 ) zTagList = 0;
    if( g.perm.Hyperlink && fossil_strcmp(zDispUser, zThisUser)!=0 ){
      char *zLink = mprintf("%R/timeline?u=%h&c=%t&nd", zDispUser, zDate);
      @ (user: %z(href("%z",zLink))%h(zDispUser)</a>%s(zTagList?",":"\051")
    }else{
      @ (user: %h(zDispUser)%s(zTagList?",":"\051")
    }

    /* Generate a "detail" link for tags. */
    if( (zType[0]=='g' || zType[0]=='w' || zType[0]=='t') && g.perm.Hyperlink ){
      @ [%z(href("%R/info/%S",zUuid))details</a>]
    }

    /* Generate the "tags: TAGLIST" at the end of the comment, together
    ** with hyperlinks to the tag list.
    */
    if( zTagList ){
      if( g.perm.Hyperlink ){
        int i;
        const char *z = zTagList;
        Blob links;
        blob_zero(&links);
        while( z && z[0] ){
          for(i=0; z[i] && (z[i]!=',' || z[i+1]!=' '); i++){}
          if( zThisTag==0 || memcmp(z, zThisTag, i)!=0 || zThisTag[i]!=0 ){
            blob_appendf(&links,
                  "%z%#h</a>%.2s",
                  href("%R/timeline?r=%#t&nd&c=%t",i,z,zDate), i,z, &z[i]
            );
          }else{
            blob_appendf(&links, "%#h", i+2, z);
          }
          if( z[i]==0 ) break;
          z += i+2;
        }
        @ tags: %s(blob_str(&links)))
        blob_reset(&links);
      }else{
        @ tags: %h(zTagList))
      }
    }


    /* Generate extra hyperlinks at the end of the comment */
    if( xExtra ){
      xExtra(rid);
    }

    /* Generate the file-change list if requested */
    if( (tmFlags & (TIMELINE_FCHANGES|TIMELINE_FRENAMES))!=0
     && zType[0]=='c' && g.perm.Hyperlink
    ){
      int inUl = 0;
      if( !fchngQueryInit ){
        db_prepare(&fchngQuery,
          "SELECT (pid==0) AS isnew,"
          "       (fid==0) AS isdel,"
          "       (SELECT name FROM filename WHERE fnid=mlink.fnid) AS name,"
          "       (SELECT uuid FROM blob WHERE rid=fid),"
          "       (SELECT uuid FROM blob WHERE rid=pid),"
          "       (SELECT name FROM filename WHERE fnid=mlink.pfnid) AS oldnm"
          "  FROM mlink"
          " WHERE mid=:mid AND (pid!=fid OR pfnid>0)"
          "   AND (fid>0 OR"
               "   fnid NOT IN (SELECT pfnid FROM mlink WHERE mid=:mid))"
          " ORDER BY 3 /*sort*/"
        );
        fchngQueryInit = 1;
      }
      db_bind_int(&fchngQuery, ":mid", rid);
      while( db_step(&fchngQuery)==SQLITE_ROW ){
        const char *zFilename = db_column_text(&fchngQuery, 2);
        int isNew = db_column_int(&fchngQuery, 0);
        int isDel = db_column_int(&fchngQuery, 1);
        const char *zOldName = db_column_text(&fchngQuery, 5);
        const char *zOld = db_column_text(&fchngQuery, 4);
        const char *zNew = db_column_text(&fchngQuery, 3);
        if( !inUl ){
          @ <ul class="filelist">
          inUl = 1;
        }
        if( (tmFlags & TIMELINE_FRENAMES)!=0 ){
          if( !isNew && !isDel && zOldName!=0 ){
            @ <li> %h(zOldName) &rarr; %h(zFilename)
          }
          continue;
        }
        if( isNew ){
          @ <li> %h(zFilename) (new file) &nbsp;
          @ %z(href("%R/artifact/%S",zNew))[view]</a></li>
        }else if( isDel ){
          @ <li> %h(zFilename) (deleted)</li>
        }else if( fossil_strcmp(zOld,zNew)==0 && zOldName!=0 ){
          @ <li> %h(zOldName) &rarr; %h(zFilename)
          @ %z(href("%R/artifact/%S",zNew))[view]</a></li>
        }else{
          if( zOldName!=0 ){
            @ <li> %h(zOldName) &rarr; %h(zFilename)
          }else{
            @ <li> %h(zFilename) &nbsp;
          }
          @ %z(href("%R/fdiff?v1=%S&v2=%S&sbs=1",zOld,zNew))[diff]</a></li>
        }
      }
      db_reset(&fchngQuery);
      if( inUl ){
        @ </ul>
      }
    }
    pendingEndTr = 1;
  }
  if( suppressCnt ){
    @ <span class="timelineDisabled">... %d(suppressCnt) similar
    @ event%s(suppressCnt>1?"s":"") omitted.</span>
    suppressCnt = 0;
  }
  if( pendingEndTr ){
    @ </td></tr>
  }
  if( pGraph ){
    graph_finish(pGraph, (tmFlags & TIMELINE_DISJOINT)!=0);
    if( pGraph->nErr ){
      graph_free(pGraph);
      pGraph = 0;
    }else{
      int w;
      /* style is not moved to css, because this is
      ** a technical div for the timeline graph
      */
      w = (pGraph->mxRail+1)*pGraph->iRailPitch + 10;
      @ <tr><td></td><td>
      @ <div id="grbtm" style="width:%d(w)px;"></div>
      @ </td><td></td></tr>
    }
  }
  @ </table>
  if( fchngQueryInit ) db_finalize(&fchngQuery);
  timeline_output_graph_javascript(pGraph, (tmFlags & TIMELINE_DISJOINT)!=0, 0);
}

/*
** Generate all of the necessary javascript to generate a timeline
** graph.
*/
void timeline_output_graph_javascript(
  GraphContext *pGraph,     /* The graph to be displayed */
  int omitDescenders,       /* True to omit descenders */
  int fileDiff              /* True for file diff.  False for check-in diff */
){
  if( pGraph && pGraph->nErr==0 && pGraph->nRow>0 ){
    GraphRow *pRow;
    int i;
    char cSep;
    @ <script  type="text/JavaScript">
    @ /* <![CDATA[ */
    @ var railPitch=%d(pGraph->iRailPitch);

    /* the rowinfo[] array contains all the information needed to generate
    ** the graph.  Each entry contains information for a single row:
    **
    **   id:  The id of the <div> element for the row. This is an integer.
    **        to get an actual id, prepend "m" to the integer.  The top node
    **        is 1 and numbers increase moving down the timeline.
    **   bg:  The background color for this row
    **    r:  The "rail" that the node for this row sits on.  The left-most
    **        rail is 0 and the number increases to the right.
    **    d:  True if there is a "descender" - an arrow coming from the bottom
    **        of the page straight up to this node.
    **   mo:  "merge-out".  If non-zero, this is one more than the x-coordinate
    **        for the upward portion of a merge arrow.  The merge arrow goes up
    **        to the row identified by mu:.  If this value is zero then
    **        node has no merge children and no merge-out line is drawn.
    **   mu:  The id of the row which is the top of the merge-out arrow.
    **    u:  Draw a thick child-line out of the top of this node and up to
    **        the node with an id equal to this value.  0 if there is no
    **        thick-line riser.
    **    f:  0x01: a leaf node.
    **   au:  An array of integers that define thick-line risers for branches.
    **        The integers are in pairs.  For each pair, the first integer is
    **        is the rail on which the riser should run and the second integer
    **        is the id of the node upto which the riser should run.
    **   mi:  "merge-in".  An array of integer x-coordinates from which
    **        merge arrows should be drawn into this node.  If the value is
    **        negative, then the x-coordinate is the absolute value of mi[]
    **        and a thin merge-arrow descender is drawn to the bottom of
    **        the screen.
    **    h:  The SHA1 hash of the object being graphed
    */
    cgi_printf("var rowinfo = [\n");
    for(pRow=pGraph->pFirst; pRow; pRow=pRow->pNext){
      int mo = pRow->mergeOut;
      if( mo<0 ){
        mo = 0;
      }else{
        mo = (mo/4)*pGraph->iRailPitch - 3 + 4*(mo&3);
      }
      cgi_printf("{id:%d,bg:\"%s\",r:%d,d:%d,mo:%d,mu:%d,u:%d,f:%d,au:",
        pRow->idx,                      /* id */
        pRow->zBgClr,                   /* bg */
        pRow->iRail,                    /* r */
        pRow->bDescender,               /* d */
        mo,                             /* mo */
        pRow->mergeUpto,                /* mu */
        pRow->aiRiser[pRow->iRail],     /* u */
        pRow->isLeaf ? 1 : 0            /* f */
      );
      /* u */
      cSep = '[';
      for(i=0; i<GR_MAX_RAIL; i++){
        if( i==pRow->iRail ) continue;
        if( pRow->aiRiser[i]>0 ){
          cgi_printf("%c%d,%d", cSep, i, pRow->aiRiser[i]);
          cSep = ',';
        }
      }
      if( cSep=='[' ) cgi_printf("[");
      cgi_printf("],mi:");
      /* mi */
      cSep = '[';
      for(i=0; i<GR_MAX_RAIL; i++){
        if( pRow->mergeIn[i] ){
          int mi = i*pGraph->iRailPitch - 8 + 4*pRow->mergeIn[i];
          if( pRow->mergeDown & (1<<i) ) mi = -mi;
          cgi_printf("%c%d", cSep, mi);
          cSep = ',';
        }
      }
      if( cSep=='[' ) cgi_printf("[");
      cgi_printf("],h:\"%s\"}%s", pRow->zUuid, pRow->pNext ? ",\n" : "];\n");
    }
    cgi_printf("var nrail = %d\n", pGraph->mxRail+1);
    graph_free(pGraph);
    @ var canvasDiv = gebi("canvas");
    @ var canvasStyle = window.getComputedStyle && window.getComputedStyle(canvasDiv,null);
    @ var lineColor = (canvasStyle && canvasStyle.getPropertyValue('color')) || 'black';
    @ var bgColor = (canvasStyle && canvasStyle.getPropertyValue('background-color')) || 'white';
    @ if( bgColor=='transparent' ) bgColor = 'white';
    @ var boxColor = lineColor;
    @ function drawBox(color,x0,y0,x1,y1){
    @   var n = document.createElement("div");
    @   if( x0>x1 ){ var t=x0; x0=x1; x1=t; }
    @   if( y0>y1 ){ var t=y0; y0=y1; y1=t; }
    @   var w = x1-x0+1;
    @   var h = y1-y0+1;
    @   n.style.position = "absolute";
    @   n.style.overflow = "hidden";
    @   n.style.left = x0+"px";
    @   n.style.top = y0+"px";
    @   n.style.width = w+"px";
    @   n.style.height = h+"px";
    @   n.style.backgroundColor = color;
    @   canvasDiv.appendChild(n);
    @   return n;
    @ }
    @ function absoluteY(id){
    @   var obj = gebi(id);
    @   if( !obj ) return;
    @   var top = 0;
    @   if( obj.offsetParent ){
    @     do{
    @       top += obj.offsetTop;
    @     }while( obj = obj.offsetParent );
    @   }
    @   return top;
    @ }
    @ function absoluteX(id){
    @   var obj = gebi(id);
    @   if( !obj ) return;
    @   var left = 0;
    @   if( obj.offsetParent ){
    @     do{
    @       left += obj.offsetLeft;
    @     }while( obj = obj.offsetParent );
    @   }
    @   return left;
    @ }
    @ function drawUpArrow(x,y0,y1){
    @   drawBox(lineColor,x,y0,x+1,y1);
    @   if( y0+10>=y1 ){
    @     drawBox(lineColor,x-1,y0+1,x+2,y0+2);
    @     drawBox(lineColor,x-2,y0+3,x+3,y0+4);
    @   }else{
    @     drawBox(lineColor,x-1,y0+2,x+2,y0+4);
    @     drawBox(lineColor,x-2,y0+5,x+3,y0+7);
    @   }
    @ }
    @ function drawThinArrow(y,xFrom,xTo){
    @   if( xFrom<xTo ){
    @     drawBox(lineColor,xFrom,y,xTo,y);
    @     drawBox(lineColor,xTo-3,y-1,xTo-2,y+1);
    @     drawBox(lineColor,xTo-4,y-2,xTo-4,y+2);
    @   }else{
    @     drawBox(lineColor,xTo,y,xFrom,y);
    @     drawBox(lineColor,xTo+2,y-1,xTo+3,y+1);
    @     drawBox(lineColor,xTo+4,y-2,xTo+4,y+2);
    @   }
    @ }
    @ function drawThinLine(x0,y0,x1,y1){
    @   drawBox(lineColor,x0,y0,x1,y1);
    @ }
    @ function drawNodeBox(color,x0,y0,x1,y1){
    @   drawBox(color,x0,y0,x1,y1).style.cursor = "pointer";
    @ }
    @ function drawNode(p, left, btm){
    @   drawNodeBox(boxColor,p.x-5,p.y-5,p.x+6,p.y+6);
    @   drawNodeBox(p.bg||bgColor,p.x-4,p.y-4,p.x+5,p.y+5);
    @   if( p.u>0 ) drawUpArrow(p.x, rowinfo[p.u-1].y+6, p.y-5);
    @   if( p.f&1 ) drawNodeBox(boxColor,p.x-1,p.y-1,p.x+2,p.y+2);
    if( !omitDescenders ){
      @   if( p.u==0 ) drawUpArrow(p.x, 0, p.y-5);
      @   if( p.d ) drawUpArrow(p.x, p.y+6, btm);
    }
    @   if( p.mo>0 ){
    @     var x1 = p.mo + left - 1;
    @     var y1 = p.y-3;
    @     var x0 = x1>p.x ? p.x+7 : p.x-6;
    @     var u = rowinfo[p.mu-1];
    @     var y0 = u.y+5;
    @     if( x1>=p.x-5 && x1<=p.x+5 ){
    @       y1 = p.y-5;
    @     }else{
    @       drawThinLine(x0,y1,x1,y1);
    @     }
    @     drawThinLine(x1,y0,x1,y1);
    @   }
    @   var n = p.au.length;
    @   for(var i=0; i<n; i+=2){
    @     var x1 = p.au[i]*railPitch + left;
    @     var x0 = x1>p.x ? p.x+7 : p.x-6;
    @     var u = rowinfo[p.au[i+1]-1];
    @     if(u.id<p.id){
    @       drawBox(lineColor,x0,p.y,x1,p.y+1);
    @       drawUpArrow(x1, u.y+6, p.y);
    @     }else{
    @       drawBox("#600000",x0,p.y,x1,p.y+1);
    @       drawBox("#600000",x1-1,p.y,x1,u.y+1);
    @       drawBox("#600000",x1,u.y,u.x-6,u.y+1);
    @       drawBox("#600000",u.x-9,u.y-1,u.x-8,u.y+2);
    @       drawBox("#600000",u.x-11,u.y-2,u.x-10,u.y+3);
    @     }
    @   }
    @   for(var j in p.mi){
    @     var y0 = p.y+5;
    @     var mx = p.mi[j];
    @     if( mx<0 ){
    @       mx = left-mx;
    @       drawThinLine(mx,y0,mx,btm);
    @     }else{
    @       mx += left;
    @     }
    @     if( mx>p.x ){
    @       drawThinArrow(y0,mx,p.x+6);
    @     }else{
    @       drawThinArrow(y0,mx,p.x-5);
    @     }
    @   }
    @ }
    @ var selBox = null;
    @ var selRow = null;
    @ function renderGraph(){
    @   var canvasDiv = gebi("canvas");
    @   while( canvasDiv.hasChildNodes() ){
    @     canvasDiv.removeChild(canvasDiv.firstChild);
    @   }
    @   var canvasY = absoluteY("timelineTable");
    @   var left = absoluteX("m"+rowinfo[0].id) - absoluteX("canvas") + 15;
    @   for(var i in rowinfo){
    @     rowinfo[i].y = absoluteY("m"+rowinfo[i].id) + 10 - canvasY;
    @     rowinfo[i].x = left + rowinfo[i].r*railPitch;
    @   }
    @   var btm = absoluteY("grbtm") + 10 - canvasY;
    @   for(var i in rowinfo){
    @     drawNode(rowinfo[i], left, btm);
    @   }
    @   if( selRow!=null ) clickOnRow(selRow);
    @ }
    @ function clickOnGraph(event){
    @   var x=event.clientX-absoluteX("canvas");
    @   var y=event.clientY-absoluteY("canvas");
    @   if(window.pageXOffset!=null){
    @     x += window.pageXOffset;
    @     y += window.pageYOffset;
    @   }else{
    @     var d = window.document.documentElement;
    @     if(document.compatMode!="CSS1Compat") d = d.body;
    @     x += d.scrollLeft;
    @     y += d.scrollTop;
    @   }
    if( P("clicktest")!=0 ){
      @ alert("click at "+x+","+y)
    }
    @   for(var i in rowinfo){
    @     p = rowinfo[i];
    @     if( p.y<y-11 ) continue;
    @     if( p.y>y+9 ) break;
    @     if( p.x>x-11 && p.x<x+9 ){
    @       clickOnRow(p);
    @       break;
    @     }
    @   }
    @ }
    @ function clickOnRow(p){
    @   if( selRow==null ){
    @     selBox = drawBox("red",p.x-2,p.y-2,p.x+3,p.y+3);
    @     selRow = p;
    @   }else if( selRow==p ){
    @     var canvasDiv = gebi("canvas");
    @     canvasDiv.removeChild(selBox);
    @     selBox = null;
    @     selRow = null;
    @   }else{
    if( fileDiff ){
      @     location.href="%R/fdiff?v1="+selRow.h+"&v2="+p.h+"&sbs=1";
    }else{
      @     location.href="%R/vdiff?from="+selRow.h+"&to="+p.h+"&sbs=1";
    }
    @   }
    @ }
    @ var lastId = "m"+rowinfo[rowinfo.length-1].id;
    @ var lastY = 0;
    @ function checkHeight(){
    @   var h = absoluteY(lastId);
    @   if( h!=lastY ){
    @     renderGraph();
    @     lastY = h;
    @   }
    @   setTimeout("checkHeight();", 1000);
    @ }
    @ checkHeight();
    @ /* ]]> */
    @ </script>
  }
}

/*
** Create a temporary table suitable for storing timeline data.
*/
static void timeline_temp_table(void){
  static const char zSql[] =
    @ CREATE TEMP TABLE IF NOT EXISTS timeline(
    @   rid INTEGER PRIMARY KEY,
    @   uuid TEXT,
    @   timestamp TEXT,
    @   comment TEXT,
    @   user TEXT,
    @   isleaf BOOLEAN,
    @   bgcolor TEXT,
    @   etype TEXT,
    @   taglist TEXT,
    @   tagid INTEGER,
    @   short TEXT,
    @   sortby REAL
    @ )
  ;
  db_multi_exec(zSql);
}

/*
** Return a pointer to a constant string that forms the basis
** for a timeline query for the WWW interface.
*/
const char *timeline_query_for_www(void){
  static char *zBase = 0;
  static const char zBaseSql[] =
    @ SELECT
    @   blob.rid AS blobRid,
    @   uuid AS uuid,
    @   datetime(event.mtime,'localtime') AS timestamp,
    @   coalesce(ecomment, comment) AS comment,
    @   coalesce(euser, user) AS user,
    @   blob.rid IN leaf AS leaf,
    @   bgcolor AS bgColor,
    @   event.type AS eventType,
    @   (SELECT group_concat(substr(tagname,5), ', ') FROM tag, tagxref
    @     WHERE tagname GLOB 'sym-*' AND tag.tagid=tagxref.tagid
    @       AND tagxref.rid=blob.rid AND tagxref.tagtype>0) AS tags,
    @   tagid AS tagid,
    @   brief AS brief,
    @   event.mtime AS mtime
    @  FROM event CROSS JOIN blob
    @ WHERE blob.rid=event.objid
  ;
  if( zBase==0 ){
    zBase = mprintf(zBaseSql, TAG_BRANCH, TAG_BRANCH);
  }
  return zBase;
}

/*
** Generate a submenu element with a single parameter change.
*/
static void timeline_submenu(
  HQuery *pUrl,            /* Base URL */
  const char *zMenuName,   /* Submenu name */
  const char *zParam,      /* Parameter value to add or change */
  const char *zValue,      /* Value of the new parameter */
  const char *zRemove      /* Parameter to omit */
){
  style_submenu_element(zMenuName, zMenuName, "%s",
                        url_render(pUrl, zParam, zValue, zRemove, 0));
}


/*
** Convert a symbolic name used as an argument to the a=, b=, or c=
** query parameters of timeline into a julianday mtime value.
*/
double symbolic_name_to_mtime(const char *z){
  double mtime;
  int rid;
  if( z==0 ) return -1.0;
  if( fossil_isdate(z) ){
    mtime = db_double(0.0, "SELECT julianday(%Q,'utc')", z);
    if( mtime>0.0 ) return mtime;
  }
  rid = symbolic_name_to_rid(z, "ci");
  if( rid==0 ) return -1.0;
  mtime = db_double(0.0, "SELECT mtime FROM event WHERE objid=%d", rid);
  return mtime;
}

/*
** The value of one second in julianday notation
*/
#define ONE_SECOND (1.0/86400.0)

/*
** zDate is a localtime date.  Insert records into the
** "timeline" table to cause <hr> to be inserted before and after
** entries of that date.  If zDate==NULL then put dividers around
** the event identified by rid.
*/
static void timeline_add_dividers(double rDate, int rid){
  char *zToDel = 0;
  if( rDate==0 ){
    rDate = db_double(0.0, "SELECT mtime FROM event WHERE objid=%d", rid);
  }
  db_multi_exec(
    "INSERT INTO timeline(rid,sortby,etype)"
    "VALUES(-1,%.16g,'div')",
    rDate-ONE_SECOND
  );
  db_multi_exec(
    "INSERT INTO timeline(rid,sortby,etype)"
    "VALUES(-2,%.17g,'div')",
    rDate+ONE_SECOND
  );
  fossil_free(zToDel);
}

/*
** Return all possible names for file zUuid.
*/
char *names_of_file(const char *zUuid){
  Stmt q;
  Blob out;
  const char *zSep = "";
  db_prepare(&q,
    "SELECT DISTINCT filename.name FROM mlink, filename"
    " WHERE mlink.fid=(SELECT rid FROM blob WHERE uuid='%s')"
    "   AND filename.fnid=mlink.fnid",
    zUuid
  );
  blob_zero(&out);
  while( db_step(&q)==SQLITE_ROW ){
    const char *zFN = db_column_text(&q, 0);
    blob_appendf(&out, "%s%z%h</a>", zSep,
          href("%R/finfo?name=%t", zFN), zFN);
    zSep = " or ";
  }
  db_finalize(&q);
  return blob_str(&out);
}


/*
** WEBPAGE: timeline
**
** Query parameters:
**
**    a=TIMEORTAG    after this event
**    b=TIMEORTAG    before this event
**    c=TIMEORTAG    "circa" this event
**    n=COUNT        max number of events in output
**    p=UUID         artifact and up to COUNT parents and ancestors
**    d=UUID         artifact and up to COUNT descendants
**    dp=UUID        The same as d=UUID&p=UUID
**    t=TAGID        show only check-ins with the given tagid
**    r=TAGID        show check-ins related to tagid
**    u=USER         only if belonging to this user
**    y=TYPE         'ci', 'w', 't', 'e'
**    s=TEXT         string search (comment and brief)
**    ng             Suppress the graph if present
**    nd             Suppress "divider" lines
**    v              Show details of files changed
**    f=UUID         Show family (immediate parents and children) of UUID
**    from=UUID      Path from...
**    to=UUID          ... to this
**    nomerge          ... avoid merge links on the path
**    uf=FUUID       Show only checkins that use given file version
**    brbg           Background color from branch name
**    ubg            Background color from user
**    namechng       Show only checkins that filename changes
**    ym=YYYY-MM     Shown only events for the given year/month.
**
** p= and d= can appear individually or together.  If either p= or d=
** appear, then u=, y=, a=, and b= are ignored.
**
** If a= and b= appear, only a= is used.  If neither appear, the most
** recent events are chosen.
**
** If n= is missing, the default count is 20.
*/
void page_timeline(void){
  Stmt q;                            /* Query used to generate the timeline */
  Blob sql;                          /* text of SQL used to generate timeline */
  Blob desc;                         /* Description of the timeline */
  int nEntry = atoi(PD("n","20"));   /* Max number of entries on timeline */
  int p_rid = name_to_typed_rid(P("p"),"ci");  /* artifact p and its parents */
  int d_rid = name_to_typed_rid(P("d"),"ci");  /* artifact d and descendants */
  int f_rid = name_to_typed_rid(P("f"),"ci");  /* artifact f and close family */
  const char *zUser = P("u");        /* All entries by this user if not NULL */
  const char *zType = PD("y","all"); /* Type of events.  All if NULL */
  const char *zAfter = P("a");       /* Events after this time */
  const char *zBefore = P("b");      /* Events before this time */
  const char *zCirca = P("c");       /* Events near this time */
  const char *zTagName = P("t");     /* Show events with this tag */
  const char *zBrName = P("r");      /* Show events related to this tag */
  const char *zSearch = P("s");      /* Search string */
  const char *zUses = P("uf");       /* Only show checkins hold this file */
  const char *zYearMonth = P("ym");  /* Show checkins for the given YYYY-MM */
  const char *zYearWeek = P("yw");   /* Show checkins for the given YYYY-WW (weak-of-year) */
  int useDividers = P("nd")==0;      /* Show dividers if "nd" is missing */
  int renameOnly = P("namechng")!=0; /* Show only checkins that rename files */
  int tagid;                         /* Tag ID */
  int tmFlags;                       /* Timeline flags */
  const char *zThisTag = 0;          /* Suppress links to this tag */
  const char *zThisUser = 0;         /* Suppress links to this user */
  HQuery url;                        /* URL for various branch links */
  int from_rid = name_to_typed_rid(P("from"),"ci"); /* from= for paths */
  int to_rid = name_to_typed_rid(P("to"),"ci");    /* to= for path timelines */
  int noMerge = P("shortest")==0;           /* Follow merge links if shorter */
  int me_rid = name_to_typed_rid(P("me"),"ci");  /* me= for common ancestory */
  int you_rid = name_to_typed_rid(P("you"),"ci");/* you= for common ancst */
  int pd_rid;
  double rBefore, rAfter, rCirca;     /* Boundary times */

  /* To view the timeline, must have permission to read project data.
  */
  pd_rid = name_to_typed_rid(P("dp"),"ci");
  if( pd_rid ){
    p_rid = d_rid = pd_rid;
  }
  login_check_credentials();
  if( !g.perm.Read && !g.perm.RdTkt && !g.perm.RdWiki ){
    login_needed();
    return;
  }
  url_initialize(&url, "timeline");
  if( zTagName && g.perm.Read ){
    tagid = db_int(0, "SELECT tagid FROM tag WHERE tagname='sym-%q'", zTagName);
    zThisTag = zTagName;
  }else if( zBrName && g.perm.Read ){
    tagid = db_int(0, "SELECT tagid FROM tag WHERE tagname='sym-%q'",zBrName);
    zThisTag = zBrName;
  }else{
    tagid = 0;
  }
  if( zType[0]=='a' ){
    tmFlags = TIMELINE_BRIEF | TIMELINE_GRAPH;
  }else{
    tmFlags = TIMELINE_GRAPH;
  }
  if( P("ng")!=0 || zSearch!=0 ){
    tmFlags &= ~TIMELINE_GRAPH;
    url_add_parameter(&url, "ng", 0);
  }
  if( P("brbg")!=0 ){
    tmFlags |= TIMELINE_BRCOLOR;
    url_add_parameter(&url, "brbg", 0);
  }
  if( P("ubg")!=0 ){
    tmFlags |= TIMELINE_UCOLOR;
    url_add_parameter(&url, "ubg", 0);
  }
  if( zUses!=0 ){
    int ufid = db_int(0, "SELECT rid FROM blob WHERE uuid GLOB '%q*'", zUses);
    if( ufid ){
      zUses = db_text(0, "SELECT uuid FROM blob WHERE rid=%d", ufid);
      url_add_parameter(&url, "uf", zUses);
      db_multi_exec("CREATE TEMP TABLE usesfile(rid INTEGER PRIMARY KEY)");
      compute_uses_file("usesfile", ufid, 0);
      zType = "ci";
    }else{
      zUses = 0;
    }
  }
  if( renameOnly ){
    db_multi_exec(
      "CREATE TEMP TABLE rnfile(rid INTEGER PRIMARY KEY);"
      "INSERT OR IGNORE INTO rnfile"
      "  SELECT mid FROM mlink WHERE pfnid>0 AND pfnid!=fnid;"
    );
  }

  style_header("Timeline");
  login_anonymous_available();
  timeline_temp_table();
  blob_zero(&sql);
  blob_zero(&desc);
  blob_append(&sql, "INSERT OR IGNORE INTO timeline ", -1);
  blob_append(&sql, timeline_query_for_www(), -1);
  if( P("fc")!=0 || P("v")!=0 || P("detail")!=0 ){
    tmFlags |= TIMELINE_FCHANGES;
    url_add_parameter(&url, "v", 0);
  }
  if( !useDividers ) url_add_parameter(&url, "nd", 0);
  if( ((from_rid && to_rid) || (me_rid && you_rid)) && g.perm.Read ){
    /* If from= and to= are present, display all nodes on a path connecting
    ** the two */
    PathNode *p = 0;
    const char *zFrom = 0;
    const char *zTo = 0;

    if( from_rid && to_rid ){
      p = path_shortest(from_rid, to_rid, noMerge, 0);
      zFrom = P("from");
      zTo = P("to");
    }else{
      if( path_common_ancestor(me_rid, you_rid) ){
        p = path_first();
      }
      zFrom = P("me");
      zTo = P("you");
    }
    blob_append(&sql, " AND event.objid IN (0", -1);
    while( p ){
      blob_appendf(&sql, ",%d", p->rid);
      p = p->u.pTo;
    }
    blob_append(&sql, ")", -1);
    path_reset();
    blob_append(&desc, "All nodes on the path from ", -1);
    blob_appendf(&desc, "%z[%h]</a>", href("%R/info/%h", zFrom), zFrom);
    blob_append(&desc, " to ", -1);
    blob_appendf(&desc, "%z[%h]</a>", href("%R/info/%h",zTo), zTo);
    tmFlags |= TIMELINE_DISJOINT;
    db_multi_exec("%s", blob_str(&sql));
  }else if( (p_rid || d_rid) && g.perm.Read ){
    /* If p= or d= is present, ignore all other parameters other than n= */
    char *zUuid;
    int np, nd;

    if( p_rid && d_rid ){
      if( p_rid!=d_rid ) p_rid = d_rid;
      if( P("n")==0 ) nEntry = 10;
    }
    db_multi_exec(
       "CREATE TEMP TABLE IF NOT EXISTS ok(rid INTEGER PRIMARY KEY)"
    );
    zUuid = db_text("", "SELECT uuid FROM blob WHERE rid=%d",
                         p_rid ? p_rid : d_rid);
    blob_appendf(&sql, " AND event.objid IN ok");
    nd = 0;
    if( d_rid ){
      compute_descendants(d_rid, nEntry+1);
      nd = db_int(0, "SELECT count(*)-1 FROM ok");
      if( nd>=0 ) db_multi_exec("%s", blob_str(&sql));
      if( nd>0 ) blob_appendf(&desc, "%d descendant%s", nd,(1==nd)?"":"s");
      if( useDividers ) timeline_add_dividers(0, d_rid);
      db_multi_exec("DELETE FROM ok");
    }
    if( p_rid ){
      compute_ancestors(p_rid, nEntry+1, 0);
      np = db_int(0, "SELECT count(*)-1 FROM ok");
      if( np>0 ){
        if( nd>0 ) blob_appendf(&desc, " and ");
        blob_appendf(&desc, "%d ancestors", np);
        db_multi_exec("%s", blob_str(&sql));
      }
      if( d_rid==0 && useDividers ) timeline_add_dividers(0, p_rid);
    }
    blob_appendf(&desc, " of %z[%.10s]</a>",
                   href("%R/info/%s", zUuid), zUuid);
  }else if( f_rid && g.perm.Read ){
    /* If f= is present, ignore all other parameters other than n= */
    char *zUuid;
    db_multi_exec(
       "CREATE TEMP TABLE IF NOT EXISTS ok(rid INTEGER PRIMARY KEY);"
       "INSERT INTO ok VALUES(%d);"
       "INSERT OR IGNORE INTO ok SELECT pid FROM plink WHERE cid=%d;"
       "INSERT OR IGNORE INTO ok SELECT cid FROM plink WHERE pid=%d;",
       f_rid, f_rid, f_rid
    );
    blob_appendf(&sql, " AND event.objid IN ok");
    db_multi_exec("%s", blob_str(&sql));
    if( useDividers ) timeline_add_dividers(0, f_rid);
    blob_appendf(&desc, "Parents and children of check-in ");
    zUuid = db_text("", "SELECT uuid FROM blob WHERE rid=%d", f_rid);
    blob_appendf(&desc, "%z[%.10s]</a>", href("%R/info/%s", zUuid), zUuid);
    tmFlags |= TIMELINE_DISJOINT;
  }else{
    /* Otherwise, a timeline based on a span of time */
    int n;
    const char *zEType = "timeline item";
    char *zDate;
    char *zNEntry = mprintf("%d", nEntry);
    url_add_parameter(&url, "n", zNEntry);
    if( zUses ){
      blob_appendf(&sql, " AND event.objid IN usesfile ");
    }
    if( renameOnly ){
      blob_appendf(&sql, " AND event.objid IN rnfile ");
    }
    if( zYearMonth ){
      blob_appendf(&sql, " AND %Q=strftime('%%Y-%%m',event.mtime) ",
                   zYearMonth);
    }
    else if( zYearWeek ){
      blob_appendf(&sql, " AND %Q=strftime('%%Y-%%W',event.mtime) ",
                   zYearWeek);
    }
    if( tagid>0 ){
      blob_appendf(&sql,
        "AND (EXISTS(SELECT 1 FROM tagxref"
                    " WHERE tagid=%d AND tagtype>0 AND rid=blob.rid)", tagid);

      if( zBrName ){
        url_add_parameter(&url, "r", zBrName);
        /* The next two blob_appendf() calls add SQL that causes checkins that
        ** are not part of the branch which are parents or children of the
        ** branch to be included in the report.  This related check-ins are
        ** useful in helping to visualize what has happened on a quiescent
        ** branch that is infrequently merged with a much more activate branch.
        */
        blob_appendf(&sql,
          " OR EXISTS(SELECT 1 FROM plink CROSS JOIN tagxref ON rid=cid"
                     " WHERE tagid=%d AND tagtype>0 AND pid=blob.rid)",
           tagid
        );
        if( P("mionly")==0 ){
          blob_appendf(&sql,
            " OR EXISTS(SELECT 1 FROM plink CROSS JOIN tagxref ON rid=pid"
                       " WHERE tagid=%d AND tagtype>0 AND cid=blob.rid)",
            tagid
          );
        }else{
          url_add_parameter(&url, "mionly", "1");
        }
      }else{
        url_add_parameter(&url, "t", zTagName);
      }
      blob_appendf(&sql, ")");
    }
    if( (zType[0]=='w' && !g.perm.RdWiki)
     || (zType[0]=='t' && !g.perm.RdTkt)
     || (zType[0]=='e' && !g.perm.RdWiki)
     || (zType[0]=='c' && !g.perm.Read)
     || (zType[0]=='g' && !g.perm.Read)
    ){
      zType = "all";
    }
    if( zType[0]=='a' ){
      if( !g.perm.Read || !g.perm.RdWiki || !g.perm.RdTkt ){
        char cSep = '(';
        blob_appendf(&sql, " AND event.type IN ");
        if( g.perm.Read ){
          blob_appendf(&sql, "%c'ci','g'", cSep);
          cSep = ',';
        }
        if( g.perm.RdWiki ){
          blob_appendf(&sql, "%c'w','e'", cSep);
          cSep = ',';
        }
        if( g.perm.RdTkt ){
          blob_appendf(&sql, "%c't'", cSep);
          cSep = ',';
        }
        blob_appendf(&sql, ")");
      }
    }else{ /* zType!="all" */
      blob_appendf(&sql, " AND event.type=%Q", zType);
      url_add_parameter(&url, "y", zType);
      if( zType[0]=='c' ){
        zEType = "checkin";
      }else if( zType[0]=='w' ){
        zEType = "wiki edit";
      }else if( zType[0]=='t' ){
        zEType = "ticket change";
      }else if( zType[0]=='e' ){
        zEType = "event";
      }else if( zType[0]=='g' ){
        zEType = "tag";
      }
    }
    if( zUser ){
      blob_appendf(&sql, " AND (event.user=%Q OR event.euser=%Q)",
                   zUser, zUser);
      url_add_parameter(&url, "u", zUser);
      zThisUser = zUser;
    }
    if ( zSearch ){
      blob_appendf(&sql,
        " AND (event.comment LIKE '%%%q%%' OR event.brief LIKE '%%%q%%')",
        zSearch, zSearch);
      url_add_parameter(&url, "s", zSearch);
    }
    rBefore = symbolic_name_to_mtime(zBefore);
    rAfter = symbolic_name_to_mtime(zAfter);
    rCirca = symbolic_name_to_mtime(zCirca);
    if( rAfter>0.0 ){
      if( rBefore>0.0 ){
        blob_appendf(&sql,
           " AND event.mtime>=%.17g AND event.mtime<=%.17g"
           " ORDER BY event.mtime ASC", rAfter-ONE_SECOND, rBefore+ONE_SECOND);
        url_add_parameter(&url, "a", zAfter);
        url_add_parameter(&url, "b", zBefore);
        nEntry = 1000000;
      }else{
        blob_appendf(&sql,
           " AND event.mtime>=%.17g  ORDER BY event.mtime ASC",
           rAfter-ONE_SECOND);
        url_add_parameter(&url, "a", zAfter);
      }
    }else if( rBefore>0.0 ){
      blob_appendf(&sql,
         " AND event.mtime<=%.17g ORDER BY event.mtime DESC",
         rBefore+ONE_SECOND);
      url_add_parameter(&url, "b", zBefore);
    }else if( rCirca>0.0 ){
      Blob sql2;
      blob_init(&sql2, blob_str(&sql), -1);
      blob_appendf(&sql2,
          " AND event.mtime<=%f ORDER BY event.mtime DESC LIMIT %d",
          rCirca, (nEntry+1)/2
      );
      db_multi_exec("%s", blob_str(&sql2));
      blob_reset(&sql2);
      blob_appendf(&sql,
          " AND event.mtime>=%f ORDER BY event.mtime ASC",
          rCirca
      );
      nEntry -= (nEntry+1)/2;
      if( useDividers ) timeline_add_dividers(rCirca, 0);
      url_add_parameter(&url, "c", zCirca);
    }else{
      blob_appendf(&sql, " ORDER BY event.mtime DESC");
    }
    blob_appendf(&sql, " LIMIT %d", nEntry);
    db_multi_exec("%s", blob_str(&sql));

    n = db_int(0, "SELECT count(*) FROM timeline WHERE etype!='div' /*scan*/");
    if( zYearMonth ){
      blob_appendf(&desc, "%s events for %h", zEType, zYearMonth);
    }else if( zYearWeek ){
      blob_appendf(&desc, "%s events for year/week %h", zEType, zYearWeek);
    }else if( zAfter==0 && zBefore==0 && zCirca==0 ){
      blob_appendf(&desc, "%d most recent %ss", n, zEType);
    }else{
      blob_appendf(&desc, "%d %ss", n, zEType);
    }
    if( zUses ){
      char *zFilenames = names_of_file(zUses);
      blob_appendf(&desc, " using file %s version %z%S</a>", zFilenames,
                   href("%R/artifact/%S",zUses), zUses);
      tmFlags |= TIMELINE_DISJOINT;
    }
    if( renameOnly ){
      blob_appendf(&desc, " that contain filename changes");
      tmFlags |= TIMELINE_DISJOINT|TIMELINE_FRENAMES;
    }
    if( zUser ){
      blob_appendf(&desc, " by user %h", zUser);
      tmFlags |= TIMELINE_DISJOINT;
    }
    if( zTagName ){
      blob_appendf(&desc, " tagged with \"%h\"", zTagName);
      tmFlags |= TIMELINE_DISJOINT;
    }else if( zBrName ){
      blob_appendf(&desc, " related to \"%h\"", zBrName);
      tmFlags |= TIMELINE_DISJOINT;
    }
    if( rAfter>0.0 ){
      if( rBefore>0.0 ){
        blob_appendf(&desc, " occurring between %h and %h.<br>",
                     zAfter, zBefore);
      }else{
        blob_appendf(&desc, " occurring on or after %h.<br />", zAfter);
      }
    }else if( rBefore>0.0 ){
      blob_appendf(&desc, " occurring on or before %h.<br />", zBefore);
    }else if( rCirca>0.0 ){
      blob_appendf(&desc, " occurring around %h.<br />", zCirca);
    }
    if( zSearch ){
      blob_appendf(&desc, " matching \"%h\"", zSearch);
    }
    if( g.perm.Hyperlink ){
      if( zAfter || n==nEntry ){
        zDate = db_text(0, "SELECT min(timestamp) FROM timeline /*scan*/");
        timeline_submenu(&url, "Older", "b", zDate, "a");
        free(zDate);
      }
      if( zBefore || (zAfter && n==nEntry) ){
        zDate = db_text(0, "SELECT max(timestamp) FROM timeline /*scan*/");
        timeline_submenu(&url, "Newer", "a", zDate, "b");
        free(zDate);
      }else if( tagid==0 ){
        if( zType[0]!='a' ){
          timeline_submenu(&url, "All Types", "y", "all", 0);
        }
        if( zType[0]!='w' && g.perm.RdWiki ){
          timeline_submenu(&url, "Wiki Only", "y", "w", 0);
        }
        if( zType[0]!='c' && g.perm.Read ){
          timeline_submenu(&url, "Checkins Only", "y", "ci", 0);
        }
        if( zType[0]!='t' && g.perm.RdTkt ){
          timeline_submenu(&url, "Tickets Only", "y", "t", 0);
        }
        if( zType[0]!='e' && g.perm.RdWiki ){
          timeline_submenu(&url, "Events Only", "y", "e", 0);
        }
        if( zType[0]!='g' && g.perm.Read ){
          timeline_submenu(&url, "Tags Only", "y", "g", 0);
        }
      }
      if( nEntry>20 ){
        timeline_submenu(&url, "20 Entries", "n", "20", 0);
      }
      if( nEntry<200 ){
        timeline_submenu(&url, "200 Entries", "n", "200", 0);
      }
      if( zType[0]=='a' || zType[0]=='c' ){
        if( tmFlags & TIMELINE_FCHANGES ){
          timeline_submenu(&url, "Hide Files", "v", 0, 0);
        }else{
          timeline_submenu(&url, "Show Files", "v", "", 0);
        }
      }
    }
  }
  if( P("showsql") ){
    @ <blockquote>%h(blob_str(&sql))</blockquote>
  }
  blob_zero(&sql);
  db_prepare(&q, "SELECT * FROM timeline ORDER BY sortby DESC /*scan*/");
  @ <h2>%b(&desc)</h2>
  blob_reset(&desc);
  www_print_timeline(&q, tmFlags, zThisUser, zThisTag, 0);
  db_finalize(&q);
  style_footer();
}

/*
** The input query q selects various records.  Print a human-readable
** summary of those records.
**
** Limit number of lines or entries printed to nLimit.  If nLimit is zero
** there is no limit.  If nLimit is greater than zero, limit the number of
** complete entries printed.  If nLimit is less than zero, attempt to limit
** the number of lines printed (this is basically the legacy behavior).
** The line limit, if used, is approximate because it is only checked on a
** per-entry basis.  If verbose mode, the file name details are considered
** to be part of the entry.
**
** The query should return these columns:
**
**    0.  rid
**    1.  uuid
**    2.  Date/Time
**    3.  Comment string and user
**    4.  Number of non-merge children
**    5.  Number of parents
**    6.  mtime
**    7.  branch
*/
<<<<<<< HEAD
void print_timeline(Stmt *q, int nLimit, int width, int verboseFlag){
  int nAbsLimit = (nLimit >= 0) ? nLimit : -nLimit;
=======
void print_timeline(Stmt *q, int mxLine, int width, int verboseFlag){
>>>>>>> 3905d433
  int nLine = 0;
  int nEntry = 0;
  char zPrevDate[20];
  const char *zCurrentUuid=0;
  int fchngQueryInit = 0;     /* True if fchngQuery is initialized */
  Stmt fchngQuery;            /* Query for file changes on check-ins */
  zPrevDate[0] = 0;

  if( g.localOpen ){
    int rid = db_lget_int("checkout", 0);
    zCurrentUuid = db_text(0, "SELECT uuid FROM blob WHERE rid=%d", rid);
  }

  while( db_step(q)==SQLITE_ROW ){
    int rid = db_column_int(q, 0);
    const char *zId = db_column_text(q, 1);
    const char *zDate = db_column_text(q, 2);
    const char *zCom = db_column_text(q, 3);
    int nChild = db_column_int(q, 4);
    int nParent = db_column_int(q, 5);
    char *zFree = 0;
    int n = 0;
    char zPrefix[80];
    char zUuid[UUID_SIZE+1];

    if( nAbsLimit!=0 ){
      if( nLimit<0 && nLine>=nAbsLimit ){
        fossil_print("=== line limit (%d) reached ===\n", nAbsLimit);
        break; /* line count limit hit, stop. */
      }else if( nEntry>=nAbsLimit ){
        fossil_print("=== entry limit (%d) reached ===\n", nAbsLimit);
        break; /* entry count limit hit, stop. */
      }
    }
    sqlite3_snprintf(sizeof(zUuid), zUuid, "%.10s", zId);
    if( memcmp(zDate, zPrevDate, 10) ){
      fossil_print("=== %.10s ===\n", zDate);
      memcpy(zPrevDate, zDate, 10);
      nLine++; /* record another line */
    }
    if( zCom==0 ) zCom = "";
    fossil_print("%.8s ", &zDate[11]);
    zPrefix[0] = 0;
    if( nParent>1 ){
      sqlite3_snprintf(sizeof(zPrefix), zPrefix, "*MERGE* ");
      n = strlen(zPrefix);
    }
    if( nChild>1 ){
      const char *zBrType;
      if( count_nonbranch_children(rid)>1 ){
        zBrType = "*FORK* ";
      }else{
        zBrType = "*BRANCH* ";
      }
      sqlite3_snprintf(sizeof(zPrefix)-n, &zPrefix[n], zBrType);
      n = strlen(zPrefix);
    }
    if( fossil_strcmp(zCurrentUuid,zId)==0 ){
      sqlite3_snprintf(sizeof(zPrefix)-n, &zPrefix[n], "*CURRENT* ");
      n += strlen(zPrefix);
    }
    zFree = sqlite3_mprintf("[%.10s] %s%s", zUuid, zPrefix, zCom);
<<<<<<< HEAD
    nLine += comment_print(zFree, 9, width-1); /* record another X lines */
=======
    nLine += comment_print(zFree, 9, width); /* record another X lines */
>>>>>>> 3905d433
    sqlite3_free(zFree);

    if(verboseFlag){
      if( !fchngQueryInit ){
        db_prepare(&fchngQuery,
           "SELECT (pid==0) AS isnew,"
           "       (fid==0) AS isdel,"
           "       (SELECT name FROM filename WHERE fnid=mlink.fnid) AS name,"
           "       (SELECT uuid FROM blob WHERE rid=fid),"
           "       (SELECT uuid FROM blob WHERE rid=pid)"
           "  FROM mlink"
           " WHERE mid=:mid AND pid!=fid"
           " ORDER BY 3 /*sort*/"
        );
        fchngQueryInit = 1;
      }
      db_bind_int(&fchngQuery, ":mid", rid);
      while( db_step(&fchngQuery)==SQLITE_ROW ){
        const char *zFilename = db_column_text(&fchngQuery, 2);
        int isNew = db_column_int(&fchngQuery, 0);
        int isDel = db_column_int(&fchngQuery, 1);
        if( isNew ){
          fossil_print("   ADDED %s\n",zFilename);
        }else if( isDel ){
          fossil_print("   DELETED %s\n",zFilename);
        }else{
          fossil_print("   EDITED %s\n", zFilename);
        }
        nLine++; /* record another line */
      }
      db_reset(&fchngQuery);
    }
    nEntry++; /* record another complete entry */
  }
  if( fchngQueryInit ) db_finalize(&fchngQuery);
}

/*
** Return a pointer to a static string that forms the basis for
** a timeline query for display on a TTY.
*/
const char *timeline_query_for_tty(void){
  static const char zBaseSql[] =
    @ SELECT
    @   blob.rid AS rid,
    @   uuid,
    @   datetime(event.mtime,'localtime') AS mDateTime,
    @   coalesce(ecomment,comment)
    @     || ' (user: ' || coalesce(euser,user,'?')
    @     || (SELECT case when length(x)>0 then ' tags: ' || x else '' end
    @           FROM (SELECT group_concat(substr(tagname,5), ', ') AS x
    @                   FROM tag, tagxref
    @                  WHERE tagname GLOB 'sym-*' AND tag.tagid=tagxref.tagid
    @                    AND tagxref.rid=blob.rid AND tagxref.tagtype>0))
    @     || ')' as comment,
    @   (SELECT count(*) FROM plink WHERE pid=blob.rid AND isprim)
    @        AS primPlinkCount,
    @   (SELECT count(*) FROM plink WHERE cid=blob.rid) AS plinkCount,
    @   event.mtime AS mtime,
    @   tagxref.value AS branch
    @ FROM tag CROSS JOIN event CROSS JOIN blob
    @ LEFT JOIN tagxref ON tagxref.tagid=tag.tagid
    @   AND tagxref.tagtype>0
    @   AND tagxref.rid=blob.rid
    @ WHERE blob.rid=event.objid
    @   AND tag.tagname='branch'
  ;
  return zBaseSql;
}

/*
** Return true if the input string is a date in the ISO 8601 format:
** YYYY-MM-DD.
*/
static int isIsoDate(const char *z){
  return strlen(z)==10
      && z[4]=='-'
      && z[7]=='-'
      && fossil_isdigit(z[0])
      && fossil_isdigit(z[5]);
}

/*
** COMMAND: timeline
**
** Usage: %fossil timeline ?WHEN? ?BASELINE|DATETIME? ?OPTIONS?
**
** Print a summary of activity going backwards in date and time
** specified or from the current date and time if no arguments
** are given.  The WHEN argument can be any unique abbreviation
** of one of these keywords:
**
**     before
**     after
**     descendants | children
**     ancestors | parents
**
** The BASELINE can be any unique prefix of 4 characters or more.
** The DATETIME should be in the ISO8601 format.  For
** examples: "2007-08-18 07:21:21".  You can also say "current"
** for the current version or "now" for the current time.
**
** Options:
**   -n|--limit N         Output the first N entries (default 20 lines)
**   -t|--type TYPE       Output items from the given types only, such as:
**                            ci = file commits only
**                            e  = events only
**                            t  = tickets only
**                            w  = wiki commits only
**   -v|--verbose         Output the list of files changed by each commit
**                        and the type of each change (edited, deleted,
**                        etc.) after the checkin comment.
<<<<<<< HEAD
**   -W|--width <num>     With of lines (default 80). 0=no limit.
=======
**   -W|--width <num>     With of lines (default 79). Must be >20 or 0.
>>>>>>> 3905d433
*/
void timeline_cmd(void){
  Stmt q;
  int n, k, width;
  const char *zLimit;
  const char *zWidth;
  const char *zType;
  char *zOrigin;
  char *zDate;
  Blob sql;
  int objid = 0;
  Blob uuid;
  int mode = 0 ;       /* 0:none  1: before  2:after  3:children  4:parents */
  int verboseFlag = 0 ;
  verboseFlag = find_option("verbose","v", 0)!=0;
  if( !verboseFlag){
    verboseFlag = find_option("showfiles","f", 0)!=0; /* deprecated */
  }
  db_find_and_open_repository(0, 0);
  zLimit = find_option("limit","n",1);
  zWidth = find_option("width","W",1);
  zType = find_option("type","t",1);
  if ( !zLimit ){
    zLimit = find_option("count",0,1);
  }
  if( zLimit ){
    n = atoi(zLimit);
  }else{
    n = -20;
  }
  if( zWidth ){
    width = atoi(zWidth);
  }else{
    width = 80;
  }
  if( zWidth ){
    width = atoi(zWidth);
    if( (width!=0) && (width<=20) ){
      fossil_fatal("--width|-W value must be >20 or 0");
    }
  }else{
    width = 79;
  }
  if( g.argc>=4 ){
    k = strlen(g.argv[2]);
    if( strncmp(g.argv[2],"before",k)==0 ){
      mode = 1;
    }else if( strncmp(g.argv[2],"after",k)==0 && k>1 ){
      mode = 2;
    }else if( strncmp(g.argv[2],"descendants",k)==0 ){
      mode = 3;
    }else if( strncmp(g.argv[2],"children",k)==0 ){
      mode = 3;
    }else if( strncmp(g.argv[2],"ancestors",k)==0 && k>1 ){
      mode = 4;
    }else if( strncmp(g.argv[2],"parents",k)==0 ){
      mode = 4;
    }else if(!zType && !zLimit){
      usage("?WHEN? ?BASELINE|DATETIME? ?-n|--limit N? ?-t|--type TYPE? ?-W|--width WIDTH?");
    }
    if( '-' != *g.argv[3] ){
      zOrigin = g.argv[3];
    }else{
      zOrigin = "now";
    }
  }else if( g.argc==3 ){
    zOrigin = g.argv[2];
  }else{
    zOrigin = "now";
  }
  k = strlen(zOrigin);
  blob_zero(&uuid);
  blob_append(&uuid, zOrigin, -1);
  if( fossil_strcmp(zOrigin, "now")==0 ){
    if( mode==3 || mode==4 ){
      fossil_fatal("cannot compute descendants or ancestors of a date");
    }
    zDate = mprintf("(SELECT datetime('now'))");
  }else if( strncmp(zOrigin, "current", k)==0 ){
    if( !g.localOpen ){
      fossil_fatal("must be within a local checkout to use 'current'");
    }
    objid = db_lget_int("checkout",0);
    zDate = mprintf("(SELECT mtime FROM plink WHERE cid=%d)", objid);
  }else if( name_to_uuid(&uuid, 0, "*")==0 ){
    objid = db_int(0, "SELECT rid FROM blob WHERE uuid=%B", &uuid);
    zDate = mprintf("(SELECT mtime FROM plink WHERE cid=%d)", objid);
  }else{
    const char *zShift = "";
    if( mode==3 || mode==4 ){
      fossil_fatal("cannot compute descendants or ancestors of a date");
    }
    if( mode==0 ){
      if( isIsoDate(zOrigin) ) zShift = ",'+1 day'";
    }
    zDate = mprintf("(SELECT julianday(%Q%s, 'utc'))", zOrigin, zShift);
  }
  if( mode==0 ) mode = 1;
  blob_zero(&sql);
  blob_append(&sql, timeline_query_for_tty(), -1);
  blob_appendf(&sql, "  AND event.mtime %s %s",
     (mode==1 || mode==4) ? "<=" : ">=",
     zDate
  );

  if( mode==3 || mode==4 ){
    db_multi_exec("CREATE TEMP TABLE ok(rid INTEGER PRIMARY KEY)");
    if( mode==3 ){
      compute_descendants(objid, n);
    }else{
      compute_ancestors(objid, n, 0);
    }
    blob_appendf(&sql, " AND blob.rid IN ok");
  }
  if( zType && (zType[0]!='a') ){
    blob_appendf(&sql, " AND event.type=%Q ", zType);
  }
  blob_appendf(&sql, " ORDER BY event.mtime DESC");
  db_prepare(&q, blob_str(&sql));
  blob_reset(&sql);
  print_timeline(&q, n, width, verboseFlag);
  db_finalize(&q);
}

/*
** This is a version of the "localtime()" function from the standard
** C library.  It converts a unix timestamp (seconds since 1970) into
** a broken-out local time structure.
**
** This modified version of localtime() works like the library localtime()
** by default.  Except if the timeline-utc property is set, this routine
** uses gmttime() instead.  Thus by setting the timeline-utc property, we
** can get all localtimes to be displayed at UTC time.
*/
struct tm *fossil_localtime(const time_t *clock){
  if( g.fTimeFormat==0 ){
    if( db_get_int("timeline-utc", 1) ){
      g.fTimeFormat = 1;
    }else{
      g.fTimeFormat = 2;
    }
  }
  if( clock==0 ) return 0;
  if( g.fTimeFormat==1 ){
    return gmtime(clock);
  }else{
    return localtime(clock);
  }
}


/*
** COMMAND: test-timewarp-list
**
** Usage: %fossil test-timewarp-list ?-v|---verbose?
**
** Display all instances of child checkins that appear earlier in time
** than their parent.  If the -v|--verbose option is provided, both the
** parent and child checking and their times are shown.
*/
void test_timewarp_cmd(void){
  Stmt q;
  int verboseFlag;

  db_find_and_open_repository(0, 0);
  verboseFlag = find_option("verbose", "v", 0)!=0;
  if( !verboseFlag ){
    verboseFlag = find_option("detail", 0, 0)!=0; /* deprecated */
  }
  db_prepare(&q,
     "SELECT (SELECT uuid FROM blob WHERE rid=p.cid),"
     "       (SELECT uuid FROM blob WHERE rid=c.cid),"
     "       datetime(p.mtime), datetime(c.mtime)"
     "  FROM plink p, plink c"
     " WHERE p.cid=c.pid  AND p.mtime>c.mtime"
  );
  while( db_step(&q)==SQLITE_ROW ){
    if( !verboseFlag ){
      fossil_print("%s\n", db_column_text(&q, 1));
    }else{
      fossil_print("%.14s -> %.14s   %s -> %s\n",
         db_column_text(&q, 0),
         db_column_text(&q, 1),
         db_column_text(&q, 2),
         db_column_text(&q, 3));
    }
  }
  db_finalize(&q);
}

/*
** WEBPAGE: test_timewarps
*/
void test_timewarp_page(void){
  Stmt q;

  login_check_credentials();
  if( !g.perm.Read || !g.perm.Hyperlink ){ login_needed(); return; }
  style_header("Instances of timewarp");
  @ <ul>
  db_prepare(&q,
     "SELECT blob.uuid "
     "  FROM plink p, plink c, blob"
     " WHERE p.cid=c.pid  AND p.mtime>c.mtime"
     "   AND blob.rid=c.cid"
  );
  while( db_step(&q)==SQLITE_ROW ){
    const char *zUuid = db_column_text(&q, 0);
    @ <li>
    @ <a href="%s(g.zTop)/timeline?p=%S(zUuid)&amp;d=%S(zUuid)">%S(zUuid)</a>
  }
  db_finalize(&q);
  style_footer();
}


/*
** Used by stats_report_xxxxx() to remember which type of events
** to show. Populated by stats_report_init_view() and holds the
** return value of that function.
*/
static int statsReportType = 0;

/*
** Set by stats_report_init_view() to one of the y=XXXX values
** accepted by /timeline?y=XXXX.
*/
static char const * statsReportTimelineYFlag = NULL;

/*
** Creates a TEMP VIEW named v_reports which is a wrapper around the
** EVENT table filtered on event.type. It looks for the request
** parameter 'type' (reminder: we "should" use 'y' for consistency
** with /timeline, but /reports uses 'y' for the year) and expects it
** to contain one of the conventional values from event.type or the
** value "all", which is treated as equivalent to "*".  By default (if
** no 'y' is specified), "*" is assumed (that is also the default for
** invalid/unknown filter values). That 'y' filter is the one used for
** the event list. Note that a filter of "*" or "all" is equivalent to
** querying against the full event table. The view, however, adds an
** abstraction level to simplify the implementation code for the
** various /reports pages.
**
** Returns one of: 'c', 'w', 'g', 't', 'e', representing the type of
** filter it applies, or '*' if no filter is applied (i.e. if "all" is
** used).
*/
static int stats_report_init_view(){
  char const * zType = PD("type","*");  /* analog to /timeline?y=... */
  char const * zRealType = NULL;        /* normalized form of zType */
  int rc = 0;                          /* result code */
  assert( !statsReportType && "Must not be called more than once." );
  switch( (zType && *zType) ? *zType : 0 ){
    case 'c':
    case 'C':
      zRealType = "ci";
      rc = *zRealType;
      break;
    case 'e':
    case 'E':
      zRealType = "e";
      rc = *zRealType;
      break;
    case 'g':
    case 'G':
      zRealType = "g";
      rc = *zRealType;
      break;
    case 't':
    case 'T':
      zRealType = "t";
      rc = *zRealType;
      break;
    case 'w':
    case 'W':
      zRealType = "w";
      rc = *zRealType;
      break;
    default:
      rc = '*';
      break;
  }
  assert(0 != rc);
  if(zRealType){
    statsReportTimelineYFlag = zRealType;
    db_multi_exec("CREATE TEMP VIEW v_reports AS "
                  "SELECT * FROM event WHERE type GLOB %Q",
                  zRealType);
  }else{
    statsReportTimelineYFlag = "a";
    db_multi_exec("CREATE TEMP VIEW v_reports AS "
                  "SELECT * FROM event");
  }
  return statsReportType = rc;
}

/*
** Returns a string suitable (for a given value of suitable) for
** use in a label with the header of the /reports pages, dependent
** on the 'type' flag. See stats_report_init_view().
** The returned bytes are static.
*/
static char const * stats_report_label_for_type(){
  assert( statsReportType && "Must call stats_report_init_view() first." );
  switch( statsReportType ){
    case 'c':
      return "checkins";
    case 'w':
      return "wiki changes";
    case 't':
      return "ticket changes";
    case 'g':
      return "tag changes";
    default:
      return "all types";
  }
}

/*
** A helper for the /reports family of pages which prints out a menu
** of links for the various type=XXX flags. zCurrentViewName must be
** the name/value of the 'view' parameter which is in effect at
** the time this is called. e.g. if called from the 'byuser' view
** then zCurrentViewName must be "byuser".
*/
static void stats_report_event_types_menu(char const * zCurrentViewName){
  char * zTop = mprintf("%s/reports?view=%s", g.zTop, zCurrentViewName);
  cgi_printf("<div>");
  cgi_printf("<span>Event types:</span> ");
  if('*' == statsReportType){
    cgi_printf(" <strong>all</strong>", zTop);
  }else{
    cgi_printf(" <a href='%s'>all</a>", zTop);
  }
  if('c' == statsReportType){
    cgi_printf(" <strong>checkins</strong>", zTop);
  }else{
    cgi_printf(" <a href='%s&type=ci'>checkins</a>", zTop);
  }
  if( 't' == statsReportType ){
    cgi_printf(" <strong>tickets</strong>", zTop);
  }else{
    cgi_printf(" <a href='%s&type=t'>tickets</a>", zTop);
  }
  if( 'g' == statsReportType ){
    cgi_printf(" <strong>tags</strong>", zTop);
  }else{
    cgi_printf(" <a href='%s&type=g'>tags</a>", zTop);
  }
  if( 'w' == statsReportType ){
    cgi_printf(" <strong>wiki</strong>", zTop);
  }else{
    cgi_printf(" <a href='%s&type=w'>wiki</a>", zTop);
  }
  fossil_free(zTop);
  cgi_printf("</div>");
}


/*
** Helper for stats_report_by_month_year(), which generates a list of
** week numbers. zTimeframe should be either a timeframe in the form YYYY
** or YYYY-MM.
*/
static void stats_report_output_week_links(const char * zTimeframe){
  Stmt stWeek = empty_Stmt;
  char yearPart[5] = {0,0,0,0,0};
  memcpy(yearPart, zTimeframe, 4);
  db_prepare(&stWeek,
             "SELECT DISTINCT strftime('%%W',mtime) AS wk, "
             "count(*) AS n, "
             "substr(date(mtime),1,%d) AS ym "
             "FROM v_reports "
             "WHERE ym=%Q AND mtime < current_timestamp "
             "GROUP BY wk ORDER BY wk",
             strlen(zTimeframe),
             zTimeframe);
  while( SQLITE_ROW == db_step(&stWeek) ){
    const char * zWeek = db_column_text(&stWeek,0);
    const int nCount = db_column_int(&stWeek,1);
    cgi_printf("<a href='%s/timeline?"
               "yw=%t-%t&n=%d&y=%s'>%s</a>",
               g.zTop, yearPart, zWeek,
               nCount, statsReportTimelineYFlag, zWeek);
  }
  db_finalize(&stWeek);
}

/*
** Implements the "byyear" and "bymonth" reports for /reports.
** If includeMonth is true then it generates the "bymonth" report,
** else the "byyear" report. If zUserName is not NULL and not empty
** then the report is restricted to events created by the named user
** account.
*/
static void stats_report_by_month_year(char includeMonth,
                                       char includeWeeks,
                                       const char * zUserName){
  Stmt query = empty_Stmt;
  int nRowNumber = 0;                /* current TR number */
  int nEventTotal = 0;               /* Total event count */
  int rowClass = 0;                  /* counter for alternating
                                        row colors */
  Blob sql = empty_blob;             /* SQL */
  const char * zTimeLabel = includeMonth ? "Year/Month" : "Year";
  char zPrevYear[5] = {0};           /* For keeping track of when
                                        we change years while looping */
  int nEventsPerYear = 0;            /* Total event count for the
                                        current year */
  char showYearTotal = 0;            /* Flag telling us when to show
                                        the per-year event totals */
  Blob header = empty_blob;          /* Page header text */
  int nMaxEvents  = 1;               /* for calculating length of graph
                                        bars. */
  int iterations = 0;                /* number of weeks/months we iterate
                                        over */
  stats_report_init_view();
  stats_report_event_types_menu( includeMonth ? "bymonth" : "byyear" );
  blob_appendf(&header, "Timeline Events (%s) by year%s",
               stats_report_label_for_type(),
               (includeMonth ? "/month" : ""));
  blob_appendf(&sql,
               "SELECT substr(date(mtime),1,%d) AS timeframe, "
               "count(*) AS eventCount "
               "FROM v_reports ",
               includeMonth ? 7 : 4);
  if(zUserName&&*zUserName){
    blob_appendf(&sql, " WHERE user=%Q ", zUserName);
    blob_appendf(&header," for user %q", zUserName);
  }
  blob_append(&sql,
              " GROUP BY timeframe"
              " ORDER BY timeframe DESC",
              -1);
  db_prepare(&query, blob_str(&sql));
  blob_reset(&sql);
  @ <h1>%b(&header)</h1>
  @ <table class='statistics-report-table-events' border='0' cellpadding='2'
  @  cellspacing='0' id='statsTable'>
  @ <thead>
  @ <th>%s(zTimeLabel)</th>
  @ <th>Events</th>
  @ <th width='90%%'><!-- relative commits graph --></th>
  @ </thead><tbody>
  blob_reset(&header);
  /*
     Run the query twice. The first time we calculate the maximum
     number of events for a given row. Maybe someone with better SQL
     Fu can re-implement this with a single query.
  */
  while( SQLITE_ROW == db_step(&query) ){
    const int nCount = db_column_int(&query, 1);
    if(nCount>nMaxEvents){
      nMaxEvents = nCount;
    }
    ++iterations;
  }
  db_reset(&query);
  while( SQLITE_ROW == db_step(&query) ){
    const char * zTimeframe = db_column_text(&query, 0);
    const int nCount = db_column_int(&query, 1);
    int nSize = nCount
      ? (int)(100 * nCount / nMaxEvents)
      : 1;
    showYearTotal = 0;
    if(!nSize) nSize = 1;
    if(includeMonth){
      /* For Month/year view, add a separator for each distinct year. */
      if(!*zPrevYear ||
         (0!=fossil_strncmp(zPrevYear,zTimeframe,4))){
        showYearTotal = *zPrevYear;
        if(showYearTotal){
          rowClass = ++nRowNumber % 2;
          @ <tr class='row%d(rowClass)'>
          @ <td></td>
          @ <td colspan='2'>Yearly total: %d(nEventsPerYear)</td>
          @</tr>    
        }
        nEventsPerYear = 0;
        memcpy(zPrevYear,zTimeframe,4);
        rowClass = ++nRowNumber % 2;
        @ <tr class='row%d(rowClass)'>
        @ <th colspan='3' class='statistics-report-row-year'>%s(zPrevYear)</th>
        @ </tr>
     }
   }
   rowClass = ++nRowNumber % 2;
   nEventTotal += nCount;
   nEventsPerYear += nCount;
   @<tr class='row%d(rowClass)'>
   @ <td>
    if(includeMonth){
      cgi_printf("<a href='%s/timeline?"
                 "ym=%t&n=%d&y=%s",
                 g.zTop, zTimeframe, nCount,
                 statsReportTimelineYFlag );
      /* Reminder: n=nCount is not actually correct for bymonth unless
         that was the only user who caused events.
      */
      if( zUserName && *zUserName ){
        cgi_printf("&u=%t", zUserName);
      }
      cgi_printf("' target='_new'>%s</a>",zTimeframe);
    }else {
      cgi_printf("<a href='?view=byweek&y=%s&type=%c",
                 zTimeframe, (char)statsReportType);
      if(zUserName && *zUserName){
        cgi_printf("&u=%t", zUserName);
      }
      cgi_printf("'>%s</a>", zTimeframe);
    }
    @ </td><td>%d(nCount)</td>
    @ <td>
    @ <div class='statistics-report-graph-line'
    @  style='height:16px;width:%d(nSize)%%;'>
    @ </div></td>
    @</tr>
    if(includeWeeks){
      /* This part works fine for months but it terribly slow (4.5s on my PC),
         so it's only shown for by-year for now. Suggestions/patches for
         a better/faster layout are welcomed. */
      @ <tr class='row%d(rowClass)'>
      @ <td colspan='2' class='statistics-report-week-number-label'>Week #:</td>
      @ <td class='statistics-report-week-of-year-list'>
      stats_report_output_week_links(zTimeframe);
      @ </td></tr>
    }

    /*
      Potential improvement: calculate the min/max event counts and
      use percent-based graph bars.
    */
  }
  db_finalize(&query);
  if(includeMonth && !showYearTotal && *zPrevYear){
    /* Add final year total separator. */
    rowClass = ++nRowNumber % 2;
    @ <tr class='row%d(rowClass)'>
    @ <td></td>
    @ <td colspan='2'>Yearly total: %d(nEventsPerYear)</td>
    @</tr>    
  }
  @ </tbody></table>
  if(nEventTotal){
    char const * zAvgLabel = includeMonth ? "month" : "year";
    int nAvg = iterations ? (nEventTotal/iterations) : 0;
    @ <br><div>Total events: %d(nEventTotal)
    @ <br>Average per active %s(zAvgLabel): %d(nAvg)
    @ </div>
  }
  if( !includeMonth ){
    output_table_sorting_javascript("statsTable","tnx");
  }
}

/*
** Implements the "byuser" view for /reports.
*/
static void stats_report_by_user(){
  Stmt query = empty_Stmt;
  int nRowNumber = 0;                /* current TR number */
  int nEventTotal = 0;               /* Total event count */
  int rowClass = 0;                  /* counter for alternating
                                        row colors */
  Blob sql = empty_blob;             /* SQL */
  int nMaxEvents = 1;                /* max number of events for
                                        all rows. */
  stats_report_init_view();
  stats_report_event_types_menu("byuser");
  blob_append(&sql,
               "SELECT user, "
               "COUNT(*) AS eventCount "
               "FROM v_reports "
               "GROUP BY user ORDER BY eventCount DESC",
              -1);
  db_prepare(&query, blob_str(&sql));
  blob_reset(&sql);
  @ <h1>Timeline Events
  @ (%s(stats_report_label_for_type())) by User</h1>
  @ <table class='statistics-report-table-events' border='0'
  @ cellpadding='2' cellspacing='0' id='statsTable'>
  @ <thead><tr>
  @ <th>User</th>
  @ <th>Events</th>
  @ <th width='90%%'><!-- relative commits graph --></th>
  @ </tr></thead><tbody>
  while( SQLITE_ROW == db_step(&query) ){
    const int nCount = db_column_int(&query, 1);
    if(nCount>nMaxEvents){
      nMaxEvents = nCount;
    }
  }
  db_reset(&query);
  while( SQLITE_ROW == db_step(&query) ){
    const char * zUser = db_column_text(&query, 0);
    const int nCount = db_column_int(&query, 1);
    int nSize = nCount
      ? (int)(100 * nCount / nMaxEvents)
      : 0;
    if(!nCount) continue /* arguable! Possible? */;
    else if(!nSize) nSize = 1;
    rowClass = ++nRowNumber % 2;
    nEventTotal += nCount;
    @<tr class='row%d(rowClass)'>
    @ <td>
    @ <a href="?view=bymonth&user=%h(zUser)&type=%c((char)statsReportType)">%h(zUser)</a>
    @ </td><td>%d(nCount)</td>
    @ <td>
    @ <div class='statistics-report-graph-line'
    @  style='height:16px;width:%d(nSize)%%;'>
    @ </div></td>
    @</tr>
    /*
      Potential improvement: calculate the min/max event counts and
      use percent-based graph bars.
    */
  }
  @ </tbody></table>
  db_finalize(&query);
  output_table_sorting_javascript("statsTable","tnx");
}


/*
** Helper for stats_report_by_month_year(), which generates a list of
** week numbers. zTimeframe should be either a timeframe in the form YYYY
** or YYYY-MM.
*/
static void stats_report_year_weeks(const char * zUserName){
  const char * zYear = P("y");
  int nYear = zYear ? strlen(zYear) : 0;
  int i = 0;
  Stmt qYears = empty_Stmt;
  char * zDefaultYear = NULL;
  Blob sql = empty_blob;
  int nMaxEvents = 1;                /* max number of events for
                                        all rows. */
  int iterations = 0;                /* # of active time periods. */
  stats_report_init_view();
  stats_report_event_types_menu("byweek");
  cgi_printf("Select year: ");
  blob_append(&sql,
              "SELECT DISTINCT substr(date(mtime),1,4) AS y "
              "FROM v_reports WHERE 1 ", -1);
  if(zUserName&&*zUserName){
    blob_appendf(&sql,"AND user=%Q ", zUserName);
  }
  blob_append(&sql,"GROUP BY y ORDER BY y", -1);
  db_prepare(&qYears, blob_str(&sql));
  blob_reset(&sql);
  while( SQLITE_ROW == db_step(&qYears) ){
    const char * zT = db_column_text(&qYears, 0);
    if( i++ ){
      cgi_printf(" ");
    }
    cgi_printf("<a href='?view=byweek&y=%s&type=%c", zT,
               (char)statsReportType);
    if(zUserName && *zUserName){
      cgi_printf("&user=%t",zUserName);
    }
    cgi_printf("'>%s</a>",zT);
  }
  db_finalize(&qYears);
  cgi_printf("<br/>");
  if(!zYear || !*zYear){
    zDefaultYear = db_text("????", "SELECT strftime('%%Y')");
    zYear = zDefaultYear;
    nYear = 4;
  }
  if(4 == nYear){
    Stmt stWeek = empty_Stmt;
    int rowCount = 0;
    int total = 0;
    Blob header = empty_blob;
    blob_appendf(&header, "Timeline events (%s) for the calendar weeks "
                 "of %h", stats_report_label_for_type(),
                 zYear);
    blob_appendf(&sql,
                 "SELECT DISTINCT strftime('%%%%W',mtime) AS wk, "
                 "count(*) AS n "
                 "FROM v_reports "
                 "WHERE %Q=substr(date(mtime),1,4) "
                 "AND mtime < current_timestamp ",
                 zYear);
    if(zUserName&&*zUserName){
      blob_appendf(&sql, " AND user=%Q ", zUserName);
      blob_appendf(&header," for user %h", zUserName);
    }
    blob_appendf(&sql, "GROUP BY wk ORDER BY wk DESC");
    cgi_printf("<h1>%h</h1>", blob_str(&header));
    blob_reset(&header);
    cgi_printf("<table class='statistics-report-table-events' "
               "border='0' cellpadding='2' width='100%%' "
               "cellspacing='0' id='statsTable'>");
    cgi_printf("<thead><tr>"
               "<th>Week</th>"
               "<th>Events</th>"
               "<th width='90%%'><!-- relative commits graph --></th>"
               "</tr></thead>"
               "<tbody>");
    db_prepare(&stWeek, blob_str(&sql));
    blob_reset(&sql);
    while( SQLITE_ROW == db_step(&stWeek) ){
      const int nCount = db_column_int(&stWeek, 1);
      if(nCount>nMaxEvents){
        nMaxEvents = nCount;
      }
      ++iterations;
    }
    db_reset(&stWeek);
    while( SQLITE_ROW == db_step(&stWeek) ){
      const char * zWeek = db_column_text(&stWeek,0);
      const int nCount = db_column_int(&stWeek,1);
      int nSize = nCount
        ? (int)(100 * nCount / nMaxEvents)
        : 0;
      if(!nSize) nSize = 1;
      total += nCount;
      cgi_printf("<tr class='row%d'>", ++rowCount % 2 );
      cgi_printf("<td><a href='%s/timeline?yw=%t-%s&n=%d&y=%s",
                 g.zTop, zYear, zWeek, nCount,
                 statsReportTimelineYFlag);
      if(zUserName && *zUserName){
        cgi_printf("&u=%t",zUserName);
      }
      cgi_printf("'>%s</a></td>",zWeek);

      cgi_printf("<td>%d</td>",nCount);
      cgi_printf("<td>");
      if(nCount){
        cgi_printf("<div class='statistics-report-graph-line'"
                   "style='height:16px;width:%d%%;'></div>",
                   nSize);
      }
      cgi_printf("</td></tr>");
    }
    db_finalize(&stWeek);
    free(zDefaultYear);
    cgi_printf("</tbody></table>");
    if(total){
      int nAvg = iterations ? (total/iterations) : 0;
      cgi_printf("<br><div>Total events: %d<br>"
                 "Average per active week: %d</div>",
                 total, nAvg);
    }
    output_table_sorting_javascript("statsTable","tnx");
  }
}

/*
** WEBPAGE: reports
**
** Shows activity reports for the repository.
**
** Query Parameters:
**
**   view=REPORT_NAME  Valid values: bymonth, byyear, byuser
**   user=NAME         Restricts statistics to the given user
**   type=TYPE         Restricts the report to a specific event type:
**                     ci (checkin), w (wiki), t (ticket), g (tag)
**                     Defaulting to all event types.
**
** The view-specific query parameters include:
**
** view=byweek:
**
**   y=YYYY            The year to report (default is the server's
**                     current year).
*/
void stats_report_page(){
  HQuery url;                        /* URL for various branch links */
  const char * zView = P("view");    /* Which view/report to show. */
  const char *zUserName = P("user");
  if(!zUserName) zUserName = P("u");
  url_initialize(&url, "reports");

  if(zUserName && *zUserName){
    url_add_parameter(&url,"user", zUserName);
    timeline_submenu(&url, "(Remove User Flag)", "view", zView, "user");
  }
  timeline_submenu(&url, "By Year", "view", "byyear", 0);
  timeline_submenu(&url, "By Month", "view", "bymonth", 0);
  timeline_submenu(&url, "By Week", "view", "byweek", 0);
  timeline_submenu(&url, "By User", "view", "byuser", "user");
  url_reset(&url);
  style_header("Activity Reports");
  if(0==fossil_strcmp(zView,"byyear")){
    stats_report_by_month_year(0, 0, zUserName);
  }else if(0==fossil_strcmp(zView,"bymonth")){
    stats_report_by_month_year(1, 0, zUserName);
  }else if(0==fossil_strcmp(zView,"byweek")){
    stats_report_year_weeks(zUserName);
  }else if(0==fossil_strcmp(zView,"byuser")){
    stats_report_by_user();
  }else{
    @ <h1>Select a report to show:</h1>
    @ <ul>
    @ <li><a href='?view=byyear'>Events by year</a></li>
    @ <li><a href='?view=bymonth'>Events by month</a></li>
    @ <li><a href='?view=byweek'>Events by calendar week</a></li>
    @ <li><a href='?view=byuser'>Events by user</a></li>
    @ </ul>
  }

  style_footer();
}<|MERGE_RESOLUTION|>--- conflicted
+++ resolved
@@ -1515,12 +1515,7 @@
 **    6.  mtime
 **    7.  branch
 */
-<<<<<<< HEAD
-void print_timeline(Stmt *q, int nLimit, int width, int verboseFlag){
-  int nAbsLimit = (nLimit >= 0) ? nLimit : -nLimit;
-=======
 void print_timeline(Stmt *q, int mxLine, int width, int verboseFlag){
->>>>>>> 3905d433
   int nLine = 0;
   int nEntry = 0;
   char zPrevDate[20];
@@ -1583,11 +1578,7 @@
       n += strlen(zPrefix);
     }
     zFree = sqlite3_mprintf("[%.10s] %s%s", zUuid, zPrefix, zCom);
-<<<<<<< HEAD
-    nLine += comment_print(zFree, 9, width-1); /* record another X lines */
-=======
     nLine += comment_print(zFree, 9, width); /* record another X lines */
->>>>>>> 3905d433
     sqlite3_free(zFree);
 
     if(verboseFlag){
@@ -1700,11 +1691,7 @@
 **   -v|--verbose         Output the list of files changed by each commit
 **                        and the type of each change (edited, deleted,
 **                        etc.) after the checkin comment.
-<<<<<<< HEAD
-**   -W|--width <num>     With of lines (default 80). 0=no limit.
-=======
 **   -W|--width <num>     With of lines (default 79). Must be >20 or 0.
->>>>>>> 3905d433
 */
 void timeline_cmd(void){
   Stmt q;
