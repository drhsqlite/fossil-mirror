/*
** Copyright (c) 2007 D. Richard Hipp
**
** This program is free software; you can redistribute it and/or
** modify it under the terms of the Simplified BSD License (also
** known as the "2-Clause License" or "FreeBSD License".)

** This program is distributed in the hope that it will be useful,
** but without any warranty; without even the implied warranty of
** merchantability or fitness for a particular purpose.
**
** Author contact information:
**   drh@hwaci.com
**   http://www.hwaci.com/drh/
**
*******************************************************************************
**
** This file contains code used render and control ticket entry
** and display pages.
*/
#include "config.h"
#include "tkt.h"
#include <assert.h>

/*
** The list of database user-defined fields in the TICKET table.
** The real table also contains some addition fields for internal
** used.  The internal-use fields begin with "tkt_".
*/
static int nField = 0;
static struct tktFieldInfo {
  char *zName;             /* Name of the database field */
  char *zValue;            /* Value to store */
  char *zAppend;           /* Value to append */
  unsigned mUsed;          /* 01: TICKET  02: TICKETCHNG */
} *aField;
#define USEDBY_TICKET      01
#define USEDBY_TICKETCHNG  02
#define USEDBY_BOTH        03
static u8 haveTicket = 0;        /* True if the TICKET table exists */
static u8 haveTicketCTime = 0;   /* True if TICKET.TKT_CTIME exists */
static u8 haveTicketChng = 0;    /* True if the TICKETCHNG table exists */
static u8 haveTicketChngRid = 0; /* True if TICKETCHNG.TKT_RID exists */

/*
** Compare two entries in aField[] for sorting purposes
*/
static int nameCmpr(const void *a, const void *b){
  return fossil_strcmp(((const struct tktFieldInfo*)a)->zName,
                       ((const struct tktFieldInfo*)b)->zName);
}

/*
** Return the index into aField[] of the given field name.
** Return -1 if zFieldName is not in aField[].
*/
static int fieldId(const char *zFieldName){
  int i;
  for(i=0; i<nField; i++){
    if( fossil_strcmp(aField[i].zName, zFieldName)==0 ) return i;
  }
  return -1;
}

/*
** Obtain a list of all fields of the TICKET and TICKETCHNG tables.  Put them
** in sorted order in aField[].
**
** The haveTicket and haveTicketChng variables are set to 1 if the TICKET and
** TICKETCHANGE tables exist, respectively.
*/
static void getAllTicketFields(void){
  Stmt q;
  int i;
  static int once = 0;
  if( once ) return;
  once = 1;
  db_prepare(&q, "PRAGMA table_info(ticket)");
  while( db_step(&q)==SQLITE_ROW ){
    const char *zFieldName = db_column_text(&q, 1);
    haveTicket = 1;
    if( memcmp(zFieldName,"tkt_",4)==0 ){
      if( strcmp(zFieldName, "tkt_ctime")==0 ) haveTicketCTime = 1;
      continue;
    }
    if( nField%10==0 ){
      aField = fossil_realloc(aField, sizeof(aField[0])*(nField+10) );
    }
    aField[nField].zName = mprintf("%s", zFieldName);
    aField[nField].mUsed = USEDBY_TICKET;
    nField++;
  }
  db_finalize(&q);
  db_prepare(&q, "PRAGMA table_info(ticketchng)");
  while( db_step(&q)==SQLITE_ROW ){
    const char *zFieldName = db_column_text(&q, 1);
    haveTicketChng = 1;
    if( memcmp(zFieldName,"tkt_",4)==0 ){
      if( strcmp(zFieldName,"tkt_rid")==0 ) haveTicketChngRid = 1;
      continue;
    }
    if( (i = fieldId(zFieldName))>=0 ){
      aField[i].mUsed |= USEDBY_TICKETCHNG;
      continue;
    }
    if( nField%10==0 ){
      aField = fossil_realloc(aField, sizeof(aField[0])*(nField+10) );
    }
    aField[nField].zName = mprintf("%s", zFieldName);
    aField[nField].mUsed = USEDBY_TICKETCHNG;
    nField++;
  }
  db_finalize(&q);
  qsort(aField, nField, sizeof(aField[0]), nameCmpr);
  for(i=0; i<nField; i++){
    aField[i].zValue = "";
    aField[i].zAppend = 0;
  }
}

/*
** Query the database for all TICKET fields for the specific
** ticket whose name is given by the "name" CGI parameter.
** Load the values for all fields into the interpreter.
**
** Only load those fields which do not already exist as
** variables.
**
** Fields of the TICKET table that begin with "private_" are
** expanded using the db_reveal() function.  If g.perm.RdAddr is
** true, then the db_reveal() function will decode the content
** using the CONCEALED table so that the content legible.
** Otherwise, db_reveal() is a no-op and the content remains
** obscured.
*/
static void initializeVariablesFromDb(void){
  const char *zName;
  Stmt q;
  int i, n, size, j;

  zName = PD("name","-none-");
  db_prepare(&q, "SELECT datetime(tkt_mtime,toLocal()) AS tkt_datetime, *"
                 "  FROM ticket WHERE tkt_uuid GLOB '%q*'",
                 zName);
  if( db_step(&q)==SQLITE_ROW ){
    n = db_column_count(&q);
    for(i=0; i<n; i++){
      const char *zVal = db_column_text(&q, i);
      const char *zName = db_column_name(&q, i);
      char *zRevealed = 0;
      if( zVal==0 ){
        zVal = "";
      }else if( strncmp(zName, "private_", 8)==0 ){
        zVal = zRevealed = db_reveal(zVal);
      }
      if( (j = fieldId(zName))>=0 ){
        aField[j].zValue = mprintf("%s", zVal);
      }else if( memcmp(zName, "tkt_", 4)==0 && Th_Fetch(zName, &size)==0 ){
        Th_Store(zName, zVal);
      }
      free(zRevealed);
    }
  }
  db_finalize(&q);
  for(i=0; i<nField; i++){
    if( Th_Fetch(aField[i].zName, &size)==0 ){
      Th_Store(aField[i].zName, aField[i].zValue);
    }
  }
}

/*
** Transfer all CGI parameters to variables in the interpreter.
*/
static void initializeVariablesFromCGI(void){
  int i;
  const char *z;

  for(i=0; (z = cgi_parameter_name(i))!=0; i++){
    Th_Store(z, P(z));
  }
}

/*
** Update an entry of the TICKET and TICKETCHNG tables according to the
** information in the ticket artifact given in p.  Attempt to create
** the appropriate TICKET table entry if tktid is zero.  If tktid is nonzero
** then it will be the ROWID of an existing TICKET entry.
**
** Parameter rid is the recordID for the ticket artifact in the BLOB table.
**
** Return the new rowid of the TICKET table entry.
*/
static int ticket_insert(const Manifest *p, int rid, int tktid){
  Blob sql1, sql2, sql3;
  Stmt q;
  int i, j;
  char *aUsed;

  if( tktid==0 ){
    db_multi_exec("INSERT INTO ticket(tkt_uuid, tkt_mtime) "
                  "VALUES(%Q, 0)", p->zTicketUuid);
    tktid = db_last_insert_rowid();
  }
  blob_zero(&sql1);
  blob_zero(&sql2);
  blob_zero(&sql3);
  blob_append_sql(&sql1, "UPDATE OR REPLACE ticket SET tkt_mtime=:mtime");
  if( haveTicketCTime ){
    blob_append_sql(&sql1, ", tkt_ctime=coalesce(tkt_ctime,:mtime)");
  }
  aUsed = fossil_malloc( nField );
  memset(aUsed, 0, nField);
  for(i=0; i<p->nField; i++){
    const char *zName = p->aField[i].zName;
    const char *zBaseName = zName[0]=='+' ? zName+1 : zName;
    j = fieldId(zBaseName);
    if( j<0 ) continue;
    aUsed[j] = 1;
    if( aField[j].mUsed & USEDBY_TICKET ){
      if( zName[0]=='+' ){
        zName++;
        blob_append_sql(&sql1,", \"%w\"=coalesce(\"%w\",'') || %Q",
                     zName, zName, p->aField[i].zValue);
      }else{
        blob_append_sql(&sql1,", \"%w\"=%Q", zName, p->aField[i].zValue);
      }
    }
    if( aField[j].mUsed & USEDBY_TICKETCHNG ){
      blob_append_sql(&sql2, ",\"%w\"", zName);
      blob_append_sql(&sql3, ",%Q", p->aField[i].zValue);
    }
    if( rid>0 ){
      wiki_extract_links(p->aField[i].zValue, rid, 1, p->rDate, i==0, 0);
    }
  }
  blob_append_sql(&sql1, " WHERE tkt_id=%d", tktid);
  db_prepare(&q, "%s", blob_sql_text(&sql1));
  db_bind_double(&q, ":mtime", p->rDate);
  db_step(&q);
  db_finalize(&q);
  blob_reset(&sql1);
  if( blob_size(&sql2)>0 || haveTicketChngRid ){
    int fromTkt = 0;
    if( haveTicketChngRid ){
      blob_append(&sql2, ",tkt_rid", -1);
      blob_append_sql(&sql3, ",%d", rid);
    }
    for(i=0; i<nField; i++){
      if( aUsed[i]==0
       && (aField[i].mUsed & USEDBY_BOTH)==USEDBY_BOTH
      ){
        const char *z = aField[i].zName;
        if( z[0]=='+' ) z++;
        fromTkt = 1;
        blob_append_sql(&sql2, ",\"%w\"", z);
        blob_append_sql(&sql3, ",\"%w\"", z);
      }
    }
    if( fromTkt ){
      db_prepare(&q, "INSERT INTO ticketchng(tkt_id,tkt_mtime%s)"
                     "SELECT %d,:mtime%s FROM ticket WHERE tkt_id=%d",
                     blob_sql_text(&sql2), tktid,
                     blob_sql_text(&sql3), tktid);
    }else{
      db_prepare(&q, "INSERT INTO ticketchng(tkt_id,tkt_mtime%s)"
                     "VALUES(%d,:mtime%s)",
                     blob_sql_text(&sql2), tktid, blob_sql_text(&sql3));
    }
    db_bind_double(&q, ":mtime", p->rDate);
    db_step(&q);
    db_finalize(&q);
  }
  blob_reset(&sql2);
  blob_reset(&sql3);
  fossil_free(aUsed);
  return tktid;
}

/*
** Returns non-zero if moderation is required for ticket changes and ticket
** attachments.
*/
int ticket_need_moderation(
  int localUser /* Are we being called for a local interactive user? */
){
  /*
  ** If the FOSSIL_FORCE_TICKET_MODERATION variable is set, *ALL* changes for
  ** tickets will be required to go through moderation (even those performed
  ** by the local interactive user via the command line).  This can be useful
  ** for local (or remote) testing of the moderation subsystem and its impact
  ** on the contents and status of tickets.
  */
  if( fossil_getenv("FOSSIL_FORCE_TICKET_MODERATION")!=0 ){
    return 1;
  }
  if( localUser ){
    return 0;
  }
  return g.perm.ModTkt==0 && db_get_boolean("modreq-tkt",0)==1;
}

/*
** Rebuild an entire entry in the TICKET table
*/
void ticket_rebuild_entry(const char *zTktUuid){
  char *zTag = mprintf("tkt-%s", zTktUuid);
  int tagid = tag_findid(zTag, 1);
  Stmt q;
  Manifest *pTicket;
  int tktid;
  int createFlag = 1;

  fossil_free(zTag);
  getAllTicketFields();
  if( haveTicket==0 ) return;
  tktid = db_int(0, "SELECT tkt_id FROM ticket WHERE tkt_uuid=%Q", zTktUuid);
  search_doc_touch('t', tktid, 0);
  if( haveTicketChng ){
    db_multi_exec("DELETE FROM ticketchng WHERE tkt_id=%d;", tktid);
  }
  db_multi_exec("DELETE FROM ticket WHERE tkt_id=%d", tktid);
  tktid = 0;
  db_prepare(&q, "SELECT rid FROM tagxref WHERE tagid=%d ORDER BY mtime",tagid);
  while( db_step(&q)==SQLITE_ROW ){
    int rid = db_column_int(&q, 0);
    pTicket = manifest_get(rid, CFTYPE_TICKET, 0);
    if( pTicket ){
      tktid = ticket_insert(pTicket, rid, tktid);
      manifest_ticket_event(rid, pTicket, createFlag, tagid);
      manifest_destroy(pTicket);
    }
    createFlag = 0;
  }
  db_finalize(&q);
}


/*
** Create the TH1 interpreter and load the "common" code.
*/
void ticket_init(void){
  const char *zConfig;
  Th_FossilInit(TH_INIT_DEFAULT);
  zConfig = ticket_common_code();
  Th_Eval(g.interp, 0, zConfig, -1);
}

/*
** Create the TH1 interpreter and load the "change" code.
*/
int ticket_change(const char *zUuid){
  const char *zConfig;
  Th_FossilInit(TH_INIT_DEFAULT);
  Th_Store("uuid", zUuid);
  zConfig = ticket_change_code();
  return Th_Eval(g.interp, 0, zConfig, -1);
}

/*
** Recreate the TICKET and TICKETCHNG tables.
*/
void ticket_create_table(int separateConnection){
  const char *zSql;

  db_multi_exec(
    "DROP TABLE IF EXISTS ticket;"
    "DROP TABLE IF EXISTS ticketchng;"
  );
  zSql = ticket_table_schema();
  if( separateConnection ){
    db_end_transaction(0);
    db_init_database(g.zRepositoryName, zSql, 0);
  }else{
    db_multi_exec("%s", zSql/*safe-for-%s*/);
  }
}

/*
** Repopulate the TICKET and TICKETCHNG tables from scratch using all
** available ticket artifacts.
*/
void ticket_rebuild(void){
  Stmt q;
  ticket_create_table(1);
  db_begin_transaction();
  db_prepare(&q,"SELECT tagname FROM tag WHERE tagname GLOB 'tkt-*'");
  while( db_step(&q)==SQLITE_ROW ){
    const char *zName = db_column_text(&q, 0);
    int len;
    zName += 4;
    len = strlen(zName);
    if( len<20 || !validate16(zName, len) ) continue;
    ticket_rebuild_entry(zName);
  }
  db_finalize(&q);
  db_end_transaction(0);
}

/*
** COMMAND: test-ticket-rebuild
**
** Usage: %fossil test-ticket-rebuild TICKETID|all
**
** Rebuild the TICKET and TICKETCHNG tables for the given ticket ID
** or for ALL.
*/
void test_ticket_rebuild(void){
  db_find_and_open_repository(0, 0);
  if( g.argc!=3 ) usage("TICKETID|all");
  if( fossil_strcmp(g.argv[2], "all")==0 ){
    ticket_rebuild();
  }else{
    const char *zUuid;
    zUuid = db_text(0, "SELECT substr(tagname,5) FROM tag"
                       " WHERE tagname GLOB 'tkt-%q*'", g.argv[2]);
    if( zUuid==0 ) fossil_fatal("no such ticket: %s", g.argv[2]);
    ticket_rebuild_entry(zUuid);
  }
}

/*
** For trouble-shooting purposes, render a dump of the aField[] table to
** the webpage currently under construction.
*/
static void showAllFields(void){
  int i;
  @ <div style="color:blue">
  @ <p>Database fields:</p><ul>
  for(i=0; i<nField; i++){
    @ <li>aField[%d(i)].zName = "%h(aField[i].zName)";
    @ originally = "%h(aField[i].zValue)";
    @ currently = "%h(PD(aField[i].zName,""))";
    if( aField[i].zAppend ){
      @ zAppend = "%h(aField[i].zAppend)";
    }
    @ mUsed = %d(aField[i].mUsed);
  }
  @ </ul></div>
}

/*
** WEBPAGE: tktview
** URL:  tktview?name=UUID
**
** View a ticket identified by the name= query parameter.
*/
void tktview_page(void){
  const char *zScript;
  char *zFullName;
  const char *zUuid = PD("name","");

  login_check_credentials();
  if( !g.perm.RdTkt ){ login_needed(g.anon.RdTkt); return; }
  if( g.anon.WrTkt || g.anon.ApndTkt ){
    style_submenu_element("Edit", "Edit The Ticket", "%s/tktedit?name=%T",
        g.zTop, PD("name",""));
  }
  if( g.perm.Hyperlink ){
    style_submenu_element("History", "History Of This Ticket",
        "%s/tkthistory/%T", g.zTop, zUuid);
    style_submenu_element("Timeline", "Timeline Of This Ticket",
        "%s/tkttimeline/%T", g.zTop, zUuid);
    style_submenu_element("Check-ins", "Check-ins Of This Ticket",
        "%s/tkttimeline/%T?y=ci", g.zTop, zUuid);
  }
  if( g.anon.NewTkt ){
    style_submenu_element("New Ticket", "Create a new ticket",
        "%s/tktnew", g.zTop);
  }
  if( g.anon.ApndTkt && g.anon.Attach ){
    style_submenu_element("Attach", "Add An Attachment",
        "%s/attachadd?tkt=%T&from=%s/tktview/%t",
        g.zTop, zUuid, g.zTop, zUuid);
  }
  if( P("plaintext") ){
    style_submenu_element("Formatted", "Formatted", "%R/tktview/%s", zUuid);
  }else{
    style_submenu_element("Plaintext", "Plaintext",
                          "%R/tktview/%s?plaintext", zUuid);
  }
  style_header("View Ticket");
  if( g.thTrace ) Th_Trace("BEGIN_TKTVIEW<br />\n", -1);
  ticket_init();
  initializeVariablesFromCGI();
  getAllTicketFields();
  initializeVariablesFromDb();
  zScript = ticket_viewpage_code();
  if( P("showfields")!=0 ) showAllFields();
  if( g.thTrace ) Th_Trace("BEGIN_TKTVIEW_SCRIPT<br />\n", -1);
  Th_Render(zScript);
  if( g.thTrace ) Th_Trace("END_TKTVIEW<br />\n", -1);

  zFullName = db_text(0,
       "SELECT tkt_uuid FROM ticket"
       " WHERE tkt_uuid GLOB '%q*'", zUuid);
  if( zFullName ){
    attachment_list(zFullName, "<hr /><h2>Attachments:</h2><ul>");
  }

  style_footer();
}

/*
** TH1 command: append_field FIELD STRING
**
** FIELD is the name of a database column to which we might want
** to append text.  STRING is the text to be appended to that
** column.  The append does not actually occur until the
** submit_ticket command is run.
*/
static int appendRemarkCmd(
  Th_Interp *interp,
  void *p,
  int argc,
  const char **argv,
  int *argl
){
  int idx;

  if( argc!=3 ){
    return Th_WrongNumArgs(interp, "append_field FIELD STRING");
  }
  if( g.thTrace ){
    Th_Trace("append_field %#h {%#h}<br />\n",
              argl[1], argv[1], argl[2], argv[2]);
  }
  for(idx=0; idx<nField; idx++){
    if( memcmp(aField[idx].zName, argv[1], argl[1])==0
        && aField[idx].zName[argl[1]]==0 ){
      break;
    }
  }
  if( idx>=nField ){
    Th_ErrorMessage(g.interp, "no such TICKET column: ", argv[1], argl[1]);
    return TH_ERROR;
  }
  aField[idx].zAppend = mprintf("%.*s", argl[2], argv[2]);
  return TH_OK;
}

/*
** Write a ticket into the repository.
*/
static int ticket_put(
  Blob *pTicket,           /* The text of the ticket change record */
  const char *zTktId,      /* The ticket to which this change is applied */
  int needMod              /* True if moderation is needed */
){
  int result;
  int rid = content_put_ex(pTicket, 0, 0, 0, needMod);
  if( rid==0 ){
    fossil_fatal("trouble committing ticket: %s", g.zErrMsg);
  }
  if( needMod ){
    moderation_table_create();
    db_multi_exec(
      "INSERT INTO modreq(objid, tktid) VALUES(%d,%Q)",
      rid, zTktId
    );
  }else{
    db_multi_exec("INSERT OR IGNORE INTO unsent VALUES(%d);", rid);
    db_multi_exec("INSERT OR IGNORE INTO unclustered VALUES(%d);", rid);
  }
  manifest_crosslink_begin();
  result = (manifest_crosslink(rid, pTicket, MC_NONE)==0);
  assert( blob_is_reset(pTicket) );
  if( !result ){
    result = manifest_crosslink_end(MC_PERMIT_HOOKS);
  }else{
    manifest_crosslink_end(MC_NONE);
  }
  return result;
}

/*
** Subscript command:   submit_ticket
**
** Construct and submit a new ticket artifact.  The fields of the artifact
** are the names of the columns in the TICKET table.  The content is
** taken from TH variables.  If the content is unchanged, the field is
** omitted from the artifact.  Fields whose names begin with "private_"
** are concealed using the db_conceal() function.
*/
static int submitTicketCmd(
  Th_Interp *interp,
  void *pUuid,
  int argc,
  const char **argv,
  int *argl
){
  char *zDate;
  const char *zUuid;
  int i;
  int nJ = 0;
  Blob tktchng, cksum;
  int needMod;

  login_verify_csrf_secret();
  if( !captcha_is_correct() ){
    @ <p class="generalError">Error: Incorrect security code.</p>
    return TH_OK;
  }
  zUuid = (const char *)pUuid;
  blob_zero(&tktchng);
  zDate = date_in_standard_format("now");
  blob_appendf(&tktchng, "D %s\n", zDate);
  free(zDate);
  for(i=0; i<nField; i++){
    if( aField[i].zAppend ){
      blob_appendf(&tktchng, "J +%s %z\n", aField[i].zName,
                   fossilize(aField[i].zAppend, -1));
      ++nJ;
    }
  }
  for(i=0; i<nField; i++){
    const char *zValue;
    int nValue;
    if( aField[i].zAppend ) continue;
    zValue = Th_Fetch(aField[i].zName, &nValue);
    if( zValue ){
      while( nValue>0 && fossil_isspace(zValue[nValue-1]) ){ nValue--; }
      if( ((aField[i].mUsed & USEDBY_TICKETCHNG)!=0 && nValue>0)
       || memcmp(zValue, aField[i].zValue, nValue)!=0
       || strlen(aField[i].zValue)!=nValue
      ){
        if( memcmp(aField[i].zName, "private_", 8)==0 ){
          zValue = db_conceal(zValue, nValue);
          blob_appendf(&tktchng, "J %s %s\n", aField[i].zName, zValue);
        }else{
          blob_appendf(&tktchng, "J %s %#F\n", aField[i].zName, nValue, zValue);
        }
        nJ++;
      }
    }
  }
  if( *(char**)pUuid ){
    zUuid = db_text(0,
       "SELECT tkt_uuid FROM ticket WHERE tkt_uuid GLOB '%q*'", P("name")
    );
  }else{
    zUuid = db_text(0, "SELECT lower(hex(randomblob(20)))");
  }
  *(const char**)pUuid = zUuid;
  blob_appendf(&tktchng, "K %s\n", zUuid);
  blob_appendf(&tktchng, "U %F\n", login_name());
  md5sum_blob(&tktchng, &cksum);
  blob_appendf(&tktchng, "Z %b\n", &cksum);
  if( nJ==0 ){
    blob_reset(&tktchng);
    return TH_OK;
  }
  needMod = ticket_need_moderation(0);
  if( g.zPath[0]=='d' ){
    const char *zNeedMod = needMod ? "required" : "skipped";
    /* If called from /debug_tktnew or /debug_tktedit... */
    @ <div style="color:blue">
    @ <p>Ticket artifact that would have been submitted:</p>
    @ <blockquote><pre>%h(blob_str(&tktchng))</pre></blockquote>
    @ <blockquote><pre>Moderation would be %h(zNeedMod).</pre></blockquote>
    @ </div>
<<<<<<< HEAD
    @ <hr>
=======
    @ <hr />
>>>>>>> 5aaa86f4
    return TH_OK;
  }else{
    if( g.thTrace ){
      Th_Trace("submit_ticket {\n<blockquote><pre>\n%h\n</pre></blockquote>\n"
               "}<br />\n",
         blob_str(&tktchng));
    }
    ticket_put(&tktchng, zUuid, needMod);
  }
  return ticket_change(zUuid);
}


/*
** WEBPAGE: tktnew
** WEBPAGE: debug_tktnew
**
** Enter a new ticket.  The tktnew_template script in the ticket
** configuration is used.  The /tktnew page is the official ticket
** entry page.  The /debug_tktnew page is used for debugging the
** tktnew_template in the ticket configuration.  /debug_tktnew works
** just like /tktnew except that it does not really save the new ticket
** when you press submit - it just prints the ticket artifact at the
** top of the screen.
*/
void tktnew_page(void){
  const char *zScript;
  char *zNewUuid = 0;

  login_check_credentials();
  if( !g.perm.NewTkt ){ login_needed(g.anon.NewTkt); return; }
  if( P("cancel") ){
    cgi_redirect("home");
  }
  style_header("New Ticket");
  ticket_standard_submenu(T_ALL_BUT(T_NEW));
  if( g.thTrace ) Th_Trace("BEGIN_TKTNEW<br />\n", -1);
  ticket_init();
  initializeVariablesFromCGI();
  getAllTicketFields();
  initializeVariablesFromDb();
  if( g.zPath[0]=='d' ) showAllFields();
  form_begin(0, "%R/%s", g.zPath);
  login_insert_csrf_secret();
  if( P("date_override") && g.perm.Setup ){
    @ <input type="hidden" name="date_override" value="%h(P("date_override"))">
  }
  zScript = ticket_newpage_code();
  Th_Store("login", login_name());
  Th_Store("date", db_text(0, "SELECT datetime('now')"));
  Th_CreateCommand(g.interp, "submit_ticket", submitTicketCmd,
                   (void*)&zNewUuid, 0);
  if( g.thTrace ) Th_Trace("BEGIN_TKTNEW_SCRIPT<br />\n", -1);
  if( Th_Render(zScript)==TH_RETURN && !g.thTrace && zNewUuid ){
    cgi_redirect(mprintf("%s/tktview/%s", g.zTop, zNewUuid));
    return;
  }
  captcha_generate(0);
  @ </form>
  if( g.thTrace ) Th_Trace("END_TKTVIEW<br />\n", -1);
  style_footer();
}

/*
** WEBPAGE: tktedit
** WEBPAGE: debug_tktedit
**
** Edit a ticket.  The ticket is identified by the name CGI parameter.
** /tktedit is the official page.  The /debug_tktedit page does the same
** thing except that it does not save the ticket change record when you
** press submit - it instead prints the ticket change record at the top
** of the page.  The /debug_tktedit page is intended to be used when
** debugging ticket configurations.
*/
void tktedit_page(void){
  const char *zScript;
  int nName;
  const char *zName;
  int nRec;

  login_check_credentials();
  if( !g.perm.ApndTkt && !g.perm.WrTkt ){
    login_needed(g.anon.ApndTkt || g.anon.WrTkt);
    return;
  }
  zName = P("name");
  if( P("cancel") ){
    cgi_redirectf("tktview?name=%T", zName);
  }
  style_header("Edit Ticket");
  if( zName==0 || (nName = strlen(zName))<4 || nName>UUID_SIZE
          || !validate16(zName,nName) ){
    @ <span class="tktError">Not a valid ticket id: \"%h(zName)\"</span>
    style_footer();
    return;
  }
  nRec = db_int(0, "SELECT count(*) FROM ticket WHERE tkt_uuid GLOB '%q*'",
                zName);
  if( nRec==0 ){
    @ <span class="tktError">No such ticket: \"%h(zName)\"</span>
    style_footer();
    return;
  }
  if( nRec>1 ){
    @ <span class="tktError">%d(nRec) tickets begin with:
    @ \"%h(zName)\"</span>
    style_footer();
    return;
  }
  if( g.thTrace ) Th_Trace("BEGIN_TKTEDIT<br />\n", -1);
  ticket_init();
  getAllTicketFields();
  initializeVariablesFromCGI();
  initializeVariablesFromDb();
  if( g.zPath[0]=='d' ) showAllFields();
  form_begin(0, "%R/%s", g.zPath);
  @ <input type="hidden" name="name" value="%s(zName)" />
  login_insert_csrf_secret();
  zScript = ticket_editpage_code();
  Th_Store("login", login_name());
  Th_Store("date", db_text(0, "SELECT datetime('now')"));
  Th_CreateCommand(g.interp, "append_field", appendRemarkCmd, 0, 0);
  Th_CreateCommand(g.interp, "submit_ticket", submitTicketCmd, (void*)&zName,0);
  if( g.thTrace ) Th_Trace("BEGIN_TKTEDIT_SCRIPT<br />\n", -1);
  if( Th_Render(zScript)==TH_RETURN && !g.thTrace && zName ){
    cgi_redirect(mprintf("%s/tktview/%s", g.zTop, zName));
    return;
  }
  captcha_generate(0);
  @ </form>
  if( g.thTrace ) Th_Trace("BEGIN_TKTEDIT<br />\n", -1);
  style_footer();
}

/*
** Check the ticket table schema in zSchema to see if it appears to
** be well-formed.  If everything is OK, return NULL.  If something is
** amiss, then return a pointer to a string (obtained from malloc) that
** describes the problem.
*/
char *ticket_schema_check(const char *zSchema){
  char *zErr = 0;
  int rc;
  sqlite3 *db;
  rc = sqlite3_open(":memory:", &db);
  if( rc==SQLITE_OK ){
    rc = sqlite3_exec(db, zSchema, 0, 0, &zErr);
    if( rc!=SQLITE_OK ){
      sqlite3_close(db);
      return zErr;
    }
    rc = sqlite3_exec(db, "SELECT tkt_id, tkt_uuid, tkt_mtime FROM ticket",
                      0, 0, 0);
    if( rc!=SQLITE_OK ){
      zErr = mprintf("schema fails to define valid a TICKET "
                     "table containing all required fields");
    }else{
      rc = sqlite3_exec(db, "SELECT tkt_id, tkt_mtime FROM ticketchng", 0,0,0);
      if( rc!=SQLITE_OK ){
        zErr = mprintf("schema fails to define valid a TICKETCHNG "
                       "table containing all required fields");
      }
    }
    sqlite3_close(db);
  }
  return zErr;
}

/*
** WEBPAGE: tkttimeline
** URL: /tkttimeline?name=TICKETUUID&y=TYPE
**
** Show the change history for a single ticket in timeline format.
*/
void tkttimeline_page(void){
  Stmt q;
  char *zTitle;
  char *zSQL;
  const char *zUuid;
  char *zFullUuid;
  int tagid;
  char zGlobPattern[50];
  const char *zType;

  login_check_credentials();
  if( !g.perm.Hyperlink || !g.perm.RdTkt ){
    login_needed(g.anon.Hyperlink && g.anon.RdTkt);
    return;
  }
  zUuid = PD("name","");
  zType = PD("y","a");
  if( zType[0]!='c' ){
    style_submenu_element("Check-ins", "Check-ins",
       "%s/tkttimeline?name=%T&y=ci", g.zTop, zUuid);
  }else{
    style_submenu_element("Timeline", "Timeline",
       "%s/tkttimeline?name=%T", g.zTop, zUuid);
  }
  style_submenu_element("History", "History",
    "%s/tkthistory/%s", g.zTop, zUuid);
  style_submenu_element("Status", "Status",
    "%s/info/%s", g.zTop, zUuid);
  if( zType[0]=='c' ){
    zTitle = mprintf("Check-ins Associated With Ticket %h", zUuid);
  }else{
    zTitle = mprintf("Timeline Of Ticket %h", zUuid);
  }
  style_header("%z", zTitle);

  sqlite3_snprintf(6, zGlobPattern, "%s", zUuid);
  canonical16(zGlobPattern, strlen(zGlobPattern));
  tagid = db_int(0, "SELECT tagid FROM tag WHERE tagname GLOB 'tkt-%q*'",zUuid);
  if( tagid==0 ){
    @ No such ticket: %h(zUuid)
    style_footer();
    return;
  }
  zFullUuid = db_text(0, "SELECT substr(tagname, 5) FROM tag WHERE tagid=%d",
                         tagid);
  if( zType[0]=='c' ){
    zSQL = mprintf(
         "%s AND event.objid IN "
         "   (SELECT srcid FROM backlink WHERE target GLOB '%.4s*' "
                                         "AND '%s' GLOB (target||'*')) "
         "ORDER BY mtime DESC",
         timeline_query_for_www(), zFullUuid, zFullUuid
    );
  }else{
    zSQL = mprintf(
         "%s AND event.objid IN "
         "  (SELECT rid FROM tagxref WHERE tagid=%d"
         "   UNION SELECT srcid FROM backlink"
                  " WHERE target GLOB '%.4s*'"
                  "   AND '%s' GLOB (target||'*')"
         "   UNION SELECT attachid FROM attachment"
                  " WHERE target=%Q) "
         "ORDER BY mtime DESC",
         timeline_query_for_www(), tagid, zFullUuid, zFullUuid, zFullUuid
    );
  }
  db_prepare(&q, "%z", zSQL/*safe-for-%s*/);
  www_print_timeline(&q, TIMELINE_ARTID|TIMELINE_DISJOINT|TIMELINE_GRAPH,
                     0, 0, 0, 0);
  db_finalize(&q);
  style_footer();
}

/*
** WEBPAGE: tkthistory
** URL: /tkthistory?name=TICKETUUID
**
** Show the complete change history for a single ticket
*/
void tkthistory_page(void){
  Stmt q;
  char *zTitle;
  const char *zUuid;
  int tagid;
  int nChng = 0;

  login_check_credentials();
  if( !g.perm.Hyperlink || !g.perm.RdTkt ){
    login_needed(g.anon.Hyperlink && g.anon.RdTkt);
    return;
  }
  zUuid = PD("name","");
  zTitle = mprintf("History Of Ticket %h", zUuid);
  style_submenu_element("Status", "Status",
    "%s/info/%s", g.zTop, zUuid);
  style_submenu_element("Check-ins", "Check-ins",
    "%s/tkttimeline?name=%s&y=ci", g.zTop, zUuid);
  style_submenu_element("Timeline", "Timeline",
    "%s/tkttimeline?name=%s", g.zTop, zUuid);
  if( P("plaintext")!=0 ){
    style_submenu_element("Formatted", "Formatted",
                          "%R/tkthistory/%s", zUuid);
  }else{
    style_submenu_element("Plaintext", "Plaintext",
                          "%R/tkthistory/%s?plaintext", zUuid);
  }
  style_header("%z", zTitle);

  tagid = db_int(0, "SELECT tagid FROM tag WHERE tagname GLOB 'tkt-%q*'",zUuid);
  if( tagid==0 ){
    @ No such ticket: %h(zUuid)
    style_footer();
    return;
  }
  db_prepare(&q,
    "SELECT datetime(mtime,toLocal()), objid, uuid, NULL, NULL, NULL"
    "  FROM event, blob"
    " WHERE objid IN (SELECT rid FROM tagxref WHERE tagid=%d)"
    "   AND blob.rid=event.objid"
    " UNION "
    "SELECT datetime(mtime,toLocal()), attachid, uuid, src, filename, user"
    "  FROM attachment, blob"
    " WHERE target=(SELECT substr(tagname,5) FROM tag WHERE tagid=%d)"
    "   AND blob.rid=attachid"
    " ORDER BY 1",
    tagid, tagid
  );
  while( db_step(&q)==SQLITE_ROW ){
    Manifest *pTicket;
    const char *zDate = db_column_text(&q, 0);
    int rid = db_column_int(&q, 1);
    const char *zChngUuid = db_column_text(&q, 2);
    const char *zFile = db_column_text(&q, 4);
    if( nChng==0 ){
      @ <ol>
    }
    nChng++;
    if( zFile!=0 ){
      const char *zSrc = db_column_text(&q, 3);
      const char *zUser = db_column_text(&q, 5);
      if( zSrc==0 || zSrc[0]==0 ){
        @
        @ <li><p>Delete attachment "%h(zFile)"
      }else{
        @
        @ <li><p>Add attachment
        @ "%z(href("%R/artifact/%!S",zSrc))%s(zFile)</a>"
      }
      @ [%z(href("%R/artifact/%!S",zChngUuid))%S(zChngUuid)</a>]
      @ (rid %d(rid)) by
      hyperlink_to_user(zUser,zDate," on");
      hyperlink_to_date(zDate, ".</p>");
    }else{
      pTicket = manifest_get(rid, CFTYPE_TICKET, 0);
      if( pTicket ){
        @
        @ <li><p>Ticket change
        @ [%z(href("%R/artifact/%!S",zChngUuid))%S(zChngUuid)</a>]
        @ (rid %d(rid)) by
        hyperlink_to_user(pTicket->zUser,zDate," on");
        hyperlink_to_date(zDate, ":");
        @ </p>
        ticket_output_change_artifact(pTicket, "a");
      }
      manifest_destroy(pTicket);
    }
  }
  db_finalize(&q);
  if( nChng ){
    @ </ol>
  }
  style_footer();
}

/*
** Return TRUE if the given BLOB contains a newline character.
*/
static int contains_newline(Blob *p){
  const char *z = blob_str(p);
  while( *z ){
    if( *z=='\n' ) return 1;
    z++;
  }
  return 0;
}

/*
** The pTkt object is a ticket change artifact.  Output a detailed
** description of this object.
*/
void ticket_output_change_artifact(Manifest *pTkt, const char *zListType){
  int i;
  int wikiFlags = WIKI_NOBADLINKS;
  const char *zBlock = "<blockquote>";
  const char *zEnd = "</blockquote>";
  if( P("plaintext")!=0 ){
    wikiFlags |= WIKI_LINKSONLY;
    zBlock = "<blockquote><pre class='verbatim'>";
    zEnd = "</pre></blockquote>";
  }
  if( zListType==0 ) zListType = "1";
  @ <ol type="%s(zListType)">
  for(i=0; i<pTkt->nField; i++){
    Blob val;
    const char *z;
    z = pTkt->aField[i].zName;
    blob_set(&val, pTkt->aField[i].zValue);
    if( z[0]=='+' ){
      @ <li>Appended to %h(&z[1]):%s(zBlock)
      wiki_convert(&val, 0, wikiFlags);
      @ %s(zEnd)</li>
    }else if( blob_size(&val)>50 || contains_newline(&val) ){
      @ <li>Change %h(z) to:%s(zBlock)
      wiki_convert(&val, 0, wikiFlags);
      @ %s(zEnd)</li>
    }else{
      @ <li>Change %h(z) to "%h(blob_str(&val))"</li>
    }
    blob_reset(&val);
  }
  @ </ol>
}

/*
** COMMAND: ticket*
**
** Usage: %fossil ticket SUBCOMMAND ...
**
** Run various subcommands to control tickets
**
**   %fossil ticket show (REPORTTITLE|REPORTNR) ?TICKETFILTER? ?OPTIONS?
**
**     Options:
**       -l|--limit LIMITCHAR
**       -q|--quote
**       -R|--repository FILE
**
**     Run the ticket report, identified by the report format title
**     used in the GUI. The data is written as flat file on stdout,
**     using TAB as separator. The separator can be changed using
**     the -l or --limit option.
**
**     If TICKETFILTER is given on the commandline, the query is
**     limited with a new WHERE-condition.
**       example:  Report lists a column # with the uuid
**                 TICKETFILTER may be [#]='uuuuuuuuu'
**       example:  Report only lists rows with status not open
**                 TICKETFILTER: status != 'open'
**
**     If --quote is used, the tickets are encoded by quoting special
**     chars (space -> \\s, tab -> \\t, newline -> \\n, cr -> \\r,
**     formfeed -> \\f, vtab -> \\v, nul -> \\0, \\ -> \\\\).
**     Otherwise, the simplified encoding as on the show report raw page
**     in the GUI is used. This has no effect in JSON mode.
**
**     Instead of the report title it's possible to use the report
**     number; the special report number 0 lists all columns defined in
**     the ticket table.
**
**   %fossil ticket list fields
**   %fossil ticket ls fields
**
**     List all fields defined for ticket in the fossil repository.
**
**   %fossil ticket list reports
**   %fossil ticket ls reports
**
**     List all ticket reports defined in the fossil repository.
**
**   %fossil ticket set TICKETUUID (FIELD VALUE)+ ?-q|--quote?
**   %fossil ticket change TICKETUUID (FIELD VALUE)+ ?-q|--quote?
**
**     Change ticket identified by TICKETUUID to set the values of
**     each field FIELD to VALUE.
**
**     Field names as defined in the TICKET table.  By default, these
**     names include: type, status, subsystem, priority, severity, foundin,
**     resolution, title, and comment, but other field names can be added
**     or substituted in customized installations.
**
**     If you use +FIELD, the VALUE is appended to the field FIELD.  You
**     can use more than one field/value pair on the commandline.  Using
**     --quote enables the special character decoding as in "ticket
**     show", which allows setting multiline text or text with special
**     characters.
**
**   %fossil ticket add FIELD VALUE ?FIELD VALUE .. ? ?-q|--quote?
**
**     Like set, but create a new ticket with the given values.
**
**   %fossil ticket history TICKETUUID
**
**     Show the complete change history for the ticket
**
** Note that the values in set|add are not validated against the
** definitions given in "Ticket Common Script".
*/
void ticket_cmd(void){
  int n;
  const char *zUser;
  const char *zDate;
  const char *zTktUuid;

  /* do some ints, we want to be inside a checkout */
  db_find_and_open_repository(0, 0);
  user_select();

  zUser = find_option("user-override",0,1);
  if( zUser==0 ) zUser = login_name();
  zDate = find_option("date-override",0,1);
  if( zDate==0 ) zDate = "now";
  zDate = date_in_standard_format(zDate);
  zTktUuid = find_option("uuid-override",0,1);
  if( zTktUuid && (strlen(zTktUuid)!=40 || !validate16(zTktUuid,40)) ){
    fossil_fatal("invalid --uuid-override: must be 40 characters of hex");
  }

  /*
  ** Check that the user exists.
  */
  if( !db_exists("SELECT 1 FROM user WHERE login=%Q", zUser) ){
    fossil_fatal("no such user: %s", zUser);
  }

  if( g.argc<3 ){
    usage("add|change|list|set|show|history");
  }
  n = strlen(g.argv[2]);
  if( n==1 && g.argv[2][0]=='s' ){
    /* set/show cannot be distinguished, so show the usage */
    usage("add|change|list|set|show|history");
  }
  if(( strncmp(g.argv[2],"list",n)==0 ) || ( strncmp(g.argv[2],"ls",n)==0 )){
    if( g.argc==3 ){
      usage("list fields|reports");
    }else{
      n = strlen(g.argv[3]);
      if( !strncmp(g.argv[3],"fields",n) ){
        /* simply show all field names */
        int i;

        /* read all available ticket fields */
        getAllTicketFields();
        for(i=0; i<nField; i++){
          printf("%s\n",aField[i].zName);
        }
      }else if( !strncmp(g.argv[3],"reports",n) ){
        rpt_list_reports();
      }else{
        fossil_fatal("unknown ticket list option '%s'!",g.argv[3]);
      }
    }
  }else{
    /* add a new ticket or set fields on existing tickets */
    tTktShowEncoding tktEncoding;

    tktEncoding = find_option("quote","q",0) ? tktFossilize : tktNoTab;

    if( strncmp(g.argv[2],"show",n)==0 ){
      if( g.argc==3 ){
        usage("show REPORTNR");
      }else{
        const char *zRep = 0;
        const char *zSep = 0;
        const char *zFilterUuid = 0;
        zSep = find_option("limit","l",1);
        zRep = g.argv[3];
        if( !strcmp(zRep,"0") ){
          zRep = 0;
        }
        if( g.argc>4 ){
          zFilterUuid = g.argv[4];
        }
        rptshow( zRep, zSep, zFilterUuid, tktEncoding );
      }
    }else{
      /* add a new ticket or update an existing ticket */
      enum { set,add,history,err } eCmd = err;
      int i = 0;
      Blob tktchng, cksum;

      /* get command type (set/add) and get uuid, if needed for set */
      if( strncmp(g.argv[2],"set",n)==0 || strncmp(g.argv[2],"change",n)==0 ||
         strncmp(g.argv[2],"history",n)==0 ){
        if( strncmp(g.argv[2],"history",n)==0 ){
          eCmd = history;
        }else{
          eCmd = set;
        }
        if( g.argc==3 ){
          usage("set|change|history TICKETUUID");
        }
        zTktUuid = db_text(0,
          "SELECT tkt_uuid FROM ticket WHERE tkt_uuid GLOB '%q*'", g.argv[3]
        );
        if( !zTktUuid ){
          fossil_fatal("unknown ticket: '%s'!",g.argv[3]);
        }
        i=4;
      }else if( strncmp(g.argv[2],"add",n)==0 ){
        eCmd = add;
        i = 3;
        if( zTktUuid==0 ){
          zTktUuid = db_text(0, "SELECT lower(hex(randomblob(20)))");
        }
      }
      /* none of set/add, so show the usage! */
      if( eCmd==err ){
        usage("add|fieldlist|set|show|history");
      }

      /* we just handle history separately here, does not get out */
      if( eCmd==history ){
        Stmt q;
        int tagid;

        if( i != g.argc ){
          fossil_fatal("no other parameters expected to %s!",g.argv[2]);
        }
        tagid = db_int(0, "SELECT tagid FROM tag WHERE tagname GLOB 'tkt-%q*'",
                       zTktUuid);
        if( tagid==0 ){
          fossil_fatal("no such ticket %h", zTktUuid);
        }
        db_prepare(&q,
          "SELECT datetime(mtime,toLocal()), objid, NULL, NULL, NULL"
          "  FROM event, blob"
          " WHERE objid IN (SELECT rid FROM tagxref WHERE tagid=%d)"
          "   AND blob.rid=event.objid"
          " UNION "
          "SELECT datetime(mtime,toLocal()), attachid, filename, "
          "       src, user"
          "  FROM attachment, blob"
          " WHERE target=(SELECT substr(tagname,5) FROM tag WHERE tagid=%d)"
          "   AND blob.rid=attachid"
          " ORDER BY 1 DESC",
          tagid, tagid
        );
        while( db_step(&q)==SQLITE_ROW ){
          Manifest *pTicket;
          const char *zDate = db_column_text(&q, 0);
          int rid = db_column_int(&q, 1);
          const char *zFile = db_column_text(&q, 2);
          if( zFile!=0 ){
            const char *zSrc = db_column_text(&q, 3);
            const char *zUser = db_column_text(&q, 4);
            if( zSrc==0 || zSrc[0]==0 ){
              fossil_print("Delete attachment %s\n", zFile);
            }else{
              fossil_print("Add attachment %s\n", zFile);
            }
            fossil_print(" by %s on %s\n", zUser, zDate);
          }else{
            pTicket = manifest_get(rid, CFTYPE_TICKET, 0);
            if( pTicket ){
              int i;

              fossil_print("Ticket Change by %s on %s:\n",
                           pTicket->zUser, zDate);
              for(i=0; i<pTicket->nField; i++){
                Blob val;
                const char *z;
                z = pTicket->aField[i].zName;
                blob_set(&val, pTicket->aField[i].zValue);
                if( z[0]=='+' ){
                  fossil_print("  Append to ");
            z++;
          }else{
            fossil_print("  Change ");
          }
          fossil_print("%h: ",z);
          if( blob_size(&val)>50 || contains_newline(&val)) {
                  fossil_print("\n    ");
                  comment_print(blob_str(&val),0,4,-1,g.comFmtFlags);
                }else{
                  fossil_print("%s\n",blob_str(&val));
                }
                blob_reset(&val);
              }
            }
            manifest_destroy(pTicket);
          }
        }
        db_finalize(&q);
        return;
      }
      /* read all given ticket field/value pairs from command line */
      if( i==g.argc ){
        fossil_fatal("empty %s command aborted!",g.argv[2]);
      }
      getAllTicketFields();
      /* read commandline and assign fields in the aField[].zValue array */
      while( i<g.argc ){
        char *zFName;
        char *zFValue;
        int j;
        int append = 0;

        zFName = g.argv[i++];
        if( i==g.argc ){
          fossil_fatal("missing value for '%s'!",zFName);
        }
        zFValue = g.argv[i++];
        if( tktEncoding == tktFossilize ){
          zFValue=mprintf("%s",zFValue);
          defossilize(zFValue);
        }
        append = (zFName[0] == '+');
        if( append ){
          zFName++;
        }
        j = fieldId(zFName);
        if( j == -1 ){
          fossil_fatal("unknown field name '%s'!",zFName);
        }else{
          if( append ){
            aField[j].zAppend = zFValue;
          }else{
            aField[j].zValue = zFValue;
          }
        }
      }

      /* now add the needed artifacts to the repository */
      blob_zero(&tktchng);
      /* add the time to the ticket manifest */
      blob_appendf(&tktchng, "D %s\n", zDate);
      /* append defined elements */
      for(i=0; i<nField; i++){
        char *zValue = 0;
        char *zPfx;

        if( aField[i].zAppend && aField[i].zAppend[0] ){
          zPfx = " +";
          zValue = aField[i].zAppend;
        }else if( aField[i].zValue && aField[i].zValue[0] ){
          zPfx = " ";
          zValue = aField[i].zValue;
        }else{
          continue;
        }
        if( memcmp(aField[i].zName, "private_", 8)==0 ){
          zValue = db_conceal(zValue, strlen(zValue));
          blob_appendf(&tktchng, "J%s%s %s\n", zPfx, aField[i].zName, zValue);
        }else{
          blob_appendf(&tktchng, "J%s%s %#F\n", zPfx,
                       aField[i].zName, strlen(zValue), zValue);
        }
      }
      blob_appendf(&tktchng, "K %s\n", zTktUuid);
      blob_appendf(&tktchng, "U %F\n", zUser);
      md5sum_blob(&tktchng, &cksum);
      blob_appendf(&tktchng, "Z %b\n", &cksum);
      if( ticket_put(&tktchng, zTktUuid, ticket_need_moderation(1)) ){
        fossil_fatal("%s\n", g.zErrMsg);
      }else{
        fossil_print("ticket %s succeeded for %s\n",
             (eCmd==set?"set":"add"),zTktUuid);
      }
    }
  }
}


#if INTERFACE
/* Standard submenu items for wiki pages */
#define T_SRCH        0x00001
#define T_REPLIST     0x00002
#define T_NEW         0x00004
#define T_ALL         0x00007
#define T_ALL_BUT(x)  (T_ALL&~(x))
#endif

/*
** Add some standard submenu elements for ticket screens.
*/
void ticket_standard_submenu(unsigned int ok){
  if( (ok & T_SRCH)!=0 && search_restrict(SRCH_TKT)!=0 ){
    style_submenu_element("Search","Search","%R/tktsrch");
  }
  if( (ok & T_REPLIST)!=0 ){
    style_submenu_element("Reports","Reports","%R/reportlist");
  }
  if( (ok & T_NEW)!=0 && g.anon.NewTkt ){
    style_submenu_element("New","New","%R/tktnew");
  }
}

/*
** WEBPAGE: ticket
**
** This is intended to be the primary "Ticket" page.  Render as
** either ticket-search (if search is enabled) or as the
** /reportlist page (if ticket search is disabled).
*/
void tkt_home_page(void){
  login_check_credentials();
  if( search_restrict(SRCH_TKT)!=0 ){
    tkt_srchpage();
  }else{
    view_list();
  }
}

/*
** WEBPAGE: tktsrch
** Usage:  /tktsrch?s=PATTERN
**
** Full-text search of all current tickets
*/
void tkt_srchpage(void){
  login_check_credentials();
  style_header("Ticket Search");
  ticket_standard_submenu(T_ALL_BUT(T_SRCH));
  search_screen(SRCH_TKT, 0);
  style_footer();
}<|MERGE_RESOLUTION|>--- conflicted
+++ resolved
@@ -659,11 +659,7 @@
     @ <blockquote><pre>%h(blob_str(&tktchng))</pre></blockquote>
     @ <blockquote><pre>Moderation would be %h(zNeedMod).</pre></blockquote>
     @ </div>
-<<<<<<< HEAD
-    @ <hr>
-=======
     @ <hr />
->>>>>>> 5aaa86f4
     return TH_OK;
   }else{
     if( g.thTrace ){
