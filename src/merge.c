/*
** Copyright (c) 2007 D. Richard Hipp
**
** This program is free software; you can redistribute it and/or
** modify it under the terms of the Simplified BSD License (also
** known as the "2-Clause License" or "FreeBSD License".)

** This program is distributed in the hope that it will be useful,
** but without any warranty; without even the implied warranty of
** merchantability or fitness for a particular purpose.
**
** Author contact information:
**   drh@hwaci.com
**   http://www.hwaci.com/drh/
**
*******************************************************************************
**
** This file contains code used to merge two or more branches into
** a single tree.
*/
#include "config.h"
#include "merge.h"
#include <assert.h>


/*
** COMMAND: merge
**
** Usage: %fossil merge [--cherrypick] [--backout] VERSION
**
** The argument VERSION is a version that should be merged into the
** current checkout.  All changes from VERSION back to the nearest
** common ancestor are merged.  Except, if either of the --cherrypick or
** --backout options are used only the changes associated with the
** single check-in VERSION are merged.  The --backout option causes
** the changes associated with VERSION to be removed from the current
** checkout rather than added.
**
** Only file content is merged.  The result continues to use the
** file and directory names from the current checkout even if those
** names might have been changed in the branch being merged in.
**
** Other options:
**
**   --baseline BASELINE     Use BASELINE as the "pivot" of the merge instead
**                           of the nearest common ancestor.  This allows
**                           a sequence of changes in a branch to be merged
**                           without having to merge the entire branch.
**
**   --detail                Show additional details of the merge
**
**   --binary GLOBPATTERN    Treat files that match GLOBPATTERN as binary
**                           and do not try to merge parallel changes.  This
**                           option overrides the "binary-glob" setting.
**
**   --nochange | -n         Dryrun:  do not actually make any changes; just
**                           show what would have happened.
**
**   --case-sensitive BOOL   Overwrite the case-sensitive setting.  If false,
**                           files whose names differ only in case are taken
**                           to be the same file.
*/
void merge_cmd(void){
  int vid;              /* Current version "V" */
  int mid;              /* Version we are merging from "M" */
  int pid;              /* The pivot version - most recent common ancestor P */
  int detailFlag;       /* True if the --detail option is present */
  int pickFlag;         /* True if the --cherrypick option is present */
  int backoutFlag;      /* True if the --backout option is present */
  int nochangeFlag;     /* True if the --nochange or -n option is present */
  const char *zBinGlob; /* The value of --binary */
  const char *zPivot;   /* The value of --baseline */
  int debugFlag;        /* True if --debug is present */
  int nChng;            /* Number of file name changes */
  int *aChng;           /* An array of file name changes */
  int i;                /* Loop counter */
  int nConflict = 0;    /* Number of conflicts seen */
  int caseSensitive;    /* True for case-sensitive filenames */
  Stmt q;


  /* Notation:
  **
  **      V     The current checkout
  **      M     The version being merged in
  **      P     The "pivot" - the most recent common ancestor of V and M.
  */

  undo_capture_command_line();
  detailFlag = find_option("detail",0,0)!=0;
  pickFlag = find_option("cherrypick",0,0)!=0;
  backoutFlag = find_option("backout",0,0)!=0;
  debugFlag = find_option("debug",0,0)!=0;
  zBinGlob = find_option("binary",0,1);
  nochangeFlag = find_option("nochange","n",0)!=0;
  zPivot = find_option("baseline",0,1);
  capture_case_sensitive_option();
  if( g.argc!=3 ){
    usage("VERSION");
  }
  db_must_be_within_tree();
<<<<<<< HEAD
  if( zBinGlob==0 ) zBinGlob = db_get_versionable_setting("binary-glob",0);
=======
  caseSensitive = filenames_are_case_sensitive();
  if( zBinGlob==0 ) zBinGlob = db_get("binary-glob",0);
>>>>>>> dd77de6a
  vid = db_lget_int("checkout", 0);
  if( vid==0 ){
    fossil_fatal("nothing is checked out");
  }
  mid = name_to_typed_rid(g.argv[2], "ci");
  if( mid==0 || !is_a_version(mid) ){
    fossil_fatal("not a version: %s", g.argv[2]);
  }
  if( zPivot ){
    pid = name_to_typed_rid(zPivot, "ci");
    if( pid==0 || !is_a_version(pid) ){
      fossil_fatal("not a version: %s", zPivot);
    }
    if( pickFlag ){
      fossil_fatal("incompatible options: --cherrypick & --baseline");
    }
    /* pickFlag = 1;  // Using --baseline is really like doing a cherrypick */
  }else if( pickFlag || backoutFlag ){
    pid = db_int(0, "SELECT pid FROM plink WHERE cid=%d AND isprim", mid);
    if( pid<=0 ){
      fossil_fatal("cannot find an ancestor for %s", g.argv[2]);
    }
  }else{
    pivot_set_primary(mid);
    pivot_set_secondary(vid);
    db_prepare(&q, "SELECT merge FROM vmerge WHERE id=0");
    while( db_step(&q)==SQLITE_ROW ){
      pivot_set_secondary(db_column_int(&q,0));
    }
    db_finalize(&q);
    pid = pivot_find();
    if( pid<=0 ){
      fossil_fatal("cannot find a common ancestor between the current "
                   "checkout and %s", g.argv[2]);
    }
  }
  if( backoutFlag ){
    int t = pid;
    pid = mid;
    mid = t;
  }
  if( !is_a_version(pid) ){
    fossil_fatal("not a version: record #%d", pid);
  }
  vfile_check_signature(vid, 1, 0);
  db_begin_transaction();
  if( !nochangeFlag ) undo_begin();
  load_vfile_from_rid(mid);
  load_vfile_from_rid(pid);

  /*
  ** The vfile.pathname field is used to match files against each other.  The
  ** FV table contains one row for each each unique filename in
  ** in the current checkout, the pivot, and the version being merged.
  */
  db_multi_exec(
    "DROP TABLE IF EXISTS fv;"
    "CREATE TEMP TABLE fv("
    "  fn TEXT PRIMARY KEY COLLATE %s,"  /* The filename */
    "  idv INTEGER,"              /* VFILE entry for current version */
    "  idp INTEGER,"              /* VFILE entry for the pivot */
    "  idm INTEGER,"              /* VFILE entry for version merging in */
    "  chnged BOOLEAN,"           /* True if current version has been edited */
    "  ridv INTEGER,"             /* Record ID for current version */
    "  ridp INTEGER,"             /* Record ID for pivot */
    "  ridm INTEGER,"             /* Record ID for merge */
    "  isexe BOOLEAN,"            /* Execute permission enabled */
    "  fnp TEXT,"                 /* The filename in the pivot */
    "  fnm TEXT"                  /* the filename in the merged version */
    ");",
    caseSensitive ? "binary" : "nocase"
  );

  /* Add files found in V
  */
  db_multi_exec(
    "INSERT OR IGNORE"
    " INTO fv(fn,fnp,fnm,idv,idp,idm,ridv,ridp,ridm,isexe,chnged)"
    " SELECT pathname, pathname, pathname, id, 0, 0, rid, 0, 0, isexe, chnged "
    " FROM vfile WHERE vid=%d",
    vid
  );

  /*
  ** Compute name changes from P->V
  */
  find_filename_changes(vid, pid, &nChng, &aChng);
  if( nChng ){
    for(i=0; i<nChng; i++){
      char *z;
      z = db_text(0, "SELECT name FROM filename WHERE fnid=%d", aChng[i*2+1]);
      db_multi_exec(
        "UPDATE fv SET fnp=%Q, fnm=%Q"
        " WHERE fn=(SELECT name FROM filename WHERE fnid=%d)",
        z, z, aChng[i*2]
      );
      free(z);
    }
    fossil_free(aChng);
    db_multi_exec("UPDATE fv SET fnm=fnp WHERE fnp!=fn");
  }

  /* Add files found in P but not in V
  */
  db_multi_exec(
    "INSERT OR IGNORE"
    " INTO fv(fn,fnp,fnm,idv,idp,idm,ridv,ridp,ridm,isexe,chnged)"
    " SELECT pathname, pathname, pathname, 0, 0, 0, 0, 0, 0, isexe, 0 "
    "   FROM vfile"
    "  WHERE vid=%d AND pathname NOT IN (SELECT fnp FROM fv)",
    pid
  );

  /*
  ** Compute name changes from P->M
  */
  find_filename_changes(pid, mid, &nChng, &aChng);
  if( nChng ){
    if( nChng>4 ) db_multi_exec("CREATE INDEX fv_fnp ON fv(fnp)");
    for(i=0; i<nChng; i++){
      db_multi_exec(
        "UPDATE fv SET fnm=(SELECT name FROM filename WHERE fnid=%d)"
        " WHERE fnp=(SELECT name FROM filename WHERE fnid=%d)",
        aChng[i*2+1], aChng[i*2]
      );
    }
    fossil_free(aChng);
  }

  /* Add files found in M but not in P or V.
  */
  db_multi_exec(
    "INSERT OR IGNORE"
    " INTO fv(fn,fnp,fnm,idv,idp,idm,ridv,ridp,ridm,isexe,chnged)"
    " SELECT pathname, pathname, pathname, 0, 0, 0, 0, 0, 0, isexe, 0 "
    "   FROM vfile"
    "  WHERE vid=%d"
    "    AND pathname NOT IN (SELECT fnp FROM fv UNION SELECT fnm FROM fv)",
    mid
  );

  /*
  ** Compute the file version ids for P and M.
  */
  db_multi_exec(
    "UPDATE fv SET"
    " idp=coalesce((SELECT id FROM vfile WHERE vid=%d AND pathname=fnp),0),"
    " ridp=coalesce((SELECT rid FROM vfile WHERE vid=%d AND pathname=fnp),0),"
    " idm=coalesce((SELECT id FROM vfile WHERE vid=%d AND pathname=fnm),0),"
    " ridm=coalesce((SELECT rid FROM vfile WHERE vid=%d AND pathname=fnm),0)",
    pid, pid, mid, mid
  );

  if( debugFlag ){
    db_prepare(&q,
       "SELECT rowid, fn, fnp, fnm, chnged, ridv, ridp, ridm, isexe FROM fv"
    );
    while( db_step(&q)==SQLITE_ROW ){
       fossil_print("%3d: ridv=%-4d ridp=%-4d ridm=%-4d chnged=%d isexe=%d\n",
          db_column_int(&q, 0),
          db_column_int(&q, 5),
          db_column_int(&q, 6),
          db_column_int(&q, 7),
          db_column_int(&q, 4),
          db_column_int(&q, 8));
       fossil_print("     fn  = [%s]\n", db_column_text(&q, 1));
       fossil_print("     fnp = [%s]\n", db_column_text(&q, 2));
       fossil_print("     fnm = [%s]\n", db_column_text(&q, 3));
    }
    db_finalize(&q);
  }

  /*
  ** Find files in M and V but not in P and report conflicts.
  ** The file in M will be ignored.  It will be treated as if it
  ** does not exist.
  */
  db_prepare(&q,
    "SELECT idm FROM fv WHERE idp=0 AND idv>0 AND idm>0"
  );
  while( db_step(&q)==SQLITE_ROW ){
    int idm = db_column_int(&q, 0);
    char *zName = db_text(0, "SELECT pathname FROM vfile WHERE id=%d", idm);
    fossil_warning("WARNING - no common ancestor: %s\n", zName);
    free(zName);
    db_multi_exec("UPDATE fv SET idm=0 WHERE idm=%d", idm);
  }
  db_finalize(&q);

  /*
  ** Add to V files that are not in V or P but are in M
  */
  db_prepare(&q,
    "SELECT idm, rowid, fnm FROM fv AS x"
    " WHERE idp=0 AND idv=0 AND idm>0"
  );
  while( db_step(&q)==SQLITE_ROW ){
    int idm = db_column_int(&q, 0);
    int rowid = db_column_int(&q, 1);
    int idv;
    const char *zName;
    db_multi_exec(
      "INSERT INTO vfile(vid,chnged,deleted,rid,mrid,isexe,pathname)"
      "  SELECT %d,3,0,rid,mrid,isexe,pathname FROM vfile WHERE id=%d",
      vid, idm
    );
    idv = db_last_insert_rowid();
    db_multi_exec("UPDATE fv SET idv=%d WHERE rowid=%d", idv, rowid);
    zName = db_column_text(&q, 2);
    fossil_print("ADDED %s\n", zName);
    if( !nochangeFlag ){
      undo_save(zName);
      vfile_to_disk(0, idm, 0, 0);
    }
  }
  db_finalize(&q);

  /*
  ** Find files that have changed from P->M but not P->V.
  ** Copy the M content over into V.
  */
  db_prepare(&q,
    "SELECT idv, ridm, fn FROM fv"
    " WHERE idp>0 AND idv>0 AND idm>0"
    "   AND ridm!=ridp AND ridv=ridp AND NOT chnged"
  );
  while( db_step(&q)==SQLITE_ROW ){
    int idv = db_column_int(&q, 0);
    int ridm = db_column_int(&q, 1);
    const char *zName = db_column_text(&q, 2);
    /* Copy content from idm over into idv.  Overwrite idv. */
    fossil_print("UPDATE %s\n", zName);
    if( !nochangeFlag ){
      undo_save(zName);
      db_multi_exec(
        "UPDATE vfile SET mtime=0, mrid=%d, chnged=2 WHERE id=%d", ridm, idv
      );
      vfile_to_disk(0, idv, 0, 0);
    }
  }
  db_finalize(&q);

  /*
  ** Do a three-way merge on files that have changes on both P->M and P->V.
  */
  db_prepare(&q,
    "SELECT ridm, idv, ridp, ridv, %s, fn, isexe FROM fv"
    " WHERE idp>0 AND idv>0 AND idm>0"
    "   AND ridm!=ridp AND (ridv!=ridp OR chnged)",
    glob_expr("fv.fn", zBinGlob)
  );
  while( db_step(&q)==SQLITE_ROW ){
    int ridm = db_column_int(&q, 0);
    int idv = db_column_int(&q, 1);
    int ridp = db_column_int(&q, 2);
    int ridv = db_column_int(&q, 3);
    int isBinary = db_column_int(&q, 4);
    const char *zName = db_column_text(&q, 5);
    int isExe = db_column_int(&q, 6);
    int rc;
    char *zFullPath;
    Blob m, p, r;
    /* Do a 3-way merge of idp->idm into idp->idv.  The results go into idv. */
    if( detailFlag ){
      fossil_print("MERGE %s  (pivot=%d v1=%d v2=%d)\n", 
                   zName, ridp, ridm, ridv);
    }else{
      fossil_print("MERGE %s\n", zName);
    }
    undo_save(zName);
    zFullPath = mprintf("%s/%s", g.zLocalRoot, zName);
    content_get(ridp, &p);
    content_get(ridm, &m);
    if( isBinary ){
      rc = -1;
      blob_zero(&r);
    }else{
      rc = merge_3way(&p, zFullPath, &m, &r);
    }
    if( rc>=0 ){
      if( !nochangeFlag ){
        blob_write_to_file(&r, zFullPath);
        file_setexe(zFullPath, isExe);
      }
      db_multi_exec("UPDATE vfile SET mtime=0 WHERE id=%d", idv);
      if( rc>0 ){
        fossil_print("***** %d merge conflicts in %s\n", rc, zName);
        nConflict++;
      }
    }else{
      fossil_print("***** Cannot merge binary file %s\n", zName);
      nConflict++;
    }
    blob_reset(&p);
    blob_reset(&m);
    blob_reset(&r);
    db_multi_exec("INSERT OR IGNORE INTO vmerge(id,merge) VALUES(%d,%d)",
                  idv,ridm);
  }
  db_finalize(&q);

  /*
  ** Drop files that are in P and V but not in M
  */
  db_prepare(&q,
    "SELECT idv, fn, chnged FROM fv"
    " WHERE idp>0 AND idv>0 AND idm=0"
  );
  while( db_step(&q)==SQLITE_ROW ){
    int idv = db_column_int(&q, 0);
    const char *zName = db_column_text(&q, 1);
    int chnged = db_column_int(&q, 2);
    /* Delete the file idv */
    fossil_print("DELETE %s\n", zName);
    if( chnged ){
      fossil_warning("WARNING: local edits lost for %s\n", zName);
      nConflict++;
    }
    undo_save(zName);
    db_multi_exec(
      "UPDATE vfile SET deleted=1 WHERE id=%d", idv
    );
    if( !nochangeFlag ){
      char *zFullPath = mprintf("%s%s", g.zLocalRoot, zName);
      file_delete(zFullPath);
      free(zFullPath);
    }
  }
  db_finalize(&q);

  /*
  ** Rename files that have taken a rename on P->M but which keep the same
  ** name o P->V.   If a file is renamed on P->V only or on both P->V and
  ** P->M then we retain the V name of the file.
  */
  db_prepare(&q,
    "SELECT idv, fnp, fnm FROM fv"
    " WHERE idv>0 AND idp>0 AND idm>0 AND fnp=fn AND fnm!=fnp"
  );
  while( db_step(&q)==SQLITE_ROW ){
    int idv = db_column_int(&q, 0);
    const char *zOldName = db_column_text(&q, 1);
    const char *zNewName = db_column_text(&q, 2);
    fossil_print("RENAME %s -> %s\n", zOldName, zNewName);
    undo_save(zOldName);
    undo_save(zNewName);
    db_multi_exec(
      "UPDATE vfile SET pathname=%Q, origname=coalesce(origname,pathname)"
      " WHERE id=%d AND vid=%d", zNewName, idv, vid
    );
    if( !nochangeFlag ){
      char *zFullOldPath = mprintf("%s%s", g.zLocalRoot, zOldName);
      char *zFullNewPath = mprintf("%s%s", g.zLocalRoot, zNewName);
      file_copy(zFullOldPath, zFullNewPath);
      file_delete(zFullOldPath);
      free(zFullNewPath);
      free(zFullOldPath);
    }
  }
  db_finalize(&q);


  /* Report on conflicts
  */
  if( nConflict && !nochangeFlag ){
    fossil_warning(
       "WARNING: merge conflicts - see messages above for details.\n");
  }

  /*
  ** Clean up the mid and pid VFILE entries.  Then commit the changes.
  */
  db_multi_exec("DELETE FROM vfile WHERE vid!=%d", vid);
  if( !pickFlag ){
    db_multi_exec("INSERT OR IGNORE INTO vmerge(id,merge) VALUES(0,%d)", mid);
  }
  undo_finish();
  db_end_transaction(nochangeFlag);
}<|MERGE_RESOLUTION|>--- conflicted
+++ resolved
@@ -99,12 +99,8 @@
     usage("VERSION");
   }
   db_must_be_within_tree();
-<<<<<<< HEAD
+  caseSensitive = filenames_are_case_sensitive();
   if( zBinGlob==0 ) zBinGlob = db_get_versionable_setting("binary-glob",0);
-=======
-  caseSensitive = filenames_are_case_sensitive();
-  if( zBinGlob==0 ) zBinGlob = db_get("binary-glob",0);
->>>>>>> dd77de6a
   vid = db_lget_int("checkout", 0);
   if( vid==0 ){
     fossil_fatal("nothing is checked out");
