--- conflicted
+++ resolved
@@ -1603,16 +1603,10 @@
       sqlite3_snprintf(sizeof(zPrefix)-n, &zPrefix[n], "*CURRENT* ");
       n += strlen(zPrefix);
     }
-<<<<<<< HEAD
-    zFree = sqlite3_mprintf("[%.10s] %s%s", zUuid, zPrefix, zCom);
+    zFree = mprintf("[%S] %s%s", zId, zPrefix, zCom);
     /* record another X lines */
     nLine += comment_print(zFree, 9, width, COMMENT_PRINT_DEFAULT);
-    sqlite3_free(zFree);
-=======
-    zFree = mprintf("[%S] %s%s", zId, zPrefix, zCom);
-    nLine += comment_print(zFree, 9, width); /* record another X lines */
     fossil_free(zFree);
->>>>>>> b3cc6c3c
 
     if(verboseFlag){
       if( !fchngQueryInit ){
