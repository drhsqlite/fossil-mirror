--- conflicted
+++ resolved
@@ -1934,13 +1934,8 @@
     style_submenu_element("Side-by-Side Diff", "%R/vdiff?diff=2&%b%b", &qp,
                           &qpGlob);
   }
-<<<<<<< HEAD
   if( diffType!=1 ){
-    style_submenu_element("Unified Diff", "%R/vdiff?diff=1&%b", &qp);
-=======
-  if( diffType!=1 ) {
     style_submenu_element("Unified Diff", "%R/vdiff?diff=1&%b%b", &qp, &qpGlob);
->>>>>>> dd20ef5d
   }
   if( zBranch==0 ){
     style_submenu_element("Invert","%R/vdiff?diff=%d&inv&%b%b", diffType,
@@ -2851,26 +2846,16 @@
   rid = name_to_rid_www("name");
   login_check_credentials();
   if( !g.perm.Read ){ login_needed(g.anon.Read); return; }
-<<<<<<< HEAD
   if( !bLocalMode ){
     if( rid==0 ) fossil_redirect_home();
+    cgi_check_for_malice();
     if( g.perm.Admin ){
-      const char *zUuid = db_text("", "SELECT uuid FROM blob WHERE rid=%d",rid);
+      const char *zUuid = db_text("", "SELECT uuid FROM blob WHERE rid=%d", rid);
       if( db_exists("SELECT 1 FROM shun WHERE uuid=%Q", zUuid) ){
         style_submenu_element("Unshun", "%R/shun?accept=%s&sub=1#delshun", zUuid);
       }else{
         style_submenu_element("Shun", "%R/shun?shun=%s#addshun", zUuid);
       }
-=======
-  if( rid==0 ) fossil_redirect_home();
-  cgi_check_for_malice();
-  if( g.perm.Admin ){
-    const char *zUuid = db_text("", "SELECT uuid FROM blob WHERE rid=%d", rid);
-    if( db_exists("SELECT 1 FROM shun WHERE uuid=%Q", zUuid) ){
-      style_submenu_element("Unshun", "%R/shun?accept=%s&sub=1#delshun", zUuid);
-    }else{
-      style_submenu_element("Shun", "%R/shun?shun=%s#addshun", zUuid);
->>>>>>> dd20ef5d
     }
   }
   style_header("Hex Artifact Content");
@@ -2898,22 +2883,12 @@
     @ <h2>File %z(href("%R/finfo?name=%T&m=tip",zLocalName))%h(zLocalName)</a>
     @ from %z(href("%R/local"))[Local Changes]</a></h2>
   }
-<<<<<<< HEAD
-  @ <hr />
+  @ <hr>
   if( bLocalMode ){
       content_from_file(zLocalName, &content);
   }else{
     content_get(rid, &content);
   }
-=======
-  blob_zero(&downloadName);
-  if( P("verbose")!=0 ) objdescFlags |= OBJDESC_DETAIL;
-  object_description(rid, objdescFlags, 0, &downloadName);
-  style_submenu_element("Download", "%R/raw/%s?at=%T",
-                        zUuid, file_tail(blob_str(&downloadName)));
-  @ <hr>
-  content_get(rid, &content);
->>>>>>> dd20ef5d
   if( !g.isHuman ){
     /* Prevent robots from running hexdump on megabyte-sized source files
     ** and there by eating up lots of CPU time and bandwidth.  There is
@@ -3478,8 +3453,7 @@
   if( descOnly ){
     style_submenu_element("Content", "%R/artifact/%s", zUuid);
   }else{
-<<<<<<< HEAD
-    @ <hr />
+    @ <hr>
     if( bLocalMode ){
       if( !content_from_file(zName, &content) ){
         fossil_warning("Cannot find/access %s.", zName);
@@ -3487,10 +3461,6 @@
     }else{
       content_get(rid, &content);
     }
-=======
-    @ <hr>
-    content_get(rid, &content);
->>>>>>> dd20ef5d
     if( renderAsWiki ){
       safe_html_context(DOCSRC_FILE);
       wiki_render_by_mimetype(&content, zMime);
