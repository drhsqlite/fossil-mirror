--- conflicted
+++ resolved
@@ -32,21 +32,17 @@
       });
     }, false);
   };
-<<<<<<< HEAD
-  document.querySelectorAll('table.diff').forEach(addToggle);
+  if( !document.querySelector('body.fdiff') ){
+    /* Don't show the diff toggle button for /fdiff because it only
+       has a single file to show (and also a different DOM layout). */
+    document.querySelectorAll('table.diff').forEach(addToggle);
+  }
   function resetToggles(){
     var cb = document.querySelectorAll(
                         'input[type="checkbox"].diff-toggle:not(:checked)');
     for( var i=0; i<cb.length; i++ ) cb[i].checked = true;
   }
   setTimeout(resetToggles);
-=======
-  if( !document.querySelector('body.fdiff') ){
-    /* Don't show the diff toggle button for /fdiff because it only
-       has a single file to show (and also a different DOM layout). */
-    document.querySelectorAll('table.diff').forEach(addToggle);
-  }
->>>>>>> a513d45e
 });
 
 /*
