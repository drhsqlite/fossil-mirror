/*
** Copyright (c) 2006 D. Richard Hipp
**
** This program is free software; you can redistribute it and/or
** modify it under the terms of the Simplified BSD License (also
** known as the "2-Clause License" or "FreeBSD License".)

** This program is distributed in the hope that it will be useful,
** but without any warranty; without even the implied warranty of
** merchantability or fitness for a particular purpose.
**
** Author contact information:
**   drh@hwaci.com
**   http://www.hwaci.com/drh/
**
*******************************************************************************
**
** Code for interfacing to the various databases.
**
** There are three separate database files that fossil interacts
** with:
**
**    (1)  The "user" database in ~/.fossil
**
**    (2)  The "repository" database
**
**    (3)  A local checkout database named "_FOSSIL_" or ".fslckout"
**         and located at the root of the local copy of the source tree.
**
*/
#include "config.h"
#if ! defined(_WIN32)
#  include <pwd.h>
#endif
#include <sqlite3.h>
#include <sys/types.h>
#include <sys/stat.h>
#include <unistd.h>
#include <time.h>
#include "db.h"

#if INTERFACE
/*
** An single SQL statement is represented as an instance of the following
** structure.
*/
struct Stmt {
  Blob sql;               /* The SQL for this statement */
  sqlite3_stmt *pStmt;    /* The results of sqlite3_prepare_v2() */
  Stmt *pNext, *pPrev;    /* List of all unfinalized statements */
  int nStep;              /* Number of sqlite3_step() calls */
};

/*
** Copy this to initialize a Stmt object to a clean/empty state. This
** is useful to help avoid assertions when performing cleanup in some
** error handling cases.
*/
#define empty_Stmt_m {BLOB_INITIALIZER,NULL, NULL, NULL, 0}
#endif /* INTERFACE */
const struct Stmt empty_Stmt = empty_Stmt_m;

/*
** Call this routine when a database error occurs.
*/
static void db_err(const char *zFormat, ...){
  va_list ap;
  char *z;
  int rc = 1;
  va_start(ap, zFormat);
  z = vmprintf(zFormat, ap);
  va_end(ap);
#ifdef FOSSIL_ENABLE_JSON
  if( g.json.isJsonMode ){
    json_err( 0, z, 1 );
    if( g.isHTTP ){
      rc = 0 /* avoid HTTP 500 */;
    }
  }
  else
#endif /* FOSSIL_ENABLE_JSON */
  if( g.xferPanic ){
    cgi_reset_content();
    @ error Database\serror:\s%F(z)
      cgi_reply();
  }
  else if( g.cgiOutput ){
    g.cgiOutput = 0;
    cgi_printf("<h1>Database Error</h1>\n<p>%h</p>\n", z);
    cgi_reply();
  }else{
    fprintf(stderr, "%s: %s\n", g.argv[0], z);
  }
  free(z);
  db_force_rollback();
  fossil_exit(rc);
}

/*
** All static variable that a used by only this file are gathered into
** the following structure.
*/
static struct DbLocalData {
  int nBegin;               /* Nesting depth of BEGIN */
  int doRollback;           /* True to force a rollback */
  int nCommitHook;          /* Number of commit hooks */
  Stmt *pAllStmt;           /* List of all unfinalized statements */
  int nPrepare;             /* Number of calls to sqlite3_prepare_v2() */
  int nDeleteOnFail;        /* Number of entries in azDeleteOnFail[] */
  struct sCommitHook {
    int (*xHook)(void);         /* Functions to call at db_end_transaction() */
    int sequence;               /* Call functions in sequence order */
  } aHook[5];
  char *azDeleteOnFail[3];  /* Files to delete on a failure */
  char *azBeforeCommit[5];  /* Commands to run prior to COMMIT */
  int nBeforeCommit;        /* Number of entries in azBeforeCommit */
  int nPriorChanges;        /* sqlite3_total_changes() at transaction start */
} db = {0, 0, 0, 0, 0, 0, };

/*
** Arrange for the given file to be deleted on a failure.
*/
void db_delete_on_failure(const char *zFilename){
  assert( db.nDeleteOnFail<count(db.azDeleteOnFail) );
  db.azDeleteOnFail[db.nDeleteOnFail++] = fossil_strdup(zFilename);
}

/*
** This routine is called by the SQLite commit-hook mechanism
** just prior to each commit.  All this routine does is verify
** that nBegin really is zero.  That insures that transactions
** cannot commit by any means other than by calling db_end_transaction()
** below.
**
** This is just a safety and sanity check.
*/
static int db_verify_at_commit(void *notUsed){
  if( db.nBegin ){
    fossil_panic("illegal commit attempt");
    return 1;
  }
  return 0;
}

/*
** Begin and end a nested transaction
*/
void db_begin_transaction(void){
  if( db.nBegin==0 ){
    db_multi_exec("BEGIN");
    sqlite3_commit_hook(g.db, db_verify_at_commit, 0);
    db.nPriorChanges = sqlite3_total_changes(g.db);
  }
  db.nBegin++;
}
void db_end_transaction(int rollbackFlag){
  if( g.db==0 ) return;
  if( db.nBegin<=0 ) return;
  if( rollbackFlag ) db.doRollback = 1;
  db.nBegin--;
  if( db.nBegin==0 ){
    int i;
    if( db.doRollback==0 && db.nPriorChanges<sqlite3_total_changes(g.db) ){
      i = 0;
      while( db.nBeforeCommit ){
        db.nBeforeCommit--;
        sqlite3_exec(g.db, db.azBeforeCommit[i], 0, 0, 0);
        sqlite3_free(db.azBeforeCommit[i]);
        i++;
      }
      leaf_do_pending_checks();
    }
    for(i=0; db.doRollback==0 && i<db.nCommitHook; i++){
      db.doRollback |= db.aHook[i].xHook();
    }
    while( db.pAllStmt ){
      db_finalize(db.pAllStmt);
    }
    db_multi_exec("%s", db.doRollback ? "ROLLBACK" : "COMMIT");
    db.doRollback = 0;
  }
}

/*
** Force a rollback and shutdown the database
*/
void db_force_rollback(void){
  int i;
  static int busy = 0;
  sqlite3_stmt *pStmt = 0;
  if( busy || g.db==0 ) return;
  busy = 1;
  undo_rollback();
  while( (pStmt = sqlite3_next_stmt(g.db,pStmt))!=0 ){
    sqlite3_reset(pStmt);
  }
  while( db.pAllStmt ){
    db_finalize(db.pAllStmt);
  }
  if( db.nBegin ){
    sqlite3_exec(g.db, "ROLLBACK", 0, 0, 0);
    db.nBegin = 0;
  }
  busy = 0;
  db_close(0);
  for(i=0; i<db.nDeleteOnFail; i++){
    file_delete(db.azDeleteOnFail[i]);
  }
}

/*
** Install a commit hook.  Hooks are installed in sequence order.
** It is an error to install the same commit hook more than once.
**
** Each commit hook is called (in order of ascending sequence) at
** each commit operation.  If any commit hook returns non-zero,
** the subsequence commit hooks are omitted and the transaction
** rolls back rather than commit.  It is the responsibility of the
** hooks themselves to issue any error messages.
*/
void db_commit_hook(int (*x)(void), int sequence){
  int i;
  assert( db.nCommitHook < count(db.aHook) );
  for(i=0; i<db.nCommitHook; i++){
    assert( x!=db.aHook[i].xHook );
    if( db.aHook[i].sequence>sequence ){
      int s = sequence;
      int (*xS)(void) = x;
      sequence = db.aHook[i].sequence;
      x = db.aHook[i].xHook;
      db.aHook[i].sequence = s;
      db.aHook[i].xHook = xS;
    }
  }
  db.aHook[db.nCommitHook].sequence = sequence;
  db.aHook[db.nCommitHook].xHook = x;
  db.nCommitHook++;
}

/*
** Prepare a Stmt.  Assume that the Stmt is previously uninitialized.
** If the input string contains multiple SQL statements, only the first
** one is processed.  All statements beyond the first are silently ignored.
*/
int db_vprepare(Stmt *pStmt, int errOk, const char *zFormat, va_list ap){
  int rc;
  char *zSql;
  blob_zero(&pStmt->sql);
  blob_vappendf(&pStmt->sql, zFormat, ap);
  va_end(ap);
  zSql = blob_str(&pStmt->sql);
  db.nPrepare++;
  rc = sqlite3_prepare_v2(g.db, zSql, -1, &pStmt->pStmt, 0);
  if( rc!=0 && !errOk ){
    db_err("%s\n%s", sqlite3_errmsg(g.db), zSql);
  }
  pStmt->pNext = pStmt->pPrev = 0;
  pStmt->nStep = 0;
  return rc;
}
int db_prepare(Stmt *pStmt, const char *zFormat, ...){
  int rc;
  va_list ap;
  va_start(ap, zFormat);
  rc = db_vprepare(pStmt, 0, zFormat, ap);
  va_end(ap);
  return rc;
}
int db_prepare_ignore_error(Stmt *pStmt, const char *zFormat, ...){
  int rc;
  va_list ap;
  va_start(ap, zFormat);
  rc = db_vprepare(pStmt, 1, zFormat, ap);
  va_end(ap);
  return rc;
}
int db_static_prepare(Stmt *pStmt, const char *zFormat, ...){
  int rc = SQLITE_OK;
  if( blob_size(&pStmt->sql)==0 ){
    va_list ap;
    va_start(ap, zFormat);
    rc = db_vprepare(pStmt, 0, zFormat, ap);
    pStmt->pNext = db.pAllStmt;
    pStmt->pPrev = 0;
    if( db.pAllStmt ) db.pAllStmt->pPrev = pStmt;
    db.pAllStmt = pStmt;
    va_end(ap);
  }
  return rc;
}

/*
** Return the index of a bind parameter
*/
static int paramIdx(Stmt *pStmt, const char *zParamName){
  int i = sqlite3_bind_parameter_index(pStmt->pStmt, zParamName);
  if( i==0 ){
    db_err("no such bind parameter: %s\nSQL: %b", zParamName, &pStmt->sql);
  }
  return i;
}
/*
** Bind an integer, string, or Blob value to a named parameter.
*/
int db_bind_int(Stmt *pStmt, const char *zParamName, int iValue){
  return sqlite3_bind_int(pStmt->pStmt, paramIdx(pStmt, zParamName), iValue);
}
int db_bind_int64(Stmt *pStmt, const char *zParamName, i64 iValue){
  return sqlite3_bind_int64(pStmt->pStmt, paramIdx(pStmt, zParamName), iValue);
}
int db_bind_double(Stmt *pStmt, const char *zParamName, double rValue){
  return sqlite3_bind_double(pStmt->pStmt, paramIdx(pStmt, zParamName), rValue);
}
int db_bind_text(Stmt *pStmt, const char *zParamName, const char *zValue){
  return sqlite3_bind_text(pStmt->pStmt, paramIdx(pStmt, zParamName), zValue,
                           -1, SQLITE_STATIC);
}
int db_bind_text16(Stmt *pStmt, const char *zParamName, const char *zValue){
  return sqlite3_bind_text16(pStmt->pStmt, paramIdx(pStmt, zParamName), zValue,
                             -1, SQLITE_STATIC);
}
int db_bind_null(Stmt *pStmt, const char *zParamName){
  return sqlite3_bind_null(pStmt->pStmt, paramIdx(pStmt, zParamName));
}
int db_bind_blob(Stmt *pStmt, const char *zParamName, Blob *pBlob){
  return sqlite3_bind_blob(pStmt->pStmt, paramIdx(pStmt, zParamName),
                          blob_buffer(pBlob), blob_size(pBlob), SQLITE_STATIC);
}

/* bind_str() treats a Blob object like a TEXT string and binds it
** to the SQL variable.  Contrast this to bind_blob() which treats
** the Blob object like an SQL BLOB.
*/
int db_bind_str(Stmt *pStmt, const char *zParamName, Blob *pBlob){
  return sqlite3_bind_text(pStmt->pStmt, paramIdx(pStmt, zParamName),
                          blob_buffer(pBlob), blob_size(pBlob), SQLITE_STATIC);
}

/*
** Step the SQL statement.  Return either SQLITE_ROW or an error code
** or SQLITE_OK if the statement finishes successfully.
*/
int db_step(Stmt *pStmt){
  int rc;
  rc = sqlite3_step(pStmt->pStmt);
  pStmt->nStep++;
  return rc;
}

/*
** Print warnings if a query is inefficient.
*/
static void db_stats(Stmt *pStmt){
#ifdef FOSSIL_DEBUG
  int c1, c2, c3;
  const char *zSql = sqlite3_sql(pStmt->pStmt);
  if( zSql==0 ) return;
  c1 = sqlite3_stmt_status(pStmt->pStmt, SQLITE_STMTSTATUS_FULLSCAN_STEP, 1);
  c2 = sqlite3_stmt_status(pStmt->pStmt, SQLITE_STMTSTATUS_AUTOINDEX, 1);
  c3 = sqlite3_stmt_status(pStmt->pStmt, SQLITE_STMTSTATUS_SORT, 1);
  if( c1>pStmt->nStep*4 && strstr(zSql,"/*scan*/")==0 ){
    fossil_warning("%d scan steps for %d rows in [%s]", c1, pStmt->nStep, zSql);
  }else if( c2 ){
    fossil_warning("%d automatic index rows in [%s]", c2, zSql);
  }else if( c3 && strstr(zSql,"/*sort*/")==0 && strstr(zSql,"/*scan*/")==0 ){
    fossil_warning("sort w/o index in [%s]", zSql);
  }
  pStmt->nStep = 0;
#endif
}

/*
** Reset or finalize a statement.
*/
int db_reset(Stmt *pStmt){
  int rc;
  db_stats(pStmt);
  rc = sqlite3_reset(pStmt->pStmt);
  db_check_result(rc);
  return rc;
}
int db_finalize(Stmt *pStmt){
  int rc;
  db_stats(pStmt);
  blob_reset(&pStmt->sql);
  rc = sqlite3_finalize(pStmt->pStmt);
  db_check_result(rc);
  pStmt->pStmt = 0;
  if( pStmt->pNext ){
    pStmt->pNext->pPrev = pStmt->pPrev;
  }
  if( pStmt->pPrev ){
    pStmt->pPrev->pNext = pStmt->pNext;
  }else if( db.pAllStmt==pStmt ){
    db.pAllStmt = pStmt->pNext;
  }
  pStmt->pNext = 0;
  pStmt->pPrev = 0;
  return rc;
}

/*
** Return the rowid of the most recent insert
*/
int db_last_insert_rowid(void){
  i64 x = sqlite3_last_insert_rowid(g.db);
  if( x<0 || x>(i64)2147483647 ){
    fossil_fatal("rowid out of range (0..2147483647)");
  }
  return (int)x;
}

/*
** Return the number of rows that were changed by the most recent
** INSERT, UPDATE, or DELETE.  Auxiliary changes caused by triggers
** or other side effects are not counted.
*/
int db_changes(void){
  return sqlite3_changes(g.db);
}

/*
** Extract text, integer, or blob values from the N-th column of the
** current row.
*/
int db_column_type(Stmt *pStmt, int N){
  return sqlite3_column_type(pStmt->pStmt, N);
}
int db_column_bytes(Stmt *pStmt, int N){
  return sqlite3_column_bytes(pStmt->pStmt, N);
}
int db_column_int(Stmt *pStmt, int N){
  return sqlite3_column_int(pStmt->pStmt, N);
}
i64 db_column_int64(Stmt *pStmt, int N){
  return sqlite3_column_int64(pStmt->pStmt, N);
}
double db_column_double(Stmt *pStmt, int N){
  return sqlite3_column_double(pStmt->pStmt, N);
}
const char *db_column_text(Stmt *pStmt, int N){
  return (char*)sqlite3_column_text(pStmt->pStmt, N);
}
const char *db_column_raw(Stmt *pStmt, int N){
  return (const char*)sqlite3_column_blob(pStmt->pStmt, N);
}
const char *db_column_name(Stmt *pStmt, int N){
  return (char*)sqlite3_column_name(pStmt->pStmt, N);
}
int db_column_count(Stmt *pStmt){
  return sqlite3_column_count(pStmt->pStmt);
}
char *db_column_malloc(Stmt *pStmt, int N){
  return mprintf("%s", db_column_text(pStmt, N));
}
void db_column_blob(Stmt *pStmt, int N, Blob *pBlob){
  blob_append(pBlob, sqlite3_column_blob(pStmt->pStmt, N),
              sqlite3_column_bytes(pStmt->pStmt, N));
}

/*
** Initialize a blob to an ephemeral copy of the content of a
** column in the current row.  The data in the blob will become
** invalid when the statement is stepped or reset.
*/
void db_ephemeral_blob(Stmt *pStmt, int N, Blob *pBlob){
  blob_init(pBlob, sqlite3_column_blob(pStmt->pStmt, N),
              sqlite3_column_bytes(pStmt->pStmt, N));
}

/*
** Check a result code.  If it is not SQLITE_OK, print the
** corresponding error message and exit.
*/
void db_check_result(int rc){
  if( rc!=SQLITE_OK ){
    db_err("SQL error: %s", sqlite3_errmsg(g.db));
  }
}

/*
** Execute a single prepared statement until it finishes.
*/
int db_exec(Stmt *pStmt){
  int rc;
  while( (rc = db_step(pStmt))==SQLITE_ROW ){}
  rc = db_reset(pStmt);
  db_check_result(rc);
  return rc;
}

/*
** Print the output of one or more SQL queries on standard output.
** This routine is used for debugging purposes only.
*/
int db_debug(const char *zSql, ...){
  Blob sql;
  int rc = SQLITE_OK;
  va_list ap;
  const char *z, *zEnd;
  sqlite3_stmt *pStmt;
  blob_init(&sql, 0, 0);
  va_start(ap, zSql);
  blob_vappendf(&sql, zSql, ap);
  va_end(ap);
  z = blob_str(&sql);
  while( rc==SQLITE_OK && z[0] ){
    pStmt = 0;
    rc = sqlite3_prepare_v2(g.db, z, -1, &pStmt, &zEnd);
    if( rc!=SQLITE_OK ) break;
    if( pStmt ){
      int nRow = 0;
      db.nPrepare++;
      while( sqlite3_step(pStmt)==SQLITE_ROW ){
        int i, n;
        if( nRow++ > 0 ) fossil_print("\n");
        n = sqlite3_column_count(pStmt);
        for(i=0; i<n; i++){
          fossil_print("%s = %s\n", sqlite3_column_name(pStmt, i),
                       sqlite3_column_text(pStmt,i));
        }
      }
      rc = sqlite3_finalize(pStmt);
      if( rc ) db_err("%s: {%.*s}", sqlite3_errmsg(g.db), (int)(zEnd-z), z);
    }
    z = zEnd;
  }
  blob_reset(&sql);
  return rc;
}

/*
** Execute multiple SQL statements.
*/
int db_multi_exec(const char *zSql, ...){
  Blob sql;
  int rc = SQLITE_OK;
  va_list ap;
  const char *z, *zEnd;
  sqlite3_stmt *pStmt;
  blob_init(&sql, 0, 0);
  va_start(ap, zSql);
  blob_vappendf(&sql, zSql, ap);
  va_end(ap);
  z = blob_str(&sql);
  while( rc==SQLITE_OK && z[0] ){
    pStmt = 0;
    rc = sqlite3_prepare_v2(g.db, z, -1, &pStmt, &zEnd);
    if( rc ){
      db_err("%s: {%s}", sqlite3_errmsg(g.db), z);
    }else if( pStmt ){
      db.nPrepare++;
      while( sqlite3_step(pStmt)==SQLITE_ROW ){}
      rc = sqlite3_finalize(pStmt);
      if( rc ) db_err("%s: {%.*s}", sqlite3_errmsg(g.db), (int)(zEnd-z), z);
    }
    z = zEnd;
  }
  blob_reset(&sql);
  return rc;
}

/*
** Optionally make the following changes to the database if feasible and
** convenient.  Do not start a transaction for these changes, but only
** make these changes if other changes are also being made.
*/
void db_optional_sql(const char *zDb, const char *zSql, ...){
  if( db_is_writeable(zDb) && db.nBeforeCommit < count(db.azBeforeCommit) ){
    va_list ap;
    va_start(ap, zSql);
    db.azBeforeCommit[db.nBeforeCommit++] = sqlite3_vmprintf(zSql, ap);
    va_end(ap);
  }
}

/*
** Execute a query and return a single integer value.
*/
i64 db_int64(i64 iDflt, const char *zSql, ...){
  va_list ap;
  Stmt s;
  i64 rc;
  va_start(ap, zSql);
  db_vprepare(&s, 0, zSql, ap);
  va_end(ap);
  if( db_step(&s)!=SQLITE_ROW ){
    rc = iDflt;
  }else{
    rc = db_column_int64(&s, 0);
  }
  db_finalize(&s);
  return rc;
}
int db_int(int iDflt, const char *zSql, ...){
  va_list ap;
  Stmt s;
  int rc;
  va_start(ap, zSql);
  db_vprepare(&s, 0, zSql, ap);
  va_end(ap);
  if( db_step(&s)!=SQLITE_ROW ){
    rc = iDflt;
  }else{
    rc = db_column_int(&s, 0);
  }
  db_finalize(&s);
  return rc;
}

/*
** Return TRUE if the query would return 1 or more rows.  Return
** FALSE if the query result would be an empty set.
*/
int db_exists(const char *zSql, ...){
  va_list ap;
  Stmt s;
  int rc;
  va_start(ap, zSql);
  db_vprepare(&s, 0, zSql, ap);
  va_end(ap);
  if( db_step(&s)!=SQLITE_ROW ){
    rc = 0;
  }else{
    rc = 1;
  }
  db_finalize(&s);
  return rc;
}


/*
** Execute a query and return a floating-point value.
*/
double db_double(double rDflt, const char *zSql, ...){
  va_list ap;
  Stmt s;
  double r;
  va_start(ap, zSql);
  db_vprepare(&s, 0, zSql, ap);
  va_end(ap);
  if( db_step(&s)!=SQLITE_ROW ){
    r = rDflt;
  }else{
    r = db_column_double(&s, 0);
  }
  db_finalize(&s);
  return r;
}

/*
** Execute a query and append the first column of the first row
** of the result set to blob given in the first argument.
*/
void db_blob(Blob *pResult, const char *zSql, ...){
  va_list ap;
  Stmt s;
  va_start(ap, zSql);
  db_vprepare(&s, 0, zSql, ap);
  va_end(ap);
  if( db_step(&s)==SQLITE_ROW ){
    blob_append(pResult, sqlite3_column_blob(s.pStmt, 0),
                         sqlite3_column_bytes(s.pStmt, 0));
  }
  db_finalize(&s);
}

/*
** Execute a query.  Return the first column of the first row
** of the result set as a string.  Space to hold the string is
** obtained from malloc().  If the result set is empty, return
** zDefault instead.
*/
char *db_text(const char *zDefault, const char *zSql, ...){
  va_list ap;
  Stmt s;
  char *z;
  va_start(ap, zSql);
  db_vprepare(&s, 0, zSql, ap);
  va_end(ap);
  if( db_step(&s)==SQLITE_ROW ){
    z = mprintf("%s", sqlite3_column_text(s.pStmt, 0));
  }else if( zDefault ){
    z = mprintf("%s", zDefault);
  }else{
    z = 0;
  }
  db_finalize(&s);
  return z;
}

/*
** Initialize a new database file with the given schema.  If anything
** goes wrong, call db_err() to exit.
*/
void db_init_database(
  const char *zFileName,   /* Name of database file to create */
  const char *zSchema,     /* First part of schema */
  ...                      /* Additional SQL to run.  Terminate with NULL. */
){
  sqlite3 *db;
  int rc;
  const char *zSql;
  va_list ap;

  db = db_open(zFileName);
  sqlite3_exec(db, "BEGIN EXCLUSIVE", 0, 0, 0);
  rc = sqlite3_exec(db, zSchema, 0, 0, 0);
  if( rc!=SQLITE_OK ){
    db_err("%s", sqlite3_errmsg(db));
  }
  va_start(ap, zSchema);
  while( (zSql = va_arg(ap, const char*))!=0 ){
    rc = sqlite3_exec(db, zSql, 0, 0, 0);
    if( rc!=SQLITE_OK ){
      db_err("%s", sqlite3_errmsg(db));
    }
  }
  va_end(ap);
  sqlite3_exec(db, "COMMIT", 0, 0, 0);
  sqlite3_close(db);
}

/*
** Function to return the number of seconds since 1970.  This is
** the same as strftime('%s','now') but is more compact.
*/
void db_now_function(
  sqlite3_context *context,
  int argc,
  sqlite3_value **argv
){
  sqlite3_result_int64(context, time(0));
}

/*
** Function to return the check-in time for a file.
**
**      checkin_mtime(CKINID,RID)
**
** CKINID:  The RID for the manifest for a check-in.
** RID:     The RID of a file in CKINID for which the check-in time
**          is desired.
**
** Returns: The check-in time in seconds since 1970.
*/
void db_checkin_mtime_function(
  sqlite3_context *context,
  int argc,
  sqlite3_value **argv
){
  i64 mtime;
  int rc = mtime_of_manifest_file(sqlite3_value_int(argv[0]),
                                  sqlite3_value_int(argv[1]), &mtime);
  if( rc==0 ){
    sqlite3_result_int64(context, mtime);
  }
}

/*
** SQL wrapper around the symbolic_name_to_rid() C-language API.
** Examples:
**
**     symbolic_name_to_rid('trunk');
**     symbolic_name_to_rid('trunk','w');
**
*/
void db_sym2rid_function(
  sqlite3_context *context,
  int argc,
  sqlite3_value **argv
){
  const char *arg;
  const char *type;
  if(1 != argc && 2 != argc){
    sqlite3_result_error(context, "Expecting one or two arguments", -1);
    return;
  }
  arg = (const char*)sqlite3_value_text(argv[0]);
  if(!arg){
    sqlite3_result_error(context, "Expecting a STRING argument", -1);
  }else{
    int rid;
    type = (2==argc) ? (const char*)sqlite3_value_text(argv[1]) : 0;
    if(!type) type = "ci";
    rid = symbolic_name_to_rid( arg, type );
    if(rid<0){
      sqlite3_result_error(context, "Symbolic name is ambiguous.", -1);
    }else if(0==rid){
      sqlite3_result_null(context);
    }else{
      sqlite3_result_int64(context, rid);
    }
  }
}

/*
** Register the SQL functions that are useful both to the internal
** representation and to the "fossil sql" command.
*/
void db_add_aux_functions(sqlite3 *db){
  sqlite3_create_function(db, "checkin_mtime", 2, SQLITE_UTF8, 0,
                          db_checkin_mtime_function, 0, 0);
  sqlite3_create_function(db, "symbolic_name_to_rid", 1, SQLITE_UTF8, 0,
                          db_sym2rid_function, 0, 0);
  sqlite3_create_function(db, "symbolic_name_to_rid", 2, SQLITE_UTF8, 0,
                          db_sym2rid_function, 0, 0);
  sqlite3_create_function(db, "now", 0, SQLITE_UTF8, 0,
                                 db_now_function, 0, 0);
}


/*
** Open a database file.  Return a pointer to the new database
** connection.  An error results in process abort.
*/
LOCAL sqlite3 *db_open(const char *zDbName){
  int rc;
  sqlite3 *db;

  if( g.fSqlTrace ) fossil_trace("-- sqlite3_open: [%s]\n", zDbName);
  rc = sqlite3_open_v2(
       zDbName, &db,
       SQLITE_OPEN_READWRITE | SQLITE_OPEN_CREATE,
       g.zVfsName
  );
  if( rc!=SQLITE_OK ){
    db_err("[%s]: %s", zDbName, sqlite3_errmsg(db));
  }
  sqlite3_busy_timeout(db, 5000);
  sqlite3_wal_autocheckpoint(db, 1);  /* Set to checkpoint frequently */
  sqlite3_create_function(db, "user", 0, SQLITE_UTF8, 0, db_sql_user, 0, 0);
  sqlite3_create_function(db, "cgi", 1, SQLITE_UTF8, 0, db_sql_cgi, 0, 0);
  sqlite3_create_function(db, "cgi", 2, SQLITE_UTF8, 0, db_sql_cgi, 0, 0);
  sqlite3_create_function(db, "print", -1, SQLITE_UTF8, 0,db_sql_print,0,0);
  sqlite3_create_function(
    db, "is_selected", 1, SQLITE_UTF8, 0, file_is_selected,0,0
  );
  sqlite3_create_function(
    db, "if_selected", 3, SQLITE_UTF8, 0, file_is_selected,0,0
  );
  if( g.fSqlTrace ) sqlite3_trace(db, db_sql_trace, 0);
  db_add_aux_functions(db);
  re_add_sql_func(db);  /* The REGEXP operator */
  foci_register(db);    /* The "files_of_checkin" virtual table */
  sqlite3_exec(db, "PRAGMA foreign_keys=OFF;", 0, 0, 0);
  return db;
}


/*
** Detaches the zLabel database.
*/
void db_detach(const char *zLabel){
  db_multi_exec("DETACH DATABASE %Q", zLabel);
}

/*
** zDbName is the name of a database file.  Attach zDbName using
** the name zLabel.
*/
void db_attach(const char *zDbName, const char *zLabel){
  db_multi_exec("ATTACH DATABASE %Q AS %Q", zDbName, zLabel);
}

/*
** zDbName is the name of a database file.  If no other database
** file is open, then open this one.  If another database file is
** already open, then attach zDbName using the name zLabel.
*/
void db_open_or_attach(
  const char *zDbName,
  const char *zLabel,
  int *pWasAttached
){
  if( !g.db ){
    assert( g.zMainDbType==0 );
    g.db = db_open(zDbName);
    g.zMainDbType = zLabel;
    if( pWasAttached ) *pWasAttached = 0;
  }else{
    assert( g.zMainDbType!=0 );
    db_attach(zDbName, zLabel);
    if( pWasAttached ) *pWasAttached = 1;
  }
}

/*
** Close the user database.
*/
void db_close_config(){
  if( g.useAttach ){
    db_detach("configdb");
    g.useAttach = 0;
    g.zConfigDbName = 0;
  }else if( g.dbConfig ){
    sqlite3_wal_checkpoint(g.dbConfig, 0);
    sqlite3_close(g.dbConfig);
    g.dbConfig = 0;
    g.zConfigDbType = 0;
    g.zConfigDbName = 0;
  }else if( g.db && fossil_strcmp(g.zMainDbType, "configdb")==0 ){
    sqlite3_wal_checkpoint(g.db, 0);
    sqlite3_close(g.db);
    g.db = 0;
    g.zMainDbType = 0;
    g.zConfigDbName = 0;
  }
}

/*
** Open the user database in "~/.fossil".  Create the database anew if
** it does not already exist.
**
** If the useAttach flag is 0 (the usual case) then the user database is
** opened on a separate database connection g.dbConfig.  This prevents
** the ~/.fossil database from becoming locked on long check-in or sync
** operations which hold an exclusive transaction.  In a few cases, though,
** it is convenient for the ~/.fossil to be attached to the main database
** connection so that we can join between the various databases.  In that
** case, invoke this routine with useAttach as 1.
*/
void db_open_config(int useAttach){
  char *zDbName;
  char *zHome;
  if( g.zConfigDbName ){
    if( useAttach==g.useAttach ) return;
    db_close_config();
  }
  zHome = fossil_getenv("FOSSIL_HOME");
#if defined(_WIN32) || defined(__CYGWIN__)
  if( zHome==0 ){
    zHome = fossil_getenv("LOCALAPPDATA");
    if( zHome==0 ){
      zHome = fossil_getenv("APPDATA");
      if( zHome==0 ){
        char *zDrive = fossil_getenv("HOMEDRIVE");
        char *zPath = fossil_getenv("HOMEPATH");
        if( zDrive && zPath ) zHome = mprintf("%s%s", zDrive, zPath);
      }
    }
  }
  if( zHome==0 ){
    fossil_fatal("cannot locate home directory - please set the "
                 "FOSSIL_HOME, LOCALAPPDATA, APPDATA, or HOMEPATH "
                 "environment variables");
  }
#else
  if( zHome==0 ){
    zHome = fossil_getenv("HOME");
  }
  if( zHome==0 ){
    fossil_fatal("cannot locate home directory - please set the "
                 "FOSSIL_HOME or HOME environment variables");
  }
#endif
  if( file_isdir(zHome)!=1 ){
    fossil_fatal("invalid home directory: %s", zHome);
  }
#if defined(_WIN32) || defined(__CYGWIN__)
  /* . filenames give some window systems problems and many apps problems */
  zDbName = mprintf("%//_fossil", zHome);
#else
  zDbName = mprintf("%s/.fossil", zHome);
#endif
  if( file_size(zDbName)<1024*3 ){
    if( file_access(zHome, W_OK) ){
      fossil_fatal("home directory %s must be writeable", zHome);
    }
    db_init_database(zDbName, zConfigSchema, (char*)0);
  }
  if( file_access(zDbName, W_OK) ){
    fossil_fatal("configuration file %s must be writeable", zDbName);
  }
  if( useAttach ){
    db_open_or_attach(zDbName, "configdb", &g.useAttach);
    g.dbConfig = 0;
    g.zConfigDbType = 0;
  }else{
    g.useAttach = 0;
    g.dbConfig = db_open(zDbName);
    g.zConfigDbType = "configdb";
  }
  g.zConfigDbName = zDbName;
}

/*
** Return TRUE if zTable exists.
*/
int db_table_exists(
  const char *zDb,      /* One of: NULL, "configdb", "localdb", "repository" */
  const char *zTable    /* Name of table */
){
  return sqlite3_table_column_metadata(g.db,
              zDb ? db_name(zDb) : 0, zTable, 0,
              0, 0, 0, 0, 0)==SQLITE_OK;
}

/*
** Return TRUE if zTable exists and contains column zColumn.
** Return FALSE if zTable does not exist or if zTable exists
** but lacks zColumn.
*/
int db_table_has_column(
  const char *zDb,       /* One of: NULL, "config", "localdb", "repository" */
  const char *zTable,    /* Name of table */
  const char *zColumn    /* Name of column in table */
){
  return sqlite3_table_column_metadata(g.db,
              zDb ? db_name(zDb) : 0, zTable, zColumn,
              0, 0, 0, 0, 0)==SQLITE_OK;
}

/*
** Returns TRUE if zTable exists in the local database but lacks column
** zColumn
*/
static int db_local_table_exists_but_lacks_column(
  const char *zTable,
  const char *zColumn
){
  return db_table_exists(db_name("localdb"), zTable)
      && !db_table_has_column(db_name("localdb"), zTable, zColumn);
}

/*
** If zDbName is a valid local database file, open it and return
** true.  If it is not a valid local database file, return 0.
*/
static int isValidLocalDb(const char *zDbName){
  i64 lsize;
  char *zVFileDef;

  if( file_access(zDbName, F_OK) ) return 0;
  lsize = file_size(zDbName);
  if( lsize%1024!=0 || lsize<4096 ) return 0;
  db_open_or_attach(zDbName, "localdb", 0);
  zVFileDef = db_text(0, "SELECT sql FROM %s.sqlite_master"
                         " WHERE name=='vfile'", db_name("localdb"));
  if( zVFileDef==0 ) return 0;

  /* If the "isexe" column is missing from the vfile table, then
  ** add it now.   This code added on 2010-03-06.  After all users have
  ** upgraded, this code can be safely deleted.
  */
  if( sqlite3_strglob("* isexe *", zVFileDef)!=0 ){
    db_multi_exec("ALTER TABLE vfile ADD COLUMN isexe BOOLEAN DEFAULT 0");
  }

  /* If "islink"/"isLink" columns are missing from tables, then
  ** add them now.   This code added on 2011-01-17 and 2011-08-27.
  ** After all users have upgraded, this code can be safely deleted.
  */
  if( sqlite3_strglob("* islink *", zVFileDef)!=0 ){
    db_multi_exec("ALTER TABLE vfile ADD COLUMN islink BOOLEAN DEFAULT 0");
    if( db_local_table_exists_but_lacks_column("stashfile", "isLink") ){
      db_multi_exec("ALTER TABLE stashfile ADD COLUMN isLink BOOL DEFAULT 0");
    }
    if( db_local_table_exists_but_lacks_column("undo", "isLink") ){
      db_multi_exec("ALTER TABLE undo ADD COLUMN isLink BOOLEAN DEFAULT 0");
    }
    if( db_local_table_exists_but_lacks_column("undo_vfile", "islink") ){
      db_multi_exec("ALTER TABLE undo_vfile ADD COLUMN islink BOOL DEFAULT 0");
    }
  }
  return 1;
}

/*
** Locate the root directory of the local repository tree.  The root
** directory is found by searching for a file named "_FOSSIL_" or ".fslckout"
** that contains a valid repository database.
**
** For legacy, also look for ".fos".  The use of ".fos" is deprecated
** since "fos" has negative connotations in Hungarian, we are told.
**
** If no valid _FOSSIL_ or .fslckout file is found, we move up one level and
** try again. Once the file is found, the g.zLocalRoot variable is set
** to the root of the repository tree and this routine returns 1.  If
** no database is found, then this routine return 0.
**
** This routine always opens the user database regardless of whether or
** not the repository database is found.  If the _FOSSIL_ or .fslckout file
** is found, it is attached to the open database connection too.
*/
int db_open_local(const char *zDbName){
  int i, n;
  char zPwd[2000];
  static const char *(aDbName[]) = { "_FOSSIL_", ".fslckout", ".fos" };

  if( g.localOpen ) return 1;
  file_getcwd(zPwd, sizeof(zPwd)-20);
  n = strlen(zPwd);
  while( n>0 ){
    for(i=0; i<count(aDbName); i++){
      sqlite3_snprintf(sizeof(zPwd)-n, &zPwd[n], "/%s", aDbName[i]);
      if( isValidLocalDb(zPwd) ){
        /* Found a valid checkout database file */
        g.zLocalDbName = mprintf("%s", zPwd);
        zPwd[n] = 0;
        while( n>0 && zPwd[n-1]=='/' ){
          n--;
          zPwd[n] = 0;
        }
        g.zLocalRoot = mprintf("%s/", zPwd);
        g.localOpen = 1;
        db_open_config(0);
        db_open_repository(zDbName);
        return 1;
      }
    }
    n--;
    while( n>1 && zPwd[n]!='/' ){ n--; }
    while( n>1 && zPwd[n-1]=='/' ){ n--; }
    zPwd[n] = 0;
  }

  /* A checkout database file could not be found */
  return 0;
}

/*
** Get the full pathname to the repository database file.  The
** local database (the _FOSSIL_ or .fslckout database) must have already
** been opened before this routine is called.
*/
const char *db_repository_filename(void){
  static char *zRepo = 0;
  assert( g.localOpen );
  assert( g.zLocalRoot );
  if( zRepo==0 ){
    zRepo = db_lget("repository", 0);
    if( zRepo && !file_is_absolute_path(zRepo) ){
      zRepo = mprintf("%s%s", g.zLocalRoot, zRepo);
    }
  }
  return zRepo;
}

/*
** Open the repository database given by zDbName.  If zDbName==NULL then
** get the name from the already open local database.
*/
void db_open_repository(const char *zDbName){
  if( g.repositoryOpen ) return;
  if( zDbName==0 ){
    if( g.localOpen ){
      zDbName = db_repository_filename();
    }
    if( zDbName==0 ){
      db_err("unable to find the name of a repository database");
    }
  }
  if( file_access(zDbName, R_OK) || file_size(zDbName)<1024 ){
    if( file_access(zDbName, F_OK) ){
#ifdef FOSSIL_ENABLE_JSON
      g.json.resultCode = FSL_JSON_E_DB_NOT_FOUND;
#endif
      fossil_panic("repository does not exist or"
                   " is in an unreadable directory: %s", zDbName);
    }else if( file_access(zDbName, R_OK) ){
#ifdef FOSSIL_ENABLE_JSON
      g.json.resultCode = FSL_JSON_E_DENIED;
#endif
      fossil_panic("read permission denied for repository %s", zDbName);
    }else{
#ifdef FOSSIL_ENABLE_JSON
      g.json.resultCode = FSL_JSON_E_DB_NOT_VALID;
#endif
      fossil_panic("not a valid repository: %s", zDbName);
    }
  }
  g.zRepositoryName = mprintf("%s", zDbName);
  db_open_or_attach(g.zRepositoryName, "repository", 0);
  g.repositoryOpen = 1;
  /* Cache "allow-symlinks" option, because we'll need it on every stat call */
  g.allowSymlinks = db_get_boolean("allow-symlinks", 0);
  g.zAuxSchema = db_get("aux-schema","");

  /* Verify that the PLINK table has a new column added by the
  ** 2014-11-28 schema change.  Create it if necessary.  This code
  ** can be removed in the future, once all users have upgraded to the
  ** 2014-11-28 or later schema.
  */
  if( !db_table_has_column("repository","plink","baseid") ){
    db_multi_exec(
      "ALTER TABLE %s.plink ADD COLUMN baseid;", db_name("repository")
    );
  }

  /* Verify that the MLINK table has the newer columns added by the
  ** 2015-01-24 schema change.  Create them if necessary.  This code
  ** can be removed in the future, once all users have upgraded to the
  ** 2015-01-24 or later schema.
  */
  if( !db_table_has_column("repository","mlink","isaux") ){
    db_begin_transaction();
    db_multi_exec(
      "ALTER TABLE %s.mlink ADD COLUMN pmid INTEGER DEFAULT 0;"
      "ALTER TABLE %s.mlink ADD COLUMN isaux BOOLEAN DEFAULT 0;",
      db_name("repository"), db_name("repository")
    );
    db_end_transaction(0);
  }
}

/*
** Flags for the db_find_and_open_repository() function.
*/
#if INTERFACE
#define OPEN_OK_NOT_FOUND    0x001      /* Do not error out if not found */
#define OPEN_ANY_SCHEMA      0x002      /* Do not error if schema is wrong */
#endif

/*
** Try to find the repository and open it.  Use the -R or --repository
** option to locate the repository.  If no such option is available, then
** use the repository of the open checkout if there is one.
**
** Error out if the repository cannot be opened.
*/
void db_find_and_open_repository(int bFlags, int nArgUsed){
  const char *zRep = find_repository_option();
  if( zRep && file_isdir(zRep)==1 ){
    goto rep_not_found;
  }
  if( zRep==0 && nArgUsed && g.argc==nArgUsed+1 ){
    zRep = g.argv[nArgUsed];
  }
  if( zRep==0 ){
    if( db_open_local(0)==0 ){
      goto rep_not_found;
    }
    zRep = db_repository_filename();
    if( zRep==0 ){
      goto rep_not_found;
    }
  }
  db_open_repository(zRep);
  if( g.repositoryOpen ){
    if( (bFlags & OPEN_ANY_SCHEMA)==0 ) db_verify_schema();
    return;
  }
rep_not_found:
  if( (bFlags & OPEN_OK_NOT_FOUND)==0 ){
#ifdef FOSSIL_ENABLE_JSON
    g.json.resultCode = FSL_JSON_E_DB_NOT_FOUND;
#endif
    if( nArgUsed==0 ){
      fossil_fatal("use --repository or -R to specify the repository database");
    }else{
      fossil_fatal("specify the repository name as a command-line argument");
    }
  }
}

/*
** Return the name of the database "localdb", "configdb", or "repository".
*/
const char *db_name(const char *zDb){
  assert( fossil_strcmp(zDb,"localdb")==0
       || fossil_strcmp(zDb,"configdb")==0
       || fossil_strcmp(zDb,"repository")==0 );
  if( fossil_strcmp(zDb, g.zMainDbType)==0 ) zDb = "main";
  return zDb;
}

/*
** Return TRUE if the schema is out-of-date
*/
int db_schema_is_outofdate(void){
  return strcmp(g.zAuxSchema,AUX_SCHEMA_MIN)<0
      || strcmp(g.zAuxSchema,AUX_SCHEMA_MAX)>0;
}

/*
** Return true if the database is writeable
*/
int db_is_writeable(const char *zName){
  return g.db!=0 && !sqlite3_db_readonly(g.db, db_name(zName));
}

/*
** Verify that the repository schema is correct.  If it is not correct,
** issue a fatal error and die.
*/
void db_verify_schema(void){
  if( db_schema_is_outofdate() ){
#ifdef FOSSIL_ENABLE_JSON
    g.json.resultCode = FSL_JSON_E_DB_NEEDS_REBUILD;
#endif
    fossil_warning("incorrect repository schema version: "
          "current repository schema version is \"%s\" "
          "but need versions between \"%s\" and \"%s\".",
          g.zAuxSchema, AUX_SCHEMA_MIN, AUX_SCHEMA_MAX);
    fossil_fatal("run \"fossil rebuild\" to fix this problem");
  }
}


/*
** COMMAND: test-move-repository
**
** Usage: %fossil test-move-repository PATHNAME
**
** Change the location of the repository database on a local check-out.
** Use this command to avoid having to close and reopen a checkout
** when relocating the repository database.
*/
void move_repo_cmd(void){
  Blob repo;
  char *zRepo;
  if( g.argc!=3 ){
    usage("PATHNAME");
  }
  file_canonical_name(g.argv[2], &repo, 0);
  zRepo = blob_str(&repo);
  if( file_access(zRepo, F_OK) ){
    fossil_fatal("no such file: %s", zRepo);
  }
  if( db_open_local(zRepo)==0 ){
    fossil_fatal("not in a local checkout");
    return;
  }
  db_open_or_attach(zRepo, "test_repo", 0);
  db_lset("repository", blob_str(&repo));
  db_record_repository_filename(blob_str(&repo));
  db_close(1);
}


/*
** Open the local database.  If unable, exit with an error.
*/
void db_must_be_within_tree(void){
  if( db_open_local(0)==0 ){
    fossil_fatal("current directory is not within an open checkout");
  }
  db_open_repository(0);
  db_verify_schema();
}

/*
** Close the database connection.
**
** Check for unfinalized statements and report errors if the reportErrors
** argument is true.  Ignore unfinalized statements when false.
*/
void db_close(int reportErrors){
  sqlite3_stmt *pStmt;
  if( g.db==0 ) return;
  if( g.fSqlStats ){
    int cur, hiwtr;
    sqlite3_db_status(g.db, SQLITE_DBSTATUS_LOOKASIDE_USED, &cur, &hiwtr, 0);
    fprintf(stderr, "-- LOOKASIDE_USED         %10d %10d\n", cur, hiwtr);
    sqlite3_db_status(g.db, SQLITE_DBSTATUS_LOOKASIDE_HIT, &cur, &hiwtr, 0);
    fprintf(stderr, "-- LOOKASIDE_HIT                     %10d\n", hiwtr);
    sqlite3_db_status(g.db, SQLITE_DBSTATUS_LOOKASIDE_MISS_SIZE, &cur,&hiwtr,0);
    fprintf(stderr, "-- LOOKASIDE_MISS_SIZE               %10d\n", hiwtr);
    sqlite3_db_status(g.db, SQLITE_DBSTATUS_LOOKASIDE_MISS_FULL, &cur,&hiwtr,0);
    fprintf(stderr, "-- LOOKASIDE_MISS_FULL               %10d\n", hiwtr);
    sqlite3_db_status(g.db, SQLITE_DBSTATUS_CACHE_USED, &cur, &hiwtr, 0);
    fprintf(stderr, "-- CACHE_USED             %10d\n", cur);
    sqlite3_db_status(g.db, SQLITE_DBSTATUS_SCHEMA_USED, &cur, &hiwtr, 0);
    fprintf(stderr, "-- SCHEMA_USED            %10d\n", cur);
    sqlite3_db_status(g.db, SQLITE_DBSTATUS_STMT_USED, &cur, &hiwtr, 0);
    fprintf(stderr, "-- STMT_USED              %10d\n", cur);
    sqlite3_status(SQLITE_STATUS_MEMORY_USED, &cur, &hiwtr, 0);
    fprintf(stderr, "-- MEMORY_USED            %10d %10d\n", cur, hiwtr);
    sqlite3_status(SQLITE_STATUS_MALLOC_SIZE, &cur, &hiwtr, 0);
    fprintf(stderr, "-- MALLOC_SIZE                       %10d\n", hiwtr);
    sqlite3_status(SQLITE_STATUS_MALLOC_COUNT, &cur, &hiwtr, 0);
    fprintf(stderr, "-- MALLOC_COUNT           %10d %10d\n", cur, hiwtr);
    sqlite3_status(SQLITE_STATUS_PAGECACHE_OVERFLOW, &cur, &hiwtr, 0);
    fprintf(stderr, "-- PCACHE_OVFLOW          %10d %10d\n", cur, hiwtr);
    fprintf(stderr, "-- prepared statements    %10d\n", db.nPrepare);
  }
  while( db.pAllStmt ){
    db_finalize(db.pAllStmt);
  }
  db_end_transaction(1);
  pStmt = 0;
  db_close_config();

  /* If the localdb (the check-out database) is open and if it has
  ** a lot of unused free space, then VACUUM it as we shut down.
  */
  if( g.localOpen && strcmp(db_name("localdb"),"main")==0 ){
    int nFree = db_int(0, "PRAGMA main.freelist_count");
    int nTotal = db_int(0, "PRAGMA main.page_count");
    if( nFree>nTotal/4 ){
      db_multi_exec("VACUUM;");
    }
  }

  if( g.db ){
    int rc;
    sqlite3_wal_checkpoint(g.db, 0);
    rc = sqlite3_close(g.db);
    if( rc==SQLITE_BUSY && reportErrors ){
      while( (pStmt = sqlite3_next_stmt(g.db, pStmt))!=0 ){
        fossil_warning("unfinalized SQL statement: [%s]", sqlite3_sql(pStmt));
      }
    }
    g.db = 0;
    g.zMainDbType = 0;
  }
  g.repositoryOpen = 0;
  g.localOpen = 0;
  assert( g.dbConfig==0 );
  assert( g.useAttach==0 );
  assert( g.zConfigDbName==0 );
  assert( g.zConfigDbType==0 );
}


/*
** Create a new empty repository database with the given name.
**
** Only the schema is initialized.  The required VAR tables entries
** are not set by this routine and must be set separately in order
** to make the new file a valid database.
*/
void db_create_repository(const char *zFilename){
  db_init_database(
     zFilename,
     zRepositorySchema1,
     zRepositorySchemaDefaultReports,
     zRepositorySchema2,
     (char*)0
  );
  db_delete_on_failure(zFilename);
}

/*
** Create the default user accounts in the USER table.
*/
void db_create_default_users(int setupUserOnly, const char *zDefaultUser){
  const char *zUser = zDefaultUser;
  if( zUser==0 ){
    zUser = db_get("default-user", 0);
  }
  if( zUser==0 ){
    zUser = fossil_getenv("FOSSIL_USER");
  }
  if( zUser==0 ){
#if defined(_WIN32)
    zUser = fossil_getenv("USERNAME");
#else
    zUser = fossil_getenv("USER");
    if( zUser==0 ){
      zUser = fossil_getenv("LOGNAME");
    }
#endif
  }
  if( zUser==0 ){
    zUser = "root";
  }
  db_multi_exec(
     "INSERT OR IGNORE INTO user(login, info) VALUES(%Q,'')", zUser
  );
  db_multi_exec(
     "UPDATE user SET cap='s', pw=lower(hex(randomblob(3)))"
     " WHERE login=%Q", zUser
  );
  if( !setupUserOnly ){
    db_multi_exec(
       "INSERT OR IGNORE INTO user(login,pw,cap,info)"
       "   VALUES('anonymous',hex(randomblob(8)),'hmnc','Anon');"
       "INSERT OR IGNORE INTO user(login,pw,cap,info)"
       "   VALUES('nobody','','gjorz','Nobody');"
       "INSERT OR IGNORE INTO user(login,pw,cap,info)"
       "   VALUES('developer','','dei','Dev');"
       "INSERT OR IGNORE INTO user(login,pw,cap,info)"
       "   VALUES('reader','','kptw','Reader');"
    );
  }
}

/*
** This function sets the server and project codes if they do not already
** exist.  Currently, it should be called only by the db_initial_setup()
** or cmd_webserver() functions, the latter being used to facilitate more
** robust integration with "canned image" environments (e.g. Docker).
*/
void db_setup_server_and_project_codes(
  int optional
){
  if( !optional ){
    db_multi_exec(
        "INSERT INTO config(name,value,mtime)"
        " VALUES('server-code', lower(hex(randomblob(20))),now());"
        "INSERT INTO config(name,value,mtime)"
        " VALUES('project-code', lower(hex(randomblob(20))),now());"
    );
  }else if( db_is_writeable("repository") ){
    if( db_get("server-code", 0)==0 ) {
      db_multi_exec(
          "INSERT INTO config(name,value,mtime)"
          " VALUES('server-code', lower(hex(randomblob(20))),now());"
      );
    }
    if( db_get("project-code", 0)==0 ) {
      db_multi_exec(
          "INSERT INTO config(name,value,mtime)"
          " VALUES('project-code', lower(hex(randomblob(20))),now());"
      );
    }
  }
}

/*
** Return a pointer to a string that contains the RHS of an IN operator
** that will select CONFIG table names that are in the list of control
** settings.
*/
const char *db_setting_inop_rhs(){
  Blob x;
  int i;
  const char *zSep = "";

  blob_zero(&x);
  blob_append_sql(&x, "(");
  for(i=0; aSetting[i].name; i++){
    blob_append_sql(&x, "%s%Q", zSep/*safe-for-%s*/, aSetting[i].name);
    zSep = ",";
  }
  blob_append_sql(&x, ")");
  return blob_sql_text(&x);
}

/*
** Fill an empty repository database with the basic information for a
** repository. This function is shared between 'create_repository_cmd'
** ('new') and 'reconstruct_cmd' ('reconstruct'), both of which create
** new repositories.
**
** The zTemplate parameter determines if the settings for the repository
** should be copied from another repository.  If zTemplate is 0 then the
** settings will have their normal default values.  If zTemplate is
** non-zero, it is assumed that the caller of this function has already
** attached a database using the label "settingSrc".  If not, the call to
** this function will fail.
**
** The zInitialDate parameter determines the date of the initial check-in
** that is automatically created.  If zInitialDate is 0 then no initial
** check-in is created. The makeServerCodes flag determines whether or
** not server and project codes are invented for this repository.
*/
void db_initial_setup(
  const char *zTemplate,       /* Repository from which to copy settings. */
  const char *zInitialDate,    /* Initial date of repository. (ex: "now") */
  const char *zDefaultUser,    /* Default user for the repository */
  int makeServerCodes          /* True to make new server & project codes */
){
  char *zDate;
  Blob hash;
  Blob manifest;

  db_set("content-schema", CONTENT_SCHEMA, 0);
  db_set("aux-schema", AUX_SCHEMA_MAX, 0);
  db_set("rebuilt", get_version(), 0);
  if( makeServerCodes ){
    db_setup_server_and_project_codes(0);
  }
  if( !db_is_global("autosync") ) db_set_int("autosync", 1, 0);
  if( !db_is_global("localauth") ) db_set_int("localauth", 0, 0);
  if( !db_is_global("timeline-plaintext") ){
    db_set_int("timeline-plaintext", 1, 0);
  }
  db_create_default_users(0, zDefaultUser);
  if( zDefaultUser ) g.zLogin = zDefaultUser;
  user_select();

  if( zTemplate ){
    /*
    ** Copy all settings from the supplied template repository.
    */
    db_multi_exec(
      "INSERT OR REPLACE INTO config"
      " SELECT name,value,mtime FROM settingSrc.config"
      "  WHERE (name IN %s OR name IN %s)"
      "    AND name NOT GLOB 'project-*'"
      "    AND name NOT GLOB 'short-project-*';",
      configure_inop_rhs(CONFIGSET_ALL),
      db_setting_inop_rhs()
    );
    db_multi_exec(
      "REPLACE INTO reportfmt SELECT * FROM settingSrc.reportfmt;"
    );

    /*
    ** Copy the user permissions, contact information, last modified
    ** time, and photo for all the "system" users from the supplied
    ** template repository into the one being setup.  The other columns
    ** are not copied because they contain security information or other
    ** data specific to the other repository.  The list of columns copied
    ** by this SQL statement may need to be revised in the future.
    */
    db_multi_exec("UPDATE user SET"
      "  cap = (SELECT u2.cap FROM settingSrc.user u2"
      "         WHERE u2.login = user.login),"
      "  info = (SELECT u2.info FROM settingSrc.user u2"
      "          WHERE u2.login = user.login),"
      "  mtime = (SELECT u2.mtime FROM settingSrc.user u2"
      "           WHERE u2.login = user.login),"
      "  photo = (SELECT u2.photo FROM settingSrc.user u2"
      "           WHERE u2.login = user.login)"
      " WHERE user.login IN ('anonymous','nobody','developer','reader');"
    );
  }

  if( zInitialDate ){
    int rid;
    blob_zero(&manifest);
    blob_appendf(&manifest, "C initial\\sempty\\scheck-in\n");
    zDate = date_in_standard_format(zInitialDate);
    blob_appendf(&manifest, "D %s\n", zDate);
    md5sum_init();
    /* The R-card is necessary here because without it
     * fossil versions earlier than versions 1.27 would
     * interpret this artifact as a "control". */
    blob_appendf(&manifest, "R %s\n", md5sum_finish(0));
    blob_appendf(&manifest, "T *branch * trunk\n");
    blob_appendf(&manifest, "T *sym-trunk *\n");
    blob_appendf(&manifest, "U %F\n", g.zLogin);
    md5sum_blob(&manifest, &hash);
    blob_appendf(&manifest, "Z %b\n", &hash);
    blob_reset(&hash);
    rid = content_put(&manifest);
    manifest_crosslink(rid, &manifest, MC_NONE);
  }
}

/*
** COMMAND: new*
** COMMAND: init
**
** Usage: %fossil new ?OPTIONS? FILENAME
**    Or: %fossil init ?OPTIONS? FILENAME
**
** Create a repository for a new project in the file named FILENAME.
** This command is distinct from "clone".  The "clone" command makes
** a copy of an existing project.  This command starts a new project.
**
** By default, your current login name is used to create the default
** admin user. This can be overridden using the -A|--admin-user
** parameter.
**
** By default, all settings will be initialized to their default values.
** This can be overridden using the --template parameter to specify a
** repository file from which to copy the initial settings.  When a template
** repository is used, almost all of the settings accessible from the setup
** page, either directly or indirectly, will be copied.  Normal users and
** their associated permissions will not be copied; however, the system
** default users "anonymous", "nobody", "reader", "developer", and their
** associated permissions will be copied.
**
** Options:
**    --template      FILE      copy settings from repository file
**    --admin-user|-A USERNAME  select given USERNAME as admin user
**    --date-override DATETIME  use DATETIME as time of the initial checkin
**                              (default: do not create an initial checkin)
**
** See also: clone
*/
void create_repository_cmd(void){
  char *zPassword;
  const char *zTemplate;      /* Repository from which to copy settings */
  const char *zDate;          /* Date of the initial check-in */
  const char *zDefaultUser;   /* Optional name of the default user */
  int makeServerCodes;

  zTemplate = find_option("template",0,1);
  zDate = find_option("date-override",0,1);
  zDefaultUser = find_option("admin-user","A",1);
  makeServerCodes = find_option("docker", 0, 0)==0;

  find_option("empty", 0, 0); /* deprecated */
  /* We should be done with options.. */
  verify_all_options();

  if( g.argc!=3 ){
    usage("REPOSITORY-NAME");
  }
 
  if( -1 != file_size(g.argv[2]) ){
    fossil_fatal("file already exists: %s", g.argv[2]);
  }

  db_create_repository(g.argv[2]);
  db_open_repository(g.argv[2]);
  db_open_config(0);
  if( zTemplate ) db_attach(zTemplate, "settingSrc");
  db_begin_transaction();
  db_initial_setup(zTemplate, zDate, zDefaultUser, makeServerCodes);
  db_end_transaction(0);
  if( zTemplate ) db_detach("settingSrc");
  if( makeServerCodes ){
    fossil_print("project-id: %s\n", db_get("project-code", 0));
    fossil_print("server-id:  %s\n", db_get("server-code", 0));
  }
  zPassword = db_text(0, "SELECT pw FROM user WHERE login=%Q", g.zLogin);
  fossil_print("admin-user: %s (initial password is \"%s\")\n",
               g.zLogin, zPassword);
}

/*
** SQL functions for debugging.
**
** The print() function writes its arguments on stdout, but only
** if the -sqlprint command-line option is turned on.
*/
LOCAL void db_sql_print(
  sqlite3_context *context,
  int argc,
  sqlite3_value **argv
){
  int i;
  if( g.fSqlPrint ){
    for(i=0; i<argc; i++){
      char c = i==argc-1 ? '\n' : ' ';
      fossil_print("%s%c", sqlite3_value_text(argv[i]), c);
    }
  }
}
LOCAL void db_sql_trace(void *notUsed, const char *zSql){
  int n = strlen(zSql);
  fossil_trace("%s%s\n", zSql, (n>0 && zSql[n-1]==';') ? "" : ";");
}

/*
** Implement the user() SQL function.  user() takes no arguments and
** returns the user ID of the current user.
*/
LOCAL void db_sql_user(
  sqlite3_context *context,
  int argc,
  sqlite3_value **argv
){
  if( g.zLogin!=0 ){
    sqlite3_result_text(context, g.zLogin, -1, SQLITE_STATIC);
  }
}

/*
** Implement the cgi() SQL function.  cgi() takes an argument which is
** a name of CGI query parameter. The value of that parameter is returned,
** if available. Optional second argument will be returned if the first
** doesn't exist as a CGI parameter.
*/
LOCAL void db_sql_cgi(sqlite3_context *context, int argc, sqlite3_value **argv){
  const char* zP;
  if( argc!=1 && argc!=2 ) return;
  zP = P((const char*)sqlite3_value_text(argv[0]));
  if( zP ){
    sqlite3_result_text(context, zP, -1, SQLITE_STATIC);
  }else if( argc==2 ){
    zP = (const char*)sqlite3_value_text(argv[1]);
    if( zP ) sqlite3_result_text(context, zP, -1, SQLITE_TRANSIENT);
  }
}

/*
** SQL function:
**
**       is_selected(id)
**       if_selected(id, X, Y)
**
** On the commit command, when filenames are specified (in order to do
** a partial commit) the vfile.id values for the named files are loaded
** into the g.aCommitFile[] array.  This function looks at that array
** to see if a file is named on the command-line.
**
** In the first form (1 argument) return TRUE if either no files are
** named on the command line (g.aCommitFile is NULL meaning that all
** changes are to be committed) or if id is found in g.aCommitFile[]
** (meaning that id was named on the command-line).
**
** In the second form (3 arguments) return argument X if true and Y
** if false.  Except if Y is NULL then always return X.
*/
LOCAL void file_is_selected(
  sqlite3_context *context,
  int argc,
  sqlite3_value **argv
){
  int rc = 0;

  assert(argc==1 || argc==3);
  if( g.aCommitFile ){
    int iId = sqlite3_value_int(argv[0]);
    int ii;
    for(ii=0; g.aCommitFile[ii]; ii++){
      if( iId==g.aCommitFile[ii] ){
        rc = 1;
        break;
      }
    }
  }else{
    rc = 1;
  }
  if( argc==1 ){
    sqlite3_result_int(context, rc);
  }else{
    assert( argc==3 );
    assert( rc==0 || rc==1 );
    if( sqlite3_value_type(argv[2-rc])==SQLITE_NULL ) rc = 1-rc;
    sqlite3_result_value(context, argv[2-rc]);
  }
}

/*
** Convert the input string into an SHA1.  Make a notation in the
** CONCEALED table so that the hash can be undo using the db_reveal()
** function at some later time.
**
** The value returned is stored in static space and will be overwritten
** on subsequent calls.
**
** If zContent is already a well-formed SHA1 hash, then return a copy
** of that hash, not a hash of the hash.
**
** The CONCEALED table is meant to obscure email addresses.  Every valid
** email address will contain a "@" character and "@" is not valid within
** an SHA1 hash so there is no chance that a valid email address will go
** unconcealed.
*/
char *db_conceal(const char *zContent, int n){
  static char zHash[42];
  Blob out;
  if( n==40 && validate16(zContent, n) ){
    memcpy(zHash, zContent, n);
    zHash[n] = 0;
  }else{
    sha1sum_step_text(zContent, n);
    sha1sum_finish(&out);
    sqlite3_snprintf(sizeof(zHash), zHash, "%s", blob_str(&out));
    blob_reset(&out);
    db_multi_exec(
       "INSERT OR IGNORE INTO concealed(hash,content,mtime)"
       " VALUES(%Q,%#Q,now())",
       zHash, n, zContent
    );
  }
  return zHash;
}

/*
** Attempt to look up the input in the CONCEALED table.  If found,
** and if the okRdAddr permission is enabled then return the
** original value for which the input is a hash.  If okRdAddr is
** false or if the lookup fails, return the original string content.
**
** In either case, the string returned is stored in space obtained
** from malloc and should be freed by the calling function.
*/
char *db_reveal(const char *zKey){
  char *zOut;
  if( g.perm.RdAddr ){
    zOut = db_text(0, "SELECT content FROM concealed WHERE hash=%Q", zKey);
  }else{
    zOut = 0;
  }
  if( zOut==0 ){
    zOut = mprintf("%s", zKey);
  }
  return zOut;
}

/*
** Return true if the string zVal represents "true" (or "false").
*/
int is_truth(const char *zVal){
  static const char *const azOn[] = { "on", "yes", "true", "1" };
  int i;
  for(i=0; i<count(azOn); i++){
    if( fossil_stricmp(zVal,azOn[i])==0 ) return 1;
  }
  return 0;
}
int is_false(const char *zVal){
  static const char *const azOff[] = { "off", "no", "false", "0" };
  int i;
  for(i=0; i<count(azOff); i++){
    if( fossil_stricmp(zVal,azOff[i])==0 ) return 1;
  }
  return 0;
}

/*
** Swap the g.db and g.dbConfig connections so that the various db_* routines
** work on the ~/.fossil database instead of on the repository database.
** Be sure to swap them back after doing the operation.
**
** If the ~/.fossil database has already been opened as the main database or
** is attached to the main database, no connection swaps are required so this
** routine is a no-op.
*/
void db_swap_connections(void){
  /*
  ** When swapping the main database connection with the config database
  ** connection, the config database connection must be open (not simply
  ** attached); otherwise, the swap would end up leaving the main database
  ** connection invalid, defeating the very purpose of this routine.  This
  ** same constraint also holds true when restoring the previously swapped
  ** database connection; otherwise, it means that no swap was performed
  ** because the main database connection was already pointing to the config
  ** database.
  */
  if( g.dbConfig ){
    sqlite3 *dbTemp = g.db;
    const char *zTempDbType = g.zMainDbType;
    g.db = g.dbConfig;
    g.zMainDbType = g.zConfigDbType;
    g.dbConfig = dbTemp;
    g.zConfigDbType = zTempDbType;
  }
}

/*
** Try to read a versioned setting string from .fossil-settings/<name>.
**
** Return the text of the string if it is found.  Return NULL if not
** found.
**
** If the zNonVersionedSetting parameter is not NULL then it holds the
** non-versioned value for this setting.  If both a versioned and ad
** non-versioned value exist and are not equal, then a warning message
** might be generated.
*/
char *db_get_versioned(const char *zName, char *zNonVersionedSetting){
  char *zVersionedSetting = 0;
  int noWarn = 0;
  struct _cacheEntry {
    struct _cacheEntry *next;
    const char *zName, *zValue;
  } *cacheEntry = 0;
  static struct _cacheEntry *cache = 0;

  if( !g.localOpen) return zNonVersionedSetting;
  /* Look up name in cache */
  cacheEntry = cache;
  while( cacheEntry!=0 ){
    if( fossil_strcmp(cacheEntry->zName, zName)==0 ){
      zVersionedSetting = fossil_strdup(cacheEntry->zValue);
      break;
    }
    cacheEntry = cacheEntry->next;
  }
  /* Attempt to read value from file in checkout if there wasn't a cache hit
  ** and a checkout is open. */
  if( cacheEntry==0 ){
    Blob versionedPathname;
    char *zVersionedPathname;
    blob_zero(&versionedPathname);
    blob_appendf(&versionedPathname, "%s.fossil-settings/%s",
                 g.zLocalRoot, zName);
    zVersionedPathname = blob_str(&versionedPathname);
    if( file_size(zVersionedPathname)>=0 ){
      /* File exists, and contains the value for this setting. Load from
      ** the file. */
      Blob setting;
      blob_zero(&setting);
      if( blob_read_from_file(&setting, zVersionedPathname) >= 0 ){
        blob_trim(&setting); /* Avoid non-obvious problems with line endings
                             ** on boolean properties */
        zVersionedSetting = strdup(blob_str(&setting));
      }
      blob_reset(&setting);
      /* See if there's a no-warn flag */
      blob_append(&versionedPathname, ".no-warn", -1);
      if( file_size(blob_str(&versionedPathname))>=0 ){
        noWarn = 1;
      }
    }
    blob_reset(&versionedPathname);
    /* Store result in cache, which can be the value or 0 if not found */
    cacheEntry = (struct _cacheEntry*)fossil_malloc(sizeof(struct _cacheEntry));
    cacheEntry->next = cache;
    cacheEntry->zName = zName;
    cacheEntry->zValue = fossil_strdup(zVersionedSetting);
    cache = cacheEntry;
  }
  /* Display a warning? */
  if( zVersionedSetting!=0 && zNonVersionedSetting!=0
   && zNonVersionedSetting[0]!='\0' && !noWarn
  ){
    /* There's a versioned setting, and a non-versioned setting. Tell
    ** the user about the conflict */
    fossil_warning(
        "setting %s has both versioned and non-versioned values: using "
        "versioned value from file .fossil-settings/%s (to silence this "
        "warning, either create an empty file named "
        ".fossil-settings/%s.no-warn or delete the non-versioned setting "
        " with \"fossil unset %s\")", zName, zName, zName, zName
    );
  }
  /* Prefer the versioned setting */
  return ( zVersionedSetting!=0 ) ? zVersionedSetting : zNonVersionedSetting;
}


/*
** Get and set values from the CONFIG, GLOBAL_CONFIG and VVAR table in the
** repository and local databases.
**
** If no such variable exists, return zDefault.  Or, if zName is the name
** of a setting, then the zDefault is ignored and the default value of the
** setting is returned instead.  If zName is a versioned setting, then
** versioned value takes priority.
*/
char *db_get(const char *zName, char *zDefault){
  char *z = 0;
  const Setting *pSetting = db_find_setting(zName, 0);
  if( g.repositoryOpen ){
    z = db_text(0, "SELECT value FROM config WHERE name=%Q", zName);
  }
  if( z==0 && g.zConfigDbName ){
    db_swap_connections();
    z = db_text(0, "SELECT value FROM global_config WHERE name=%Q", zName);
    db_swap_connections();
  }
  if( pSetting!=0 && pSetting->versionable ){
    /* This is a versionable setting, try and get the info from a
    ** checked out file */
    z = db_get_versioned(zName, z);
  }
  if( z==0 ){
    if( zDefault==0 && pSetting && pSetting->def[0] ){
      z = fossil_strdup(pSetting->def);
    }else{
      z = zDefault;
    }
  }
  return z;
}
char *db_get_mtime(const char *zName, char *zFormat, char *zDefault){
  char *z = 0;
  if( g.repositoryOpen ){
    z = db_text(0, "SELECT mtime FROM config WHERE name=%Q", zName);
  }
  if( z==0 ){
    z = zDefault;
  }else if( zFormat!=0 ){
    z = db_text(0, "SELECT strftime(%Q,%Q,'unixepoch');", zFormat, z);
  }
  return z;
}
void db_set(const char *zName, const char *zValue, int globalFlag){
  db_begin_transaction();
  if( globalFlag ){
    db_swap_connections();
    db_multi_exec("REPLACE INTO global_config(name,value) VALUES(%Q,%Q)",
                   zName, zValue);
    db_swap_connections();
  }else{
    db_multi_exec("REPLACE INTO config(name,value,mtime) VALUES(%Q,%Q,now())",
                   zName, zValue);
  }
  if( globalFlag && g.repositoryOpen ){
    db_multi_exec("DELETE FROM config WHERE name=%Q", zName);
  }
  db_end_transaction(0);
}
void db_unset(const char *zName, int globalFlag){
  db_begin_transaction();
  if( globalFlag ){
    db_swap_connections();
    db_multi_exec("DELETE FROM global_config WHERE name=%Q", zName);
    db_swap_connections();
  }else{
    db_multi_exec("DELETE FROM config WHERE name=%Q", zName);
  }
  if( globalFlag && g.repositoryOpen ){
    db_multi_exec("DELETE FROM config WHERE name=%Q", zName);
  }
  db_end_transaction(0);
}
int db_is_global(const char *zName){
  int rc = 0;
  if( g.zConfigDbName ){
    db_swap_connections();
    rc = db_exists("SELECT 1 FROM global_config WHERE name=%Q", zName);
    db_swap_connections();
  }
  return rc;
}
int db_get_int(const char *zName, int dflt){
  int v = dflt;
  int rc;
  if( g.repositoryOpen ){
    Stmt q;
    db_prepare(&q, "SELECT value FROM config WHERE name=%Q", zName);
    rc = db_step(&q);
    if( rc==SQLITE_ROW ){
      v = db_column_int(&q, 0);
    }
    db_finalize(&q);
  }else{
    rc = SQLITE_DONE;
  }
  if( rc==SQLITE_DONE && g.zConfigDbName ){
    db_swap_connections();
    v = db_int(dflt, "SELECT value FROM global_config WHERE name=%Q", zName);
    db_swap_connections();
  }
  return v;
}
void db_set_int(const char *zName, int value, int globalFlag){
  if( globalFlag ){
    db_swap_connections();
    db_multi_exec("REPLACE INTO global_config(name,value) VALUES(%Q,%d)",
                  zName, value);
    db_swap_connections();
  }else{
    db_multi_exec("REPLACE INTO config(name,value,mtime) VALUES(%Q,%d,now())",
                  zName, value);
  }
  if( globalFlag && g.repositoryOpen ){
    db_multi_exec("DELETE FROM config WHERE name=%Q", zName);
  }
}
int db_get_boolean(const char *zName, int dflt){
  char *zVal = db_get(zName, dflt ? "on" : "off");
  if( is_truth(zVal) ) return 1;
  if( is_false(zVal) ) return 0;
  return dflt;
}
char *db_lget(const char *zName, char *zDefault){
  return db_text((char*)zDefault,
                 "SELECT value FROM vvar WHERE name=%Q", zName);
}
void db_lset(const char *zName, const char *zValue){
  db_multi_exec("REPLACE INTO vvar(name,value) VALUES(%Q,%Q)", zName, zValue);
}
int db_lget_int(const char *zName, int dflt){
  return db_int(dflt, "SELECT value FROM vvar WHERE name=%Q", zName);
}
void db_lset_int(const char *zName, int value){
  db_multi_exec("REPLACE INTO vvar(name,value) VALUES(%Q,%d)", zName, value);
}

/*
** Record the name of a local repository in the global_config() database.
** The repository filename %s is recorded as an entry with a "name" field
** of the following form:
**
**       repo:%s
**
** The value field is set to 1.
**
** If running from a local checkout, also record the root of the checkout
** as follows:
**
**       ckout:%s
**
** Where %s is the checkout root.  The value is the repository file.
*/
void db_record_repository_filename(const char *zName){
  char *zRepoSetting;
  char *zCkoutSetting;
  Blob full;
  if( zName==0 ){
    if( !g.localOpen ) return;
    zName = db_repository_filename();
  }
  file_canonical_name(zName, &full, 0);
  (void)filename_collation();  /* Initialize before connection swap */
  db_swap_connections();
  zRepoSetting = mprintf("repo:%q", blob_str(&full));
  db_multi_exec(
     "DELETE FROM global_config WHERE name %s = %Q;",
     filename_collation(), zRepoSetting
  );
  db_multi_exec(
     "INSERT OR IGNORE INTO global_config(name,value)"
     "VALUES(%Q,1);",
     zRepoSetting
  );
  fossil_free(zRepoSetting);
  if( g.localOpen && g.zLocalRoot && g.zLocalRoot[0] ){
    Blob localRoot;
    file_canonical_name(g.zLocalRoot, &localRoot, 1);
    zCkoutSetting = mprintf("ckout:%q", blob_str(&localRoot));
    db_multi_exec(
       "DELETE FROM global_config WHERE name %s = %Q;",
       filename_collation(), zCkoutSetting
    );
    db_multi_exec(
      "REPLACE INTO global_config(name, value)"
      "VALUES(%Q,%Q);",
      zCkoutSetting, blob_str(&full)
    );
    db_swap_connections();
    db_optional_sql("repository",
        "DELETE FROM config WHERE name %s = %Q;",
        filename_collation(), zCkoutSetting
    );
    db_optional_sql("repository",
        "REPLACE INTO config(name,value,mtime)"
        "VALUES(%Q,1,now());",
        zCkoutSetting
    );
    fossil_free(zCkoutSetting);
    blob_reset(&localRoot);
  }else{
    db_swap_connections();
  }
  blob_reset(&full);
}

/*
** COMMAND: open
**
** Usage: %fossil open FILENAME ?VERSION? ?OPTIONS?
**
** Open a connection to the local repository in FILENAME.  A checkout
** for the repository is created with its root at the working directory.
** If VERSION is specified then that version is checked out.  Otherwise
** the latest version is checked out.  No files other than "manifest"
** and "manifest.uuid" are modified if the --keep option is present.
**
** Options:
**   --empty           Initialize checkout as being empty, but still connected
**                     with the local repository. If you commit this checkout,
**                     it will become a new "initial" commit in the repository.
**   --keep            Only modify the manifest and manifest.uuid files
**   --nested          Allow opening a repository inside an opened checkout
**   --force-missing   Force opening a repository with missing content
**
** See also: close
*/
void cmd_open(void){
  int emptyFlag;
  int keepFlag;
  int forceMissingFlag;
  int allowNested;
  char **oldArgv;
  int oldArgc;
  static char *azNewArgv[] = { 0, "checkout", "--prompt", 0, 0, 0, 0 };

  url_proxy_options();
  emptyFlag = find_option("empty",0,0)!=0;
  keepFlag = find_option("keep",0,0)!=0;
  forceMissingFlag = find_option("force-missing",0,0)!=0;
  allowNested = find_option("nested",0,0)!=0;

  /* We should be done with options.. */
  verify_all_options();

  if( g.argc!=3 && g.argc!=4 ){
    usage("REPOSITORY-FILENAME ?VERSION?");
  }
  if( !allowNested && db_open_local(0) ){
    fossil_fatal("already within an open tree rooted at %s", g.zLocalRoot);
  }
  db_open_repository(g.argv[2]);
#if defined(_WIN32) || defined(__CYGWIN__)
# define LOCALDB_NAME "./_FOSSIL_"
#else
# define LOCALDB_NAME "./.fslckout"
#endif
  db_init_database(LOCALDB_NAME, zLocalSchema,
#ifdef FOSSIL_LOCAL_WAL
                   "COMMIT; PRAGMA journal_mode=WAL; BEGIN;",
#endif
                   (char*)0);
  db_delete_on_failure(LOCALDB_NAME);
  db_open_local(0);
  db_lset("repository", g.argv[2]);
  db_record_repository_filename(g.argv[2]);
  db_lset_int("checkout", 0);
  oldArgv = g.argv;
  oldArgc = g.argc;
  azNewArgv[0] = g.argv[0];
  g.argv = azNewArgv;
  if( !emptyFlag ){
    g.argc = 3;
    if( oldArgc==4 ){
      azNewArgv[g.argc-1] = oldArgv[3];
    }else if( !db_exists("SELECT 1 FROM event WHERE type='ci'") ){
      azNewArgv[g.argc-1] = "--latest";
    }else{
      azNewArgv[g.argc-1] = db_get("main-branch", "trunk");
    }
    if( keepFlag ){
      azNewArgv[g.argc++] = "--keep";
    }
    if( forceMissingFlag ){
      azNewArgv[g.argc++] = "--force-missing";
    }
    checkout_cmd();
  }
  g.argc = 2;
  info_cmd();
}

/*
** Print the current value of a setting identified by the pSetting
** pointer.
*/
static void print_setting(const Setting *pSetting){
  Stmt q;
  if( g.repositoryOpen ){
    db_prepare(&q,
       "SELECT '(local)', value FROM config WHERE name=%Q"
       " UNION ALL "
       "SELECT '(global)', value FROM global_config WHERE name=%Q",
       pSetting->name, pSetting->name
    );
  }else{
    db_prepare(&q,
      "SELECT '(global)', value FROM global_config WHERE name=%Q",
      pSetting->name
    );
  }
  if( db_step(&q)==SQLITE_ROW ){
    fossil_print("%-20s %-8s %s\n", pSetting->name, db_column_text(&q, 0),
        db_column_text(&q, 1));
  }else{
    fossil_print("%-20s\n", pSetting->name);
  }
  if( pSetting->versionable && g.localOpen ){
    /* Check to see if this is overridden by a versionable settings file */
    Blob versionedPathname;
    blob_zero(&versionedPathname);
    blob_appendf(&versionedPathname, "%s/.fossil-settings/%s",
                 g.zLocalRoot, pSetting->name);
    if( file_size(blob_str(&versionedPathname))>=0 ){
      fossil_print("  (overridden by contents of file .fossil-settings/%s)\n",
                   pSetting->name);
    }
  }
  db_finalize(&q);
}


#if INTERFACE
/*
** Define all settings, which can be controlled via the set/unset
** command.
**
** var is the name of the internal configuration name for db_(un)set.
** If var is 0, the settings name is used.
**
** width is the length for the edit field on the behavior page, 0
** is used for on/off checkboxes.
**
** The behaviour page doesn't use a special layout. It lists all
** set-commands and displays the 'set'-help as info.
*/
struct Setting {
  const char *name;     /* Name of the setting */
  const char *var;      /* Internal variable name used by db_set() */
  int width;            /* Width of display.  0 for boolean values. */
  int versionable;      /* Is this setting versionable? */
  int forceTextArea;    /* Force using a text area for display? */
  const char *def;      /* Default value */
};
#endif /* INTERFACE */

const Setting aSetting[] = {
  { "access-log",       0,              0, 0, 0, "off"                 },
  { "admin-log",        0,              0, 0, 0, "off"                 },
  { "allow-clean-x",    0,              0, 0, 0, "off"                 },
  { "allow-symlinks",   0,              0, 1, 0, "off"                 },
  { "auto-captcha",     "autocaptcha",  0, 0, 0, "on"                  },
  { "auto-hyperlink",   0,              0, 0, 0, "on",                 },
  { "auto-shun",        0,              0, 0, 0, "on"                  },
  { "autosync",         0,              0, 0, 0, "on"                  },
  { "autosync-tries",   0,             16, 0, 0, "1"                   },
  { "binary-glob",      0,             40, 1, 0, ""                    },
#if defined(_WIN32) || defined(__CYGWIN__) || defined(__DARWIN__) || \
    defined(__APPLE__)
  { "case-sensitive",   0,              0, 0, 0, "off"                 },
#else
  { "case-sensitive",   0,              0, 0, 0, "on"                  },
#endif
<<<<<<< HEAD
=======
  { "clean-glob",       0,             40, 1, 0, ""                    },
  { "clearsign",        0,              0, 0, 0, "off"                 },
>>>>>>> 9b940b9b
  { "crnl-glob",        0,             40, 1, 0, ""                    },
  { "default-perms",    0,             16, 0, 0, "u"                   },
  { "diff-binary",      0,              0, 0, 0, "on"                  },
  { "diff-command",     0,             40, 0, 0, ""                    },
  { "dont-push",        0,              0, 0, 0, "off"                 },
  { "editor",           0,             32, 0, 0, ""                    },
  { "empty-dirs",       0,             40, 1, 0, ""                    },
  { "encoding-glob",    0,             40, 1, 0, ""                    },
  { "gdiff-command",    0,             40, 0, 0, "gdiff"               },
  { "gmerge-command",   0,             40, 0, 0, ""                    },
  { "hash-digits",      0,              5, 0, 0, "10"                  },
  { "http-port",        0,             16, 0, 0, "8080"                },
  { "https-login",      0,              0, 0, 0, "off"                 },
  { "ignore-glob",      0,             40, 1, 0, ""                    },
  { "keep-glob",        0,             40, 1, 0, ""                    },
  { "localauth",        0,              0, 0, 0, "off"                 },
  { "main-branch",      0,             40, 0, 0, "trunk"               },
  { "manifest",         0,              0, 1, 0, "off"                 },
  { "max-loadavg",      0,             25, 0, 0, "0.0"                 },
  { "max-upload",       0,             25, 0, 0, "250000"              },
  { "mtime-changes",    0,              0, 0, 0, "on"                  },
  { "pgp-command",      0,             40, 0, 0, "gpg --clearsign -o " },
  { "proxy",            0,             32, 0, 0, "off"                 },
  { "relative-paths",   0,              0, 0, 0, "on"                  },
  { "repo-cksum",       0,              0, 0, 0, "on"                  },
  { "self-register",    0,              0, 0, 0, "off"                 },
  { "ssh-command",      0,             40, 0, 0, ""                    },
  { "ssl-ca-location",  0,             40, 0, 0, ""                    },
  { "ssl-identity",     0,             40, 0, 0, ""                    },
#ifdef FOSSIL_ENABLE_TCL
  { "tcl",              0,              0, 0, 0, "off"                 },
  { "tcl-setup",        0,             40, 1, 1, ""                    },
#endif
#ifdef FOSSIL_ENABLE_TH1_DOCS
  { "th1-docs",         0,              0, 0, 0, "off"                 },
#endif
#ifdef FOSSIL_ENABLE_TH1_HOOKS
  { "th1-hooks",        0,              0, 0, 0, "off"                 },
#endif
  { "th1-setup",        0,             40, 1, 1, ""                    },
  { "th1-uri-regexp",   0,             40, 1, 0, ""                    },
  { "web-browser",      0,             32, 0, 0, ""                    },
  { "white-foreground", 0,              0, 0, 0, "off"                 },
  { 0,0,0,0,0,0 }
};

/*
** Look up a control setting by its name.  Return a pointer to the Setting
** object, or NULL if there is no such setting.
**
** If allowPrefix is true, then the Setting returned is the first one for
** which zName is a prefix of the Setting name.
*/
const Setting *db_find_setting(const char *zName, int allowPrefix){
  int lwr, mid, upr, c;
  int n = (int)strlen(zName) + !allowPrefix;
  lwr = 0;
  upr = ArraySize(aSetting)-2;
  while( upr>=lwr ){
    mid = (upr+lwr)/2;
    c = fossil_strncmp(zName, aSetting[mid].name, n);
    if( c<0 ){
      upr = mid - 1;
    }else if( c>0 ){
      lwr = mid + 1;
    }else{
      if( allowPrefix ){
        while( mid>lwr && fossil_strncmp(zName, aSetting[mid-1].name, n)==0 ){
          mid--;
        }
      }
      return &aSetting[mid];
    }
  }
  return 0;
}

/*
** COMMAND: settings
** COMMAND: unset*
**
** %fossil settings ?PROPERTY? ?VALUE? ?OPTIONS?
** %fossil unset PROPERTY ?OPTIONS?
**
** The "settings" command with no arguments lists all properties and their
** values.  With just a property name it shows the value of that property.
** With a value argument it changes the property for the current repository.
**
** Settings marked as versionable are overridden by the contents of the
** file named .fossil-settings/PROPERTY in the checked out files, if that
** file exists.
**
** The "unset" command clears a property setting.
**
**
**    access-log       If enabled, record successful and failed login attempts
**                     in the "accesslog" table.  Default: off
**
**    admin-log        If enabled, record configuration changes in the
**                     "admin_log" table.  Default: off
**
**    allow-symlinks   If enabled, don't follow symlinks, and instead treat
**     (versionable)   them as symlinks on Unix. Has no effect on Windows
**                     (existing links in repository created on Unix become
**                     plain-text files with link destination path inside).
**                     Default: off
**
**    allow-clean-x    If enabled, allow the --extreme option to be used in
**                     the clean command.
**                     Default: off
**
**    auto-captcha     If enabled, the Login page provides a button to
**                     fill in the captcha password.  Default: on
**
**    auto-hyperlink   Use javascript to enable hyperlinks on web pages
**                     for all users (regardless of the "h" privilege) if the
**                     User-Agent string in the HTTP header look like it came
**                     from real person, not a spider or bot.  Default: on
**
**    auto-shun        If enabled, automatically pull the shunning list
**                     from a server to which the client autosyncs.
**                     Default: on
**
**    autosync         If enabled, automatically pull prior to commit
**                     or update and automatically push after commit or
**                     tag or branch creation.  If the value is "pullonly"
**                     then only pull operations occur automatically.
**                     Default: on
**
**    autosync-tries   If autosync is enabled setting this to a value greater
**                     than zero will cause autosync to try no more than this
**                     number of attempts if there is a sync failure.
**                     Default: 1
**
**    binary-glob      The VALUE is a comma or newline-separated list of
**     (versionable)   GLOB patterns that should be treated as binary files
**                     for committing and merging purposes.  Example: *.jpg
**
**    case-sensitive   If TRUE, the files whose names differ only in case
**                     are considered distinct.  If FALSE files whose names
**                     differ only in case are the same file.  Defaults to
**                     TRUE for unix and FALSE for Cygwin, Mac and Windows.
**
**    clearsign        When enabled, fossil will attempt to sign all commits
**                     with gpg.  When disabled (the default), commits will
**                     be unsigned.  Default: off
**
**    crnl-glob        A comma or newline-separated list of GLOB patterns for
**     (versionable)   text files in which it is ok to have CR, CR+NL or mixed
**                     line endings. Set to "*" to disable CR+NL checking.
**
**    default-perms    Permissions given automatically to new users.  For more
**                     information on permissions see Users page in Server
**                     Administration of the HTTP UI. Default: u.
**
**    diff-binary      If TRUE (the default), permit files that may be binary
**                     or that match the "binary-glob" setting to be used with
**                     external diff programs.  If FALSE, skip these files.
**
**    diff-command     External command to run when performing a diff.
**                     If undefined, the internal text diff will be used.
**
**    dont-push        Prevent this repository from pushing from client to
**                     server.  Useful when setting up a private branch.
**
**    editor           Text editor command used for check-in comments.
**
**    empty-dirs       A comma or newline-separated list of pathnames. On
**     (versionable)   update and checkout commands, if no file or directory
**                     exists with that name, an empty directory will be
**                     created.
**
**    encoding-glob    The VALUE is a comma or newline-separated list of GLOB
**     (versionable)   patterns specifying files that the "commit" command will
**                     ignore when issuing warnings about text files that may
**                     use another encoding than ASCII or UTF-8. Set to "*"
**                     to disable encoding checking.
**
**    gdiff-command    External command to run when performing a graphical
**                     diff. If undefined, text diff will be used.
**
**    gmerge-command   A graphical merge conflict resolver command operating
**                     on four files.
**                     Ex: kdiff3 "%baseline" "%original" "%merge" -o "%output"
**                     Ex: xxdiff "%original" "%baseline" "%merge" -M "%output"
**                     Ex: meld "%baseline" "%original" "%merge" "%output"
**
**    hash-digits      The number of hexadecimal digits of the SHA1 hash to
**                     display.  (Default: 10; Minimum: 6)
**
**    http-port        The TCP/IP port number to use by the "server"
**                     and "ui" commands.  Default: 8080
**
**    https-login      Send login credentials using HTTPS instead of HTTP
**                     even if the login page request came via HTTP.
**
**    ignore-glob      The VALUE is a comma or newline-separated list of GLOB
**     (versionable)   patterns specifying files that the "add", "addremove",
**                     "clean", and "extra" commands will ignore.
**                     Example:  *.log *.a *.lib *.o
**
**    keep-glob        The VALUE is a comma or newline-separated list of GLOB
**     (versionable)   patterns specifying files that the "clean" command will
**                     keep.  Example:  *.log customCode.c notes.txt
**
**    localauth        If enabled, require that HTTP connections from
**                     127.0.0.1 be authenticated by password.  If
**                     false, all HTTP requests from localhost have
**                     unrestricted access to the repository.
**
**    main-branch      The primary branch for the project.  Default: trunk
**
**    manifest         If enabled, automatically create files "manifest" and
**     (versionable)   "manifest.uuid" in every checkout.  The SQLite and
**                     Fossil repositories both require this.  Default: off.
**
**    max-loadavg      Some CPU-intensive web pages (ex: /zip, /tarball, /blame)
**                     are disallowed if the system load average goes above this
**                     value.  "0.0" means no limit.  This only works on unix.
**                     Only local settings of this value make a difference since
**                     when running as a web-server, Fossil does not open the
**                     global configuration database.
**
**    max-upload       A limit on the size of uplink HTTP requests.  The
**                     default is 250000 bytes.
**
**    mtime-changes    Use file modification times (mtimes) to detect when
**                     files have been modified.  (Default "on".)
**
**    pgp-command      Command used to clear-sign manifests at check-in.
**                     The default is "gpg --clearsign -o ".
**
**    proxy            URL of the HTTP proxy.  If undefined or "off" then
**                     the "http_proxy" environment variable is consulted.
**                     If the http_proxy environment variable is undefined
**                     then a direct HTTP connection is used.
**
**    relative-paths   When showing changes and extras, report paths relative
**                     to the current working directory.  Default: "on"
**
**    repo-cksum       Compute checksums over all files in each checkout
**                     as a double-check of correctness.  Defaults to "on".
**                     Disable on large repositories for a performance
**                     improvement.
**
**    self-register    Allow users to register themselves through the HTTP UI.
**                     This is useful if you want to see other names than
**                     "Anonymous" in e.g. ticketing system. On the other hand
**                     users can not be deleted. Default: off.
**
**    ssh-command      Command used to talk to a remote machine with
**                     the "ssh://" protocol.
**
**    ssl-ca-location  The full pathname to a file containing PEM encoded
**                     CA root certificates, or a directory of certificates
**                     with filenames formed from the certificate hashes as
**                     required by OpenSSL.
**                     If set, this will override the OS default list of
**                     OpenSSL CAs. If unset, the default list will be used.
**                     Some platforms may add additional certificates.
**                     Check your platform behaviour is as required if the
**                     exact contents of the CA root is critical for your
**                     application.
**
**    ssl-identity     The full pathname to a file containing a certificate
**                     and private key in PEM format. Create by concatenating
**                     the certificate and private key files.
**                     This identity will be presented to SSL servers to
**                     authenticate this client, in addition to the normal
**                     password authentication.
**
**    tcl              If enabled (and Fossil was compiled with Tcl support),
**                     Tcl integration commands will be added to the TH1
**                     interpreter, allowing arbitrary Tcl expressions and
**                     scripts to be evaluated from TH1.  Additionally, the Tcl
**                     interpreter will be able to evaluate arbitrary TH1
**                     expressions and scripts. Default: off.
**
**    tcl-setup        This is the setup script to be evaluated after creating
**     (versionable)   and initializing the Tcl interpreter.  By default, this
**                     is empty and no extra setup is performed.
**
**    th1-docs         WARNING: If enabled (and Fossil was compiled with TH1
**                     support for embedded documentation files), this allows
**                     embedded documentation files to contain arbitrary TH1
**                     scripts that are evaluated on the server.  If native
**                     Tcl integration is also enabled, this setting has the
**                     potential to allow anybody with check-in privileges to
**                     do almost anything that the associated operating system
**                     user account could do.  Extreme caution should be used
**                     when enabling this setting.  Default: off.
**
**    th1-hooks        If enabled (and Fossil was compiled with support for TH1
**                     hooks), special TH1 commands will be called before and
**                     after any Fossil command or web page. Default: off.
**
**    th1-setup        This is the setup script to be evaluated after creating
**     (versionable)   and initializing the TH1 interpreter.  By default, this
**                     is empty and no extra setup is performed.
**
**    th1-uri-regexp   Specify which URI's are allowed in HTTP requests from
**     (versionable)   TH1 scripts.  If empty, no HTTP requests are allowed
**                     whatsoever.  The default is an empty string.
**
**    web-browser      A shell command used to launch your preferred
**                     web browser when given a URL as an argument.
**                     Defaults to "start" on windows, "open" on Mac,
**                     and "firefox" on Unix.
**
** Options:
**   --global   set or unset the given property globally instead of
**              setting or unsetting it for the open repository only.
**
** See also: configuration
*/
void setting_cmd(void){
  int i;
  int globalFlag = find_option("global","g",0)!=0;
  int unsetFlag = g.argv[1][0]=='u';
  db_open_config(1);
  if( !globalFlag ){
    db_find_and_open_repository(OPEN_ANY_SCHEMA | OPEN_OK_NOT_FOUND, 0);
  }
  if( !g.repositoryOpen ){
    globalFlag = 1;
  }
  if( unsetFlag && g.argc!=3 ){
    usage("PROPERTY ?-global?");
  }

  /* Verify that the aSetting[] entries are in sorted order.  This is
  ** necessary for the binary search in db_find_setting() to work correctly.
  */
  for(i=1; aSetting[i].name; i++){
    if( fossil_strcmp(aSetting[i-1].name, aSetting[i].name)>=0 ){
      fossil_panic("Internal Error: aSetting[] entries for \"%s\""
                   " and \"%s\" are out of order.",
                   aSetting[i-1].name, aSetting[i].name);
    }
  }

  if( g.argc==2 ){
    for(i=0; aSetting[i].name; i++){
      print_setting(&aSetting[i]);
    }
  }else if( g.argc==3 || g.argc==4 ){
    const char *zName = g.argv[2];
    int n = (int)strlen(zName);
    const Setting *pSetting = db_find_setting(zName, 1);
    if( pSetting==0 ){
      fossil_fatal("no such setting: %s", zName);
    }
    if( globalFlag && fossil_strcmp(pSetting->name, "manifest")==0 ){
      fossil_fatal("cannot set 'manifest' globally");
    }
    if( unsetFlag || g.argc==4 ){
      int isManifest = fossil_strcmp(pSetting->name, "manifest")==0;
      if( n!=strlen(pSetting[0].name) && pSetting[1].name &&
          fossil_strncmp(pSetting[1].name, zName, n)==0 ){
        Blob x;
        int i;
        blob_init(&x,0,0);
        for(i=0; pSetting[i].name; i++){
          if( fossil_strncmp(pSetting[i].name,zName,n)!=0 ) break;
          blob_appendf(&x, " %s", pSetting[i].name);
        }
        fossil_fatal("ambiguous setting \"%s\" - might be:%s",
                     zName, blob_str(&x));
      }
      if( globalFlag && isManifest ){
        fossil_fatal("cannot set 'manifest' globally");
      }
      if( unsetFlag ){
        db_unset(pSetting->name, globalFlag);
      }else{
        db_set(pSetting->name, g.argv[3], globalFlag);
      }
      if( isManifest && g.localOpen ){
        manifest_to_disk(db_lget_int("checkout", 0));
      }
    }else{
      while( pSetting->name && fossil_strncmp(pSetting->name,zName,n)==0 ){
        print_setting(pSetting);
        pSetting++;
      }
    }
  }else{
    usage("?PROPERTY? ?VALUE? ?-global?");
  }
}

/*
** The input in a timespan measured in days.  Return a string which
** describes that timespan in units of seconds, minutes, hours, days,
** or years, depending on its duration.
*/
char *db_timespan_name(double rSpan){
  if( rSpan<0 ) rSpan = -rSpan;
  rSpan *= 24.0*3600.0;  /* Convert units to seconds */
  if( rSpan<120.0 ){
    return sqlite3_mprintf("%.1f seconds", rSpan);
  }
  rSpan /= 60.0;         /* Convert units to minutes */
  if( rSpan<90.0 ){
    return sqlite3_mprintf("%.1f minutes", rSpan);
  }
  rSpan /= 60.0;         /* Convert units to hours */
  if( rSpan<=48.0 ){
    return sqlite3_mprintf("%.1f hours", rSpan);
  }
  rSpan /= 24.0;         /* Convert units to days */
  if( rSpan<=365.0 ){
    return sqlite3_mprintf("%.1f days", rSpan);
  }
  rSpan /= 356.24;         /* Convert units to years */
  return sqlite3_mprintf("%.1f years", rSpan);
}

/*
** COMMAND: test-timespan
** %fossil test-timespan TIMESTAMP
**
** Print the approximate span of time from now to TIMESTAMP.
*/
void test_timespan_cmd(void){
  double rDiff;
  if( g.argc!=3 ) usage("TIMESTAMP");
  sqlite3_open(":memory:", &g.db);
  rDiff = db_double(0.0, "SELECT julianday('now') - julianday(%Q)", g.argv[2]);
  fossil_print("Time differences: %s\n", db_timespan_name(rDiff));
  sqlite3_close(g.db);
  g.db = 0;
}

/*
** COMMAND: test-without-rowid
** %fossil test-without-rowid FILENAME...
**
** Change the Fossil repository FILENAME to make use of the WITHOUT ROWID
** optimization.  FILENAME can also be the ~/.fossil file or a local
** .fslckout or _FOSSIL_ file.
**
** The purpose of this command is for testing the WITHOUT ROWID capabilities
** of SQLite.  There is no big advantage to using WITHOUT ROWID in Fossil.
**
** Options:
**    --dryrun | -n         No changes.  Just print what would happen.
*/
void test_without_rowid(void){
  int i, j;
  Stmt q;
  Blob allSql;
  int dryRun = find_option("dry-run", "n", 0)!=0;
  for(i=2; i<g.argc; i++){
    db_open_or_attach(g.argv[i], "main", 0);
    blob_init(&allSql, "BEGIN;\n", -1);
    db_prepare(&q,
      "SELECT name, sql FROM main.sqlite_master "
      " WHERE type='table' AND sql NOT LIKE '%%WITHOUT ROWID%%'"
      "   AND name IN ('global_config','shun','concealed','config',"
                    "  'plink','tagxref','backlink','vcache');"
    );
    while( db_step(&q)==SQLITE_ROW ){
      const char *zTName = db_column_text(&q, 0);
      const char *zOrigSql = db_column_text(&q, 1);
      Blob newSql;
      blob_init(&newSql, 0, 0);
      for(j=0; zOrigSql[j]; j++){
        if( fossil_strnicmp(zOrigSql+j,"unique",6)==0 ){
          blob_append(&newSql, zOrigSql, j);
          blob_append(&newSql, "PRIMARY KEY", -1);
          zOrigSql += j+6;
          j = -1;
        }
      }
      blob_append(&newSql, zOrigSql, -1);
      blob_append_sql(&allSql,
         "ALTER TABLE \"%w\" RENAME TO \"x_%w\";\n"
         "%s WITHOUT ROWID;\n"
         "INSERT INTO \"%w\" SELECT * FROM \"x_%w\";\n"
         "DROP TABLE \"x_%w\";\n",
         zTName, zTName, blob_sql_text(&newSql), zTName, zTName, zTName
      );
      fossil_print("Converting table %s of %s to WITHOUT ROWID.\n",
                    zTName, g.argv[i]);
      blob_reset(&newSql);
    }
    blob_append_sql(&allSql, "COMMIT;\n");
    db_finalize(&q);
    if( dryRun ){
      fossil_print("SQL that would have been evaluated:\n");
      fossil_print("%.78c\n", '-');
      fossil_print("%s", blob_sql_text(&allSql));
    }else{
      db_multi_exec("%s", blob_sql_text(&allSql));
    }
    blob_reset(&allSql);
    db_close(1);
  }
}

/*
** Make sure the adminlog table exists.  Create it if it does not
*/
void create_admin_log_table(void){
  static int once = 0;
  if( once ) return;
  once = 1;
  db_multi_exec(
    "CREATE TABLE IF NOT EXISTS \"%w\".admin_log(\n"
    " id INTEGER PRIMARY KEY,\n"
    " time INTEGER, -- Seconds since 1970\n"
    " page TEXT,    -- path of page\n"
    " who TEXT,     -- User who made the change\n "
    " what TEXT     -- What changed\n"
    ")", db_name("repository")
  );
}

/*
** Write a message into the admin_event table, if admin logging is
** enabled via the admin-log configuration option.
*/
void admin_log(const char *zFormat, ...){
  Blob what = empty_blob;
  va_list ap;
  if( !db_get_boolean("admin-log", 0) ){
      /* Potential leak here (on %z params) but
         the alternative is to let blob_vappendf()
         do it below. */
      return;
  }
  create_admin_log_table();
  va_start(ap,zFormat);
  blob_vappendf( &what, zFormat, ap );
  va_end(ap);
  db_multi_exec("INSERT INTO admin_log(time,page,who,what)"
                " VALUES(now(), %Q, %Q, %B)",
                g.zPath, g.zLogin, &what);
  blob_reset(&what);
}<|MERGE_RESOLUTION|>--- conflicted
+++ resolved
@@ -2377,11 +2377,7 @@
 #else
   { "case-sensitive",   0,              0, 0, 0, "on"                  },
 #endif
-<<<<<<< HEAD
-=======
-  { "clean-glob",       0,             40, 1, 0, ""                    },
   { "clearsign",        0,              0, 0, 0, "off"                 },
->>>>>>> 9b940b9b
   { "crnl-glob",        0,             40, 1, 0, ""                    },
   { "default-perms",    0,             16, 0, 0, "u"                   },
   { "diff-binary",      0,              0, 0, 0, "on"                  },
