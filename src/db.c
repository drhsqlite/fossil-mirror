/*
** Copyright (c) 2006 D. Richard Hipp
**
** This program is free software; you can redistribute it and/or
** modify it under the terms of the Simplified BSD License (also
** known as the "2-Clause License" or "FreeBSD License".)
**
** This program is distributed in the hope that it will be useful,
** but without any warranty; without even the implied warranty of
** merchantability or fitness for a particular purpose.
**
** Author contact information:
**   drh@hwaci.com
**   http://www.hwaci.com/drh/
**
*******************************************************************************
**
** Code for interfacing to the various databases.
**
** There are three separate database files that fossil interacts
** with:
**
**    (1)  The "configdb" database in ~/.fossil or ~/.config/fossil.db
**         or in %LOCALAPPDATA%/_fossil
**
**    (2)  The "repository" database
**
**    (3)  A local checkout database named "_FOSSIL_" or ".fslckout"
**         and located at the root of the local copy of the source tree.
**
*/
#include "config.h"
#if defined(_WIN32)
#  if USE_SEE
#    include <windows.h>
#  endif
#else
#  include <pwd.h>
#endif
#if USE_SEE && !defined(SQLITE_HAS_CODEC)
#  define SQLITE_HAS_CODEC
#endif
#include <sqlite3.h>
#include <sys/types.h>
#include <sys/stat.h>
#include <unistd.h>
#include <time.h>
#include "db.h"

#if INTERFACE
/*
** An single SQL statement is represented as an instance of the following
** structure.
*/
struct Stmt {
  Blob sql;               /* The SQL for this statement */
  sqlite3_stmt *pStmt;    /* The results of sqlite3_prepare_v2() */
  Stmt *pNext, *pPrev;    /* List of all unfinalized statements */
  int nStep;              /* Number of sqlite3_step() calls */
  int rc;                 /* Error from db_vprepare() */
};

/*
** Copy this to initialize a Stmt object to a clean/empty state. This
** is useful to help avoid assertions when performing cleanup in some
** error handling cases.
*/
#define empty_Stmt_m {BLOB_INITIALIZER,NULL, NULL, NULL, 0, 0}
#endif /* INTERFACE */
const struct Stmt empty_Stmt = empty_Stmt_m;

/*
** Call this routine when a database error occurs.
** This routine throws a fatal error.  It does not return.
*/
static void db_err(const char *zFormat, ...){
  va_list ap;
  char *z;
  va_start(ap, zFormat);
  z = vmprintf(zFormat, ap);
  va_end(ap);
#ifdef FOSSIL_ENABLE_JSON
  if( g.json.isJsonMode!=0 ){
    /*
    ** Avoid calling into the JSON support subsystem if it
    ** has not yet been initialized, e.g. early SQLite log
    ** messages, etc.
    */
    json_bootstrap_early();
    json_err( 0, z, 1 );
  }
  else
#endif /* FOSSIL_ENABLE_JSON */
  if( g.xferPanic && g.cgiOutput==1 ){
    cgi_reset_content();
    @ error Database\serror:\s%F(z)
    cgi_reply();
  }
  fossil_fatal("Database error: %s", z);
}

/*
** Check a result code.  If it is not SQLITE_OK, print the
** corresponding error message and exit.
*/
static void db_check_result(int rc, Stmt *pStmt){
  if( rc!=SQLITE_OK ){
    db_err("SQL error (%d,%d: %s) while running [%s]",
       rc, sqlite3_extended_errcode(g.db),
       sqlite3_errmsg(g.db), blob_str(&pStmt->sql));
  }
}

/*
** All static variable that a used by only this file are gathered into
** the following structure.
*/
static struct DbLocalData {
  int nBegin;               /* Nesting depth of BEGIN */
  int doRollback;           /* True to force a rollback */
  int nCommitHook;          /* Number of commit hooks */
  int wrTxn;                /* Outer-most TNX is a write */
  Stmt *pAllStmt;           /* List of all unfinalized statements */
  int nPrepare;             /* Number of calls to sqlite3_prepare_v2() */
  int nDeleteOnFail;        /* Number of entries in azDeleteOnFail[] */
  struct sCommitHook {
    int (*xHook)(void);         /* Functions to call at db_end_transaction() */
    int sequence;               /* Call functions in sequence order */
  } aHook[5];
  char *azDeleteOnFail[3];  /* Files to delete on a failure */
  char *azBeforeCommit[5];  /* Commands to run prior to COMMIT */
  int nBeforeCommit;        /* Number of entries in azBeforeCommit */
  int nPriorChanges;        /* sqlite3_total_changes() at transaction start */
  const char *zStartFile;   /* File in which transaction was started */
  int iStartLine;           /* Line of zStartFile where transaction started */
  int (*xAuth)(void*,int,const char*,const char*,const char*,const char*);
  void *pAuthArg;           /* Argument to the authorizer */
  const char *zAuthName;    /* Name of the authorizer */
  char protectUser;         /* Prevent changes to the USER table */
  char protectSensitive;    /* Prevent changes to sensitive CONFIG entries */
  char protectConfig;       /* Prevent any changes to the CONFIG table */
} db = {0, 0, 0, 0, 0, 0, };

/*
** Arrange for the given file to be deleted on a failure.
*/
void db_delete_on_failure(const char *zFilename){
  assert( db.nDeleteOnFail<count(db.azDeleteOnFail) );
  if( zFilename==0 ) return;
  db.azDeleteOnFail[db.nDeleteOnFail++] = fossil_strdup(zFilename);
}

/*
** Return the transaction nesting depth.  0 means we are currently
** not in a transaction.
*/
int db_transaction_nesting_depth(void){
  return db.nBegin;
}

/*
** Return a pointer to a string that is the code point where the
** current transaction was started.
*/
char *db_transaction_start_point(void){
  return mprintf("%s:%d", db.zStartFile, db.iStartLine);
}

/*
** This routine is called by the SQLite commit-hook mechanism
** just prior to each commit.  All this routine does is verify
** that nBegin really is zero.  That insures that transactions
** cannot commit by any means other than by calling db_end_transaction()
** below.
**
** This is just a safety and sanity check.
*/
static int db_verify_at_commit(void *notUsed){
  if( db.nBegin ){
    fossil_panic("illegal commit attempt");
    return 1;
  }
  return 0;
}

/*
** Silently add the filename and line number as parameter to each
** db_begin_transaction call.
*/
#if INTERFACE
#define db_begin_transaction()    db_begin_transaction_real(__FILE__,__LINE__)
#define db_begin_write()          db_begin_write_real(__FILE__,__LINE__)
#define db_commit_transaction()   db_end_transaction(0)
#define db_rollback_transaction() db_end_transaction(1)
#endif

/*
** Begin a nested transaction
*/
void db_begin_transaction_real(const char *zStartFile, int iStartLine){
  if( db.nBegin==0 ){
    db_multi_exec("BEGIN");
    sqlite3_commit_hook(g.db, db_verify_at_commit, 0);
    db.nPriorChanges = sqlite3_total_changes(g.db);
    db.doRollback = 0;
    db.zStartFile = zStartFile;
    db.iStartLine = iStartLine;
    db.wrTxn = 0;
  }
  db.nBegin++;
}
/*
** Begin a new transaction for writing.
*/
void db_begin_write_real(const char *zStartFile, int iStartLine){
  if( db.nBegin==0 ){
    db_multi_exec("BEGIN IMMEDIATE");
    sqlite3_commit_hook(g.db, db_verify_at_commit, 0);
    db.nPriorChanges = sqlite3_total_changes(g.db);
    db.doRollback = 0;
    db.zStartFile = zStartFile;
    db.iStartLine = iStartLine;
    db.wrTxn = 1;
  }else if( !db.wrTxn ){
    fossil_warning("read txn at %s:%d might cause SQLITE_BUSY "
       "for the write txn at %s:%d",
       db.zStartFile, db.iStartLine, zStartFile, iStartLine);
  }
  db.nBegin++;
}

/* End a transaction previously started using db_begin_transaction()
** or db_begin_write().
*/
void db_end_transaction(int rollbackFlag){
  if( g.db==0 ) return;
  if( db.nBegin<=0 ){
    fossil_warning("Extra call to db_end_transaction");
    return;
  }
  if( rollbackFlag ){
    db.doRollback = 1;
    if( g.fSqlTrace ) fossil_trace("-- ROLLBACK by request\n");
  }
  db.nBegin--;
  if( db.nBegin==0 ){
    int i;
    if( db.doRollback==0 && db.nPriorChanges<sqlite3_total_changes(g.db) ){
      i = 0;
      while( db.nBeforeCommit ){
        db.nBeforeCommit--;
        sqlite3_exec(g.db, db.azBeforeCommit[i], 0, 0, 0);
        sqlite3_free(db.azBeforeCommit[i]);
        i++;
      }
      leaf_do_pending_checks();
    }
    for(i=0; db.doRollback==0 && i<db.nCommitHook; i++){
      int rc = db.aHook[i].xHook();
      if( rc ){
        db.doRollback = 1;
        if( g.fSqlTrace ) fossil_trace("-- ROLLBACK due to aHook[%d]\n", i);
      }
    }
    while( db.pAllStmt ){
      db_finalize(db.pAllStmt);
    }
    db_multi_exec("%s", db.doRollback ? "ROLLBACK" : "COMMIT");
    db.doRollback = 0;
  }
}

/*
** Force a rollback and shutdown the database
*/
void db_force_rollback(void){
  int i;
  static int busy = 0;
  sqlite3_stmt *pStmt = 0;
  if( busy || g.db==0 ) return;
  busy = 1;
  undo_rollback();
  while( (pStmt = sqlite3_next_stmt(g.db,pStmt))!=0 ){
    sqlite3_reset(pStmt);
  }
  while( db.pAllStmt ){
    db_finalize(db.pAllStmt);
  }
  if( db.nBegin ){
    sqlite3_exec(g.db, "ROLLBACK", 0, 0, 0);
    db.nBegin = 0;
  }
  busy = 0;
  db_close(0);
  for(i=0; i<db.nDeleteOnFail; i++){
    file_delete(db.azDeleteOnFail[i]);
  }
}

/*
** Install a commit hook.  Hooks are installed in sequence order.
** It is an error to install the same commit hook more than once.
**
** Each commit hook is called (in order of ascending sequence) at
** each commit operation.  If any commit hook returns non-zero,
** the subsequence commit hooks are omitted and the transaction
** rolls back rather than commit.  It is the responsibility of the
** hooks themselves to issue any error messages.
*/
void db_commit_hook(int (*x)(void), int sequence){
  int i;
  assert( db.nCommitHook < count(db.aHook) );
  for(i=0; i<db.nCommitHook; i++){
    assert( x!=db.aHook[i].xHook );
    if( db.aHook[i].sequence>sequence ){
      int s = sequence;
      int (*xS)(void) = x;
      sequence = db.aHook[i].sequence;
      x = db.aHook[i].xHook;
      db.aHook[i].sequence = s;
      db.aHook[i].xHook = xS;
    }
  }
  db.aHook[db.nCommitHook].sequence = sequence;
  db.aHook[db.nCommitHook].xHook = x;
  db.nCommitHook++;
}

/*
** Every Fossil database connection automatically registers the following
** overarching authenticator callback, and leaves it registered for the
** duration of the connection.  This authenticator will call any
** sub-authenticators that are registered using db_set_authorizer().
*/
static int db_top_authorizer(
  void *pNotUsed,
  int eCode,
  const char *z0,
  const char *z1,
  const char *z2,
  const char *z3
){
  int rc = SQLITE_OK;
  switch( eCode ){
    case SQLITE_INSERT:
    case SQLITE_UPDATE:
    case SQLITE_DELETE: {
      if( db.protectUser && sqlite3_stricmp(z0,"user")==0 ){
        rc = SQLITE_DENY;
      }else if( db.protectConfig &&
               (sqlite3_stricmp(z0,"config")==0 ||
                sqlite3_stricmp(z0,"global_config")==0) ){
        rc = SQLITE_DENY;
      }
      break;
    }
    case SQLITE_DROP_TEMP_TRIGGER: {
      if( db.protectSensitive ){
        rc = SQLITE_DENY;
      }
      break;
    }
  }
  if( db.xAuth && rc==SQLITE_OK ){
    rc = db.xAuth(db.pAuthArg, eCode, z0, z1, z2, z3);
  }
  return rc;
}

/*
** Set or unset the query authorizer callback function
*/
void db_set_authorizer(
  int(*xAuth)(void*,int,const char*,const char*,const char*,const char*),
  void *pArg,
  const char *zName /* for tracing */
){
  if( db.xAuth ){
    fossil_panic("multiple active db_set_authorizer() calls");
  }
  db.xAuth = xAuth;
  db.pAuthArg = pArg;
  db.zAuthName = zName;
  if( g.fSqlTrace ) fossil_trace("-- set authorizer %s\n", zName);
}
void db_clear_authorizer(void){
  if( db.zAuthName && g.fSqlTrace ){
    fossil_trace("-- discontinue authorizer %s\n", db.zAuthName);
  }
  db.xAuth = 0;
  db.pAuthArg = 0;
  db.zAuthName = 0;
}

#if INTERFACE
/*
** Possible flags to db_vprepare
*/
#define DB_PREPARE_IGNORE_ERROR  0x001  /* Suppress errors */
#define DB_PREPARE_PERSISTENT    0x002  /* Stmt will stick around for a while */
#endif

/*
** Prepare a Stmt.  Assume that the Stmt is previously uninitialized.
** If the input string contains multiple SQL statements, only the first
** one is processed.  All statements beyond the first are silently ignored.
*/
int db_vprepare(Stmt *pStmt, int flags, const char *zFormat, va_list ap){
  int rc;
  int prepFlags = 0;
  char *zSql;
  const char *zExtra = 0;
  blob_zero(&pStmt->sql);
  blob_vappendf(&pStmt->sql, zFormat, ap);
  va_end(ap);
  zSql = blob_str(&pStmt->sql);
  db.nPrepare++;
  if( flags & DB_PREPARE_PERSISTENT ){
    prepFlags = SQLITE_PREPARE_PERSISTENT;
  }
  rc = sqlite3_prepare_v3(g.db, zSql, -1, prepFlags, &pStmt->pStmt, &zExtra);
  if( rc!=0 && (flags & DB_PREPARE_IGNORE_ERROR)==0 ){
    db_err("%s\n%s", sqlite3_errmsg(g.db), zSql);
  }else if( zExtra && !fossil_all_whitespace(zExtra) ){
    db_err("surplus text follows SQL: \"%s\"", zExtra);
  }
  pStmt->pNext = db.pAllStmt;
  pStmt->pPrev = 0;
  if( db.pAllStmt ) db.pAllStmt->pPrev = pStmt;
  db.pAllStmt = pStmt;
  pStmt->nStep = 0;
  pStmt->rc = rc;
  return rc;
}
int db_prepare(Stmt *pStmt, const char *zFormat, ...){
  int rc;
  va_list ap;
  va_start(ap, zFormat);
  rc = db_vprepare(pStmt, 0, zFormat, ap);
  va_end(ap);
  return rc;
}
int db_prepare_ignore_error(Stmt *pStmt, const char *zFormat, ...){
  int rc;
  va_list ap;
  va_start(ap, zFormat);
  rc = db_vprepare(pStmt, DB_PREPARE_IGNORE_ERROR, zFormat, ap);
  va_end(ap);
  return rc;
}

/* This variant of db_prepare() checks to see if the statement has
** already been prepared, and if it has it becomes a no-op.
*/
int db_static_prepare(Stmt *pStmt, const char *zFormat, ...){
  int rc = SQLITE_OK;
  if( blob_size(&pStmt->sql)==0 ){
    va_list ap;
    va_start(ap, zFormat);
    rc = db_vprepare(pStmt, DB_PREPARE_PERSISTENT, zFormat, ap);
    va_end(ap);
  }
  return rc;
}

/* Return TRUE if static Stmt object pStmt has been initialized.
*/
int db_static_stmt_is_init(Stmt *pStmt){
  return blob_size(&pStmt->sql)>0;
}

/* Prepare a statement using text placed inside a Blob
** using blob_append_sql().
*/
int db_prepare_blob(Stmt *pStmt, Blob *pSql){
  int rc;
  char *zSql;
  pStmt->sql = *pSql;
  blob_init(pSql, 0, 0);
  zSql = blob_sql_text(&pStmt->sql);
  db.nPrepare++;
  rc = sqlite3_prepare_v3(g.db, zSql, -1, 0, &pStmt->pStmt, 0);
  if( rc!=0 ){
    db_err("%s\n%s", sqlite3_errmsg(g.db), zSql);
  }
  pStmt->pNext = pStmt->pPrev = 0;
  pStmt->nStep = 0;
  pStmt->rc = rc;
  return rc;
}


/*
** Return the index of a bind parameter
*/
static int paramIdx(Stmt *pStmt, const char *zParamName){
  int i = sqlite3_bind_parameter_index(pStmt->pStmt, zParamName);
  if( i==0 ){
    db_err("no such bind parameter: %s\nSQL: %b", zParamName, &pStmt->sql);
  }
  return i;
}
/*
** Bind an integer, string, or Blob value to a named parameter.
*/
int db_bind_int(Stmt *pStmt, const char *zParamName, int iValue){
  return sqlite3_bind_int(pStmt->pStmt, paramIdx(pStmt, zParamName), iValue);
}
int db_bind_int64(Stmt *pStmt, const char *zParamName, i64 iValue){
  return sqlite3_bind_int64(pStmt->pStmt, paramIdx(pStmt, zParamName), iValue);
}
int db_bind_double(Stmt *pStmt, const char *zParamName, double rValue){
  return sqlite3_bind_double(pStmt->pStmt, paramIdx(pStmt, zParamName), rValue);
}
int db_bind_text(Stmt *pStmt, const char *zParamName, const char *zValue){
  return sqlite3_bind_text(pStmt->pStmt, paramIdx(pStmt, zParamName), zValue,
                           -1, SQLITE_STATIC);
}
int db_bind_text16(Stmt *pStmt, const char *zParamName, const char *zValue){
  return sqlite3_bind_text16(pStmt->pStmt, paramIdx(pStmt, zParamName), zValue,
                             -1, SQLITE_STATIC);
}
int db_bind_null(Stmt *pStmt, const char *zParamName){
  return sqlite3_bind_null(pStmt->pStmt, paramIdx(pStmt, zParamName));
}
int db_bind_blob(Stmt *pStmt, const char *zParamName, Blob *pBlob){
  return sqlite3_bind_blob(pStmt->pStmt, paramIdx(pStmt, zParamName),
                          blob_buffer(pBlob), blob_size(pBlob), SQLITE_STATIC);
}

/* bind_str() treats a Blob object like a TEXT string and binds it
** to the SQL variable.  Contrast this to bind_blob() which treats
** the Blob object like an SQL BLOB.
*/
int db_bind_str(Stmt *pStmt, const char *zParamName, Blob *pBlob){
  return sqlite3_bind_text(pStmt->pStmt, paramIdx(pStmt, zParamName),
                          blob_buffer(pBlob), blob_size(pBlob), SQLITE_STATIC);
}

/*
** Step the SQL statement.  Return either SQLITE_ROW or an error code
** or SQLITE_OK if the statement finishes successfully.
*/
int db_step(Stmt *pStmt){
  int rc;
  if( pStmt->pStmt==0 ) return pStmt->rc;
  rc = sqlite3_step(pStmt->pStmt);
  pStmt->nStep++;
  return rc;
}

/*
** Print warnings if a query is inefficient.
*/
static void db_stats(Stmt *pStmt){
#ifdef FOSSIL_DEBUG
  int c1, c2, c3;
  const char *zSql = sqlite3_sql(pStmt->pStmt);
  if( zSql==0 ) return;
  c1 = sqlite3_stmt_status(pStmt->pStmt, SQLITE_STMTSTATUS_FULLSCAN_STEP, 1);
  c2 = sqlite3_stmt_status(pStmt->pStmt, SQLITE_STMTSTATUS_AUTOINDEX, 1);
  c3 = sqlite3_stmt_status(pStmt->pStmt, SQLITE_STMTSTATUS_SORT, 1);
  if( c1>pStmt->nStep*4 && strstr(zSql,"/*scan*/")==0 ){
    fossil_warning("%d scan steps for %d rows in [%s]", c1, pStmt->nStep, zSql);
  }else if( c2 ){
    fossil_warning("%d automatic index rows in [%s]", c2, zSql);
  }else if( c3 && strstr(zSql,"/*sort*/")==0 && strstr(zSql,"/*scan*/")==0 ){
    fossil_warning("sort w/o index in [%s]", zSql);
  }
  pStmt->nStep = 0;
#endif
}

/*
** Reset or finalize a statement.
*/
int db_reset(Stmt *pStmt){
  int rc;
  if( g.fSqlStats ){ db_stats(pStmt); }
  rc = sqlite3_reset(pStmt->pStmt);
  db_check_result(rc, pStmt);
  return rc;
}
int db_finalize(Stmt *pStmt){
  int rc;
  if( pStmt->pNext ){
    pStmt->pNext->pPrev = pStmt->pPrev;
  }
  if( pStmt->pPrev ){
    pStmt->pPrev->pNext = pStmt->pNext;
  }else if( db.pAllStmt==pStmt ){
    db.pAllStmt = pStmt->pNext;
  }
  pStmt->pNext = 0;
  pStmt->pPrev = 0;
  if( g.fSqlStats ){ db_stats(pStmt); }
  blob_reset(&pStmt->sql);
  rc = sqlite3_finalize(pStmt->pStmt);
  db_check_result(rc, pStmt);
  pStmt->pStmt = 0;
  return rc;
}

/*
** Return the rowid of the most recent insert
*/
int db_last_insert_rowid(void){
  i64 x = sqlite3_last_insert_rowid(g.db);
  if( x<0 || x>(i64)2147483647 ){
    fossil_panic("rowid out of range (0..2147483647)");
  }
  return (int)x;
}

/*
** Return the number of rows that were changed by the most recent
** INSERT, UPDATE, or DELETE.  Auxiliary changes caused by triggers
** or other side effects are not counted.
*/
int db_changes(void){
  return sqlite3_changes(g.db);
}

/*
** Extract text, integer, or blob values from the N-th column of the
** current row.
*/
int db_column_type(Stmt *pStmt, int N){
  return sqlite3_column_type(pStmt->pStmt, N);
}
int db_column_bytes(Stmt *pStmt, int N){
  return sqlite3_column_bytes(pStmt->pStmt, N);
}
int db_column_int(Stmt *pStmt, int N){
  return sqlite3_column_int(pStmt->pStmt, N);
}
i64 db_column_int64(Stmt *pStmt, int N){
  return sqlite3_column_int64(pStmt->pStmt, N);
}
double db_column_double(Stmt *pStmt, int N){
  return sqlite3_column_double(pStmt->pStmt, N);
}
const char *db_column_text(Stmt *pStmt, int N){
  return (char*)sqlite3_column_text(pStmt->pStmt, N);
}
const char *db_column_raw(Stmt *pStmt, int N){
  return (const char*)sqlite3_column_blob(pStmt->pStmt, N);
}
const char *db_column_name(Stmt *pStmt, int N){
  return (char*)sqlite3_column_name(pStmt->pStmt, N);
}
int db_column_count(Stmt *pStmt){
  return sqlite3_column_count(pStmt->pStmt);
}
char *db_column_malloc(Stmt *pStmt, int N){
  return mprintf("%s", db_column_text(pStmt, N));
}
void db_column_blob(Stmt *pStmt, int N, Blob *pBlob){
  blob_append(pBlob, sqlite3_column_blob(pStmt->pStmt, N),
              sqlite3_column_bytes(pStmt->pStmt, N));
}
Blob db_column_text_as_blob(Stmt *pStmt, int N){
  Blob x;
  blob_init(&x, (char*)sqlite3_column_text(pStmt->pStmt,N),
            sqlite3_column_bytes(pStmt->pStmt,N));
  return x;
}

/*
** Initialize a blob to an ephemeral copy of the content of a
** column in the current row.  The data in the blob will become
** invalid when the statement is stepped or reset.
*/
void db_ephemeral_blob(Stmt *pStmt, int N, Blob *pBlob){
  blob_init(pBlob, sqlite3_column_blob(pStmt->pStmt, N),
              sqlite3_column_bytes(pStmt->pStmt, N));
}

/*
** Execute a single prepared statement until it finishes.
*/
int db_exec(Stmt *pStmt){
  int rc;
  while( (rc = db_step(pStmt))==SQLITE_ROW ){}
  rc = db_reset(pStmt);
  db_check_result(rc, pStmt);
  return rc;
}

/*
** COMMAND: test-db-exec-error
** Usage: %fossil test-db-exec-error
**
** Invoke the db_exec() interface with an erroneous SQL statement
** in order to verify the error handling logic.
*/
void db_test_db_exec_cmd(void){
  Stmt err;
  db_find_and_open_repository(0,0);
  db_prepare(&err, "INSERT INTO repository.config(name) VALUES(NULL);");
  db_exec(&err);
}

/*
** COMMAND: test-db-prepare
** Usage: %fossil test-db-prepare ?OPTIONS? SQL
**
** Invoke db_prepare() on the SQL input.  Report any errors encountered.
** This command is used to verify error detection logic in the db_prepare()
** utility routine.
*/
void db_test_db_prepare(void){
  Stmt err;
  db_find_and_open_repository(0,0);
  verify_all_options();
  if( g.argc!=3 ) usage("?OPTIONS? SQL");
  db_prepare(&err, "%s", g.argv[2]/*safe-for-%s*/);
  db_finalize(&err);
}

/*
** Print the output of one or more SQL queries on standard output.
** This routine is used for debugging purposes only.
*/
int db_debug(const char *zSql, ...){
  Blob sql;
  int rc = SQLITE_OK;
  va_list ap;
  const char *z, *zEnd;
  sqlite3_stmt *pStmt;
  blob_init(&sql, 0, 0);
  va_start(ap, zSql);
  blob_vappendf(&sql, zSql, ap);
  va_end(ap);
  z = blob_str(&sql);
  while( rc==SQLITE_OK && z[0] ){
    pStmt = 0;
    rc = sqlite3_prepare_v2(g.db, z, -1, &pStmt, &zEnd);
    if( rc!=SQLITE_OK ) break;
    if( pStmt ){
      int nRow = 0;
      db.nPrepare++;
      while( sqlite3_step(pStmt)==SQLITE_ROW ){
        int i, n;
        if( nRow++ > 0 ) fossil_print("\n");
        n = sqlite3_column_count(pStmt);
        for(i=0; i<n; i++){
          fossil_print("%s = %s\n", sqlite3_column_name(pStmt, i),
                       sqlite3_column_text(pStmt,i));
        }
      }
      rc = sqlite3_finalize(pStmt);
      if( rc ) db_err("%s: {%.*s}", sqlite3_errmsg(g.db), (int)(zEnd-z), z);
    }
    z = zEnd;
  }
  blob_reset(&sql);
  return rc;
}

/*
** Execute multiple SQL statements.  The input text is executed
** directly without any formatting.
*/
int db_exec_sql(const char *z){
  int rc = SQLITE_OK;
  sqlite3_stmt *pStmt;
  const char *zEnd;
  while( rc==SQLITE_OK && z[0] ){
    pStmt = 0;
    rc = sqlite3_prepare_v2(g.db, z, -1, &pStmt, &zEnd);
    if( rc ){
      db_err("%s: {%s}", sqlite3_errmsg(g.db), z);
    }else if( pStmt ){
      db.nPrepare++;
      while( sqlite3_step(pStmt)==SQLITE_ROW ){}
      rc = sqlite3_finalize(pStmt);
      if( rc ) db_err("%s: {%.*s}", sqlite3_errmsg(g.db), (int)(zEnd-z), z);
    }
    z = zEnd;
  }
  return rc;
}

/*
** Execute multiple SQL statements using printf-style formatting.
*/
int db_multi_exec(const char *zSql, ...){
  Blob sql;
  int rc;
  va_list ap;

  blob_init(&sql, 0, 0);
  va_start(ap, zSql);
  blob_vappendf(&sql, zSql, ap);
  va_end(ap);
  rc = db_exec_sql(blob_str(&sql));
  blob_reset(&sql);
  return rc;
}

/*
** Optionally make the following changes to the database if feasible and
** convenient.  Do not start a transaction for these changes, but only
** make these changes if other changes are also being made.
*/
void db_optional_sql(const char *zDb, const char *zSql, ...){
  if( db_is_writeable(zDb) && db.nBeforeCommit < count(db.azBeforeCommit) ){
    va_list ap;
    va_start(ap, zSql);
    db.azBeforeCommit[db.nBeforeCommit++] = sqlite3_vmprintf(zSql, ap);
    va_end(ap);
  }
}

/*
** Execute a query and return a single integer value.
*/
i64 db_int64(i64 iDflt, const char *zSql, ...){
  va_list ap;
  Stmt s;
  i64 rc;
  va_start(ap, zSql);
  db_vprepare(&s, 0, zSql, ap);
  va_end(ap);
  if( db_step(&s)!=SQLITE_ROW ){
    rc = iDflt;
  }else{
    rc = db_column_int64(&s, 0);
  }
  db_finalize(&s);
  return rc;
}
int db_int(int iDflt, const char *zSql, ...){
  va_list ap;
  Stmt s;
  int rc;
  va_start(ap, zSql);
  db_vprepare(&s, 0, zSql, ap);
  va_end(ap);
  if( db_step(&s)!=SQLITE_ROW ){
    rc = iDflt;
  }else{
    rc = db_column_int(&s, 0);
  }
  db_finalize(&s);
  return rc;
}

/*
** Return TRUE if the query would return 1 or more rows.  Return
** FALSE if the query result would be an empty set.
*/
int db_exists(const char *zSql, ...){
  va_list ap;
  Stmt s;
  int rc;
  va_start(ap, zSql);
  db_vprepare(&s, 0, zSql, ap);
  va_end(ap);
  if( db_step(&s)!=SQLITE_ROW ){
    rc = 0;
  }else{
    rc = 1;
  }
  db_finalize(&s);
  return rc;
}


/*
** Execute a query and return a floating-point value.
*/
double db_double(double rDflt, const char *zSql, ...){
  va_list ap;
  Stmt s;
  double r;
  va_start(ap, zSql);
  db_vprepare(&s, 0, zSql, ap);
  va_end(ap);
  if( db_step(&s)!=SQLITE_ROW ){
    r = rDflt;
  }else{
    r = db_column_double(&s, 0);
  }
  db_finalize(&s);
  return r;
}

/*
** Execute a query and append the first column of the first row
** of the result set to blob given in the first argument.
*/
void db_blob(Blob *pResult, const char *zSql, ...){
  va_list ap;
  Stmt s;
  va_start(ap, zSql);
  db_vprepare(&s, 0, zSql, ap);
  va_end(ap);
  if( db_step(&s)==SQLITE_ROW ){
    blob_append(pResult, sqlite3_column_blob(s.pStmt, 0),
                         sqlite3_column_bytes(s.pStmt, 0));
  }
  db_finalize(&s);
}

/*
** Execute a query.  Return the first column of the first row
** of the result set as a string.  Space to hold the string is
** obtained from malloc().  If the result set is empty, return
** zDefault instead.
*/
char *db_text(const char *zDefault, const char *zSql, ...){
  va_list ap;
  Stmt s;
  char *z;
  va_start(ap, zSql);
  db_vprepare(&s, 0, zSql, ap);
  va_end(ap);
  if( db_step(&s)==SQLITE_ROW ){
    z = mprintf("%s", sqlite3_column_text(s.pStmt, 0));
  }else if( zDefault ){
    z = mprintf("%s", zDefault);
  }else{
    z = 0;
  }
  db_finalize(&s);
  return z;
}

/*
** Initialize a new database file with the given schema.  If anything
** goes wrong, call db_err() to exit.
**
** If zFilename is NULL, then create an empty repository in an in-memory
** database.
*/
void db_init_database(
  const char *zFileName,   /* Name of database file to create */
  const char *zSchema,     /* First part of schema */
  ...                      /* Additional SQL to run.  Terminate with NULL. */
){
  sqlite3 *xdb;
  int rc;
  const char *zSql;
  va_list ap;

  xdb = db_open(zFileName ? zFileName : ":memory:");
  sqlite3_exec(xdb, "BEGIN EXCLUSIVE", 0, 0, 0);
  rc = sqlite3_exec(xdb, zSchema, 0, 0, 0);
  if( rc!=SQLITE_OK ){
    db_err("%s", sqlite3_errmsg(xdb));
  }
  va_start(ap, zSchema);
  while( (zSql = va_arg(ap, const char*))!=0 ){
    rc = sqlite3_exec(xdb, zSql, 0, 0, 0);
    if( rc!=SQLITE_OK ){
      db_err("%s", sqlite3_errmsg(xdb));
    }
  }
  va_end(ap);
  sqlite3_exec(xdb, "COMMIT", 0, 0, 0);
  if( zFileName || g.db!=0 ){
    sqlite3_close(xdb);
  }else{
    g.db = xdb;
  }
}

/*
** Function to return the number of seconds since 1970.  This is
** the same as strftime('%s','now') but is more compact.
*/
void db_now_function(
  sqlite3_context *context,
  int argc,
  sqlite3_value **argv
){
  sqlite3_result_int64(context, time(0));
}

/*
** Function to return the check-in time for a file.
**
**      checkin_mtime(CKINID,RID)
**
** CKINID:  The RID for the manifest for a check-in.
** RID:     The RID of a file in CKINID for which the check-in time
**          is desired.
**
** Returns: The check-in time in seconds since 1970.
*/
void db_checkin_mtime_function(
  sqlite3_context *context,
  int argc,
  sqlite3_value **argv
){
  i64 mtime;
  int rc = mtime_of_manifest_file(sqlite3_value_int(argv[0]),
                                  sqlite3_value_int(argv[1]), &mtime);
  if( rc==0 ){
    sqlite3_result_int64(context, mtime);
  }
}

/*
** SQL wrapper around the symbolic_name_to_rid() C-language API.
** Examples:
**
**     symbolic_name_to_rid('trunk');
**     symbolic_name_to_rid('trunk','w');
**
*/
void db_sym2rid_function(
  sqlite3_context *context,
  int argc,
  sqlite3_value **argv
){
  const char *arg;
  const char *type;
  if(1 != argc && 2 != argc){
    sqlite3_result_error(context, "Expecting one or two arguments", -1);
    return;
  }
  arg = (const char*)sqlite3_value_text(argv[0]);
  if(!arg){
    sqlite3_result_error(context, "Expecting a STRING argument", -1);
  }else{
    int rid;
    type = (2==argc) ? (const char*)sqlite3_value_text(argv[1]) : 0;
    if(!type) type = "ci";
    rid = symbolic_name_to_rid( arg, type );
    if(rid<0){
      sqlite3_result_error(context, "Symbolic name is ambiguous.", -1);
    }else if(0==rid){
      sqlite3_result_null(context);
    }else{
      sqlite3_result_int64(context, rid);
    }
  }
}

/*
** The toLocal() SQL function returns a string that is an argument to a
** date/time function that is appropriate for modifying the time for display.
** If UTC time display is selected, no modification occurs.  If local time
** display is selected, the time is adjusted appropriately.
**
** Example usage:
**
**         SELECT datetime('now',toLocal());
*/
void db_tolocal_function(
  sqlite3_context *context,
  int argc,
  sqlite3_value **argv
){
  if( g.fTimeFormat==0 ){
    if( db_get_int("timeline-utc", 1) ){
      g.fTimeFormat = 1;
    }else{
      g.fTimeFormat = 2;
    }
  }
  if( g.fTimeFormat==1 ){
    sqlite3_result_text(context, "0 seconds", -1, SQLITE_STATIC);
  }else{
    sqlite3_result_text(context, "localtime", -1, SQLITE_STATIC);
  }
}

/*
** The fromLocal() SQL function returns a string that is an argument to a
** date/time function that is appropriate to convert an input time to UTC.
** If UTC time display is selected, no modification occurs.  If local time
** display is selected, the time is adjusted from local to UTC.
**
** Example usage:
**
**         SELECT julianday(:user_input,fromLocal());
*/
void db_fromlocal_function(
  sqlite3_context *context,
  int argc,
  sqlite3_value **argv
){
  if( g.fTimeFormat==0 ){
    if( db_get_int("timeline-utc", 1) ){
      g.fTimeFormat = 1;
    }else{
      g.fTimeFormat = 2;
    }
  }
  if( g.fTimeFormat==1 ){
    sqlite3_result_text(context, "0 seconds", -1, SQLITE_STATIC);
  }else{
    sqlite3_result_text(context, "utc", -1, SQLITE_STATIC);
  }
}

/*
** If the input is a hexadecimal string, convert that string into a BLOB.
** If the input is not a hexadecimal string, return NULL.
*/
void db_hextoblob(
  sqlite3_context *context,
  int argc,
  sqlite3_value **argv
){
  const unsigned char *zIn = sqlite3_value_text(argv[0]);
  int nIn = sqlite3_value_bytes(argv[0]);
  unsigned char *zOut;
  if( zIn==0 ) return;
  if( nIn&1 ) return;
  if( !validate16((const char*)zIn, nIn) ) return;
  zOut = sqlite3_malloc64( nIn/2 + 1 );
  if( zOut==0 ){
    sqlite3_result_error_nomem(context);
    return;
  }
  decode16(zIn, zOut, nIn);
  sqlite3_result_blob(context, zOut, nIn/2, sqlite3_free);
}

/*
** Return the XOR-obscured version of the input text.  Useful for
** updating authentication strings in Fossil settings.  To change
** the password locally stored for sync, for instance:
**
**    echo "UPDATE config
**        SET value = obscure('monkey123')
**        WHERE name = 'last-sync-pw'" |
**      fossil sql
**
** Note that user.pw uses a different obscuration algorithm, but
** you don't need to use 'fossil sql' for that anyway.  Just call
**
**    fossil user pass monkey123
**
** to change the local user entry's password in the same way.
*/
void db_obscure(
  sqlite3_context *context,
  int argc,
  sqlite3_value **argv
){
  const unsigned char *zIn = sqlite3_value_text(argv[0]);
  int nIn = sqlite3_value_bytes(argv[0]);
  char *zOut, *zTemp;
  if( 0==zIn ) return;
  if( 0==(zOut = sqlite3_malloc64( nIn * 2 + 3 )) ){
    sqlite3_result_error_nomem(context);
    return;
  }
  strcpy(zOut, zTemp = obscure((char*)zIn));
  fossil_free(zTemp);
  sqlite3_result_text(context, zOut, strlen(zOut), sqlite3_free);
}

/*
** Register the SQL functions that are useful both to the internal
** representation and to the "fossil sql" command.
*/
void db_add_aux_functions(sqlite3 *db){
  sqlite3_create_function(db, "checkin_mtime", 2, SQLITE_UTF8, 0,
                          db_checkin_mtime_function, 0, 0);
  sqlite3_create_function(db, "symbolic_name_to_rid", 1, SQLITE_UTF8, 0,
                          db_sym2rid_function, 0, 0);
  sqlite3_create_function(db, "symbolic_name_to_rid", 2, SQLITE_UTF8, 0,
                          db_sym2rid_function, 0, 0);
  sqlite3_create_function(db, "now", 0, SQLITE_UTF8, 0,
                          db_now_function, 0, 0);
  sqlite3_create_function(db, "toLocal", 0, SQLITE_UTF8, 0,
                          db_tolocal_function, 0, 0);
  sqlite3_create_function(db, "fromLocal", 0, SQLITE_UTF8, 0,
                          db_fromlocal_function, 0, 0);
  sqlite3_create_function(db, "hextoblob", 1, SQLITE_UTF8, 0,
                          db_hextoblob, 0, 0);
  sqlite3_create_function(db, "capunion", 1, SQLITE_UTF8, 0,
                          0, capability_union_step, capability_union_finalize);
  sqlite3_create_function(db, "fullcap", 1, SQLITE_UTF8, 0,
                          capability_fullcap, 0, 0);
  sqlite3_create_function(db, "find_emailaddr", 1, SQLITE_UTF8, 0,
                          alert_find_emailaddr_func, 0, 0);
  sqlite3_create_function(db, "display_name", 1, SQLITE_UTF8, 0,
                          alert_display_name_func, 0, 0);
  sqlite3_create_function(db, "obscure", 1, SQLITE_UTF8, 0,
                          db_obscure, 0, 0);
}

#if USE_SEE
/*
** This is a pointer to the saved database encryption key string.
*/
static char *zSavedKey = 0;

/*
** This is the size of the saved database encryption key, in bytes.
*/
size_t savedKeySize = 0;

/*
** This function returns the saved database encryption key -OR- zero if
** no database encryption key is saved.
*/
char *db_get_saved_encryption_key(){
  return zSavedKey;
}

/*
** This function returns the size of the saved database encryption key
** -OR- zero if no database encryption key is saved.
*/
size_t db_get_saved_encryption_key_size(){
  return savedKeySize;
}

/*
** This function arranges for the database encryption key to be securely
** saved in non-pagable memory (on platforms where this is possible).
*/
static void db_save_encryption_key(
  Blob *pKey
){
  void *p = NULL;
  size_t n = 0;
  size_t pageSize = 0;
  size_t blobSize = 0;

  blobSize = blob_size(pKey);
  if( blobSize==0 ) return;
  fossil_get_page_size(&pageSize);
  assert( pageSize>0 );
  if( blobSize>pageSize ){
    fossil_panic("key blob too large: %u versus %u", blobSize, pageSize);
  }
  p = fossil_secure_alloc_page(&n);
  assert( p!=NULL );
  assert( n==pageSize );
  assert( n>=blobSize );
  memcpy(p, blob_str(pKey), blobSize);
  zSavedKey = p;
  savedKeySize = n;
}

/*
** This function arranges for the saved database encryption key to be
** securely zeroed, unlocked (if necessary), and freed.
*/
void db_unsave_encryption_key(){
  fossil_secure_free_page(zSavedKey, savedKeySize);
  zSavedKey = NULL;
  savedKeySize = 0;
}

/*
** This function sets the saved database encryption key to the specified
** string value, allocating or freeing the underlying memory if needed.
*/
void db_set_saved_encryption_key(
  Blob *pKey
){
  if( zSavedKey!=NULL ){
    size_t blobSize = blob_size(pKey);
    if( blobSize==0 ){
      db_unsave_encryption_key();
    }else{
      if( blobSize>savedKeySize ){
        fossil_panic("key blob too large: %u versus %u",
                     blobSize, savedKeySize);
      }
      fossil_secure_zero(zSavedKey, savedKeySize);
      memcpy(zSavedKey, blob_str(pKey), blobSize);
    }
  }else{
    db_save_encryption_key(pKey);
  }
}

#if defined(_WIN32)
/*
** This function sets the saved database encryption key to one that gets
** read from the specified Fossil parent process.  This is only necessary
** (or functional) on Windows.
*/
void db_read_saved_encryption_key_from_process(
  DWORD processId, /* Identifier for Fossil parent process. */
  LPVOID pAddress, /* Pointer to saved key buffer in the parent process. */
  SIZE_T nSize     /* Size of saved key buffer in the parent process. */
){
  void *p = NULL;
  size_t n = 0;
  size_t pageSize = 0;
  HANDLE hProcess = NULL;

  fossil_get_page_size(&pageSize);
  assert( pageSize>0 );
  if( nSize>pageSize ){
    fossil_panic("key too large: %u versus %u", nSize, pageSize);
  }
  p = fossil_secure_alloc_page(&n);
  assert( p!=NULL );
  assert( n==pageSize );
  assert( n>=nSize );
  hProcess = OpenProcess(PROCESS_VM_READ, FALSE, processId);
  if( hProcess!=NULL ){
    SIZE_T nRead = 0;
    if( ReadProcessMemory(hProcess, pAddress, p, nSize, &nRead) ){
      CloseHandle(hProcess);
      if( nRead==nSize ){
        db_unsave_encryption_key();
        zSavedKey = p;
        savedKeySize = n;
      }else{
        fossil_panic("bad size read, %u out of %u bytes at %p from pid %lu",
                     nRead, nSize, pAddress, processId);
      }
    }else{
      CloseHandle(hProcess);
      fossil_panic("failed read, %u bytes at %p from pid %lu: %lu", nSize,
                   pAddress, processId, GetLastError());
    }
  }else{
    fossil_panic("failed to open pid %lu: %lu", processId, GetLastError());
  }
}

/*
** This function evaluates the specified TH1 script and attempts to parse
** its result as a colon-delimited triplet containing a process identifier,
** address, and size (in bytes) of the database encryption key.  This is
** only necessary (or functional) on Windows.
*/
void db_read_saved_encryption_key_from_process_via_th1(
  const char *zConfig /* The TH1 script to evaluate. */
){
  int rc;
  char *zResult;
  Th_FossilInit(TH_INIT_DEFAULT | TH_INIT_NEED_CONFIG | TH_INIT_NO_REPO);
  rc = Th_Eval(g.interp, 0, zConfig, -1);
  zResult = (char*)Th_GetResult(g.interp, 0);
  if( rc!=TH_OK ){
    fossil_fatal("script for pid key failed: %s", zResult);
  }
  if( zResult ){
    DWORD processId = 0;
    LPVOID pAddress = NULL;
    SIZE_T nSize = 0;
    parse_pid_key_value(zResult, &processId, &pAddress, &nSize);
    db_read_saved_encryption_key_from_process(processId, pAddress, nSize);
  }
}
#endif /* defined(_WIN32) */
#endif /* USE_SEE */

/*
** If the database file zDbFile has a name that suggests that it is
** encrypted, then prompt for the database encryption key and return it
** in the blob *pKey.  Or, if the encryption key has previously been
** requested, just return a copy of the previous result.  The blob in
** *pKey must be initialized.
*/
static void db_maybe_obtain_encryption_key(
  const char *zDbFile,   /* Name of the database file */
  Blob *pKey             /* Put the encryption key here */
){
#if USE_SEE
  if( sqlite3_strglob("*.efossil", zDbFile)==0 ){
    char *zKey = db_get_saved_encryption_key();
    if( zKey ){
      blob_set(pKey, zKey);
    }else{
      char *zPrompt = mprintf("\rencryption key for '%s': ", zDbFile);
      prompt_for_password(zPrompt, pKey, 0);
      fossil_free(zPrompt);
      db_set_saved_encryption_key(pKey);
    }
  }
#endif
}


/*
** Sets the encryption key for the database, if necessary.
*/
void db_maybe_set_encryption_key(sqlite3 *db, const char *zDbName){
  Blob key;
  blob_init(&key, 0, 0);
  db_maybe_obtain_encryption_key(zDbName, &key);
  if( blob_size(&key)>0 ){
    if( fossil_getenv("FOSSIL_USE_SEE_TEXTKEY")==0 ){
      char *zCmd = sqlite3_mprintf("PRAGMA key(%Q)", blob_str(&key));
      sqlite3_exec(db, zCmd, 0, 0, 0);
      fossil_secure_zero(zCmd, strlen(zCmd));
      sqlite3_free(zCmd);
#if USE_SEE
    }else{
      sqlite3_key(db, blob_str(&key), -1);
#endif
    }
  }
  blob_reset(&key);
}

/*
** Open a database file.  Return a pointer to the new database
** connection.  An error results in process abort.
*/
LOCAL sqlite3 *db_open(const char *zDbName){
  int rc;
  sqlite3 *db;

  if( g.fSqlTrace ) fossil_trace("-- sqlite3_open: [%s]\n", zDbName);
  if( strcmp(zDbName, g.nameOfExe)==0 ){
    extern int sqlite3_appendvfs_init(
      sqlite3 *, char **, const sqlite3_api_routines *
    );
    sqlite3_appendvfs_init(0,0,0);
    g.zVfsName = "apndvfs";
  }
  rc = sqlite3_open_v2(
       zDbName, &db,
       SQLITE_OPEN_READWRITE | SQLITE_OPEN_CREATE,
       g.zVfsName
  );
  if( rc!=SQLITE_OK ){
    db_err("[%s]: %s", zDbName, sqlite3_errmsg(db));
  }
  db_maybe_set_encryption_key(db, zDbName);
  sqlite3_busy_timeout(db, 15000);
  sqlite3_wal_autocheckpoint(db, 1);  /* Set to checkpoint frequently */
  sqlite3_create_function(db, "user", 0, SQLITE_UTF8, 0, db_sql_user, 0, 0);
  sqlite3_create_function(db, "cgi", 1, SQLITE_UTF8, 0, db_sql_cgi, 0, 0);
  sqlite3_create_function(db, "cgi", 2, SQLITE_UTF8, 0, db_sql_cgi, 0, 0);
  sqlite3_create_function(db, "print", -1, SQLITE_UTF8, 0,db_sql_print,0,0);
  sqlite3_create_function(
    db, "is_selected", 1, SQLITE_UTF8, 0, file_is_selected,0,0
  );
  sqlite3_create_function(
    db, "if_selected", 3, SQLITE_UTF8, 0, file_is_selected,0,0
  );
  if( g.fSqlTrace ) sqlite3_trace_v2(db, SQLITE_TRACE_PROFILE, db_sql_trace, 0);
  db_add_aux_functions(db);
  re_add_sql_func(db);  /* The REGEXP operator */
  foci_register(db);    /* The "files_of_checkin" virtual table */
  sqlite3_db_config(db, SQLITE_DBCONFIG_ENABLE_FKEY, 0, &rc);
  sqlite3_set_authorizer(db, db_top_authorizer, db);
  return db;
}


/*
** Detaches the zLabel database.
*/
void db_detach(const char *zLabel){
  db_multi_exec("DETACH DATABASE %Q", zLabel);
}

/*
** zDbName is the name of a database file.  Attach zDbName using
** the name zLabel.
*/
void db_attach(const char *zDbName, const char *zLabel){
  Blob key;
  if( db_table_exists(zLabel,"sqlite_schema") ) return;
  blob_init(&key, 0, 0);
  db_maybe_obtain_encryption_key(zDbName, &key);
  if( fossil_getenv("FOSSIL_USE_SEE_TEXTKEY")==0 ){
    char *zCmd = sqlite3_mprintf("ATTACH DATABASE %Q AS %Q KEY %Q",
                                 zDbName, zLabel, blob_str(&key));
    db_exec_sql(zCmd);
    fossil_secure_zero(zCmd, strlen(zCmd));
    sqlite3_free(zCmd);
  }else{
    char *zCmd = sqlite3_mprintf("ATTACH DATABASE %Q AS %Q KEY ''",
                                 zDbName, zLabel);
    db_exec_sql(zCmd);
    sqlite3_free(zCmd);
#if USE_SEE
    if( blob_size(&key)>0 ){
      sqlite3_key_v2(g.db, zLabel, blob_str(&key), -1);
    }
#endif
  }
  blob_reset(&key);
}

/*
** Change the schema name of the "main" database to zLabel.
** zLabel must be a static string that is unchanged for the life of
** the database connection.
**
** After calling this routine, db_database_slot(zLabel) should
** return 0.
*/
void db_set_main_schemaname(sqlite3 *db, const char *zLabel){
  if( sqlite3_db_config(db, SQLITE_DBCONFIG_MAINDBNAME, zLabel) ){
    fossil_panic("Fossil requires a version of SQLite that supports the "
                 "SQLITE_DBCONFIG_MAINDBNAME interface.");
  }
}

/*
** Return the slot number for database zLabel.  The first database
** opened is slot 0.  The "temp" database is slot 1.  Attached databases
** are slots 2 and higher.
**
** Return -1 if zLabel does not match any open database.
*/
int db_database_slot(const char *zLabel){
  int iSlot = -1;
  int rc;
  Stmt q;
  if( g.db==0 ) return iSlot;
  rc = db_prepare_ignore_error(&q, "PRAGMA database_list");
  if( rc!=SQLITE_OK ) return iSlot;
  while( db_step(&q)==SQLITE_ROW ){
    if( fossil_strcmp(db_column_text(&q,1),zLabel)==0 ){
      iSlot = db_column_int(&q, 0);
      break;
    }
  }
  db_finalize(&q);
  return iSlot;
}

/*
** zDbName is the name of a database file.  If no other database
** file is open, then open this one.  If another database file is
** already open, then attach zDbName using the name zLabel.
*/
void db_open_or_attach(const char *zDbName, const char *zLabel){
  if( !g.db ){
    g.db = db_open(zDbName);
    db_set_main_schemaname(g.db, zLabel);
  }else{
    db_attach(zDbName, zLabel);
  }
}

/*
** Close the per-user configuration database file
*/
void db_close_config(){
  int iSlot = db_database_slot("configdb");
  if( iSlot>0 ){
    db_detach("configdb");
  }else if( g.dbConfig ){
    sqlite3_wal_checkpoint(g.dbConfig, 0);
    sqlite3_close(g.dbConfig);
    g.dbConfig = 0;
  }else if( g.db && 0==iSlot ){
    int rc;
    sqlite3_wal_checkpoint(g.db, 0);
    rc = sqlite3_close(g.db);
    if( g.fSqlTrace ) fossil_trace("-- db_close_config(%d)\n", rc);
    g.db = 0;
    g.repositoryOpen = 0;
    g.localOpen = 0;
  }else{
    return;
  }
  fossil_free(g.zConfigDbName);
  g.zConfigDbName = 0;
}

/*
** Compute the name of the configuration database.  If unable to find the
** database, return 0 if isOptional is true, or panic if isOptional is false.
**
** Space to hold the result comes from fossil_malloc().
*/
static char *db_configdb_name(int isOptional){
  char *zHome;        /* Home directory */
  char *zDbName;      /* Name of the database file */


  /* On Windows, look for these directories, in order:
  **
  **    FOSSIL_HOME
  **    LOCALAPPDATA
  **    APPDATA
  **    USERPROFILE
  **    HOMEDRIVE HOMEPATH
  */
#if defined(_WIN32) || defined(__CYGWIN__)
  zHome = fossil_getenv("FOSSIL_HOME");
  if( zHome==0 ){
    zHome = fossil_getenv("LOCALAPPDATA");
    if( zHome==0 ){
      zHome = fossil_getenv("APPDATA");
      if( zHome==0 ){
        zHome = fossil_getenv("USERPROFILE");
        if( zHome==0 ){
          char *zDrive = fossil_getenv("HOMEDRIVE");
          char *zPath = fossil_getenv("HOMEPATH");
          if( zDrive && zPath ) zHome = mprintf("%s%s", zDrive, zPath);
        }
      }
    }
  }
  zDbName = mprintf("%//_fossil", zHome);
  fossil_free(zHome);
  return zDbName;

#else /* if unix */
  char *zXdgHome;

  /* For unix. a 5-step algorithm is used.
  ** See ../www/tech_overview.wiki for discussion.
  **
  ** Step 1:  If FOSSIL_HOME exists -> $FOSSIL_HOME/.fossil
  */
  zHome = fossil_getenv("FOSSIL_HOME");
  if( zHome!=0 ) return mprintf("%s/.fossil", zHome);

  /* Step 2:  If HOME exists and file $HOME/.fossil exists -> $HOME/.fossil
  */
  zHome = fossil_getenv("HOME");
  if( zHome ){
    zDbName = mprintf("%s/.fossil", zHome);
    if( file_size(zDbName, ExtFILE)>1024*3 ){
      return zDbName;
    }
    fossil_free(zDbName);
  }

  /* Step 3: if XDG_CONFIG_HOME exists -> $XDG_CONFIG_HOME/fossil.db
  */
  zXdgHome = fossil_getenv("XDG_CONFIG_HOME");
  if( zXdgHome!=0 ){
    return mprintf("%s/fossil.db", zXdgHome);
  }

  /* The HOME variable is required in order to continue.
  */
  if( zHome==0 ){
    if( isOptional ) return 0;
    fossil_panic("cannot locate home directory - please set one of the "
                 "FOSSIL_HOME, XDG_CONFIG_HOME, or HOME environment "
                 "variables");
  }

  /* Step 4: If $HOME/.config is a directory -> $HOME/.config/fossil.db
  */
  zXdgHome = mprintf("%s/.config", zHome);
  if( file_isdir(zXdgHome, ExtFILE)==1 ){
    fossil_free(zXdgHome);
    return mprintf("%s/.config/fossil.db", zHome);
  }

  /* Step 5: Otherwise -> $HOME/.fossil
  */
  return mprintf("%s/.fossil", zHome);
#endif /* unix */
}

/*
** Open the configuration database.  Create the database anew if
** it does not already exist.
**
** If the useAttach flag is 0 (the usual case) then the configuration
** database is opened on a separate database connection g.dbConfig.
** This prevents the database from becoming locked on long check-in or sync
** operations which hold an exclusive transaction.  In a few cases, though,
** it is convenient for the database to be attached to the main database
** connection so that we can join between the various databases.  In that
** case, invoke this routine with useAttach as 1.
*/
int db_open_config(int useAttach, int isOptional){
  char *zDbName;
  if( g.zConfigDbName ){
    int alreadyAttached = db_database_slot("configdb")>0;
    if( useAttach==alreadyAttached ) return 1; /* Already open. */
    db_close_config();
  }
  zDbName = db_configdb_name(isOptional);
  if( zDbName==0 ) return 0;
  if( file_size(zDbName, ExtFILE)<1024*3 ){
    char *zHome = file_dirname(zDbName);
    int rc;
    if( file_isdir(zHome, ExtFILE)==0 ){
      file_mkdir(zHome, ExtFILE, 0);
    }
    rc = file_access(zHome, W_OK);
    fossil_free(zHome);
    if( rc ){
      if( isOptional ) return 0;
      fossil_panic("home directory \"%s\" must be writeable", zHome);
    }
    db_init_database(zDbName, zConfigSchema, (char*)0);
  }
  if( file_access(zDbName, W_OK) ){
    if( isOptional ) return 0;
    fossil_panic("configuration file %s must be writeable", zDbName);
  }
  if( useAttach ){
    db_open_or_attach(zDbName, "configdb");
    g.dbConfig = 0;
  }else{
    g.dbConfig = db_open(zDbName);
    db_set_main_schemaname(g.dbConfig, "configdb");
  }
  g.zConfigDbName = zDbName;
  return 1;
}

/*
** Return TRUE if zTable exists.
*/
int db_table_exists(
  const char *zDb,      /* One of: NULL, "configdb", "localdb", "repository" */
  const char *zTable    /* Name of table */
){
  return sqlite3_table_column_metadata(g.db, zDb, zTable, 0,
                                       0, 0, 0, 0, 0)==SQLITE_OK;
}

/*
** Return TRUE if zTable exists and contains column zColumn.
** Return FALSE if zTable does not exist or if zTable exists
** but lacks zColumn.
*/
int db_table_has_column(
  const char *zDb,       /* One of: NULL, "config", "localdb", "repository" */
  const char *zTable,    /* Name of table */
  const char *zColumn    /* Name of column in table */
){
  return sqlite3_table_column_metadata(g.db, zDb, zTable, zColumn,
                                       0, 0, 0, 0, 0)==SQLITE_OK;
}

/*
** Returns TRUE if zTable exists in the local database but lacks column
** zColumn
*/
static int db_local_table_exists_but_lacks_column(
  const char *zTable,
  const char *zColumn
){
  return db_table_exists("localdb", zTable)
      && !db_table_has_column("localdb", zTable, zColumn);
}

/*
** If zDbName is a valid local database file, open it and return
** true.  If it is not a valid local database file, return 0.
*/
static int isValidLocalDb(const char *zDbName){
  i64 lsize;

  if( file_access(zDbName, F_OK) ) return 0;
  lsize = file_size(zDbName, ExtFILE);
  if( lsize%1024!=0 || lsize<4096 ) return 0;
  db_open_or_attach(zDbName, "localdb");

  /* Check to see if the checkout database has the lastest schema changes.
  ** The most recent schema change (2019-01-19) is the addition of the
  ** vmerge.mhash and vfile.mhash fields.  If the schema has the vmerge.mhash
  ** column, assume everything else is up-to-date.
  */
  if( db_table_has_column("localdb","vmerge","mhash") ){
    return 1;   /* This is a checkout database with the latest schema */
  }

  /* If there is no vfile table, then assume we have picked up something
  ** that is not even close to being a valid checkout database */
  if( !db_table_exists("localdb","vfile") ){
    return 0;  /* Not a  DB */
  }

  /* If the "isexe" column is missing from the vfile table, then
  ** add it now.   This code added on 2010-03-06.  After all users have
  ** upgraded, this code can be safely deleted.
  */
  if( !db_table_has_column("localdb","vfile","isexe") ){
    db_multi_exec("ALTER TABLE vfile ADD COLUMN isexe BOOLEAN DEFAULT 0");
  }

  /* If "islink"/"isLink" columns are missing from tables, then
  ** add them now.   This code added on 2011-01-17 and 2011-08-27.
  ** After all users have upgraded, this code can be safely deleted.
  */
  if( !db_table_has_column("localdb","vfile","isLink") ){
    db_multi_exec("ALTER TABLE vfile ADD COLUMN islink BOOLEAN DEFAULT 0");
    if( db_local_table_exists_but_lacks_column("stashfile", "isLink") ){
      db_multi_exec("ALTER TABLE stashfile ADD COLUMN isLink BOOL DEFAULT 0");
    }
    if( db_local_table_exists_but_lacks_column("undo", "isLink") ){
      db_multi_exec("ALTER TABLE undo ADD COLUMN isLink BOOLEAN DEFAULT 0");
    }
    if( db_local_table_exists_but_lacks_column("undo_vfile", "islink") ){
      db_multi_exec("ALTER TABLE undo_vfile ADD COLUMN islink BOOL DEFAULT 0");
    }
  }

  /* The design of the checkout database changed on 2019-01-19, adding the mhash
  ** column to vfile and vmerge and changing the UNIQUE index on vmerge into
  ** a PRIMARY KEY that includes the new mhash column.  However, we must have
  ** the repository database at hand in order to do the migration, so that
  ** step is deferred. */
  return 1;
}

/*
** Locate the root directory of the local repository tree.  The root
** directory is found by searching for a file named "_FOSSIL_" or ".fslckout"
** that contains a valid repository database.
**
** For legacy, also look for ".fos".  The use of ".fos" is deprecated
** since "fos" has negative connotations in Hungarian, we are told.
**
** If no valid _FOSSIL_ or .fslckout file is found, we move up one level and
** try again. Once the file is found, the g.zLocalRoot variable is set
** to the root of the repository tree and this routine returns 1.  If
** no database is found, then this routine return 0.
**
** In db_open_local_v2(), if the bRootOnly flag is true, then only
** look in the CWD for the checkout database.  Do not scan upwards in
** the file hierarchy.
**
** This routine always opens the user database regardless of whether or
** not the repository database is found.  If the _FOSSIL_ or .fslckout file
** is found, it is attached to the open database connection too.
*/
int db_open_local_v2(const char *zDbName, int bRootOnly){
  int i, n;
  char zPwd[2000];
  static const char *(aDbName[]) = { "_FOSSIL_", ".fslckout", ".fos" };

  if( g.localOpen ) return 1;
  file_getcwd(zPwd, sizeof(zPwd)-20);
  n = strlen(zPwd);
  while( n>0 ){
    for(i=0; i<count(aDbName); i++){
      sqlite3_snprintf(sizeof(zPwd)-n, &zPwd[n], "/%s", aDbName[i]);
      if( isValidLocalDb(zPwd) ){
        if( db_open_config(0, 1)==0 ){
          return 0; /* Configuration could not be opened */
        }
        /* Found a valid checkout database file */
        g.zLocalDbName = mprintf("%s", zPwd);
        zPwd[n] = 0;
        while( n>0 && zPwd[n-1]=='/' ){
          n--;
          zPwd[n] = 0;
        }
        g.zLocalRoot = mprintf("%s/", zPwd);
        g.localOpen = 1;
        db_open_repository(zDbName);
        return 1;
      }
    }
    if( bRootOnly ) break;
    n--;
    while( n>1 && zPwd[n]!='/' ){ n--; }
    while( n>1 && zPwd[n-1]=='/' ){ n--; }
    zPwd[n] = 0;
  }

  /* A checkout database file could not be found */
  return 0;
}
int db_open_local(const char *zDbName){
  return db_open_local_v2(zDbName, 0);
}

/*
** Get the full pathname to the repository database file.  The
** local database (the _FOSSIL_ or .fslckout database) must have already
** been opened before this routine is called.
*/
const char *db_repository_filename(void){
  static char *zRepo = 0;
  assert( g.localOpen );
  assert( g.zLocalRoot );
  if( zRepo==0 ){
    zRepo = db_lget("repository", 0);
    if( zRepo && !file_is_absolute_path(zRepo) ){
      char * zFree = zRepo;
      zRepo = mprintf("%s%s", g.zLocalRoot, zRepo);
      fossil_free(zFree);
      zFree = zRepo;
      zRepo = file_canonical_name_dup(zFree);
      fossil_free(zFree);
    }
  }
  return zRepo;
}

/*
** Returns non-zero if support for symlinks is currently enabled.
*/
int db_allow_symlinks(void){
  return g.allowSymlinks;
}

/*
** Open the repository database given by zDbName.  If zDbName==NULL then
** get the name from the already open local database.
*/
void db_open_repository(const char *zDbName){
  if( g.repositoryOpen ) return;
  if( zDbName==0 ){
    if( g.localOpen ){
      zDbName = db_repository_filename();
    }
    if( zDbName==0 ){
      db_err("unable to find the name of a repository database");
    }
  }
  if( file_access(zDbName, R_OK) || file_size(zDbName, ExtFILE)<1024 ){
    if( file_access(zDbName, F_OK) ){
#ifdef FOSSIL_ENABLE_JSON
      g.json.resultCode = FSL_JSON_E_DB_NOT_FOUND;
#endif
      fossil_fatal("repository does not exist or"
                   " is in an unreadable directory: %s", zDbName);
    }else if( file_access(zDbName, R_OK) ){
#ifdef FOSSIL_ENABLE_JSON
      g.json.resultCode = FSL_JSON_E_DENIED;
#endif
      fossil_fatal("read permission denied for repository %s", zDbName);
    }else{
#ifdef FOSSIL_ENABLE_JSON
      g.json.resultCode = FSL_JSON_E_DB_NOT_VALID;
#endif
      fossil_fatal("not a valid repository: %s", zDbName);
    }
  }
  g.zRepositoryName = mprintf("%s", zDbName);
  db_open_or_attach(g.zRepositoryName, "repository");
  g.repositoryOpen = 1;
  sqlite3_file_control(g.db, "repository", SQLITE_FCNTL_DATA_VERSION,
                       &g.iRepoDataVers);

  /* Cache "allow-symlinks" option, because we'll need it on every stat call */
  g.allowSymlinks = db_get_boolean("allow-symlinks",0);

  g.zAuxSchema = db_get("aux-schema","");
  g.eHashPolicy = db_get_int("hash-policy",-1);
  if( g.eHashPolicy<0 ){
    g.eHashPolicy = hname_default_policy();
    db_set_int("hash-policy", g.eHashPolicy, 0);
  }

  /* Make a change to the CHECK constraint on the BLOB table for
  ** version 2.0 and later.
  */
  rebuild_schema_update_2_0();   /* Do the Fossil-2.0 schema updates */

  /* Additional checks that occur when opening the checkout database */
  if( g.localOpen ){

    /* If the repository database that was just opened has been
    ** eplaced by a clone of the same project, with different RID
    ** values, then renumber the RID values stored in various tables
    ** of the checkout database, so that the repository and checkout
    ** databases align.
    */
    if( !db_fingerprint_ok() ){
      if( find_option("no-rid-adjust",0,0)!=0 ){
        /* The --no-rid-adjust command-line option bypasses the RID value
        ** updates. Intended for use during debugging, especially to be
        ** able to run "fossil sql" after a database swap. */
        fossil_print(
          "WARNING: repository change detected, but no adjust made.\n"
        );
      }else if( find_option("rid-renumber-dryrun",0,0)!=0 ){
        /* the --rid-renumber-dryrun option shows how RID values would be
        ** renumbered, but does not actually perform the renumbering.
        ** This is a debugging-only option. */
        vfile_rid_renumbering_event(1);
        exit(0);
      }else{
        char *z;
        stash_rid_renumbering_event();
        vfile_rid_renumbering_event(0);
        undo_reset();
        bisect_reset();
        z = db_fingerprint(0, 1);
        db_lset("fingerprint", z);
        fossil_free(z);
        fossil_print(
          "WARNING: The repository database has been replaced by a clone.\n"
          "Bisect history and undo have been lost.\n"
        );
      }
    }

    /* Make sure the checkout database schema migration of 2019-01-20
    ** has occurred.
    **
    ** The 2019-01-19 migration is the addition of the vmerge.mhash and
    ** vfile.mhash columns and making the vmerge.mhash column part of the
    ** PRIMARY KEY for vmerge.
    */
    if( !db_table_has_column("localdb", "vfile", "mhash") ){
      db_multi_exec("ALTER TABLE vfile ADD COLUMN mhash;");
      db_multi_exec(
        "UPDATE vfile"
        "   SET mhash=(SELECT uuid FROM blob WHERE blob.rid=vfile.mrid)"
        " WHERE mrid!=rid;"
      );
      if( !db_table_has_column("localdb", "vmerge", "mhash") ){
        db_exec_sql("ALTER TABLE vmerge RENAME TO old_vmerge;");
        db_exec_sql(zLocalSchemaVmerge);
        db_exec_sql(
           "INSERT OR IGNORE INTO vmerge(id,merge,mhash)"
           "  SELECT id, merge, blob.uuid FROM old_vmerge, blob"
           "   WHERE old_vmerge.merge=blob.rid;"
           "DROP TABLE old_vmerge;"
        );
      }
    }
  }
}

/*
** Return true if there have been any changes to the repository
** database since it was opened.
**
** Changes to "config" and "localdb" and "temp" do not count.
** This routine only returns true if there have been changes
** to "repository".
*/
int db_repository_has_changed(void){
  unsigned int v;
  if( !g.repositoryOpen ) return 0;
  sqlite3_file_control(g.db, "repository", SQLITE_FCNTL_DATA_VERSION, &v);
  return g.iRepoDataVers != v;
}

/*
** Flags for the db_find_and_open_repository() function.
*/
#if INTERFACE
#define OPEN_OK_NOT_FOUND       0x001   /* Do not error out if not found */
#define OPEN_ANY_SCHEMA         0x002   /* Do not error if schema is wrong */
#define OPEN_SUBSTITUTE         0x004   /* Fake in-memory repo if not found */
#endif

/*
** Try to find the repository and open it.  Use the -R or --repository
** option to locate the repository.  If no such option is available, then
** use the repository of the open checkout if there is one.
**
** Error out if the repository cannot be opened.
*/
void db_find_and_open_repository(int bFlags, int nArgUsed){
  const char *zRep = find_repository_option();
  if( zRep && file_isdir(zRep, ExtFILE)==1 ){
    goto rep_not_found;
  }
  if( zRep==0 && nArgUsed && g.argc==nArgUsed+1 ){
    zRep = g.argv[nArgUsed];
  }
  if( zRep==0 ){
    if( db_open_local(0)==0 ){
      goto rep_not_found;
    }
    zRep = db_repository_filename();
    if( zRep==0 ){
      goto rep_not_found;
    }
  }
  db_open_repository(zRep);
  if( g.repositoryOpen ){
    if( (bFlags & OPEN_ANY_SCHEMA)==0 ) db_verify_schema();
    return;
  }
rep_not_found:
  if( bFlags & OPEN_OK_NOT_FOUND ){
    /* No errors if the database is not found */
    if( bFlags & OPEN_SUBSTITUTE ){
      db_create_repository(0);
    }
  }else{
#ifdef FOSSIL_ENABLE_JSON
    g.json.resultCode = FSL_JSON_E_DB_NOT_FOUND;
#endif
    if( nArgUsed==0 ){
      fossil_fatal("use --repository or -R to specify the repository database");
    }else{
      fossil_fatal("specify the repository name as a command-line argument");
    }
  }
}

/*
** Return TRUE if the schema is out-of-date
*/
int db_schema_is_outofdate(void){
  return strcmp(g.zAuxSchema,AUX_SCHEMA_MIN)<0
      || strcmp(g.zAuxSchema,AUX_SCHEMA_MAX)>0;
}

/*
** Return true if the database is writeable
*/
int db_is_writeable(const char *zName){
  return g.db!=0 && !sqlite3_db_readonly(g.db, zName);
}

/*
** Verify that the repository schema is correct.  If it is not correct,
** issue a fatal error and die.
*/
void db_verify_schema(void){
  if( db_schema_is_outofdate() ){
#ifdef FOSSIL_ENABLE_JSON
    g.json.resultCode = FSL_JSON_E_DB_NEEDS_REBUILD;
#endif
    fossil_warning("incorrect repository schema version: "
          "current repository schema version is \"%s\" "
          "but need versions between \"%s\" and \"%s\".",
          g.zAuxSchema, AUX_SCHEMA_MIN, AUX_SCHEMA_MAX);
    fossil_fatal("run \"fossil rebuild\" to fix this problem");
  }
}


/*
** COMMAND: test-move-repository
**
** Usage: %fossil test-move-repository PATHNAME
**
** Change the location of the repository database on a local check-out.
** Use this command to avoid having to close and reopen a checkout
** when relocating the repository database.
*/
void move_repo_cmd(void){
  Blob repo;
  char *zRepo;
  if( g.argc!=3 ){
    usage("PATHNAME");
  }
  file_canonical_name(g.argv[2], &repo, 0);
  zRepo = blob_str(&repo);
  if( file_access(zRepo, F_OK) ){
    fossil_fatal("no such file: %s", zRepo);
  }
  if( db_open_local(zRepo)==0 ){
    fossil_fatal("not in a local checkout");
    return;
  }
  db_open_or_attach(zRepo, "test_repo");
  db_lset("repository", blob_str(&repo));
  db_record_repository_filename(blob_str(&repo));
  db_close(1);
}


/*
** Open the local database.  If unable, exit with an error.
*/
void db_must_be_within_tree(void){
  if( find_repository_option() ){
    fossil_fatal("the \"%s\" command only works from within an open check-out",
                 g.argv[1]);
  }
  if( db_open_local(0)==0 ){
    fossil_fatal("current directory is not within an open checkout");
  }
  db_open_repository(0);
  db_verify_schema();
}

/*
** Close the database connection.
**
** Check for unfinalized statements and report errors if the reportErrors
** argument is true.  Ignore unfinalized statements when false.
*/
void db_close(int reportErrors){
  sqlite3_stmt *pStmt;
  if( g.db==0 ) return;
  sqlite3_set_authorizer(g.db, 0, 0);
  if( g.fSqlStats ){
    int cur, hiwtr;
    sqlite3_db_status(g.db, SQLITE_DBSTATUS_LOOKASIDE_USED, &cur, &hiwtr, 0);
    fprintf(stderr, "-- LOOKASIDE_USED         %10d %10d\n", cur, hiwtr);
    sqlite3_db_status(g.db, SQLITE_DBSTATUS_LOOKASIDE_HIT, &cur, &hiwtr, 0);
    fprintf(stderr, "-- LOOKASIDE_HIT                     %10d\n", hiwtr);
    sqlite3_db_status(g.db, SQLITE_DBSTATUS_LOOKASIDE_MISS_SIZE, &cur,&hiwtr,0);
    fprintf(stderr, "-- LOOKASIDE_MISS_SIZE               %10d\n", hiwtr);
    sqlite3_db_status(g.db, SQLITE_DBSTATUS_LOOKASIDE_MISS_FULL, &cur,&hiwtr,0);
    fprintf(stderr, "-- LOOKASIDE_MISS_FULL               %10d\n", hiwtr);
    sqlite3_db_status(g.db, SQLITE_DBSTATUS_CACHE_USED, &cur, &hiwtr, 0);
    fprintf(stderr, "-- CACHE_USED             %10d\n", cur);
    sqlite3_db_status(g.db, SQLITE_DBSTATUS_SCHEMA_USED, &cur, &hiwtr, 0);
    fprintf(stderr, "-- SCHEMA_USED            %10d\n", cur);
    sqlite3_db_status(g.db, SQLITE_DBSTATUS_STMT_USED, &cur, &hiwtr, 0);
    fprintf(stderr, "-- STMT_USED              %10d\n", cur);
    sqlite3_status(SQLITE_STATUS_MEMORY_USED, &cur, &hiwtr, 0);
    fprintf(stderr, "-- MEMORY_USED            %10d %10d\n", cur, hiwtr);
    sqlite3_status(SQLITE_STATUS_MALLOC_SIZE, &cur, &hiwtr, 0);
    fprintf(stderr, "-- MALLOC_SIZE                       %10d\n", hiwtr);
    sqlite3_status(SQLITE_STATUS_MALLOC_COUNT, &cur, &hiwtr, 0);
    fprintf(stderr, "-- MALLOC_COUNT           %10d %10d\n", cur, hiwtr);
    sqlite3_status(SQLITE_STATUS_PAGECACHE_OVERFLOW, &cur, &hiwtr, 0);
    fprintf(stderr, "-- PCACHE_OVFLOW          %10d %10d\n", cur, hiwtr);
    fprintf(stderr, "-- prepared statements    %10d\n", db.nPrepare);
  }
  while( db.pAllStmt ){
    db_finalize(db.pAllStmt);
  }
  if( db.nBegin ){
    if( reportErrors ){
      fossil_warning("Transaction started at %s:%d never commits",
                     db.zStartFile, db.iStartLine);
    }
    db_end_transaction(1);
  }
  pStmt = 0;
  sqlite3_busy_timeout(g.db, 0);
  g.dbIgnoreErrors++; /* Stop "database locked" warnings */
  sqlite3_exec(g.db, "PRAGMA optimize", 0, 0, 0);
  g.dbIgnoreErrors--;
  db_close_config();

  /* If the localdb has a lot of unused free space,
  ** then VACUUM it as we shut down.
  */
  if( db_database_slot("localdb")>=0 ){
    int nFree = db_int(0, "PRAGMA localdb.freelist_count");
    int nTotal = db_int(0, "PRAGMA localdb.page_count");
    if( nFree>nTotal/4 ){
      db_multi_exec("VACUUM localdb;");
    }
  }

  if( g.db ){
    int rc;
    sqlite3_wal_checkpoint(g.db, 0);
    rc = sqlite3_close(g.db);
    if( g.fSqlTrace ) fossil_trace("-- sqlite3_close(%d)\n", rc);
    if( rc==SQLITE_BUSY && reportErrors ){
      while( (pStmt = sqlite3_next_stmt(g.db, pStmt))!=0 ){
        fossil_warning("unfinalized SQL statement: [%s]", sqlite3_sql(pStmt));
      }
    }
    g.db = 0;
  }
  g.repositoryOpen = 0;
  g.localOpen = 0;
  assert( g.dbConfig==0 );
  assert( g.zConfigDbName==0 );
  backoffice_run_if_needed();
}

/*
** Close the database as quickly as possible without unnecessary processing.
*/
void db_panic_close(void){
  if( g.db ){
    int rc;
    sqlite3_wal_checkpoint(g.db, 0);
    rc = sqlite3_close(g.db);
    if( g.fSqlTrace ) fossil_trace("-- sqlite3_close(%d)\n", rc);
    db_clear_authorizer();
  }
  g.db = 0;
  g.repositoryOpen = 0;
  g.localOpen = 0;
}

/*
** Create a new empty repository database with the given name.
**
** Only the schema is initialized.  The required VAR tables entries
** are not set by this routine and must be set separately in order
** to make the new file a valid database.
*/
void db_create_repository(const char *zFilename){
  db_init_database(
     zFilename,
     zRepositorySchema1,
     zRepositorySchemaDefaultReports,
     zRepositorySchema2,
     (char*)0
  );
  db_delete_on_failure(zFilename);
}

/*
** Create the default user accounts in the USER table.
*/
void db_create_default_users(int setupUserOnly, const char *zDefaultUser){
  const char *zUser = zDefaultUser;
  if( zUser==0 ){
    zUser = db_get("default-user", 0);
  }
  if( zUser==0 ){
    zUser = fossil_getenv("FOSSIL_USER");
  }
  if( zUser==0 ){
    zUser = fossil_getenv("USER");
  }
  if( zUser==0 ){
    zUser = fossil_getenv("LOGNAME");
  }
  if( zUser==0 ){
    zUser = fossil_getenv("USERNAME");
  }
  if( zUser==0 ){
    zUser = "root";
  }
  db_multi_exec(
     "INSERT OR IGNORE INTO user(login, info) VALUES(%Q,'')", zUser
  );
  db_multi_exec(
     "UPDATE user SET cap='s', pw=%Q"
     " WHERE login=%Q", fossil_random_password(10), zUser
  );
  if( !setupUserOnly ){
    db_multi_exec(
       "INSERT OR IGNORE INTO user(login,pw,cap,info)"
       "   VALUES('anonymous',hex(randomblob(8)),'hmnc','Anon');"
       "INSERT OR IGNORE INTO user(login,pw,cap,info)"
       "   VALUES('nobody','','gjorz','Nobody');"
       "INSERT OR IGNORE INTO user(login,pw,cap,info)"
       "   VALUES('developer','','ei','Dev');"
       "INSERT OR IGNORE INTO user(login,pw,cap,info)"
       "   VALUES('reader','','kptw','Reader');"
    );
  }
}

/*
** Return a pointer to a string that contains the RHS of an IN operator
** that will select CONFIG table names that are in the list of control
** settings.
*/
const char *db_setting_inop_rhs(){
  Blob x;
  int i;
  int nSetting;
  const Setting *aSetting = setting_info(&nSetting);
  const char *zSep = "";

  blob_zero(&x);
  blob_append_sql(&x, "(");
  for(i=0; i<nSetting; i++){
    blob_append_sql(&x, "%s%Q", zSep/*safe-for-%s*/, aSetting[i].name);
    zSep = ",";
  }
  blob_append_sql(&x, ")");
  return blob_sql_text(&x);
}

/*
** Fill an empty repository database with the basic information for a
** repository. This function is shared between 'create_repository_cmd'
** ('new') and 'reconstruct_cmd' ('reconstruct'), both of which create
** new repositories.
**
** The zTemplate parameter determines if the settings for the repository
** should be copied from another repository.  If zTemplate is 0 then the
** settings will have their normal default values.  If zTemplate is
** non-zero, it is assumed that the caller of this function has already
** attached a database using the label "settingSrc".  If not, the call to
** this function will fail.
**
** The zInitialDate parameter determines the date of the initial check-in
** that is automatically created.  If zInitialDate is 0 then no initial
** check-in is created. The makeServerCodes flag determines whether or
** not server and project codes are invented for this repository.
*/
void db_initial_setup(
  const char *zTemplate,       /* Repository from which to copy settings. */
  const char *zInitialDate,    /* Initial date of repository. (ex: "now") */
  const char *zDefaultUser     /* Default user for the repository */
){
  char *zDate;
  Blob hash;
  Blob manifest;

  db_set("content-schema", CONTENT_SCHEMA, 0);
  db_set("aux-schema", AUX_SCHEMA_MAX, 0);
  db_set("rebuilt", get_version(), 0);
  db_set("admin-log", "1", 0);
  db_set("access-log", "1", 0);
  db_multi_exec(
      "INSERT INTO config(name,value,mtime)"
      " VALUES('server-code', lower(hex(randomblob(20))),now());"
      "INSERT INTO config(name,value,mtime)"
      " VALUES('project-code', lower(hex(randomblob(20))),now());"
  );
  if( !db_is_global("autosync") ) db_set_int("autosync", 1, 0);
  if( !db_is_global("localauth") ) db_set_int("localauth", 0, 0);
  if( !db_is_global("timeline-plaintext") ){
    db_set_int("timeline-plaintext", 1, 0);
  }
  db_create_default_users(0, zDefaultUser);
  if( zDefaultUser ) g.zLogin = zDefaultUser;
  user_select();

  if( zTemplate ){
    /*
    ** Copy all settings from the supplied template repository.
    */
    db_multi_exec(
      "INSERT OR REPLACE INTO config"
      " SELECT name,value,mtime FROM settingSrc.config"
      "  WHERE (name IN %s OR name IN %s OR name GLOB 'walias:/*')"
      "    AND name NOT GLOB 'project-*'"
      "    AND name NOT GLOB 'short-project-*';",
      configure_inop_rhs(CONFIGSET_ALL),
      db_setting_inop_rhs()
    );
    g.eHashPolicy = db_get_int("hash-policy", g.eHashPolicy);
    db_multi_exec(
      "REPLACE INTO reportfmt SELECT * FROM settingSrc.reportfmt;"
    );

    /*
    ** Copy the user permissions, contact information, last modified
    ** time, and photo for all the "system" users from the supplied
    ** template repository into the one being setup.  The other columns
    ** are not copied because they contain security information or other
    ** data specific to the other repository.  The list of columns copied
    ** by this SQL statement may need to be revised in the future.
    */
    db_multi_exec("UPDATE user SET"
      "  cap = (SELECT u2.cap FROM settingSrc.user u2"
      "         WHERE u2.login = user.login),"
      "  info = (SELECT u2.info FROM settingSrc.user u2"
      "          WHERE u2.login = user.login),"
      "  mtime = (SELECT u2.mtime FROM settingSrc.user u2"
      "           WHERE u2.login = user.login),"
      "  photo = (SELECT u2.photo FROM settingSrc.user u2"
      "           WHERE u2.login = user.login)"
      " WHERE user.login IN ('anonymous','nobody','developer','reader');"
    );
  }

  if( zInitialDate ){
    int rid;
    blob_zero(&manifest);
    blob_appendf(&manifest, "C initial\\sempty\\scheck-in\n");
    zDate = date_in_standard_format(zInitialDate);
    blob_appendf(&manifest, "D %s\n", zDate);
    md5sum_init();
    /* The R-card is necessary here because without it
     * fossil versions earlier than versions 1.27 would
     * interpret this artifact as a "control". */
    blob_appendf(&manifest, "R %s\n", md5sum_finish(0));
    blob_appendf(&manifest, "T *branch * trunk\n");
    blob_appendf(&manifest, "T *sym-trunk *\n");
    blob_appendf(&manifest, "U %F\n", g.zLogin);
    md5sum_blob(&manifest, &hash);
    blob_appendf(&manifest, "Z %b\n", &hash);
    blob_reset(&hash);
    rid = content_put(&manifest);
    manifest_crosslink(rid, &manifest, MC_NONE);
  }
}

/*
** COMMAND: new*
** COMMAND: init
**
** Usage: %fossil new ?OPTIONS? FILENAME
**    or: %fossil init ?OPTIONS? FILENAME
**
** Create a repository for a new project in the file named FILENAME.
** This command is distinct from "clone".  The "clone" command makes
** a copy of an existing project.  This command starts a new project.
**
** By default, your current login name is used to create the default
** admin user. This can be overridden using the -A|--admin-user
** parameter.
**
** By default, all settings will be initialized to their default values.
** This can be overridden using the --template parameter to specify a
** repository file from which to copy the initial settings.  When a template
** repository is used, almost all of the settings accessible from the setup
** page, either directly or indirectly, will be copied.  Normal users and
** their associated permissions will not be copied; however, the system
** default users "anonymous", "nobody", "reader", "developer", and their
** associated permissions will be copied.
**
** Options:
**    --template      FILE         Copy settings from repository file
**    --admin-user|-A USERNAME     Select given USERNAME as admin user
**    --date-override DATETIME     Use DATETIME as time of the initial check-in
**    --sha1                       Use an initial hash policy of "sha1"
**
** DATETIME may be "now" or "YYYY-MM-DDTHH:MM:SS.SSS". If in
** year-month-day form, it may be truncated, the "T" may be replaced by
** a space, and it may also name a timezone offset from UTC as "-HH:MM"
** (westward) or "+HH:MM" (eastward). Either no timezone suffix or "Z"
** means UTC.
**
** See also: [[clone]]
*/
void create_repository_cmd(void){
  char *zPassword;
  const char *zTemplate;      /* Repository from which to copy settings */
  const char *zDate;          /* Date of the initial check-in */
  const char *zDefaultUser;   /* Optional name of the default user */
  int bUseSha1 = 0;           /* True to set the hash-policy to sha1 */


  zTemplate = find_option("template",0,1);
  zDate = find_option("date-override",0,1);
  zDefaultUser = find_option("admin-user","A",1);
  bUseSha1 = find_option("sha1",0,0)!=0;
  /* We should be done with options.. */
  verify_all_options();

  if( g.argc!=3 ){
    usage("REPOSITORY-NAME");
  }

  if( -1 != file_size(g.argv[2], ExtFILE) ){
    fossil_fatal("file already exists: %s", g.argv[2]);
  }

  db_create_repository(g.argv[2]);
  db_open_repository(g.argv[2]);
  db_open_config(0, 0);
  if( zTemplate ) db_attach(zTemplate, "settingSrc");
  db_begin_transaction();
  if( bUseSha1 ){
    g.eHashPolicy = HPOLICY_SHA1;
    db_set_int("hash-policy", HPOLICY_SHA1, 0);
  }
  if( zDate==0 ) zDate = "now";
  db_initial_setup(zTemplate, zDate, zDefaultUser);
  db_end_transaction(0);
  if( zTemplate ) db_detach("settingSrc");
  fossil_print("project-id: %s\n", db_get("project-code", 0));
  fossil_print("server-id:  %s\n", db_get("server-code", 0));
  zPassword = db_text(0, "SELECT pw FROM user WHERE login=%Q", g.zLogin);
  fossil_print("admin-user: %s (initial password is \"%s\")\n",
               g.zLogin, zPassword);
}

/*
** SQL functions for debugging.
**
** The print() function writes its arguments on stdout, but only
** if the -sqlprint command-line option is turned on.
*/
void db_sql_print(
  sqlite3_context *context,
  int argc,
  sqlite3_value **argv
){
  int i;
  if( g.fSqlPrint ){
    for(i=0; i<argc; i++){
      char c = i==argc-1 ? '\n' : ' ';
      fossil_print("%s%c", sqlite3_value_text(argv[i]), c);
    }
  }
}

/*
** Callback for sqlite3_trace_v2();
*/
int db_sql_trace(unsigned m, void *notUsed, void *pP, void *pX){
  sqlite3_stmt *pStmt = (sqlite3_stmt*)pP;
  char *zSql;
  int n;
  const char *zArg = (const char*)pX;
  char zEnd[40];
  if( m & SQLITE_TRACE_CLOSE ){
    /* If we are tracking closes, that means we want to clean up static
    ** prepared statements. */
    while( db.pAllStmt ){
      db_finalize(db.pAllStmt);
    }
    return 0;
  }
  if( zArg[0]=='-' ) return 0;
  if( m & SQLITE_TRACE_PROFILE ){
    sqlite3_int64 nNano = *(sqlite3_int64*)pX;
    double rMillisec = 0.000001 * nNano;
    sqlite3_snprintf(sizeof(zEnd),zEnd," /* %.3fms */\n", rMillisec);
  }else{
    zEnd[0] = '\n';
    zEnd[1] = 0;
  }
  zSql = sqlite3_expanded_sql(pStmt);
  n = (int)strlen(zSql);
  fossil_trace("%s%s%s", zSql, (n>0 && zSql[n-1]==';') ? "" : ";", zEnd);
  sqlite3_free(zSql);
  return 0;
}

/*
** Implement the user() SQL function.  user() takes no arguments and
** returns the user ID of the current user.
*/
LOCAL void db_sql_user(
  sqlite3_context *context,
  int argc,
  sqlite3_value **argv
){
  if( g.zLogin!=0 ){
    sqlite3_result_text(context, g.zLogin, -1, SQLITE_STATIC);
  }
}

/*
** Implement the cgi() SQL function.  cgi() takes an argument which is
** a name of CGI query parameter. The value of that parameter is returned,
** if available. Optional second argument will be returned if the first
** doesn't exist as a CGI parameter.
*/
LOCAL void db_sql_cgi(sqlite3_context *context, int argc, sqlite3_value **argv){
  const char* zP;
  if( argc!=1 && argc!=2 ) return;
  zP = P((const char*)sqlite3_value_text(argv[0]));
  if( zP ){
    sqlite3_result_text(context, zP, -1, SQLITE_STATIC);
  }else if( argc==2 ){
    zP = (const char*)sqlite3_value_text(argv[1]);
    if( zP ) sqlite3_result_text(context, zP, -1, SQLITE_TRANSIENT);
  }
}

/*
** SQL function:
**
**       is_selected(id)
**       if_selected(id, X, Y)
**
** On the commit command, when filenames are specified (in order to do
** a partial commit) the vfile.id values for the named files are loaded
** into the g.aCommitFile[] array.  This function looks at that array
** to see if a file is named on the command-line.
**
** In the first form (1 argument) return TRUE if either no files are
** named on the command line (g.aCommitFile is NULL meaning that all
** changes are to be committed) or if id is found in g.aCommitFile[]
** (meaning that id was named on the command-line).
**
** In the second form (3 arguments) return argument X if true and Y
** if false.  Except if Y is NULL then always return X.
*/
LOCAL void file_is_selected(
  sqlite3_context *context,
  int argc,
  sqlite3_value **argv
){
  int rc = 0;

  assert(argc==1 || argc==3);
  if( g.aCommitFile ){
    int iId = sqlite3_value_int(argv[0]);
    int ii;
    for(ii=0; g.aCommitFile[ii]; ii++){
      if( iId==g.aCommitFile[ii] ){
        rc = 1;
        break;
      }
    }
  }else{
    rc = 1;
  }
  if( argc==1 ){
    sqlite3_result_int(context, rc);
  }else{
    assert( argc==3 );
    assert( rc==0 || rc==1 );
    if( sqlite3_value_type(argv[2-rc])==SQLITE_NULL ) rc = 1-rc;
    sqlite3_result_value(context, argv[2-rc]);
  }
}

/*
** Convert the input string into a artifact hash.  Make a notation in the
** CONCEALED table so that the hash can be undo using the db_reveal()
** function at some later time.
**
** The value returned is stored in static space and will be overwritten
** on subsequent calls.
**
** If zContent is already a well-formed artifact hash, then return a copy
** of that hash, not a hash of the hash.
**
** The CONCEALED table is meant to obscure email addresses.  Every valid
** email address will contain a "@" character and "@" is not valid within
** a SHA1 hash so there is no chance that a valid email address will go
** unconcealed.
*/
char *db_conceal(const char *zContent, int n){
  static char zHash[HNAME_MAX+1];
  Blob out;
  if( hname_validate(zContent, n) ){
    memcpy(zHash, zContent, n);
    zHash[n] = 0;
  }else{
    sha1sum_step_text(zContent, n);
    sha1sum_finish(&out);
    sqlite3_snprintf(sizeof(zHash), zHash, "%s", blob_str(&out));
    blob_reset(&out);
    db_multi_exec(
       "INSERT OR IGNORE INTO concealed(hash,content,mtime)"
       " VALUES(%Q,%#Q,now())",
       zHash, n, zContent
    );
  }
  return zHash;
}

/*
** Attempt to look up the input in the CONCEALED table.  If found,
** and if the okRdAddr permission is enabled then return the
** original value for which the input is a hash.  If okRdAddr is
** false or if the lookup fails, return the original string content.
**
** In either case, the string returned is stored in space obtained
** from malloc and should be freed by the calling function.
*/
char *db_reveal(const char *zKey){
  char *zOut;
  if( g.perm.RdAddr ){
    zOut = db_text(0, "SELECT content FROM concealed WHERE hash=%Q", zKey);
  }else{
    zOut = 0;
  }
  if( zOut==0 ){
    zOut = mprintf("%s", zKey);
  }
  return zOut;
}

/*
** Return true if the string zVal represents "true" (or "false").
*/
int is_truth(const char *zVal){
  static const char *const azOn[] = { "on", "yes", "true", "1" };
  int i;
  for(i=0; i<count(azOn); i++){
    if( fossil_stricmp(zVal,azOn[i])==0 ) return 1;
  }
  return 0;
}
int is_false(const char *zVal){
  static const char *const azOff[] = { "off", "no", "false", "0" };
  int i;
  for(i=0; i<count(azOff); i++){
    if( fossil_stricmp(zVal,azOff[i])==0 ) return 1;
  }
  return 0;
}

/*
** Swap the g.db and g.dbConfig connections so that the various db_* routines
** work on the configuration database instead of on the repository database.
** Be sure to swap them back after doing the operation.
**
** If the configuration database has already been opened as the main database
** or is attached to the main database, no connection swaps are required so
** this routine is a no-op.
*/
void db_swap_connections(void){
  /*
  ** When swapping the main database connection with the config database
  ** connection, the config database connection must be open (not simply
  ** attached); otherwise, the swap would end up leaving the main database
  ** connection invalid, defeating the very purpose of this routine.  This
  ** same constraint also holds true when restoring the previously swapped
  ** database connection; otherwise, it means that no swap was performed
  ** because the main database connection was already pointing to the config
  ** database.
  */
  if( g.dbConfig ){
    sqlite3 *dbTemp = g.db;
    g.db = g.dbConfig;
    g.dbConfig = dbTemp;
  }
}

/*
** Try to read a versioned setting string from .fossil-settings/<name>.
**
** Return the text of the string if it is found.  Return NULL if not
** found.
**
** If the zNonVersionedSetting parameter is not NULL then it holds the
** non-versioned value for this setting.  If both a versioned and a
** non-versioned value exist and are not equal, then a warning message
** might be generated.
*/
char *db_get_versioned(const char *zName, char *zNonVersionedSetting){
  char *zVersionedSetting = 0;
  int noWarn = 0;
  int found = 0;
  struct _cacheEntry {
    struct _cacheEntry *next;
    const char *zName, *zValue;
  } *cacheEntry = 0;
  static struct _cacheEntry *cache = 0;

  if( !g.localOpen && g.zOpenRevision==0 ) return zNonVersionedSetting;
  /* Look up name in cache */
  cacheEntry = cache;
  while( cacheEntry!=0 ){
    if( fossil_strcmp(cacheEntry->zName, zName)==0 ){
      zVersionedSetting = fossil_strdup(cacheEntry->zValue);
      break;
    }
    cacheEntry = cacheEntry->next;
  }
  /* Attempt to read value from file in checkout if there wasn't a cache hit. */
  if( cacheEntry==0 ){
    Blob versionedPathname;
    Blob setting;
    blob_zero(&versionedPathname);
    blob_zero(&setting);
    blob_appendf(&versionedPathname, "%s.fossil-settings/%s",
                 g.zLocalRoot, zName);
    if( !g.localOpen ){
      /* Repository is in the process of being opened, but files have not been
       * written to disk. Load from the database. */
      Blob noWarnFile;
      if( historical_blob(g.zOpenRevision, blob_str(&versionedPathname),
          &setting, 0) ){
        found = 1;
      }
      /* See if there's a no-warn flag */
      blob_append(&versionedPathname, ".no-warn", -1);
      blob_zero(&noWarnFile);
      if( historical_blob(g.zOpenRevision, blob_str(&versionedPathname),
          &noWarnFile, 0) ){
        noWarn = 1;
      }
      blob_reset(&noWarnFile);
    }else if( file_size(blob_str(&versionedPathname), ExtFILE)>=0 ){
      /* File exists, and contains the value for this setting. Load from
      ** the file. */
      const char *zFile = blob_str(&versionedPathname);
      if( blob_read_from_file(&setting, zFile, ExtFILE)>=0 ){
        found = 1;
      }
      /* See if there's a no-warn flag */
      blob_append(&versionedPathname, ".no-warn", -1);
      if( file_size(blob_str(&versionedPathname), ExtFILE)>=0 ){
        noWarn = 1;
      }
    }
    blob_reset(&versionedPathname);
    if( found ){
      blob_trim(&setting); /* Avoid non-obvious problems with line endings
                           ** on boolean properties */
      zVersionedSetting = fossil_strdup(blob_str(&setting));
    }
    blob_reset(&setting);
    /* Store result in cache, which can be the value or 0 if not found */
    cacheEntry = (struct _cacheEntry*)fossil_malloc(sizeof(struct _cacheEntry));
    cacheEntry->next = cache;
    cacheEntry->zName = zName;
    cacheEntry->zValue = fossil_strdup(zVersionedSetting);
    cache = cacheEntry;
  }
  /* Display a warning? */
  if( zVersionedSetting!=0 && zNonVersionedSetting!=0
   && zNonVersionedSetting[0]!='\0' && !noWarn
  ){
    /* There's a versioned setting, and a non-versioned setting. Tell
    ** the user about the conflict */
    fossil_warning(
        "setting %s has both versioned and non-versioned values: using "
        "versioned value from file \"%/.fossil-settings/%s\" (to silence "
        "this warning, either create an empty file named "
        "\"%/.fossil-settings/%s.no-warn\" in the check-out root, or delete "
        "the non-versioned setting with \"fossil unset %s\")", zName,
        g.zLocalRoot, zName, g.zLocalRoot, zName, zName
    );
  }
  /* Prefer the versioned setting */
  return ( zVersionedSetting!=0 ) ? zVersionedSetting : zNonVersionedSetting;
}


/*
** Get and set values from the CONFIG, GLOBAL_CONFIG and VVAR table in the
** repository and local databases.
**
** If no such variable exists, return zDefault.  Or, if zName is the name
** of a setting, then the zDefault is ignored and the default value of the
** setting is returned instead.  If zName is a versioned setting, then
** versioned value takes priority.
*/
char *db_get(const char *zName, const char *zDefault){
  char *z = 0;
  const Setting *pSetting = db_find_setting(zName, 0);
  if( g.repositoryOpen ){
    z = db_text(0, "SELECT value FROM config WHERE name=%Q", zName);
  }
  if( z==0 && g.zConfigDbName ){
    db_swap_connections();
    z = db_text(0, "SELECT value FROM global_config WHERE name=%Q", zName);
    db_swap_connections();
  }
  if( pSetting!=0 && pSetting->versionable ){
    /* This is a versionable setting, try and get the info from a
    ** checked out file */
    char * zZ = z;
    z = db_get_versioned(zName, z);
    if(zZ != z){
      fossil_free(zZ);
    }
  }
  if( z==0 ){
    if( zDefault==0 && pSetting && pSetting->def[0] ){
      z = fossil_strdup(pSetting->def);
    }else{
      z = fossil_strdup(zDefault);
    }
  }
  return z;
}
char *db_get_mtime(const char *zName, const char *zFormat, const char *zDefault){
  char *z = 0;
  if( g.repositoryOpen ){
    z = db_text(0, "SELECT mtime FROM config WHERE name=%Q", zName);
  }
  if( z==0 ){
    z = fossil_strdup(zDefault);
  }else if( zFormat!=0 ){
    z = db_text(0, "SELECT strftime(%Q,%Q,'unixepoch');", zFormat, z);
  }
  return z;
}
void db_set(const char *zName, const char *zValue, int globalFlag){
  db_begin_transaction();
  if( globalFlag ){
    db_swap_connections();
    db_multi_exec("REPLACE INTO global_config(name,value) VALUES(%Q,%Q)",
                   zName, zValue);
    db_swap_connections();
  }else{
    db_multi_exec("REPLACE INTO config(name,value,mtime) VALUES(%Q,%Q,now())",
                   zName, zValue);
  }
  if( globalFlag && g.repositoryOpen ){
    db_multi_exec("DELETE FROM config WHERE name=%Q", zName);
  }
  db_end_transaction(0);
}
void db_unset(const char *zName, int globalFlag){
  db_begin_transaction();
  if( globalFlag ){
    db_swap_connections();
    db_multi_exec("DELETE FROM global_config WHERE name=%Q", zName);
    db_swap_connections();
  }else{
    db_multi_exec("DELETE FROM config WHERE name=%Q", zName);
  }
  if( globalFlag && g.repositoryOpen ){
    db_multi_exec("DELETE FROM config WHERE name=%Q", zName);
  }
  db_end_transaction(0);
}
int db_is_global(const char *zName){
  int rc = 0;
  if( g.zConfigDbName ){
    db_swap_connections();
    rc = db_exists("SELECT 1 FROM global_config WHERE name=%Q", zName);
    db_swap_connections();
  }
  return rc;
}
int db_get_int(const char *zName, int dflt){
  int v = dflt;
  int rc;
  if( g.repositoryOpen ){
    Stmt q;
    db_prepare(&q, "SELECT value FROM config WHERE name=%Q", zName);
    rc = db_step(&q);
    if( rc==SQLITE_ROW ){
      v = db_column_int(&q, 0);
    }
    db_finalize(&q);
  }else{
    rc = SQLITE_DONE;
  }
  if( rc==SQLITE_DONE && g.zConfigDbName ){
    db_swap_connections();
    v = db_int(dflt, "SELECT value FROM global_config WHERE name=%Q", zName);
    db_swap_connections();
  }
  return v;
}
void db_set_int(const char *zName, int value, int globalFlag){
  if( globalFlag ){
    db_swap_connections();
    db_multi_exec("REPLACE INTO global_config(name,value) VALUES(%Q,%d)",
                  zName, value);
    db_swap_connections();
  }else{
    db_multi_exec("REPLACE INTO config(name,value,mtime) VALUES(%Q,%d,now())",
                  zName, value);
  }
  if( globalFlag && g.repositoryOpen ){
    db_multi_exec("DELETE FROM config WHERE name=%Q", zName);
  }
}
int db_get_boolean(const char *zName, int dflt){
  char *zVal = db_get(zName, dflt ? "on" : "off");
  if( is_truth(zVal) ){
    dflt = 1;
  }else if( is_false(zVal) ){
    dflt = 0;
  }
  fossil_free(zVal);
  return dflt;
}
int db_get_versioned_boolean(const char *zName, int dflt){
  char *zVal = db_get_versioned(zName, 0);
  if( zVal==0 ) return dflt;
  if( is_truth(zVal) ) return 1;
  if( is_false(zVal) ) return 0;
  return dflt;
}
char *db_lget(const char *zName, const char *zDefault){
  return db_text(zDefault,
                 "SELECT value FROM vvar WHERE name=%Q", zName);
}
void db_lset(const char *zName, const char *zValue){
  db_multi_exec("REPLACE INTO vvar(name,value) VALUES(%Q,%Q)", zName, zValue);
}
int db_lget_int(const char *zName, int dflt){
  return db_int(dflt, "SELECT value FROM vvar WHERE name=%Q", zName);
}
void db_lset_int(const char *zName, int value){
  db_multi_exec("REPLACE INTO vvar(name,value) VALUES(%Q,%d)", zName, value);
}

/* Va-args versions of db_get(), db_set(), and db_unset()
*/
char *db_get_mprintf(const char *zDefault, const char *zFormat, ...){
  va_list ap;
  char *zName;
  char *zResult;
  va_start(ap, zFormat);
  zName = vmprintf(zFormat, ap);
  va_end(ap);
  zResult = db_get(zName, zDefault);
  fossil_free(zName);
  return zResult;
}
void db_set_mprintf(const char *zNew, int iGlobal, const char *zFormat, ...){
  va_list ap;
  char *zName;
  va_start(ap, zFormat);
  zName = vmprintf(zFormat, ap);
  va_end(ap);
  db_set(zName, zNew, iGlobal);
  fossil_free(zName);
}
void db_unset_mprintf(int iGlobal, const char *zFormat, ...){
  va_list ap;
  char *zName;
  va_start(ap, zFormat);
  zName = vmprintf(zFormat, ap);
  va_end(ap);
  db_unset(zName, iGlobal);
  fossil_free(zName);
}



#if INTERFACE
/* Manifest generation flags */
#define MFESTFLG_RAW  0x01
#define MFESTFLG_UUID 0x02
#define MFESTFLG_TAGS 0x04
#endif /* INTERFACE */

/*
** Get the manifest setting.  For backwards compatibility first check if the
** value is a boolean.  If it's not a boolean, treat each character as a flag
** to enable a manifest type.  This system puts certain boundary conditions on
** which letters can be used to represent flags (any permutation of flags must
** not be able to fully form one of the boolean values).
*/
int db_get_manifest_setting(void){
  int flg;
  char *zVal = db_get("manifest", 0);
  if( zVal==0 || is_false(zVal) ){
    return 0;
  }else if( is_truth(zVal) ){
    return MFESTFLG_RAW|MFESTFLG_UUID;
  }
  flg = 0;
  while( *zVal ){
    switch( *zVal ){
      case 'r': flg |= MFESTFLG_RAW;  break;
      case 'u': flg |= MFESTFLG_UUID; break;
      case 't': flg |= MFESTFLG_TAGS; break;
    }
    zVal++;
  }
  return flg;
}


/*
** Record the name of a local repository in the global_config() database.
** The repository filename %s is recorded as an entry with a "name" field
** of the following form:
**
**       repo:%s
**
** The value field is set to 1.
**
** If running from a local checkout, also record the root of the checkout
** as follows:
**
**       ckout:%s
**
** Where %s is the checkout root.  The value is the repository file.
*/
void db_record_repository_filename(const char *zName){
  char *zRepoSetting;
  char *zCkoutSetting;
  Blob full;
  if( zName==0 ){
    if( !g.localOpen ) return;
    zName = db_repository_filename();
  }
  file_canonical_name(zName, &full, 0);
  (void)filename_collation();  /* Initialize before connection swap */
  db_swap_connections();
  zRepoSetting = mprintf("repo:%q", blob_str(&full));
  db_multi_exec(
     "DELETE FROM global_config WHERE name %s = %Q;",
     filename_collation(), zRepoSetting
  );
  db_multi_exec(
     "INSERT OR IGNORE INTO global_config(name,value)"
     "VALUES(%Q,1);",
     zRepoSetting
  );
  fossil_free(zRepoSetting);
  if( g.localOpen && g.zLocalRoot && g.zLocalRoot[0] ){
    Blob localRoot;
    file_canonical_name(g.zLocalRoot, &localRoot, 1);
    zCkoutSetting = mprintf("ckout:%q", blob_str(&localRoot));
    db_multi_exec(
       "DELETE FROM global_config WHERE name %s = %Q;",
       filename_collation(), zCkoutSetting
    );
    db_multi_exec(
      "REPLACE INTO global_config(name, value)"
      "VALUES(%Q,%Q);",
      zCkoutSetting, blob_str(&full)
    );
    db_swap_connections();
    db_optional_sql("repository",
        "DELETE FROM config WHERE name %s = %Q;",
        filename_collation(), zCkoutSetting
    );
    db_optional_sql("repository",
        "REPLACE INTO config(name,value,mtime)"
        "VALUES(%Q,1,now());",
        zCkoutSetting
    );
    fossil_free(zCkoutSetting);
    blob_reset(&localRoot);
  }else{
    db_swap_connections();
  }
  blob_reset(&full);
}

/*
** COMMAND: open
**
** Usage: %fossil open REPOSITORY ?VERSION? ?OPTIONS?
**
** Open a new connection to the repository name REPOSITORY.  A checkout
** for the repository is created with its root at the current working
** directory, or in DIR if the "--workdir DIR" is used.  If VERSION is
** specified then that version is checked out.  Otherwise the most recent
** check-in on the main branch (usually "trunk") is used.
**
** REPOSITORY can be the filename for a repository that already exists on the
** local machine or it can be a URI for a remote repository.  If REPOSITORY
** is a URI in one of the formats recognized by the [[clone]] command, then
** remote repo is first cloned, then the clone is opened. The clone will be
** stored in the current directory, or in DIR if the "--repodir DIR" option
** is used. The name of the clone will be taken from the last term of the URI.
** For "http:" and "https:" URIs, you can append an extra term to the end of
** the URI to get any repository name you like. For example:
**
**     fossil open https://fossil-scm.org/home/new-name
**
** The base URI for cloning is "https://fossil-scm.org/home".  The extra
** "new-name" term means that the cloned repository will be called
** "new-name.fossil".
**
** Options:
**   --empty           Initialize checkout as being empty, but still connected
**                     with the local repository. If you commit this checkout,
**                     it will become a new "initial" commit in the repository.
**   --force           Continue with the open even if the working directory is
**                     not empty.
**   --force-missing   Force opening a repository with missing content
**   --keep            Only modify the manifest and manifest.uuid files
**   --nested          Allow opening a repository inside an opened checkout
**   --repodir DIR     If REPOSITORY is a URI that will be cloned, store
**                     the clone in DIR rather than in "."
**   --setmtime        Set timestamps of all files to match their SCM-side
**                     times (the timestamp of the last checkin which modified
**                     them).
**   --symlinks        Allow the use of symbolic links when expanding files
**                     in this check-out, overriding the global allow-symlinks
**                     setting (which default to "off").  CAUTION: This option
**                     might allow a malicious repository to overwrite files
**                     outside of the checkout directory.  This option is a
**                     security risk and its use is discouraged.
**   --workdir DIR     Use DIR as the working directory instead of ".". The DIR
**                     directory is created if it does not exist.
**
** See also: [[close]], [[clone]]
*/
void cmd_open(void){
  int emptyFlag;
  int keepFlag;
  int forceMissingFlag;
  int allowNested;
  int allowSymlinks = 0;
  int setmtimeFlag;              /* --setmtime.  Set mtimes on files */
  int bForce = 0;                /* --force.  Open even if non-empty dir */
  static char *azNewArgv[] = { 0, "checkout", "--prompt", 0, 0, 0, 0 };
  const char *zWorkDir;          /* --workdir value */
  const char *zRepo = 0;         /* Name of the repository file */
  const char *zRepoDir = 0;      /* --repodir value */
  char *zPwd;                    /* Initial working directory */
  int isUri = 0;                 /* True if REPOSITORY is a URI */

  url_proxy_options();
  emptyFlag = find_option("empty",0,0)!=0;
  keepFlag = find_option("keep",0,0)!=0;
  forceMissingFlag = find_option("force-missing",0,0)!=0;
  allowNested = find_option("nested",0,0)!=0;
  setmtimeFlag = find_option("setmtime",0,0)!=0;
  zWorkDir = find_option("workdir",0,1);
  zRepoDir = find_option("repodir",0,1);
  bForce = find_option("force",0,0)!=0;  
  if( find_option("symlinks",0,0)!=0 ) allowSymlinks = 1;
  zPwd = file_getcwd(0,0);
  

  /* We should be done with options.. */
  verify_all_options();

  if( g.argc!=3 && g.argc!=4 ){
    usage("REPOSITORY-FILENAME ?VERSION?");
  }
  zRepo = g.argv[2];
  if( sqlite3_strglob("http://*", zRepo)==0
   || sqlite3_strglob("https://*", zRepo)==0
   || sqlite3_strglob("ssh:*", zRepo)==0
   || sqlite3_strglob("file:*", zRepo)==0
  ){
    isUri = 1;
  }

  /* If --workdir is specified, change to the requested working directory */
  if( zWorkDir ){
    if( !isUri ){
      zRepo = file_canonical_name_dup(zRepo);
    }
    if( zRepoDir ){
      zRepoDir = file_canonical_name_dup(zRepoDir);
    }
    if( file_isdir(zWorkDir, ExtFILE)!=1 ){
      file_mkfolder(zWorkDir, ExtFILE, 0, 0);
      if( file_mkdir(zWorkDir, ExtFILE, 0) ){
        fossil_fatal("cannot create directory %s", zWorkDir);
      }
    }
    if( file_chdir(zWorkDir, 0) ){
      fossil_fatal("unable to make %s the working directory", zWorkDir);
    }
  }
  if( keepFlag==0 && bForce==0 && file_directory_size(".", 0, 1)>0 ){
    fossil_fatal("directory %s is not empty\n"
                 "use the --force option to override", file_getcwd(0,0));
  }

  if( db_open_local_v2(0, allowNested) ){
    fossil_fatal("there is already an open tree at %s", g.zLocalRoot);
  }

  /* If REPOSITORY looks like a URI, then try to clone it first */
  if( isUri ){
    char *zNewBase;   /* Base name of the cloned repository file */
    const char *zUri; /* URI to clone */
    int i;            /* Loop counter */
    int rc;           /* Result code from fossil_system() */
    Blob cmd;         /* Clone command to be run */
    char *zCmd;       /* String version of the clone command */

    zUri = zRepo;
    zNewBase = fossil_strdup(file_tail(zUri));
    for(i=(int)strlen(zNewBase)-1; i>1 && zNewBase[i]!='.'; i--){}
    if( zNewBase[i]=='.' ) zNewBase[i] = 0;
    if( zRepoDir==0 ) zRepoDir = zPwd;
    zRepo = mprintf("%s/%s.fossil", zRepoDir, zNewBase);
    fossil_free(zNewBase);
    blob_init(&cmd, 0, 0);
    blob_append_escaped_arg(&cmd, g.nameOfExe);
    blob_append(&cmd, " clone", -1);
    blob_append_escaped_arg(&cmd, zUri);
    blob_append_escaped_arg(&cmd, zRepo);
    zCmd = blob_str(&cmd);
    fossil_print("%s\n", zCmd);
    if( zWorkDir ) file_chdir(zPwd, 0);
    rc = fossil_system(zCmd);
    if( rc ){
      fossil_fatal("clone of %s failed", zUri);
    }
    blob_reset(&cmd);
    if( zWorkDir ) file_chdir(zWorkDir, 0);
  }else if( zRepoDir ){
    fossil_fatal("the --repodir option only makes sense if the REPOSITORY "
                 "argument is a URI that begins with http:, https:, ssh:, "
                 "or file:");
  }

  db_open_repository(zRepo);

  /* Figure out which revision to open. */
  if( !emptyFlag ){
    if( g.argc==4 ){
      g.zOpenRevision = g.argv[3];
    }else if( db_exists("SELECT 1 FROM event WHERE type='ci'") ){
      g.zOpenRevision = db_get("main-branch", 0);
    }
  }


#if defined(_WIN32) || defined(__CYGWIN__)
# define LOCALDB_NAME "./_FOSSIL_"
#else
# define LOCALDB_NAME "./.fslckout"
#endif
  db_init_database(LOCALDB_NAME, zLocalSchema, zLocalSchemaVmerge,
#ifdef FOSSIL_LOCAL_WAL
                   "COMMIT; PRAGMA journal_mode=WAL; BEGIN;",
#endif
                   (char*)0);
  db_delete_on_failure(LOCALDB_NAME);
  db_open_local(0);
  if( allowSymlinks ) g.allowSymlinks = 1;
  db_lset("repository", zRepo);
  db_record_repository_filename(zRepo);
  db_set_checkout(0);
  azNewArgv[0] = g.argv[0];
  g.argv = azNewArgv;
  if( !emptyFlag ){
    g.argc = 3;
    if( g.zOpenRevision ){
      azNewArgv[g.argc-1] = g.zOpenRevision;
    }else{
      azNewArgv[g.argc-1] = "--latest";
    }
    if( keepFlag ){
      azNewArgv[g.argc++] = "--keep";
    }
    if( forceMissingFlag ){
      azNewArgv[g.argc++] = "--force-missing";
    }
    checkout_cmd();
  }
  if( setmtimeFlag ){
    int const vid = db_lget_int("checkout", 0);
    if(vid!=0){
      vfile_check_signature(vid, CKSIG_SETMTIME);
    }
  }
  g.argc = 2;
  info_cmd();
}

/*
** Print the current value of a setting identified by the pSetting
** pointer.
*/
void print_setting(const Setting *pSetting){
  Stmt q;
  if( g.repositoryOpen ){
    db_prepare(&q,
       "SELECT '(local)', value FROM config WHERE name=%Q"
       " UNION ALL "
       "SELECT '(global)', value FROM global_config WHERE name=%Q",
       pSetting->name, pSetting->name
    );
  }else{
    db_prepare(&q,
      "SELECT '(global)', value FROM global_config WHERE name=%Q",
      pSetting->name
    );
  }
  if( db_step(&q)==SQLITE_ROW ){
    fossil_print("%-20s %-8s %s\n", pSetting->name, db_column_text(&q, 0),
        db_column_text(&q, 1));
  }else{
    fossil_print("%-20s\n", pSetting->name);
  }
  if( pSetting->versionable && g.localOpen ){
    /* Check to see if this is overridden by a versionable settings file */
    Blob versionedPathname;
    blob_zero(&versionedPathname);
    blob_appendf(&versionedPathname, "%s.fossil-settings/%s",
                 g.zLocalRoot, pSetting->name);
    if( file_size(blob_str(&versionedPathname), ExtFILE)>=0 ){
      fossil_print("  (overridden by contents of file .fossil-settings/%s)\n",
                   pSetting->name);
    }
  }
  db_finalize(&q);
}

#if INTERFACE
/*
** Define all settings, which can be controlled via the set/unset
** command.
**
** var is the name of the internal configuration name for db_(un)set.
** If var is 0, the settings name is used.
**
** width is the length for the edit field on the behavior page, 0 is
** used for on/off checkboxes. A negative value indicates that that
** page should not render this setting. Such values may be rendered
** separately/manually on another page, e.g., /setup_access, and are
** exposed via the CLI settings command.
**
** The behaviour page doesn't use a special layout. It lists all
** set-commands and displays the 'set'-help as info.
*/
struct Setting {
  const char *name;     /* Name of the setting */
  const char *var;      /* Internal variable name used by db_set() */
  int width;            /* Width of display.  0 for boolean values and
                        ** negative for values which should not appear
                        ** on the /setup_settings page. */
  int versionable;      /* Is this setting versionable? */
  int forceTextArea;    /* Force using a text area for display? */
  const char *def;      /* Default value */
};
#endif /* INTERFACE */

/*
** SETTING: access-log      boolean default=off
**
** When the access-log setting is enabled, all login attempts (successful
** and unsuccessful) on the web interface are recorded in the "access" table
** of the repository.
*/
/*
** SETTING: admin-log       boolean default=off
**
** When the admin-log setting is enabled, configuration changes are recorded
** in the "admin_log" table of the repository.
*/
/*
<<<<<<< HEAD
** SETTING: allow-symlinks  boolean default=off
**
** When allow-symlinks is OFF (which is the default and recommended setting)
** symbolic links a treated like text files that contain a single line of
** content which is the name of their target.  If allow-symlinks is ON,
** the symbolic links are actually followed.
**
** The use of symbolic links is dangerous.  If you checkout a maliciously
** crafted checkin that contains symbolic links, it is possible that files
** outside of the working directory might be overwritten.
**
** Keep this setting OFF unless you have a very good reason to turn it
** on and you implicitly trust the integrity of the repositories you
** open.
=======
** SETTING: allow-symlinks  boolean default=off sensitive
**
** When allow-symlinks is OFF, symbolic links in the repository are followed
** and treated no differently from real files.  When allow-symlinks is ON,
** the object to which the symbolic link points is ignored, and the content
** of the symbolic link that is stored in the repository is the name of the
** object to which the symbolic link points.
>>>>>>> f443166d
*/
/*
** SETTING: auto-captcha    boolean default=on variable=autocaptcha
** If enabled, the /login page provides a button that will automatically
** fill in the captcha password.  This makes things easier for human users,
** at the expense of also making logins easier for malicious robots.
*/
/*
** SETTING: auto-hyperlink  boolean default=on
** Use javascript to enable hyperlinks on web pages
** for all users (regardless of the "h" privilege) if the
** User-Agent string in the HTTP header look like it came
** from real person, not a spider or bot.
*/
/*
** SETTING: auto-shun       boolean default=on
** If enabled, automatically pull the shunning list
** from a server to which the client autosyncs.
*/
/*
** SETTING: autosync        width=16 default=on
** This setting can take either a boolean value or "pullonly"
** If enabled, automatically pull prior to commit
** or update and automatically push after commit or
** tag or branch creation.  If the value is "pullonly"
** then only pull operations occur automatically.
*/
/*
** SETTING: autosync-tries  width=16 default=1
** If autosync is enabled setting this to a value greater
** than zero will cause autosync to try no more than this
** number of attempts if there is a sync failure.
*/
/*
** SETTING: backoffice-nodelay boolean default=off
** If backoffice-nodelay is true, then the backoffice processing
** will never invoke sleep().  If it has nothing useful to do,
** it simply exits.
*/
/*
** SETTING: backoffice-disable boolean default=off
** If backoffice-disable is true, then the automatic backoffice
** processing is disabled.  Automatic backoffice processing is the
** backoffice work that normally runs after each web page is
** rendered.  Backoffice processing that is triggered by the
** "fossil backoffice" command is unaffected by this setting.
**
** Backoffice processing does things such as delivering
** email notifications.  So if this setting is true, and if
** there is no cron job periodically running "fossil backoffice",
** email notifications and other work normally done by the
** backoffice will not occur.
*/
/*
** SETTING: backoffice-logfile width=40 sensitive
** If backoffice-logfile is not an empty string and is a valid
** filename, then a one-line message is appended to that file
** every time the backoffice runs.  This can be used for debugging,
** to ensure that backoffice is running appropriately.
*/
/*
** SETTING: binary-glob     width=40 versionable block-text
** The VALUE of this setting is a comma or newline-separated list of
** GLOB patterns that should be treated as binary files
** for committing and merging purposes.  Example: *.jpg
*/
#if defined(_WIN32)||defined(__CYGWIN__)||defined(__DARWIN__)
/*
** SETTING: case-sensitive  boolean default=off
** If TRUE, the files whose names differ only in case
** are considered distinct.  If FALSE files whose names
** differ only in case are the same file.  Defaults to
** TRUE for unix and FALSE for Cygwin, Mac and Windows.
*/
#endif
#if !(defined(_WIN32)||defined(__CYGWIN__)||defined(__DARWIN__))
/*
** SETTING: case-sensitive  boolean default=on
** If TRUE, the files whose names differ only in case
** are considered distinct.  If FALSE files whose names
** differ only in case are the same file.  Defaults to
** TRUE for unix and FALSE for Cygwin, Mac and Windows.
*/
#endif
/*
** SETTING: clean-glob      width=40 versionable block-text
** The VALUE of this setting is a comma or newline-separated list of GLOB
** patterns specifying files that the "clean" command will
** delete without prompting or allowing undo.
** Example: *.a,*.lib,*.o
*/
/*
** SETTING: clearsign       boolean default=off
** When enabled, fossil will attempt to sign all commits
** with gpg.  When disabled, commits will be unsigned.
*/
/*
** SETTING: comment-format  width=16 default=1
** Set the default options for printing timeline comments to the console.
**
** The global --comfmtflags command-line option (or alias --comment-format)
** overrides this setting.
**
** Possible values are:
**    1     Activate the legacy comment printing format (default).
**
** Or a bitwise combination of the following flags:
**    0     Activate the newer (non-legacy) comment printing format.
**    2     Trim leading and trailing CR and LF characters.
**    4     Trim leading and trailing white space characters.
**    8     Attempt to break lines on word boundaries.
**   16     Break lines before the original comment embedded in other text.
**
** Note: To preserve line breaks, activate the newer (non-legacy) comment
** printing format (i.e. set to "0", or a combination not including "1").
**
** Note: The options for timeline comments displayed on the web UI can be
** configured through the /setup_timeline web page.
*/
/*
** SETTING: crlf-glob       width=40 versionable block-text
** The value is a comma or newline-separated list of GLOB patterns for
** text files in which it is ok to have CR, CR+LF or mixed
** line endings. Set to "*" to disable CR+LF checking.
** The crnl-glob setting is a compatibility alias.
*/
/*
** SETTING: crnl-glob       width=40 versionable block-text
** This is an alias for the crlf-glob setting.
*/
/*
** SETTING: default-perms   width=16 default=u sensitive
** Permissions given automatically to new users.  For more
** information on permissions see the Users page in Server
** Administration of the HTTP UI.
*/
/*
** SETTING: diff-binary     boolean default=on
** If enabled, permit files that may be binary
** or that match the "binary-glob" setting to be used with
** external diff programs.  If disabled, skip these files.
*/
/*
** SETTING: diff-command    width=40 sensitive
** The value is an external command to run when performing a diff.
** If undefined, the internal text diff will be used.
*/
/*
** SETTING: dont-push       boolean default=off
** If enabled, prevent this repository from pushing from client to
** server.  This can be used as an extra precaution to prevent
** accidental pushes to a public server from a private clone.
*/
/*
** SETTING: dotfiles        boolean versionable default=off
** If enabled, include --dotfiles option for all compatible commands.
*/
/*
** SETTING: editor          width=32 sensitive
** The value is an external command that will launch the
** text editor command used for check-in comments.
*/
/*
** SETTING: empty-dirs      width=40 versionable block-text
** The value is a comma or newline-separated list of pathnames. On
** update and checkout commands, if no file or directory
** exists with that name, an empty directory will be
** created.
*/
/*
** SETTING: encoding-glob   width=40 versionable block-text
** The value is a comma or newline-separated list of GLOB
** patterns specifying files that the "commit" command will
** ignore when issuing warnings about text files that may
** use another encoding than ASCII or UTF-8. Set to "*"
** to disable encoding checking.
*/
#if defined(FOSSIL_ENABLE_EXEC_REL_PATHS)
/*
** SETTING: exec-rel-paths   boolean default=on
** When executing certain external commands (e.g. diff and
** gdiff), use relative paths.
*/
#endif
#if !defined(FOSSIL_ENABLE_EXEC_REL_PATHS)
/*
** SETTING: exec-rel-paths   boolean default=off
** When executing certain external commands (e.g. diff and
** gdiff), use relative paths.
*/
#endif

/*
** SETTING: fileedit-glob       width=40 block-text
** A comma- or newline-separated list of globs of filenames
** which are allowed to be edited using the /fileedit page.
** An empty list prohibits editing via that page. Note that
** it cannot edit binary files, so the list should not
** contain any globs for, e.g., images or PDFs.
*/
/*
** SETTING: gdiff-command    width=40 default=gdiff sensitive
** The value is an external command to run when performing a graphical
** diff. If undefined, text diff will be used.
*/
/*
** SETTING: gmerge-command   width=40 sensitive
** The value is a graphical merge conflict resolver command operating
** on four files.  Examples:
**
**     kdiff3 "%baseline" "%original" "%merge" -o "%output"
**     xxdiff "%original" "%baseline" "%merge" -M "%output"
**     meld "%baseline" "%original" "%merge" "%output"
*/
/*
** SETTING: hash-digits      width=5 default=10
** The number of hexadecimal digits of the SHA3 hash to display.
*/
/*
** SETTING: http-port        width=16 default=8080
** The default TCP/IP port number to use by the "server"
** and "ui" commands.
*/
/*
** SETTING: https-login      boolean default=off
** If true, then the Fossil web server will redirect unencrypted
** login screen requests to HTTPS.
*/
/*
** SETTING: ignore-glob      width=40 versionable block-text
** The value is a comma or newline-separated list of GLOB
** patterns specifying files that the "add", "addremove",
** "clean", and "extras" commands will ignore.
**
** Example:  *.log customCode.c notes.txt
*/
/*
** SETTING: keep-glob        width=40 versionable block-text
** The value is a comma or newline-separated list of GLOB
** patterns specifying files that the "clean" command will keep.
*/
/*
** SETTING: localauth        boolean default=off
** If enabled, require that HTTP connections from the loopback
** address (127.0.0.1) be authenticated by password.  If false,
** some HTTP requests might be granted full "Setup" user
** privileges without having to present login credentials.
** This mechanism allows the "fossil ui" command to provide
** full access to the repository without requiring the user to
** log in first.
**
** In order for full "Setup" privilege to be granted without a
** login, the following conditions must be met:
**
**   (1)  This setting ("localauth") must be off
**   (2)  The HTTP request arrive over the loopback TCP/IP
**        address (127.0.01) or else via SSH.
**   (3)  The request must be HTTP, not HTTPS. (This
**        restriction is designed to help prevent accidentally
**        providing "Setup" privileges to requests arriving
**        over a reverse proxy.)
**   (4)  The command that launched the fossil server must be
**        one of the following:
**        (a) "fossil ui"
**        (b) "fossil server" with the --localauth option
**        (c) "fossil http" with the --localauth option
**        (d) CGI with the "localauth" setting in the cgi script.
**
** For maximum security, set "localauth" to 1.  However, because
** of the other restrictions (2) through (4), it should be safe
** to leave "localauth" set to 0 in most installations, and
** especially on cloned repositories on workstations. Leaving
** "localauth" at 0 makes the "fossil ui" command more convenient
** to use.
*/
/*
** SETTING: lock-timeout  width=25 default=60
** This is the number of seconds that a check-in lock will be held on
** the server before the lock expires.  The default is a 60-second delay.
** Set this value to zero to disable the check-in lock mechanism.
**
** This value should be set on the server to which users auto-sync
** their work.  This setting has no affect on client repositories.  The
** check-in lock mechanism is only effective if all users are auto-syncing
** to the same server.
**
** Check-in locks are an advisory mechanism designed to help prevent
** accidental forks due to a check-in race in installations where many
** user are  committing to the same branch and auto-sync is enabled.
** As forks are harmless, there is no danger in disabling this mechanism.
** However, keeping check-in locks turned on can help prevent unnecessary
** confusion.
*/
/*
** SETTING: main-branch      width=40 default=trunk
** The value is the primary branch for the project.
*/
/*
** SETTING: manifest         width=5 versionable
** If enabled, automatically create files "manifest" and "manifest.uuid"
** in every checkout.
**
** Optionally use combinations of characters 'r' for "manifest",
** 'u' for "manifest.uuid" and 't' for "manifest.tags".  The SQLite
** and Fossil repositories both require manifests.
*/
/*
** SETTING: max-loadavg      width=25 default=0.0
** Some CPU-intensive web pages (ex: /zip, /tarball, /blame)
** are disallowed if the system load average goes above this
** value.  "0.0" means no limit.  This only works on unix.
** Only local settings of this value make a difference since
** when running as a web-server, Fossil does not open the
** global configuration database.
*/
/*
** SETTING: max-upload       width=25 default=250000
** A limit on the size of uplink HTTP requests.
*/
/*
** SETTING: mimetypes        width=40 versionable block-text
** A list of file extension-to-mimetype mappings, one per line. e.g.
** "foo application/x-foo". File extensions are compared
** case-insensitively in the order listed in this setting.  A leading
** '.' on file extensions is permitted but not required.
*/
/*
** SETTING: mtime-changes    boolean default=on
** Use file modification times (mtimes) to detect when
** files have been modified.  If disabled, all managed files
** are hashed to detect changes, which can be slow for large
** projects.
*/
/*
** SETTING: mv-rm-files      boolean default=off
** If enabled, the "mv" and "rename" commands will also move
** the associated files within the checkout -AND- the "rm"
** and "delete" commands will also remove the associated
** files from within the checkout.
*/
/*
** SETTING: pgp-command      width=40 sensitive
** Command used to clear-sign manifests at check-in.
** Default value is "gpg --clearsign -o"
*/
/*
** SETTING: forbid-delta-manifests    boolean default=off
** If enabled on a client, new delta manifests are prohibited on
** commits.  If enabled on a server, whenever a client attempts
** to obtain a check-in lock during auto-sync, the server will 
** send the "pragma avoid-delta-manifests" statement in its reply,
** which will cause the client to avoid generating a delta
** manifest.
*/
/*
** SETTING: proxy            width=32 default=off
** URL of the HTTP proxy.  If undefined or "off" then
** the "http_proxy" environment variable is consulted.
** If the http_proxy environment variable is undefined
** then a direct HTTP connection is used.
*/
/*
** SETTING: redirect-to-https   default=0 width=-1
** Specifies whether or not to redirect http:// requests to
** https:// URIs. A value of 0 (the default) means not to
** redirect, 1 means to redirect only the /login page, and 2
** means to always redirect.
*/
/*
** SETTING: relative-paths   boolean default=on
** When showing changes and extras, report paths relative
** to the current working directory.
*/
/*
** SETTING: repo-cksum       boolean default=on
** Compute checksums over all files in each checkout as a double-check
** of correctness.  Disable this on large repositories for a performance
** improvement.
*/
/*
** SETTING: repolist-skin    width=2 default=0
** If non-zero then use this repository as the skin for a repository list
** such as created by the one of:
**
**    1)  fossil server DIRECTORY --repolist
**    2)  fossil ui DIRECTORY --repolist
**    3)  fossil http DIRECTORY --repolist
**    4)  (The "repolist" option in a CGI script)
**    5)  fossil all ui
**    6)  fossil all server
**
** All repositories are searched (in lexicographical order) and the first
** repository with a non-zero "repolist-skin" value is used as the skin
** for the repository list page.  If none of the repositories on the list
** have a non-zero "repolist-skin" setting then the repository list is
** displayed using unadorned HTML ("skinless").
**
** If repolist-skin has a value of 2, then the repository is omitted from
** the list in use cases 1 through 4, but not for 5 and 6.
*/
/*
** SETTING: self-register    boolean default=off sensitive
** Allow users to register themselves through the HTTP UI.
** This is useful if you want to see other names than
** "Anonymous" in e.g. ticketing system. On the other hand
** users can not be deleted.
*/
/*
** SETTING: ssh-command      width=40 sensitive
** The command used to talk to a remote machine with  the "ssh://" protocol.
*/
/*
** SETTING: ssl-ca-location  width=40 sensitive
** The full pathname to a file containing PEM encoded
** CA root certificates, or a directory of certificates
** with filenames formed from the certificate hashes as
** required by OpenSSL.
**
** If set, this will override the OS default list of
** OpenSSL CAs. If unset, the default list will be used.
** Some platforms may add additional certificates.
** Checking your platform behaviour is required if the
** exact contents of the CA root is critical for your
** application.
*/
/*
** SETTING: ssl-identity     width=40 sensitive
** The full pathname to a file containing a certificate
** and private key in PEM format. Create by concatenating
** the certificate and private key files.
**
** This identity will be presented to SSL servers to
** authenticate this client, in addition to the normal
** password authentication.
*/
#ifdef FOSSIL_ENABLE_TCL
/*
** SETTING: tcl              boolean default=off sensitive
** If enabled Tcl integration commands will be added to the TH1
** interpreter, allowing arbitrary Tcl expressions and
** scripts to be evaluated from TH1.  Additionally, the Tcl
** interpreter will be able to evaluate arbitrary TH1
** expressions and scripts.
*/
/*
** SETTING: tcl-setup        width=40 block-text sensitive
** This is the setup script to be evaluated after creating
** and initializing the Tcl interpreter.  By default, this
** is empty and no extra setup is performed.
*/
#endif /* FOSSIL_ENABLE_TCL */
/*
** SETTING: tclsh            width=80 default=tclsh sensitive
** Name of the external TCL interpreter used for such things
** as running the GUI diff viewer launched by the --tk option
** of the various "diff" commands.
*/
#ifdef FOSSIL_ENABLE_TH1_DOCS
/*
** SETTING: th1-docs         boolean default=off sensitive
** If enabled, this allows embedded documentation files to contain
** arbitrary TH1 scripts that are evaluated on the server.  If native
** Tcl integration is also enabled, this setting has the
** potential to allow anybody with check-in privileges to
** do almost anything that the associated operating system
** user account could do.  Extreme caution should be used
** when enabling this setting.
*/
#endif
#ifdef FOSSIL_ENABLE_TH1_HOOKS
/*
** SETTING: th1-hooks        boolean default=off
** If enabled, special TH1 commands will be called before and
** after any Fossil command or web page.
*/
#endif
/*
** SETTING: th1-setup        width=40 block-text
** This is the setup script to be evaluated after creating
** and initializing the TH1 interpreter.  By default, this
** is empty and no extra setup is performed.
*/
/*
** SETTING: th1-uri-regexp   width=40 block-text
** Specify which URI's are allowed in HTTP requests from
** TH1 scripts.  If empty, no HTTP requests are allowed
** whatsoever.
*/
/*
** SETTING: default-csp      width=40 block-text
**
** The text of the Content Security Policy that is included
** in the Content-Security-Policy: header field of the HTTP
** reply and in the default HTML <head> section that is added when the
** skin header does not specify a <head> section.  The text "$nonce"
** is replaced by the random nonce that is created for each web page.
**
** If this setting is an empty string or is omitted, then
** the following default Content Security Policy is used:
**
**     default-src 'self' data:;
**     script-src 'self' 'nonce-$nonce';
**     style-src 'self' 'unsafe-inline';
**
** The default CSP is recommended.  The main reason to change
** this setting would be to add CDNs from which it is safe to
** load additional content.
*/
/*
** SETTING: uv-sync          boolean default=off
** If true, automatically send unversioned files as part
** of a "fossil clone" or "fossil sync" command.  The
** default is false, in which case the -u option is
** needed to clone or sync unversioned files.
*/
/*
** SETTING: web-browser      width=30 sensitive
** A shell command used to launch your preferred
** web browser when given a URL as an argument.
** Defaults to "start" on windows, "open" on Mac,
** and "firefox" on Unix.
*/

/*
** Look up a control setting by its name.  Return a pointer to the Setting
** object, or NULL if there is no such setting.
**
** If allowPrefix is true, then the Setting returned is the first one for
** which zName is a prefix of the Setting name.
*/
Setting *db_find_setting(const char *zName, int allowPrefix){
  int lwr, mid, upr, c;
  int n = (int)strlen(zName) + !allowPrefix;
  int nSetting;
  const Setting *aSetting = setting_info(&nSetting);
  lwr = 0;
  upr = nSetting - 1;
  while( upr>=lwr ){
    mid = (upr+lwr)/2;
    c = fossil_strncmp(zName, aSetting[mid].name, n);
    if( c<0 ){
      upr = mid - 1;
    }else if( c>0 ){
      lwr = mid + 1;
    }else{
      if( allowPrefix ){
        while( mid>lwr && fossil_strncmp(zName, aSetting[mid-1].name, n)==0 ){
          mid--;
        }
      }
      return (Setting*)&aSetting[mid];
    }
  }
  return 0;
}

/*
** COMMAND: settings
** COMMAND: unset*
**
** Usage: %fossil settings ?SETTING? ?VALUE? ?OPTIONS?
**    or: %fossil unset SETTING ?OPTIONS?
**
** The "settings" command with no arguments lists all settings and their
** values.  With just a SETTING name it shows the current value of that setting.
** With a VALUE argument it changes the property for the current repository.
**
** Settings marked as versionable are overridden by the contents of the
** file named .fossil-settings/PROPERTY in the check-out root, if that
** file exists.
**
** The "unset" command clears a setting.
**
** Settings can have both a "local" repository-only value and "global" value
** that applies to all repositories.  The local values are stored in the
** "config" table of the repository and the global values are stored in the
** configuration database.  If both a local and a global value exists for a
** setting, the local value takes precedence.  This command normally operates
** on the local settings.  Use the --global option to change global settings.
**
** Options:
**   --global   set or unset the given property globally instead of
**              setting or unsetting it for the open repository only.
**
**   --exact    only consider exact name matches.
**
** See also: [[configuration]]
*/
void setting_cmd(void){
  int i;
  int globalFlag = find_option("global","g",0)!=0;
  int exactFlag = find_option("exact",0,0)!=0;
  int unsetFlag = g.argv[1][0]=='u';
  int nSetting;
  const Setting *aSetting = setting_info(&nSetting);
  find_repository_option();
  verify_all_options();
  db_open_config(1, 0);
  if( !globalFlag ){
    db_find_and_open_repository(OPEN_ANY_SCHEMA | OPEN_OK_NOT_FOUND, 0);
  }
  if( !g.repositoryOpen ){
    globalFlag = 1;
  }
  if( unsetFlag && g.argc!=3 ){
    usage("PROPERTY ?-global?");
  }

  if( g.argc==2 ){
    for(i=0; i<nSetting; i++){
      print_setting(&aSetting[i]);
    }
  }else if( g.argc==3 || g.argc==4 ){
    const char *zName = g.argv[2];
    int n = (int)strlen(zName);
    const Setting *pSetting = db_find_setting(zName, !exactFlag);
    if( pSetting==0 ){
      fossil_fatal("no such setting: %s", zName);
    }
    if( globalFlag && fossil_strcmp(pSetting->name, "manifest")==0 ){
      fossil_fatal("cannot set 'manifest' globally");
    }
    if( unsetFlag || g.argc==4 ){
      int isManifest = fossil_strcmp(pSetting->name, "manifest")==0;
      if( n!=strlen(pSetting[0].name) && pSetting[1].name &&
          fossil_strncmp(pSetting[1].name, zName, n)==0 ){
        Blob x;
        int i;
        blob_init(&x,0,0);
        for(i=0; pSetting[i].name; i++){
          if( fossil_strncmp(pSetting[i].name,zName,n)!=0 ) break;
          blob_appendf(&x, " %s", pSetting[i].name);
        }
        fossil_fatal("ambiguous setting \"%s\" - might be:%s",
                     zName, blob_str(&x));
      }
      if( globalFlag && isManifest ){
        fossil_fatal("cannot set 'manifest' globally");
      }
      if( unsetFlag ){
        db_unset(pSetting->name, globalFlag);
      }else{
        db_set(pSetting->name, g.argv[3], globalFlag);
      }
      if( isManifest && g.localOpen ){
        manifest_to_disk(db_lget_int("checkout", 0));
      }
    }else{
      while( pSetting->name ){
        if( exactFlag ){
          if( fossil_strcmp(pSetting->name,zName)!=0 ) break;
        }else{
          if( fossil_strncmp(pSetting->name,zName,n)!=0 ) break;
        }
        print_setting(pSetting);
        pSetting++;
      }
    }
  }else{
    usage("?PROPERTY? ?VALUE? ?-global?");
  }
}

/*
** The input in a timespan measured in days.  Return a string which
** describes that timespan in units of seconds, minutes, hours, days,
** or years, depending on its duration.
*/
char *db_timespan_name(double rSpan){
  if( rSpan<0 ) rSpan = -rSpan;
  rSpan *= 24.0*3600.0;  /* Convert units to seconds */
  if( rSpan<120.0 ){
    return sqlite3_mprintf("%.1f seconds", rSpan);
  }
  rSpan /= 60.0;         /* Convert units to minutes */
  if( rSpan<90.0 ){
    return sqlite3_mprintf("%.1f minutes", rSpan);
  }
  rSpan /= 60.0;         /* Convert units to hours */
  if( rSpan<=48.0 ){
    return sqlite3_mprintf("%.1f hours", rSpan);
  }
  rSpan /= 24.0;         /* Convert units to days */
  if( rSpan<=365.0 ){
    return sqlite3_mprintf("%.1f days", rSpan);
  }
  rSpan /= 356.24;         /* Convert units to years */
  return sqlite3_mprintf("%.1f years", rSpan);
}

/*
** COMMAND: test-timespan
**
** Usage: %fossil test-timespan TIMESTAMP
**
** Print the approximate span of time from now to TIMESTAMP.
*/
void test_timespan_cmd(void){
  double rDiff;
  if( g.argc!=3 ) usage("TIMESTAMP");
  sqlite3_open(":memory:", &g.db);
  rDiff = db_double(0.0, "SELECT julianday('now') - julianday(%Q)", g.argv[2]);
  fossil_print("Time differences: %s\n", db_timespan_name(rDiff));
  sqlite3_close(g.db);
  g.db = 0;
  g.repositoryOpen = 0;
  g.localOpen = 0;
}

/*
** COMMAND: test-without-rowid
**
** Usage: %fossil test-without-rowid FILENAME...
**
** Change the Fossil repository FILENAME to make use of the WITHOUT ROWID
** optimization.  FILENAME can also be the configuration database file
** (~/.fossil or ~/.config/fossil.db) or a local .fslckout or _FOSSIL_ file.
**
** The purpose of this command is for testing the WITHOUT ROWID capabilities
** of SQLite.  There is no big advantage to using WITHOUT ROWID in Fossil.
**
** Options:
**    --dryrun | -n         No changes.  Just print what would happen.
*/
void test_without_rowid(void){
  int i, j;
  Stmt q;
  Blob allSql;
  int dryRun = find_option("dry-run", "n", 0)!=0;
  for(i=2; i<g.argc; i++){
    db_open_or_attach(g.argv[i], "main");
    blob_init(&allSql, "BEGIN;\n", -1);
    db_prepare(&q,
      "SELECT name, sql FROM main.sqlite_schema "
      " WHERE type='table' AND sql NOT LIKE '%%WITHOUT ROWID%%'"
      "   AND name IN ('global_config','shun','concealed','config',"
                    "  'plink','tagxref','backlink','vcache');"
    );
    while( db_step(&q)==SQLITE_ROW ){
      const char *zTName = db_column_text(&q, 0);
      const char *zOrigSql = db_column_text(&q, 1);
      Blob newSql;
      blob_init(&newSql, 0, 0);
      for(j=0; zOrigSql[j]; j++){
        if( fossil_strnicmp(zOrigSql+j,"unique",6)==0 ){
          blob_append(&newSql, zOrigSql, j);
          blob_append(&newSql, "PRIMARY KEY", -1);
          zOrigSql += j+6;
          j = -1;
        }
      }
      blob_append(&newSql, zOrigSql, -1);
      blob_append_sql(&allSql,
         "ALTER TABLE \"%w\" RENAME TO \"x_%w\";\n"
         "%s WITHOUT ROWID;\n"
         "INSERT INTO \"%w\" SELECT * FROM \"x_%w\";\n"
         "DROP TABLE \"x_%w\";\n",
         zTName, zTName, blob_sql_text(&newSql), zTName, zTName, zTName
      );
      fossil_print("Converting table %s of %s to WITHOUT ROWID.\n",
                    zTName, g.argv[i]);
      blob_reset(&newSql);
    }
    blob_append_sql(&allSql, "COMMIT;\n");
    db_finalize(&q);
    if( dryRun ){
      fossil_print("SQL that would have been evaluated:\n");
      fossil_print("%.78c\n", '-');
      fossil_print("%s", blob_sql_text(&allSql));
    }else{
      db_multi_exec("%s", blob_sql_text(&allSql));
    }
    blob_reset(&allSql);
    db_close(1);
  }
}

/*
** Make sure the adminlog table exists.  Create it if it does not
*/
void create_admin_log_table(void){
  static int once = 0;
  if( once ) return;
  once = 1;
  db_multi_exec(
    "CREATE TABLE IF NOT EXISTS repository.admin_log(\n"
    " id INTEGER PRIMARY KEY,\n"
    " time INTEGER, -- Seconds since 1970\n"
    " page TEXT,    -- path of page\n"
    " who TEXT,     -- User who made the change\n"
    " what TEXT     -- What changed\n"
    ")"
  );
}

/*
** Write a message into the admin_event table, if admin logging is
** enabled via the admin-log configuration option.
*/
void admin_log(const char *zFormat, ...){
  Blob what = empty_blob;
  va_list ap;
  if( !db_get_boolean("admin-log", 0) ){
      /* Potential leak here (on %z params) but
         the alternative is to let blob_vappendf()
         do it below. */
      return;
  }
  create_admin_log_table();
  va_start(ap,zFormat);
  blob_vappendf( &what, zFormat, ap );
  va_end(ap);
  db_multi_exec("INSERT INTO admin_log(time,page,who,what)"
                " VALUES(now(), %Q, %Q, %B)",
                g.zPath, g.zLogin, &what);
  blob_reset(&what);
}

/*
** COMMAND: test-database-names
**
** Print the names of the various database files:
** (1) The main repository database
** (2) The local checkout database
** (3) The global configuration database
*/
void test_database_name_cmd(void){
  db_find_and_open_repository(OPEN_ANY_SCHEMA, 0);
  fossil_print("Repository database: %s\n", g.zRepositoryName);
  fossil_print("Local database:      %s\n", g.zLocalDbName);
  fossil_print("Config database:     %s\n", g.zConfigDbName);
}

/*
** Compute a "fingerprint" on the repository.  A fingerprint is used
** to verify that that the repository has not been replaced by a clone
** of the same repository.  More precisely, a fingerprint are used to
** verify that the mapping between SHA3 hashes and RID values is unchanged.
**
** The checkout database ("localdb") stores RID values.  When associating
** a checkout database against a repository database, it is useful to verify
** the fingerprint so that we know tha the RID values in the checkout
** database still correspond to the correct entries in the BLOB table of
** the repository.
**
** The fingerprint is based on the RCVFROM table.  When constructing a
** new fingerprint, use the most recent RCVFROM entry.  (Set rcvid==0 to
** accomplish this.)  When verifying an old fingerprint, use the same
** RCVFROM entry that generated the fingerprint in the first place.
**
** The fingerprint consists of the rcvid, a "/", and the MD5 checksum of
** the remaining fields of the RCVFROM table entry.  MD5 is used for this
** because it is 4x faster than SHA3 and 5x faster than SHA1, and there
** are no security concerns - this is just a checksum, not a security
** token.
*/
char *db_fingerprint(int rcvid, int iVersion){
  char *z = 0;
  Blob sql = BLOB_INITIALIZER;
  Stmt q;
  if( iVersion==0 ){
    /* The original fingerprint algorithm used "quote(mtime)".  But this
    ** could give slightly different answers depending on how the floating-
    ** point hardware is configured.  For example, it gave different
    ** answers on native Linux versus running under valgrind.  */
    blob_append_sql(&sql,
      "SELECT rcvid, quote(uid), quote(mtime), quote(nonce), quote(ipaddr)"
      "  FROM rcvfrom"
    );
  }else{
    /* These days, we use "datetime(mtime)" for more consistent answers */
    blob_append_sql(&sql,
      "SELECT rcvid, quote(uid), datetime(mtime), quote(nonce), quote(ipaddr)"
      "  FROM rcvfrom"
    );
  }
  if( rcvid<=0 ){
    blob_append_sql(&sql, " ORDER BY rcvid DESC LIMIT 1");
  }else{
    blob_append_sql(&sql, " WHERE rcvid=%d", rcvid);
  }
  db_prepare_blob(&q, &sql);
  blob_reset(&sql);
  if( db_step(&q)==SQLITE_ROW ){
    int i;
    md5sum_init();
    for(i=1; i<=4; i++){
      md5sum_step_text(db_column_text(&q,i),-1);
    }
    z = mprintf("%d/%s",db_column_int(&q,0),md5sum_finish(0));
  }
  db_finalize(&q);
  return z;
}

/*
** COMMAND: test-fingerprint
**
** Usage: %fossil test-fingerprint ?RCVID?
**
** Display the repository fingerprint using the supplied RCVID or
** using the latest RCVID if not is given on the command line.
** Show both the legacy and the newer version of the fingerprint,
** and the currently stored fingerprint if there is one.
*/
void test_fingerprint(void){
  int rcvid = 0;
  db_find_and_open_repository(OPEN_ANY_SCHEMA,0);
  if( g.argc==3 ){
    rcvid = atoi(g.argv[2]);
  }else if( g.argc!=2 ){
    fossil_fatal("wrong number of arguments");
  }
  fossil_print("legacy:              %z\n", db_fingerprint(rcvid, 0));
  fossil_print("version-1:           %z\n", db_fingerprint(rcvid, 1));
  if( g.localOpen ){
    fossil_print("localdb:             %z\n", db_lget("fingerprint","(none)"));
    fossil_print("db_fingerprint_ok(): %d\n", db_fingerprint_ok());
  }
  fossil_print("Fossil version:      %s - %.10s %.19s\n",
    RELEASE_VERSION, MANIFEST_DATE, MANIFEST_UUID);
}

/*
** Set the value of the "checkout" entry in the VVAR table.
**
** Also set "fingerprint" and "checkout-hash".
*/
void db_set_checkout(int rid){
  char *z;
  db_lset_int("checkout", rid);
  if (rid != 0) {
    z = db_text(0,"SELECT uuid FROM blob WHERE rid=%d",rid);
    db_lset("checkout-hash", z);
    fossil_free(z);
    z = db_fingerprint(0, 1);
    db_lset("fingerprint", z);
    fossil_free(z);
  }
}

/*
** Verify that the fingerprint recorded in the "fingerprint" entry
** of the VVAR table matches the fingerprint on the currently
** connected repository.  Return true if the fingerprint is ok, and
** return false if the fingerprint does not match.
*/
int db_fingerprint_ok(void){
  char *zCkout;   /* The fingerprint recorded in the checkout database */
  char *zRepo;    /* The fingerprint of the repository */
  int rc;         /* Result */

  if( !db_lget_int("checkout", 0) ){
    /* We have an empty checkout, fingerprint is still NULL. */
    return 2;
  }
  zCkout = db_text(0,"SELECT value FROM localdb.vvar WHERE name='fingerprint'");
  if( zCkout==0 ){
    /* This is an older checkout that does not record a fingerprint.
    ** We have to assume everything is ok */
    return 2;
  }
  zRepo = db_fingerprint(atoi(zCkout), 1);
  rc = fossil_strcmp(zCkout,zRepo)==0;
  fossil_free(zRepo);
  /* If the initial test fails, try again using the older fingerprint
  ** algorithm */
  if( !rc ){
    zRepo = db_fingerprint(atoi(zCkout), 0);
    rc = fossil_strcmp(zCkout,zRepo)==0;
    fossil_free(zRepo);
  }
  fossil_free(zCkout);
  return rc;
}<|MERGE_RESOLUTION|>--- conflicted
+++ resolved
@@ -3466,8 +3466,7 @@
 ** in the "admin_log" table of the repository.
 */
 /*
-<<<<<<< HEAD
-** SETTING: allow-symlinks  boolean default=off
+** SETTING: allow-symlinks  boolean default=off sensitive
 **
 ** When allow-symlinks is OFF (which is the default and recommended setting)
 ** symbolic links a treated like text files that contain a single line of
@@ -3481,15 +3480,6 @@
 ** Keep this setting OFF unless you have a very good reason to turn it
 ** on and you implicitly trust the integrity of the repositories you
 ** open.
-=======
-** SETTING: allow-symlinks  boolean default=off sensitive
-**
-** When allow-symlinks is OFF, symbolic links in the repository are followed
-** and treated no differently from real files.  When allow-symlinks is ON,
-** the object to which the symbolic link points is ignored, and the content
-** of the symbolic link that is stored in the repository is the name of the
-** object to which the symbolic link points.
->>>>>>> f443166d
 */
 /*
 ** SETTING: auto-captcha    boolean default=on variable=autocaptcha
