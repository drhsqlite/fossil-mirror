/*
** Copyright (c) 2008 D. Richard Hipp
**
** This program is free software; you can redistribute it and/or
** modify it under the terms of the Simplified BSD License (also
** known as the "2-Clause License" or "FreeBSD License".)

** This program is distributed in the hope that it will be useful,
** but without any warranty; without even the implied warranty of
** merchantability or fitness for a particular purpose.
**
** Author contact information:
**   drh@hwaci.com
**   http://www.hwaci.com/drh/
**
*******************************************************************************
**
** This file implements a very simple (and low-performance) HTTP server
** for windows. It also implements a Windows Service which allows the HTTP
** server to be run without any user logged on.
*/
#include "config.h"
#ifdef _WIN32
/* This code is for win32 only */
#include <windows.h>
#include "winhttp.h"

/*
** The HttpRequest structure holds information about each incoming
** HTTP request.
*/
typedef struct HttpRequest HttpRequest;
struct HttpRequest {
  int id;                /* ID counter */
  SOCKET s;              /* Socket on which to receive data */
  SOCKADDR_IN addr;      /* Address from which data is coming */
  const char *zOptions;  /* --notfound and/or --localauth options */
};

/*
** Prefix for a temporary file.
*/
static char *zTempPrefix;

/*
** Look at the HTTP header contained in zHdr.  Find the content
** length and return it.  Return 0 if there is no Content-Length:
** header line.
*/
static int find_content_length(const char *zHdr){
  while( *zHdr ){
    if( zHdr[0]=='\n' ){
      if( zHdr[1]=='\r' ) return 0;
      if( fossil_strnicmp(&zHdr[1], "content-length:", 15)==0 ){
        return atoi(&zHdr[17]);
      }
    }
    zHdr++;
  }
  return 0;
}

/*
** Process a single incoming HTTP request.
*/
static void win32_process_one_http_request(void *pAppData){
  HttpRequest *p = (HttpRequest*)pAppData;
  FILE *in = 0, *out = 0;
  int amt, got;
  int wanted = 0;
  char *z;
  char zRequestFName[MAX_PATH];
  char zReplyFName[MAX_PATH];
  char zCmd[2000];          /* Command-line to process the request */
  char zHdr[2000];          /* The HTTP request header */

  sqlite3_snprintf(MAX_PATH, zRequestFName,
                   "%s_in%d.txt", zTempPrefix, p->id);
  sqlite3_snprintf(MAX_PATH, zReplyFName,
                   "%s_out%d.txt", zTempPrefix, p->id);
  amt = 0;
  while( amt<sizeof(zHdr) ){
    got = recv(p->s, &zHdr[amt], sizeof(zHdr)-1-amt, 0);
    if( got==SOCKET_ERROR ) goto end_request;
    if( got==0 ){
      wanted = 0;
      break;
    }
    amt += got;
    zHdr[amt] = 0;
    z = strstr(zHdr, "\r\n\r\n");
    if( z ){
      wanted = find_content_length(zHdr) + (&z[4]-zHdr) - amt;
      break;
    }
  }
  if( amt>=sizeof(zHdr) ) goto end_request;
  out = fossil_fopen(zRequestFName, "wb");
  if( out==0 ) goto end_request;
  fwrite(zHdr, 1, amt, out);
  while( wanted>0 ){
    got = recv(p->s, zHdr, sizeof(zHdr), 0);
    if( got==SOCKET_ERROR ) goto end_request;
    if( got ){
      fwrite(zHdr, 1, got, out);
    }else{
      break;
    }
    wanted -= got;
  }
  fclose(out);
  out = 0;
  sqlite3_snprintf(sizeof(zCmd), zCmd, "\"%s\" http \"%s\" %s %s %s --nossl%s",
    fossil_nameofexe(), g.zRepositoryName, zRequestFName, zReplyFName,
    inet_ntoa(p->addr.sin_addr), p->zOptions
  );
  fossil_system(zCmd);
  in = fossil_fopen(zReplyFName, "rb");
  if( in ){
    while( (got = fread(zHdr, 1, sizeof(zHdr), in))>0 ){
      send(p->s, zHdr, got, 0);
    }
  }

end_request:
  if( out ) fclose(out);
  if( in ) fclose(in);
  closesocket(p->s);
  file_delete(zRequestFName);
  file_delete(zReplyFName);
  free(p);
}

/*
** Start a listening socket and process incoming HTTP requests on
** that socket.
*/
void win32_http_server(
  int mnPort, int mxPort,   /* Range of allowed TCP port numbers */
  const char *zBrowser,     /* Command to launch browser.  (Or NULL) */
  const char *zStopper,     /* Stop server when this file is exists (Or NULL) */
  const char *zNotFound,    /* The --notfound option, or NULL */
  int flags                 /* One or more HTTP_SERVER_ flags */
){
  WSADATA wd;
  SOCKET s = INVALID_SOCKET;
  SOCKADDR_IN addr;
  int idCnt = 0;
  int iPort = mnPort;
  Blob options;
  WCHAR zTmpPath[MAX_PATH];

  if( zStopper ) file_delete(zStopper);
  blob_zero(&options);
  if( zNotFound ){
    blob_appendf(&options, " --notfound %s", zNotFound);
  }
  if( g.useLocalauth ){
    blob_appendf(&options, " --localauth");
  }
  if( WSAStartup(MAKEWORD(1,1), &wd) ){
    fossil_fatal("unable to initialize winsock");
  }
  while( iPort<=mxPort ){
    s = socket(AF_INET, SOCK_STREAM, 0);
    if( s==INVALID_SOCKET ){
      fossil_fatal("unable to create a socket");
    }
    addr.sin_family = AF_INET;
    addr.sin_port = htons(iPort);
    if( flags & HTTP_SERVER_LOCALHOST ){
      addr.sin_addr.s_addr = htonl(INADDR_LOOPBACK);
    }else{
      addr.sin_addr.s_addr = htonl(INADDR_ANY);
    }
    if( bind(s, (struct sockaddr*)&addr, sizeof(addr))==SOCKET_ERROR ){
      closesocket(s);
      iPort++;
      continue;
    }
    if( listen(s, SOMAXCONN)==SOCKET_ERROR ){
      closesocket(s);
      iPort++;
      continue;
    }
    break;
  }
  if( iPort>mxPort ){
    if( mnPort==mxPort ){
      fossil_fatal("unable to open listening socket on ports %d", mnPort);
    }else{
      fossil_fatal("unable to open listening socket on any"
                   " port in the range %d..%d", mnPort, mxPort);
    }
  }
  if( !GetTempPathW(MAX_PATH, zTmpPath) ){
    fossil_fatal("unable to get path to the temporary directory.");
  }
  zTempPrefix = mprintf("%sfossil_server_P%d_", fossil_unicode_to_utf8(zTmpPath), iPort);
  fossil_print("Listening for HTTP requests on TCP port %d\n", iPort);
  if( zBrowser ){
    zBrowser = mprintf(zBrowser, iPort);
    fossil_print("Launch webbrowser: %s\n", zBrowser);
    fossil_system(zBrowser);
  }
  fossil_print("Type Ctrl-C to stop the HTTP server\n");
  /* Set the service status to running and pass the listener socket to the
  ** service handling procedures. */
  win32_http_service_running(s);
  for(;;){
    SOCKET client;
    SOCKADDR_IN client_addr;
    HttpRequest *p;
    int len = sizeof(client_addr);
    int wsaError;

    client = accept(s, (struct sockaddr*)&client_addr, &len);
    if( client==INVALID_SOCKET ){
      /* If the service control handler has closed the listener socket,
      ** cleanup and return, otherwise report a fatal error. */
      wsaError =  WSAGetLastError();
      if( (wsaError==WSAEINTR) || (wsaError==WSAENOTSOCK) ){
        WSACleanup();
        return;
      }else{
        closesocket(s);
        WSACleanup();
        fossil_fatal("error from accept()");
      }
    }else if( zStopper && file_size(zStopper)>=0 ){
      break;
    }
    p = fossil_malloc( sizeof(*p) );
    p->id = ++idCnt;
    p->s = client;
    p->addr = client_addr;
    p->zOptions = blob_str(&options);
    _beginthread(win32_process_one_http_request, 0, (void*)p);
  }
  closesocket(s);
  WSACleanup();
}

/*
** The HttpService structure is used to pass information to the service main
** function and to the service control handler function.
*/
typedef struct HttpService HttpService;
struct HttpService {
  int port;                 /* Port on which the http server should run */
  const char *zNotFound;    /* The --notfound option, or NULL */
  int flags;                /* One or more HTTP_SERVER_ flags */
  int isRunningAsService;   /* Are we running as a service ? */
  const WCHAR *zServiceName;/* Name of the service */
  SOCKET s;                 /* Socket on which the http server listens */
};

/*
** Variables used for running as windows service.
*/
static HttpService hsData = {8080, NULL, 0, 0, NULL, INVALID_SOCKET};
static SERVICE_STATUS ssStatus;
static SERVICE_STATUS_HANDLE sshStatusHandle;

/*
** Get message string of the last system error. Return a pointer to the
** message string. Call fossil_mbcs_free() to deallocate any memory used
** to store the message string when done.
*/
static char *win32_get_last_errmsg(void){
  DWORD nMsg;
  DWORD nErr = GetLastError();
  LPWSTR tmp = NULL;
  char *zMsg = NULL;

  /* Try first to get the error text in english. */
  nMsg = FormatMessageW(
           FORMAT_MESSAGE_ALLOCATE_BUFFER |
           FORMAT_MESSAGE_FROM_SYSTEM     |
           FORMAT_MESSAGE_IGNORE_INSERTS,
           NULL,
           nErr,
           MAKELANGID(LANG_ENGLISH, SUBLANG_ENGLISH_US),
           (LPWSTR) &tmp,
           0,
           NULL
         );
  if( !nMsg ){
    /* No english, get what the system has available. */
    nMsg = FormatMessageW(
             FORMAT_MESSAGE_ALLOCATE_BUFFER |
             FORMAT_MESSAGE_FROM_SYSTEM     |
             FORMAT_MESSAGE_IGNORE_INSERTS,
             NULL,
             nErr,
             0,
             (LPWSTR) &tmp,
             0,
             NULL
           );
  }
  if( nMsg ){
    zMsg = fossil_unicode_to_utf8(tmp);
  }else{
    fossil_fatal("unable to get system error message.");
  }
  if( tmp ){
    LocalFree((HLOCAL) tmp);
  }
  return zMsg;
}

/*
** Report the current status of the service to the service control manager.
** Make sure that during service startup no control codes are accepted.
*/
static void win32_report_service_status(
  DWORD dwCurrentState,     /* The current state of the service */
  DWORD dwWin32ExitCode,    /* The error code to report */
  DWORD dwWaitHint          /* The estimated time for a pending operation */
){
  if( dwCurrentState==SERVICE_START_PENDING ){
    ssStatus.dwControlsAccepted = 0;
  }else{
    ssStatus.dwControlsAccepted = SERVICE_ACCEPT_STOP;
  }
  ssStatus.dwCurrentState = dwCurrentState;
  ssStatus.dwWin32ExitCode = dwWin32ExitCode;
  ssStatus.dwWaitHint = dwWaitHint;

  if( (dwCurrentState==SERVICE_RUNNING) ||
      (dwCurrentState==SERVICE_STOPPED) ){
    ssStatus.dwCheckPoint = 0;
  }else{
    ssStatus.dwCheckPoint++;
  }
  SetServiceStatus(sshStatusHandle, &ssStatus);
  return ;
}

/*
** Handle control codes sent from the service control manager.
** The control dispatcher in the main thread of the service process invokes
** this function whenever it receives a control request from the service
** control manager.
*/
static void WINAPI win32_http_service_ctrl(
  DWORD dwCtrlCode
){
  switch( dwCtrlCode ){
    case SERVICE_CONTROL_STOP: {
      win32_report_service_status(SERVICE_STOP_PENDING, NO_ERROR, 0);
      if( hsData.s != INVALID_SOCKET ){
        closesocket(hsData.s);
      }
      win32_report_service_status(ssStatus.dwCurrentState, NO_ERROR, 0);
      break;
    }
    default: {
      break;
    }
  }
  return;
}

/*
** This is the main entry point for the service.
** When the service control manager receives a request to start the service,
** it starts the service process (if it is not already running). The main
** thread of the service process calls the StartServiceCtrlDispatcher
** function with a pointer to an array of SERVICE_TABLE_ENTRY structures.
** Then the service control manager sends a start request to the service
** control dispatcher for this service process. The service control dispatcher
** creates a new thread to execute the ServiceMain function (this function)
** of the service being started.
*/
static void WINAPI win32_http_service_main(
  DWORD argc,              /* Number of arguments in argv */
  LPWSTR *argv             /* Arguments passed */
){

  /* Update the service information. */
  hsData.isRunningAsService = 1;
  if( argc>0 ){
    hsData.zServiceName = argv[0];
  }

  /* Register the service control handler function */
<<<<<<< HEAD
  sshStatusHandle = RegisterServiceCtrlHandler(L"", win32_http_service_ctrl);
=======
  sshStatusHandle = RegisterServiceCtrlHandlerW(L"", win32_http_service_ctrl);
>>>>>>> c4e3c320
  if( !sshStatusHandle ){
    win32_report_service_status(SERVICE_STOPPED, NO_ERROR, 0);
    return;
  }

  /* Set service specific data and report that the service is starting. */
  ssStatus.dwServiceType = SERVICE_WIN32_OWN_PROCESS;
  ssStatus.dwServiceSpecificExitCode = 0;
  win32_report_service_status(SERVICE_START_PENDING, NO_ERROR, 3000);

   /* Execute the http server */
  win32_http_server(hsData.port, hsData.port,
                    NULL, NULL, hsData.zNotFound, hsData.flags);

  /* Service has stopped now. */
  win32_report_service_status(SERVICE_STOPPED, NO_ERROR, 0);
  return;
}

/*
** When running as service, update the HttpService structure with the
** listener socket and update the service status. This procedure must be
** called from the http server when he is ready to accept connections.
*/
LOCAL void win32_http_service_running(SOCKET s){
  if( hsData.isRunningAsService ){
    hsData.s = s;
    win32_report_service_status(SERVICE_RUNNING, NO_ERROR, 0);
  }
}

/*
** Try to start the http server as a windows service. If we are running in
** a interactive console session, this routine fails and returns a non zero
** integer value. When running as service, this routine does not return until
** the service is stopped. In this case, the return value is zero.
*/
int win32_http_service(
  int nPort,                /* TCP port number */
  const char *zNotFound,    /* The --notfound option, or NULL */
  int flags                 /* One or more HTTP_SERVER_ flags */
){
  /* Define the service table. */
<<<<<<< HEAD
  SERVICE_TABLE_ENTRY ServiceTable[] =
    {{L"", (LPSERVICE_MAIN_FUNCTION)win32_http_service_main}, {NULL, NULL}};
=======
  SERVICE_TABLE_ENTRYW ServiceTable[] =
    {{L"", (LPSERVICE_MAIN_FUNCTIONW)win32_http_service_main}, {NULL, NULL}};
>>>>>>> c4e3c320

  /* Initialize the HttpService structure. */
  hsData.port = nPort;
  hsData.zNotFound = zNotFound;
  hsData.flags = flags;

  /* Try to start the control dispatcher thread for the service. */
  if( !StartServiceCtrlDispatcherW(ServiceTable) ){
    if( GetLastError()==ERROR_FAILED_SERVICE_CONTROLLER_CONNECT ){
      return 1;
    }else{
      fossil_fatal("error from StartServiceCtrlDispatcher()");
    }
  }
  return 0;
}

/* dupe ifdef needed for mkindex
** COMMAND: winsrv*
** Usage: fossil winsrv METHOD ?SERVICE-NAME? ?OPTIONS?
**
** Where METHOD is one of: create delete show start stop.
**
** The winsrv command manages Fossil as a Windows service.  This allows
** (for example) Fossil to be running in the background when no user
** is logged in.
**
** In the following description of the methods, "Fossil-DSCM" will be
** used as the default SERVICE-NAME:
**
**    fossil winsrv create ?SERVICE-NAME? ?OPTIONS?
**
**         Creates a service. Available options include:
**
**         -D|--display DISPLAY-NAME
**
**              Sets the display name of the service. This name is shown
**              by graphical interface programs. By default, the display name
**              equals to the service name.
**
**         -S|--start TYPE
**
**              Sets the start type of the service. TYPE can be "manual",
**              which means you need to start the service yourself with the
**              'fossil winsrv start' command or with the "net start" command
**              from the operating system. If TYPE is set to "auto", the service
**              will be started automatically by the system during startup.
**
**         -U|--username USERNAME
**
**              Specifies the user account which will be used to run the
**              service. The account needs the "Logon as a service" right
**              enabled in its profile. Specify local accounts as follows:
**              ".\\USERNAME". By default, the "LocalSystem" account will be
**              used.
**
**         -W|--password PASSWORD
**
**              Password for the user account.
**
**         The following options are more or less the same as for the "server"
**         command and influence the behaviour of the http server:
**
**         -P|--port TCPPORT
**
**              Specifies the TCP port (default port is 8080) on which the
**              server should listen.
**
**         -R|--repository REPOSITORY
**
**              Specifies the name of the repository to be served.
**              The repository option may be omitted if the working directory
**              is within an open checkout.
**              The REPOSITORY can be a directory (aka folder) that contains
**              one or more repositories with names ending in ".fossil".
**              In that case, the first element of the URL is used to select
**              among the various repositories.
**
**         --notfound URL
**
**              If REPOSITORY is a directory that contains one or more
**              repositories with names of the form "*.fossil" then the
**              first element of the URL  pathname selects among the various
**              repositories. If the pathname does not select a valid
**              repository and the --notfound option is available,
**              then the server redirects (HTTP code 302) to the URL of
**              --notfound.
**
**         --localauth
**
**              Enables automatic login if the --localauth option is present
**              and the "localauth" setting is off and the connection is from
**              localhost.
**
**
**    fossil winsrv delete ?SERVICE-NAME?
**
**         Deletes a service. If the service is currently running, it will be
**         stopped first and then deleted.
**
**
**    fossil winsrv show ?SERVICE-NAME?
**
**         Shows how the service is configured and its current state.
**
**
**    fossil winsrv start ?SERVICE-NAME?
**
**         Start the service.
**
**
**    fossil winsrv stop ?SERVICE-NAME?
**
**         Stop the service.
**
**
** NOTE: This command is available on Windows operating systems only and
**       requires administrative rights on the machine executed.
**
*/
void cmd_win32_service(void){
  int n;
  const char *zMethod;
  const char *zSvcName = "Fossil-DSCM";    /* Default service name */

  if( g.argc<3 ){
    usage("create|delete|show|start|stop ...");
  }
  zMethod = g.argv[2];
  n = strlen(zMethod);

  if( strncmp(zMethod, "create", n)==0 ){
    SC_HANDLE hScm;
    SC_HANDLE hSvc;
<<<<<<< HEAD
    SERVICE_DESCRIPTION
=======
    SERVICE_DESCRIPTIONW
>>>>>>> c4e3c320
      svcDescr = {L"Fossil - Distributed Software Configuration Management"};
    char *zErrFmt = "unable to create service '%s': %s";
    DWORD dwStartType = SERVICE_DEMAND_START;
    const char *zDisplay    = find_option("display", "D", 1);
    const char *zStart      = find_option("start", "S", 1);
    const char *zUsername   = find_option("username", "U", 1);
    const char *zPassword   = find_option("password", "W", 1);
    const char *zPort       = find_option("port", "P", 1);
    const char *zNotFound   = find_option("notfound", 0, 1);
    const char *zLocalAuth  = find_option("localauth", 0, 0);
    const char *zRepository = find_option("repository", "R", 1);
    Blob binPath;

    verify_all_options();
    if( g.argc==4 ){
      zSvcName = g.argv[3];
    }else if( g.argc>4 ){
      fossil_fatal("to much arguments for create method.");
    }
    /* Process service creation specific options. */
    if( !zDisplay ){
      zDisplay = zSvcName;
    }
    if( zStart ){
      if( strncmp(zStart, "auto", strlen(zStart))==0 ){
        dwStartType = SERVICE_AUTO_START;
      }else if( strncmp(zStart, "manual", strlen(zStart))==0 ){
        dwStartType = SERVICE_DEMAND_START;
      }else{
        fossil_fatal(zErrFmt, zSvcName,
                     "specify 'auto' or 'manual' for the '-S|--start' option");
      }
    }
    /* Process options for Fossil running as server. */
    if( zPort && (atoi(zPort)<=0) ){
      fossil_fatal(zErrFmt, zSvcName,
                   "port number must be in the range 1 - 65535.");
    }
    if( !zRepository ){
      db_must_be_within_tree();
    }else if( file_isdir(zRepository)==1 ){
      g.zRepositoryName = mprintf("%s", zRepository);
      file_simplify_name(g.zRepositoryName, -1, 0);
    }else{
      db_open_repository(zRepository);
    }
    db_close(0);
    /* Build the fully-qualified path to the service binary file. */
    blob_zero(&binPath);
    blob_appendf(&binPath, "\"%s\" server", fossil_nameofexe());
    if( zPort ) blob_appendf(&binPath, " --port %s", zPort);
    if( zNotFound ) blob_appendf(&binPath, " --notfound \"%s\"", zNotFound);
    if( zLocalAuth ) blob_append(&binPath, " --localauth", -1);
    blob_appendf(&binPath, " \"%s\"", g.zRepositoryName);
    /* Create the service. */
    hScm = OpenSCManagerW(NULL, NULL, SC_MANAGER_ALL_ACCESS);
    if( !hScm ) fossil_fatal(zErrFmt, zSvcName, win32_get_last_errmsg());
    hSvc = CreateServiceW(
             hScm,                                    /* Handle to the SCM */
             fossil_utf8_to_unicode(zSvcName),           /* Name of the service */
             fossil_utf8_to_unicode(zDisplay),           /* Display name */
             SERVICE_ALL_ACCESS,                      /* Desired access */
             SERVICE_WIN32_OWN_PROCESS,               /* Service type */
             dwStartType,                             /* Start type */
             SERVICE_ERROR_NORMAL,                    /* Error control */
             fossil_utf8_to_unicode(blob_str(&binPath)), /* Binary path */
             NULL,                                    /* Load ordering group */
             NULL,                                    /* Tag value */
             NULL,                                    /* Service dependencies */
             fossil_utf8_to_unicode(zUsername),          /* Service account */
             fossil_utf8_to_unicode(zPassword)           /* Account password */
           );
    if( !hSvc ) fossil_fatal(zErrFmt, zSvcName, win32_get_last_errmsg());
    /* Set the service description. */
    ChangeServiceConfig2W(hSvc, SERVICE_CONFIG_DESCRIPTION, &svcDescr);
    fossil_print("Service '%s' successfully created.\n", zSvcName);
    CloseServiceHandle(hSvc);
    CloseServiceHandle(hScm);
  }else
  if( strncmp(zMethod, "delete", n)==0 ){
    SC_HANDLE hScm;
    SC_HANDLE hSvc;
    SERVICE_STATUS sstat;
    char *zErrFmt = "unable to delete service '%s': %s";

    verify_all_options();
    if( g.argc==4 ){
      zSvcName = g.argv[3];
    }else if( g.argc>4 ){
      fossil_fatal("to much arguments for delete method.");
    }
    hScm = OpenSCManagerW(NULL, NULL, SC_MANAGER_ALL_ACCESS);
    if( !hScm ) fossil_fatal(zErrFmt, zSvcName, win32_get_last_errmsg());
    hSvc = OpenServiceW(hScm, fossil_utf8_to_unicode(zSvcName), SERVICE_ALL_ACCESS);
    if( !hSvc ) fossil_fatal(zErrFmt, zSvcName, win32_get_last_errmsg());
    QueryServiceStatus(hSvc, &sstat);
    if( sstat.dwCurrentState!=SERVICE_STOPPED ){
      fossil_print("Stopping service '%s'", zSvcName);
      if( sstat.dwCurrentState!=SERVICE_STOP_PENDING ){
        if( !ControlService(hSvc, SERVICE_CONTROL_STOP, &sstat) ){
          fossil_fatal(zErrFmt, zSvcName, win32_get_last_errmsg());
        }
      }
      while( sstat.dwCurrentState!=SERVICE_STOPPED ){
        Sleep(100);
        fossil_print(".");
        QueryServiceStatus(hSvc, &sstat);
      }
      fossil_print("\nService '%s' stopped.\n", zSvcName);
    }
    if( !DeleteService(hSvc) ){
      if( GetLastError()==ERROR_SERVICE_MARKED_FOR_DELETE ){
        fossil_warning("Service '%s' already marked for delete.\n", zSvcName);
      }else{
        fossil_fatal(zErrFmt, zSvcName, win32_get_last_errmsg());
      }
    }else{
      fossil_print("Service '%s' successfully deleted.\n", zSvcName);
    }
    CloseServiceHandle(hSvc);
    CloseServiceHandle(hScm);
  }else
  if( strncmp(zMethod, "show", n)==0 ){
    SC_HANDLE hScm;
    SC_HANDLE hSvc;
    SERVICE_STATUS sstat;
    LPQUERY_SERVICE_CONFIGW pSvcConfig;
    LPSERVICE_DESCRIPTIONW pSvcDescr;
    BOOL bStatus;
    DWORD nRequired;
    const char *zErrFmt = "unable to show service '%s': %s";
    static const char *const zSvcTypes[] = {
      "Driver service",
      "File system driver service",
      "Service runs in its own process",
      "Service shares a process with other services",
      "Service can interact with the desktop"
    };
    const char *zSvcType = "";
    static const char *const zSvcStartTypes[] = {
      "Started by the system loader",
      "Started by the IoInitSystem function",
      "Started automatically by the service control manager",
      "Started manually",
      "Service cannot be started"
    };
    const char *zSvcStartType = "";
    static const char *const zSvcStates[] = {
      "Stopped", "Starting", "Stopping", "Running",
      "Continue pending", "Pause pending", "Paused"
    };
    const char *zSvcState = "";

    verify_all_options();
    if( g.argc==4 ){
      zSvcName = g.argv[3];
    }else if( g.argc>4 ){
      fossil_fatal("to much arguments for show method.");
    }
    hScm = OpenSCManagerW(NULL, NULL, GENERIC_READ);
    if( !hScm ) fossil_fatal(zErrFmt, zSvcName, win32_get_last_errmsg());
    hSvc = OpenServiceW(hScm, fossil_utf8_to_unicode(zSvcName), GENERIC_READ);
    if( !hSvc ) fossil_fatal(zErrFmt, zSvcName, win32_get_last_errmsg());
    /* Get the service configuration */
    bStatus = QueryServiceConfigW(hSvc, NULL, 0, &nRequired);
    if( !bStatus && GetLastError()!=ERROR_INSUFFICIENT_BUFFER ){
      fossil_fatal(zErrFmt, zSvcName, win32_get_last_errmsg());
    }
    pSvcConfig = fossil_malloc(nRequired);
    bStatus = QueryServiceConfigW(hSvc, pSvcConfig, nRequired, &nRequired);
    if( !bStatus ) fossil_fatal(zErrFmt, zSvcName, win32_get_last_errmsg());
    /* Translate the service type */
    switch( pSvcConfig->dwServiceType ){
      case SERVICE_KERNEL_DRIVER:       zSvcType = zSvcTypes[0]; break;
      case SERVICE_FILE_SYSTEM_DRIVER:  zSvcType = zSvcTypes[1]; break;
      case SERVICE_WIN32_OWN_PROCESS:   zSvcType = zSvcTypes[2]; break;
      case SERVICE_WIN32_SHARE_PROCESS: zSvcType = zSvcTypes[3]; break;
      case SERVICE_INTERACTIVE_PROCESS: zSvcType = zSvcTypes[4]; break;
    }
    /* Translate the service start type */
    switch( pSvcConfig->dwStartType ){
      case SERVICE_BOOT_START:    zSvcStartType = zSvcStartTypes[0]; break;
      case SERVICE_SYSTEM_START:  zSvcStartType = zSvcStartTypes[1]; break;
      case SERVICE_AUTO_START:    zSvcStartType = zSvcStartTypes[2]; break;
      case SERVICE_DEMAND_START:  zSvcStartType = zSvcStartTypes[3]; break;
      case SERVICE_DISABLED:      zSvcStartType = zSvcStartTypes[4]; break;
    }
    /* Get the service description. */
    bStatus = QueryServiceConfig2W(hSvc, SERVICE_CONFIG_DESCRIPTION,
                                  NULL, 0, &nRequired);
    if( !bStatus && GetLastError()!=ERROR_INSUFFICIENT_BUFFER ){
      fossil_fatal(zErrFmt, zSvcName, win32_get_last_errmsg());
    }
    pSvcDescr = fossil_malloc(nRequired);
    bStatus = QueryServiceConfig2W(hSvc, SERVICE_CONFIG_DESCRIPTION,
                                  (LPBYTE)pSvcDescr, nRequired, &nRequired);
    if( !bStatus ) fossil_fatal(zErrFmt, zSvcName, win32_get_last_errmsg());
    /* Retrieves the current status of the specified service. */
    bStatus = QueryServiceStatus(hSvc, &sstat);
    if( !bStatus ) fossil_fatal(zErrFmt, zSvcName, win32_get_last_errmsg());
    /* Translate the current state. */
    switch( sstat.dwCurrentState ){
      case SERVICE_STOPPED:          zSvcState = zSvcStates[0]; break;
      case SERVICE_START_PENDING:    zSvcState = zSvcStates[1]; break;
      case SERVICE_STOP_PENDING:     zSvcState = zSvcStates[2]; break;
      case SERVICE_RUNNING:          zSvcState = zSvcStates[3]; break;
      case SERVICE_CONTINUE_PENDING: zSvcState = zSvcStates[4]; break;
      case SERVICE_PAUSE_PENDING:    zSvcState = zSvcStates[5]; break;
      case SERVICE_PAUSED:           zSvcState = zSvcStates[6]; break;
    }
    /* Print service information to terminal */
    fossil_print("Service name .......: %s\n", zSvcName);
    fossil_print("Display name .......: %s\n",
                 fossil_unicode_to_utf8(pSvcConfig->lpDisplayName));
    fossil_print("Service description : %s\n",
                 fossil_unicode_to_utf8(pSvcDescr->lpDescription));
    fossil_print("Service type .......: %s.\n", zSvcType);
    fossil_print("Service start type .: %s.\n", zSvcStartType);
    fossil_print("Binary path name ...: %s\n",
                 fossil_unicode_to_utf8(pSvcConfig->lpBinaryPathName));
    fossil_print("Service username ...: %s\n",
                 fossil_unicode_to_utf8(pSvcConfig->lpServiceStartName));
    fossil_print("Current state ......: %s.\n", zSvcState);
    /* Cleanup */
    fossil_free(pSvcConfig);
    fossil_free(pSvcDescr);
    CloseServiceHandle(hSvc);
    CloseServiceHandle(hScm);
  }else
  if( strncmp(zMethod, "start", n)==0 ){
    SC_HANDLE hScm;
    SC_HANDLE hSvc;
    SERVICE_STATUS sstat;
    char *zErrFmt = "unable to start service '%s': %s";

    verify_all_options();
    if( g.argc==4 ){
      zSvcName = g.argv[3];
    }else if( g.argc>4 ){
      fossil_fatal("to much arguments for start method.");
    }
    hScm = OpenSCManagerW(NULL, NULL, SC_MANAGER_ALL_ACCESS);
    if( !hScm ) fossil_fatal(zErrFmt, zSvcName, win32_get_last_errmsg());
    hSvc = OpenServiceW(hScm, fossil_utf8_to_unicode(zSvcName), SERVICE_ALL_ACCESS);
    if( !hSvc ) fossil_fatal(zErrFmt, zSvcName, win32_get_last_errmsg());
    QueryServiceStatus(hSvc, &sstat);
    if( sstat.dwCurrentState!=SERVICE_RUNNING ){
      fossil_print("Starting service '%s'", zSvcName);
      if( sstat.dwCurrentState!=SERVICE_START_PENDING ){
        if( !StartServiceW(hSvc, 0, NULL) ){
          fossil_fatal(zErrFmt, zSvcName, win32_get_last_errmsg());
        }
      }
      while( sstat.dwCurrentState!=SERVICE_RUNNING ){
        Sleep(100);
        fossil_print(".");
        QueryServiceStatus(hSvc, &sstat);
      }
      fossil_print("\nService '%s' started.\n", zSvcName);
    }else{
      fossil_print("Service '%s' is already started.\n", zSvcName);
    }
    CloseServiceHandle(hSvc);
    CloseServiceHandle(hScm);
  }else
  if( strncmp(zMethod, "stop", n)==0 ){
    SC_HANDLE hScm;
    SC_HANDLE hSvc;
    SERVICE_STATUS sstat;
    char *zErrFmt = "unable to stop service '%s': %s";

    verify_all_options();
    if( g.argc==4 ){
      zSvcName = g.argv[3];
    }else if( g.argc>4 ){
      fossil_fatal("to much arguments for stop method.");
    }
    hScm = OpenSCManagerW(NULL, NULL, SC_MANAGER_ALL_ACCESS);
    if( !hScm ) fossil_fatal(zErrFmt, zSvcName, win32_get_last_errmsg());
    hSvc = OpenServiceW(hScm, fossil_utf8_to_unicode(zSvcName), SERVICE_ALL_ACCESS);
    if( !hSvc ) fossil_fatal(zErrFmt, zSvcName, win32_get_last_errmsg());
    QueryServiceStatus(hSvc, &sstat);
    if( sstat.dwCurrentState!=SERVICE_STOPPED ){
      fossil_print("Stopping service '%s'", zSvcName);
      if( sstat.dwCurrentState!=SERVICE_STOP_PENDING ){
        if( !ControlService(hSvc, SERVICE_CONTROL_STOP, &sstat) ){
          fossil_fatal(zErrFmt, zSvcName, win32_get_last_errmsg());
        }
      }
      while( sstat.dwCurrentState!=SERVICE_STOPPED ){
        Sleep(100);
        fossil_print(".");
        QueryServiceStatus(hSvc, &sstat);
      }
      fossil_print("\nService '%s' stopped.\n", zSvcName);
    }else{
      fossil_print("Service '%s' is already stopped.\n", zSvcName);
    }
    CloseServiceHandle(hSvc);
    CloseServiceHandle(hScm);
  }else
  {
    fossil_fatal("METHOD should be one of:"
                 " create delete show start stop");
  }
  return;
}
#endif /* _WIN32  -- This code is for win32 only */<|MERGE_RESOLUTION|>--- conflicted
+++ resolved
@@ -386,11 +386,7 @@
   }
 
   /* Register the service control handler function */
-<<<<<<< HEAD
-  sshStatusHandle = RegisterServiceCtrlHandler(L"", win32_http_service_ctrl);
-=======
   sshStatusHandle = RegisterServiceCtrlHandlerW(L"", win32_http_service_ctrl);
->>>>>>> c4e3c320
   if( !sshStatusHandle ){
     win32_report_service_status(SERVICE_STOPPED, NO_ERROR, 0);
     return;
@@ -434,13 +430,8 @@
   int flags                 /* One or more HTTP_SERVER_ flags */
 ){
   /* Define the service table. */
-<<<<<<< HEAD
-  SERVICE_TABLE_ENTRY ServiceTable[] =
-    {{L"", (LPSERVICE_MAIN_FUNCTION)win32_http_service_main}, {NULL, NULL}};
-=======
   SERVICE_TABLE_ENTRYW ServiceTable[] =
     {{L"", (LPSERVICE_MAIN_FUNCTIONW)win32_http_service_main}, {NULL, NULL}};
->>>>>>> c4e3c320
 
   /* Initialize the HttpService structure. */
   hsData.port = nPort;
@@ -575,11 +566,7 @@
   if( strncmp(zMethod, "create", n)==0 ){
     SC_HANDLE hScm;
     SC_HANDLE hSvc;
-<<<<<<< HEAD
-    SERVICE_DESCRIPTION
-=======
     SERVICE_DESCRIPTIONW
->>>>>>> c4e3c320
       svcDescr = {L"Fossil - Distributed Software Configuration Management"};
     char *zErrFmt = "unable to create service '%s': %s";
     DWORD dwStartType = SERVICE_DEMAND_START;
