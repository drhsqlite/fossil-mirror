--- conflicted
+++ resolved
@@ -85,12 +85,6 @@
 { "crnl-glob",              CONFIGSET_PROJ },
 { "encoding-glob",          CONFIGSET_PROJ },
 { "empty-dirs",             CONFIGSET_PROJ },
-<<<<<<< HEAD
-#ifdef FOSSIL_LEGACY_ALLOW_SYMLINKS
-{ "allow-symlinks",         CONFIGSET_PROJ },
-#endif
-=======
->>>>>>> 2ca51a01
 { "dotfiles",               CONFIGSET_PROJ },
 
 { "ticket-table",           CONFIGSET_TKT  },
