--- conflicted
+++ resolved
@@ -11,11 +11,8 @@
     static=0             => {Link a static executable}
     lineedit=1           => {Disable line editing}
     fossil-debug=0       => {Build with fossil debugging enabled}
-<<<<<<< HEAD
     ipv6=1		 => {Disable IPv6 support}
-=======
     json=0        => {Build with fossil JSON API enabled}
->>>>>>> 15033e4d
 }
 
 # sqlite wants these types if possible
