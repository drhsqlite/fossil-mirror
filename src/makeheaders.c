--- conflicted
+++ resolved
@@ -45,10 +45,6 @@
 #  ifndef WIN32
 #    define WIN32
 #  endif
-<<<<<<< HEAD
-# include <string.h>
-=======
->>>>>>> baa7aeda
 #else
 # include <unistd.h>
 #endif
