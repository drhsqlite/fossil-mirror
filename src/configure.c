--- conflicted
+++ resolved
@@ -711,31 +711,6 @@
 ){
   Blob out;
   blob_zero(&out);
-<<<<<<< HEAD
-  blob_appendf(&out,
-    "-- The \"%s\" configuration exported from\n"
-    "-- repository \"%s\"\n"
-    "-- on %s\n",
-    zMask, g.zRepositoryName,
-    db_text(0, "SELECT datetime('now')")
-  );
-  for(i=0; i<count(aConfig); i++){
-    if( (aConfig[i].groupMask & mask)!=0 ){
-      const char *zName = aConfig[i].zName;
-      if( zName[0]!='@' ){
-        char *zValue = db_text(0,
-            "SELECT quote(value) FROM config WHERE name=%Q", zName);
-        if( zValue ){
-          blob_appendf(&out,"REPLACE INTO config VALUES(%Q,%s);\n",
-                       zName, zValue);
-        }
-        free(zValue);
-      }else{
-        configure_render_special_name(zName, &out);
-      }
-    }
-  }
-=======
   blob_appendf(&out, 
     "# The \"%s\" configuration exported from\n"
     "# repository \"%s\"\n"
@@ -744,7 +719,6 @@
     db_text(0, "SELECT datetime('now')")
   );
   configure_send_group(&out, groupMask, iStart);
->>>>>>> 95ac57d0
   blob_write_to_file(&out, zFilename);
   blob_reset(&out);
 }
@@ -778,14 +752,10 @@
 **
 **         Pull and install the configuration from a different server
 **         identified by URL.  If no URL is specified, then the default
-<<<<<<< HEAD
-**         server is used.
-=======
 **         server is used. Use the --legacy option for the older protocol
 **         (when talking to servers compiled prior to 2011-04-27.)  Use
 **         the --overwrite flag to completely replace local settings with
 **         content received from URL.
->>>>>>> 95ac57d0
 **
 **    %fossil configuration push AREA ?URL?
 **
@@ -799,10 +769,10 @@
 **
 **         Restore the configuration to the default.  AREA as above.
 **
-<<<<<<< HEAD
-** WARNING: Do not import, merge, or pull configurations from an untrusted
-** source.  The inbound configuration is not checked for safety and can
-** introduce security vulnerabilities.
+**    %fossil configuration sync AREA ?URL?
+**
+**         Synchronize configuration changes in the local repository with
+**         the remote repository at URL.  
 **
 **
 ** SUMMARY: fossil configure METHOD ... ?-R|--repository REPOSITORY?
@@ -819,12 +789,6 @@
 **          For methods import and merge
 **
 **              fossil configure METHOD FILENAME -R|--repository REPOSITORY?
-=======
-**    %fossil configuration sync AREA ?URL?
-**
-**         Synchronize configuration changes in the local repository with
-**         the remote repository at URL.  
->>>>>>> 95ac57d0
 */
 void configuration_cmd(void){
   int n;
@@ -915,13 +879,8 @@
     int mask, i;
     char *zBackup;
     if( g.argc!=4 ) usage("reset AREA");
-<<<<<<< HEAD
-    mask = find_area(g.argv[3]);
+    mask = configure_name_to_mask(g.argv[3], 1);
     zBackup = db_text(0,
-=======
-    mask = configure_name_to_mask(g.argv[3], 1);
-    zBackup = db_text(0, 
->>>>>>> 95ac57d0
        "SELECT strftime('config-backup-%%Y%%m%%d%%H%%M%%f','now')");
     db_begin_transaction();
     export_config(mask, g.argv[3], 0, zBackup);
@@ -942,13 +901,8 @@
       }
     }
     db_end_transaction(0);
-<<<<<<< HEAD
-    printf("Configuration reset to factory defaults.\n");
-    printf("To recover, use:  %s %s import %s\n",
-=======
     fossil_print("Configuration reset to factory defaults.\n");
     fossil_print("To recover, use:  %s %s import %s\n", 
->>>>>>> 95ac57d0
             fossil_nameofexe(), g.argv[1], zBackup);
   }else
   {
