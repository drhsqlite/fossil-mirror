--- conflicted
+++ resolved
@@ -399,13 +399,8 @@
     n++;
     sqlite3_snprintf(sizeof(zLineNo), zLineNo, "(%d)", n);
     fossil_print("%6s ", zLineNo);
-<<<<<<< HEAD
     z = mprintf("%s [%.10s] %s", zDate, zId, zCom);
     comment_print(z, 7, width);
-=======
-    z = mprintf("%s [%S] %s", zDate, zId, zCom);
-    comment_print(z, zCom, 7, width, g.comFmtFlags);
->>>>>>> d1d0f264
     fossil_free(z);
   }
   fossil_free(zLastBr);
