--- conflicted
+++ resolved
@@ -273,16 +273,8 @@
 **    --case-sensitive <BOOL> Override the case-sensitive setting.
 **    --dotfiles              include files beginning with a dot (".")
 **    -f|--force              Add files without prompting
-<<<<<<< HEAD
-**    --ignore <CSG>          Ignore files matching patterns from the
-**                            comma separated list of glob patterns.
-**    --no-dir-symlinks       Disables support for directory symlinks.
-=======
 **    --ignore <CSG>          Ignore unmanaged files matching patterns from
 **                            the comma separated list of glob patterns.
-**    --clean <CSG>           Also ignore files matching patterns from
-**                            the comma separated list of glob patterns.
->>>>>>> 9b3b6e8e
 **
 ** See also: addremove, rm
 */
@@ -616,15 +608,8 @@
 ** Options:
 **   --case-sensitive <BOOL> Override the case-sensitive setting.
 **   --dotfiles              Include files beginning with a dot (".")
-<<<<<<< HEAD
-**   --ignore <CSG>          Ignore files matching patterns from the
-**                           comma separated list of glob patterns.
-=======
 **   --ignore <CSG>          Ignore unmanaged files matching patterns from
 **                           the comma separated list of glob patterns.
-**   --clean <CSG>           Also ignore files matching patterns from
-**                           the comma separated list of glob patterns.
->>>>>>> 9b3b6e8e
 **   -n|--dry-run            If given, display instead of run actions.
 **
 ** See also: add, rm
