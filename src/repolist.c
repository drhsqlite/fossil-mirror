/*
** Copyright (c) 2018 D. Richard Hipp
**
** This program is free software; you can redistribute it and/or
** modify it under the terms of the Simplified BSD License (also
** known as the "2-Clause License" or "FreeBSD License".)
**
** This program is distributed in the hope that it will be useful,
** but without any warranty; without even the implied warranty of
** merchantability or fitness for a particular purpose.
**
** Author contact information:
**   drh@hwaci.com
**   http://www.hwaci.com/drh/
**
*******************************************************************************
**
** This module contains code to implement the repository list page when
** "fossil server" or "fossil ui" is serving a directory full of repositories.
*/
#include "config.h"
#include "repolist.h"

#if INTERFACE
/*
** Return value from the remote_repo_info() command.  zRepoName is the
** input.  All other fields are outputs.
*/
struct RepoInfo {
  char *zRepoName;      /* Name of the repository file */
  int isValid;          /* True if zRepoName is a valid Fossil repository */
  int isRepolistSkin;   /* 1 or 2 if this repository wants to be the skin
                        ** for the repository list.  2 means do use this
                        ** repository but do not display it in the list. */
  char *zProjName;      /* Project Name.  Memory from fossil_malloc() */
  char *zProjDesc;      /* Project Description.  Memory from fossil_malloc() */
  char *zLoginGroup;    /* Name of login group, or NULL.  Malloced() */
  double rMTime;        /* Last update.  Julian day number */
};
#endif

/*
** Discover information about the repository given by
** pRepo->zRepoName.  The discovered information is stored in other
** fields of the RepoInfo object.
*/
static void remote_repo_info(RepoInfo *pRepo){
  sqlite3 *db;
  sqlite3_stmt *pStmt;
  int rc;

  pRepo->isRepolistSkin = 0;
  pRepo->isValid = 0;
  pRepo->zProjName = 0;
  pRepo->zProjDesc = 0;
  pRepo->zLoginGroup = 0;
  pRepo->rMTime = 0.0;

  g.dbIgnoreErrors++;
  rc = sqlite3_open_v2(pRepo->zRepoName, &db, SQLITE_OPEN_READWRITE, 0);
  if( rc ) goto finish_repo_list;
  rc = sqlite3_prepare_v2(db, "SELECT value FROM config"
                              " WHERE name='repolist-skin'",
                          -1, &pStmt, 0);
  if( rc ) goto finish_repo_list;
  if( sqlite3_step(pStmt)==SQLITE_ROW ){
    pRepo->isRepolistSkin = sqlite3_column_int(pStmt,0);
  }
  sqlite3_finalize(pStmt);
  if( rc ) goto finish_repo_list;
  rc = sqlite3_prepare_v2(db, "SELECT value FROM config"
                              " WHERE name='project-name'",
                          -1, &pStmt, 0);
  if( rc ) goto finish_repo_list;
  if( sqlite3_step(pStmt)==SQLITE_ROW ){
    pRepo->zProjName = fossil_strdup((char*)sqlite3_column_text(pStmt,0));
  }
  sqlite3_finalize(pStmt);
  if( rc ) goto finish_repo_list;
  rc = sqlite3_prepare_v2(db, "SELECT value FROM config"
                              " WHERE name='project-description'",
                          -1, &pStmt, 0);
  if( rc ) goto finish_repo_list;
  if( sqlite3_step(pStmt)==SQLITE_ROW ){
    pRepo->zProjDesc = fossil_strdup((char*)sqlite3_column_text(pStmt,0));
  }
  sqlite3_finalize(pStmt);
  rc = sqlite3_prepare_v2(db, "SELECT value FROM config"
                              " WHERE name='login-group-name'",
                          -1, &pStmt, 0);
  if( rc==SQLITE_OK && sqlite3_step(pStmt)==SQLITE_ROW ){
    pRepo->zLoginGroup = fossil_strdup((char*)sqlite3_column_text(pStmt,0));
  }
  sqlite3_finalize(pStmt);
  rc = sqlite3_prepare_v2(db, "SELECT max(mtime) FROM event", -1, &pStmt, 0);
  if( rc==SQLITE_OK && sqlite3_step(pStmt)==SQLITE_ROW ){
    pRepo->rMTime = sqlite3_column_double(pStmt,0);
  }
  pRepo->isValid = 1;
  sqlite3_finalize(pStmt);
finish_repo_list:
  g.dbIgnoreErrors--;
  sqlite3_close(db);
}

/*
** SETTING: show-repolist-desc                  boolean default=off
**
** If the value of this setting is "1" globally, then the repository-list
** page will show the description of each repository.  This setting only
** has effect when it is in the global setting database.
*/
/*
** SETTING: show-repolist-lg                    boolean default=off
**
** If the value of this setting is "1" globally, then the repository-list
** page will show the login-group for each repository.  This setting only
** has effect when it is in the global setting database.
*/

/*
** Generate a web-page that lists all repositories located under the
** g.zRepositoryName directory and return non-zero.
**
** For the special case when g.zRepositoryName is a non-chroot-jail "/",
** compose the list using the "repo:" entries in the global_config
** table of the configuration database.  These entries comprise all
** of the repositories known to the "all" command.  The special case
** processing is disallowed for chroot jails because g.zRepositoryName
** is always "/" inside a chroot jail and so it cannot be used as a flag
** to signal the special processing in that case.  The special case
** processing is intended for the "fossil all ui" command which never
** runs in a chroot jail anyhow.
**
** Or, if no repositories can be located beneath g.zRepositoryName,
** close g.db and return 0.
*/
int repo_list_page(void){
  Blob base;           /* document root for all repositories */
  int n = 0;           /* Number of repositories found */
  int allRepo;         /* True if running "fossil ui all".
                       ** False if a directory scan of base for repos */
  Blob html;           /* Html for the body of the repository list */
  char *zSkinRepo = 0; /* Name of the repository database used for skins */
  char *zSkinUrl = 0;  /* URL for the skin database */
<<<<<<< HEAD
  int quickfilter = 0; /* Is quickfilter is enabled? */
=======
  const char *zShow;   /* Value of FOSSIL_REPOLIST_SHOW environment variable */
  int bShowDesc = 0;   /* True to show the description column */
  int bShowLg = 0;     /* True to show the login-group column */
>>>>>>> 986589e7

  assert( g.db==0 );
  zShow = P("FOSSIL_REPOLIST_SHOW");
  if( zShow ){
    bShowDesc = strstr(zShow,"description")!=0;
    bShowLg = strstr(zShow,"login-group")!=0;
  }else if( db_open_config(1, 1)
     && db_table_exists("configdb", "global_config")
  ){
    bShowDesc = db_int(bShowDesc, "SELECT value FROM global_config"
                                  " WHERE name='show-repolist-desc'");
    bShowLg = db_int(bShowLg, "SELECT value FROM global_config"
                              " WHERE name='show-repolist-lg'");
  }
  blob_init(&html, 0, 0);
  if( fossil_strcmp(g.zRepositoryName,"/")==0 && !g.fJail ){
    /* For the special case of the "repository directory" being "/",
    ** show all of the repositories named in the ~/.fossil database.
    **
    ** On unix systems, then entries are of the form "repo:/home/..."
    ** and on Windows systems they are like on unix, starting with a "/"
    ** or they can begin with a drive letter: "repo:C:/Users/...".  In either
    ** case, we want returned path to omit any initial "/".
    */
    db_multi_exec(
       "CREATE TEMP VIEW sfile AS"
       "  SELECT ltrim(substr(name,6),'/') AS 'pathname' FROM global_config"
       "   WHERE name GLOB 'repo:*'"
    );
    allRepo = 1;
  }else{
    /* The default case:  All repositories under the g.zRepositoryName
    ** directory.
    */
    blob_init(&base, g.zRepositoryName, -1);
    db_close(0);
    assert( g.db==0 );
    sqlite3_open(":memory:", &g.db);
    db_multi_exec("CREATE TABLE sfile(pathname TEXT);");
    db_multi_exec("CREATE TABLE vfile(pathname);");
    vfile_scan(&base, blob_size(&base), 0, 0, 0, ExtFILE);
    db_multi_exec("DELETE FROM sfile WHERE pathname NOT GLOB '*[^/].fossil'"
#if USE_SEE
                  " AND pathname NOT GLOB '*[^/].efossil'"
#endif
    );
    allRepo = 0;
  }
  n = db_int(0, "SELECT count(*) FROM sfile");
  if( n==0 ){
    sqlite3_close(g.db);
    g.db = 0;
    g.repositoryOpen = 0;
    g.localOpen = 0;
    return 0;
  }else{
    Stmt q;
    double rNow;
<<<<<<< HEAD
    blob_append_sql(&html,
      "<table border='0' class='sortable filterlist' data-init-sort='1'"
      " data-column-types='txtxkxt'><thead>\n"
      "<tr><th>Filename<th width='20'>"
      "<th>Project Name<th width='20'>"
      "<th>Last Modified<th width='20'>"
      "<th>Login Group</tr>\n"
      "</thead><tbody>\n");
=======
    char zType[16];   /* Column type letters for class "sortable" */
    int nType;
    zType[0] = 't';  /* Repo name */
    zType[1] = 'x';  /* Space between repo-name and project-name */
    zType[2] = 't';  /* Project name */
    nType = 3;
    if( bShowDesc ){
      zType[nType++] = 'x';  /* Space between name and description */
      zType[nType++] = 't';  /* Project description */
    }
    zType[nType++] = 'x';    /* space before age */
    zType[nType++] = 'k';    /* Project age */
    if( bShowLg ){
      zType[nType++] = 'x';  /* space before login-group */
      zType[nType++] = 't';  /* Login Group */
    }
    zType[nType] = 0;
    blob_appendf(&html,
      "<table border='0' class='sortable' data-init-sort='1'"
      " data-column-types='%s' cellspacing='0' cellpadding='0'><thead>\n"
      "<tr><th>Filename</th><th>&emsp;</th>\n"
      "<th%s><nobr>Project Name</nobr></th>\n",
      zType, (bShowDesc ? " width='25%'" : ""));
    if( bShowDesc ){
      blob_appendf(&html,
        "<th>&emsp;</th>\n"
        "<th width='25%%'><nobr>Project Description</nobr></th>\n"
      );
    }
    blob_appendf(&html,
      "<th>&emsp;</th>"
      "<th><nobr>Last Modified</nobr></th>\n"
    );
    if( bShowLg ){
      blob_appendf(&html,
        "<th>&emsp;</th>"
        "<th><nobr>Login Group</nobr></th></tr>\n"
      );
    }
    blob_appendf(&html,"</thead><tbody>\n");
>>>>>>> 986589e7
    db_prepare(&q, "SELECT pathname"
                   " FROM sfile ORDER BY pathname COLLATE nocase;");
    rNow = db_double(0, "SELECT julianday('now')");
    while( db_step(&q)==SQLITE_ROW ){
      const char *zName = db_column_text(&q, 0);
      int nName = (int)strlen(zName);
      int nSuffix = 7; /* ".fossil" */
      char *zUrl;
      char *zAge;
      char *zFull;
      RepoInfo x;
      sqlite3_int64 iAge;
#if USE_SEE
      int bEncrypted = sqlite3_strglob("*.efossil", zName)==0;
      if( bEncrypted ) nSuffix = 8; /* ".efossil" */
#endif
      if( nName<nSuffix ) continue;
      zUrl = sqlite3_mprintf("%.*s", nName-nSuffix, zName);
      if( zName[0]=='/'
#ifdef _WIN32
          || sqlite3_strglob("[a-zA-Z]:/*", zName)==0
#endif
      ){
        zFull = mprintf("%s", zName);
      }else if ( allRepo ){
        zFull = mprintf("/%s", zName);
      }else{
        zFull = mprintf("%s/%s", g.zRepositoryName, zName);
      }
      x.zRepoName = zFull;
      remote_repo_info(&x);
      if( x.isRepolistSkin ){
        if( zSkinRepo==0 ){
          zSkinRepo = mprintf("%s", x.zRepoName);
          zSkinUrl = mprintf("%s", zUrl);
        }
      }
      fossil_free(zFull);
      if( !x.isValid
#if USE_SEE
       && !bEncrypted
#endif
      ){
        continue;
      }
      if( x.isRepolistSkin==2 && !allRepo ){
        /* Repositories with repolist-skin==2 are omitted from directory
        ** scan lists, but included in "fossil all ui" lists */
        continue;
      }
      if( rNow <= x.rMTime ){
        x.rMTime = rNow;
      }else if( x.rMTime<0.0 ){
        x.rMTime = rNow;
      }
      iAge = (sqlite3_int64)((rNow - x.rMTime)*86400);
      zAge = human_readable_age(rNow - x.rMTime);
      if( x.rMTime==0.0 ){
        /* This repository has no entry in the "event" table.
        ** Its age will still be maximum, so data-sortkey will work. */
        zAge = mprintf("unknown");
      }
      blob_appendf(&html, "<tr><td valign='top'><nobr>");
      if( !file_ends_with_repository_extension(zName,0) ){
        /* The "fossil server DIRECTORY" and "fossil ui DIRECTORY" commands
        ** do not work for repositories whose names do not end in ".fossil".
        ** So do not hyperlink those cases. */
        blob_appendf(&html,"%h",zName);
      } else if( sqlite3_strglob("*/.*", zName)==0 ){
        /* Do not show hyperlinks for hidden repos */
        blob_appendf(&html, "%h (hidden)", zName);
      } else if( allRepo && sqlite3_strglob("[a-zA-Z]:/?*", zName)!=0 ){
        blob_appendf(&html,
          "<a href='%R/%T/home' target='_blank'>/%h</a>\n",
          zUrl, zName);
      }else if( file_ends_with_repository_extension(zName,1) ){
        /* As described in
        ** https://fossil-scm.org/forum/info/f50f647c97c72fc1: if
        ** foo.fossil and foo/bar.fossil both exist and we create a
        ** link to foo/bar/... then the URI dispatcher will instead
        ** see that as a link to foo.fossil. In such cases, do not
        ** emit a link to foo/bar.fossil. */
        char * zDirPart = file_dirname(zName);
        if( db_exists("SELECT 1 FROM sfile "
                      "WHERE pathname=(%Q || '.fossil') COLLATE nocase"
#if USE_SEE
                      "  OR pathname=(%Q || '.efossil') COLLATE nocase"
#endif
                      , zDirPart
#if USE_SEE
                      , zDirPart
#endif
        ) ){
          blob_appendf(&html,
            "<s>%h</s> (directory/repo name collision)\n",
            zName);
        }else{
          blob_appendf(&html,
            "<a href='%R/%T/home' target='_blank'>%h</a>\n",
            zUrl, zName);
        }
        fossil_free(zDirPart);
      }else{
        blob_appendf(&html,
          "<a href='%R/%T/home' target='_blank'>%h</a>\n",
          zUrl, zName);
      }
      blob_appendf(&html,"</nobr></td>\n");
      if( x.zProjName ){
        blob_appendf(&html, "<td>&emsp;</td><td valign='top'>%h</td>\n",
                      x.zProjName);
        fossil_free(x.zProjName);
      }else{
        blob_appendf(&html, "<td>&emsp;</td><td></td>\n");
      }
      if( !bShowDesc ){
        /* Do nothing */
      }else if( x.zProjDesc ){
        blob_appendf(&html, "<td>&emsp;</td><td valign='top'>%h</td>\n",
                        x.zProjDesc);
        fossil_free(x.zProjDesc);
      }else{
        blob_appendf(&html, "<td>&emsp;</td><td></td>\n");
      }
      blob_appendf(&html,
        "<td>&emsp;</td><td data-sortkey='%08x' align='center' valign='top'>"
        "<nobr>%h</nobr></td>\n",
        (int)iAge, zAge);
      fossil_free(zAge);
      if( !bShowLg ){
        blob_appendf(&html, "</tr>\n");
      }else if( x.zLoginGroup ){
        blob_appendf(&html, "<td>&emsp;</td><td valign='top'>"
                               "<nobr>%h</nobr></td></tr>\n",
                        x.zLoginGroup);
        fossil_free(x.zLoginGroup);
      }else{
        blob_appendf(&html, "<td>&emsp;</td><td></td></tr>\n");
      }
      sqlite3_free(zUrl);
    }
    db_finalize(&q);
    blob_appendf(&html,"</tbody></table>\n");
  }
  if( zSkinRepo ){
    char *zNewBase = mprintf("%s/%s", g.zBaseURL, zSkinUrl);
    g.zBaseURL = 0;
    set_base_url(zNewBase);
    db_open_repository(zSkinRepo);
    fossil_free(zSkinRepo);
    fossil_free(zSkinUrl);
  }
  quickfilter = is_quickfilter_enabled();
  if( g.repositoryOpen ){
    /* This case runs if remote_repo_info() found a repository
    ** that has the "repolist_skin" property set to non-zero and left
    ** that repository open in g.db.  Use the skin of that repository
    ** for display. */
    login_check_credentials();
    style_set_current_feature("repolist");
    style_header("Repository List");
    if( quickfilter ){
      @ <input type="search" id="quickfilter" placeholder="filter repository list...">
    }
    @ %s(blob_str(&html))
    style_table_sorter();
    if( quickfilter ){
      style_quickfilter();
    }
    style_finish_page();
  }else{
    const char *zTitle = PD("FOSSIL_REPOLIST_TITLE","Repository List");
    /* If no repositories were found that had the "repolist_skin"
    ** property set, then use a default skin */
    @ <html>
    @ <head>
    @ <base href="%s(g.zBaseURL)/">
    @ <meta name="viewport" content="width=device-width, initial-scale=1.0">
    @ <title>%h(zTitle)</title>
    @ </head>
    @ <body>
    @ <h1 align="center">%h(zTitle)</h1>
    if( quickfilter ){
      @ <input type="text" id="quickfilter" placeholder="filter repository list...">
    }
    @ %s(blob_str(&html))
    @ <script>%s(builtin_text("sorttable.js"))</script>
    if( quickfilter ){
      @ <script>%s(builtin_text("quickfilter.js"))</script>
    }
    @ </body>
    @ </html>
  }
  blob_reset(&html);
  cgi_reply();
  return n;
}

/*
** COMMAND: test-list-page
**
** Usage: %fossil test-list-page DIRECTORY
**
** Show all repositories underneath DIRECTORY.  Or if DIRECTORY is "/"
** show all repositories in the ~/.fossil file.
*/
void test_list_page(void){
  if( g.argc<3 ){
    g.zRepositoryName = "/";
  }else{
    g.zRepositoryName = g.argv[2];
  }
  g.httpOut = stdout;
  repo_list_page();
}

/*
** Return true if quickfilter for repolist is enabled via FOSSIL_REPOLIST_QUICKFILTER.
*/
int is_quickfilter_enabled(void){
  const char *zQuickFilter = P("FOSSIL_REPOLIST_QUICKFILTER");
  if ( zQuickFilter==0 ) return 0;
  if ( zQuickFilter[0]==0 ) return 0;
  if( is_truth(zQuickFilter) ) return 1;
  return 0;
}<|MERGE_RESOLUTION|>--- conflicted
+++ resolved
@@ -143,13 +143,10 @@
   Blob html;           /* Html for the body of the repository list */
   char *zSkinRepo = 0; /* Name of the repository database used for skins */
   char *zSkinUrl = 0;  /* URL for the skin database */
-<<<<<<< HEAD
   int quickfilter = 0; /* Is quickfilter is enabled? */
-=======
   const char *zShow;   /* Value of FOSSIL_REPOLIST_SHOW environment variable */
   int bShowDesc = 0;   /* True to show the description column */
   int bShowLg = 0;     /* True to show the login-group column */
->>>>>>> 986589e7
 
   assert( g.db==0 );
   zShow = P("FOSSIL_REPOLIST_SHOW");
@@ -208,16 +205,6 @@
   }else{
     Stmt q;
     double rNow;
-<<<<<<< HEAD
-    blob_append_sql(&html,
-      "<table border='0' class='sortable filterlist' data-init-sort='1'"
-      " data-column-types='txtxkxt'><thead>\n"
-      "<tr><th>Filename<th width='20'>"
-      "<th>Project Name<th width='20'>"
-      "<th>Last Modified<th width='20'>"
-      "<th>Login Group</tr>\n"
-      "</thead><tbody>\n");
-=======
     char zType[16];   /* Column type letters for class "sortable" */
     int nType;
     zType[0] = 't';  /* Repo name */
@@ -236,7 +223,7 @@
     }
     zType[nType] = 0;
     blob_appendf(&html,
-      "<table border='0' class='sortable' data-init-sort='1'"
+      "<table border='0' class='sortable filterlist' data-init-sort='1'"
       " data-column-types='%s' cellspacing='0' cellpadding='0'><thead>\n"
       "<tr><th>Filename</th><th>&emsp;</th>\n"
       "<th%s><nobr>Project Name</nobr></th>\n",
@@ -258,7 +245,6 @@
       );
     }
     blob_appendf(&html,"</thead><tbody>\n");
->>>>>>> 986589e7
     db_prepare(&q, "SELECT pathname"
                    " FROM sfile ORDER BY pathname COLLATE nocase;");
     rNow = db_double(0, "SELECT julianday('now')");
