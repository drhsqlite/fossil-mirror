--- conflicted
+++ resolved
@@ -167,17 +167,14 @@
   int showFile = find_option("showfile",0,0)!=0;
   int stopOnError = find_option("dontstop",0,0)==0;
   int rc;
-<<<<<<< HEAD
   int rowCount, i = 0;
   char **azFilename = 0;
   i64 *aiRowid = 0;
   Bag outOfDate;
   
-=======
   int nToDel = 0;
   int showLabel = 0;
 
->>>>>>> 1fc29043
   dryRunFlag = find_option("dry-run","n",0)!=0;
   if( !dryRunFlag ){
     dryRunFlag = find_option("test",0,0)!=0; /* deprecated */
@@ -352,44 +349,28 @@
        " ORDER BY 1"
     );
   }
-<<<<<<< HEAD
   rowCount = db_all_column_text_and_int64(&q, 0, &azFilename, 1, &aiRowid);
   db_finalize(&q);
   bag_init(&outOfDate);
+  db_multi_exec("CREATE TEMP TABLE todel(x TEXT)");
+  db_prepare(&q, "SELECT name, tag FROM repolist ORDER BY 1");
   while( i<rowCount ){
     const char *zFilename = azFilename[i];
     int rowid = (int)aiRowid[i];
-    if( file_access(zFilename, 0) || !file_is_canonical(zFilename) ){
-      bag_insert(&outOfDate, rowid);
-      i++; continue;
-    }
-    if( useCheckouts && file_isdir(zFilename)!=1 ){
-      bag_insert(&outOfDate, rowid);
-      i++; continue;
-    }
-    if( zCmd[0]=='l' ){
-      fossil_print("%s\n", zFilename);
-      i++; continue;
-=======
-  db_multi_exec("CREATE TEMP TABLE todel(x TEXT)");
-  db_prepare(&q, "SELECT name, tag FROM repolist ORDER BY 1");
-  while( db_step(&q)==SQLITE_ROW ){
-    const char *zFilename = db_column_text(&q, 0);
     if( file_access(zFilename, F_OK)
      || !file_is_canonical(zFilename)
      || (useCheckouts && file_isdir(zFilename)!=1)
     ){
-      db_multi_exec("INSERT INTO todel VALUES(%Q)", db_column_text(&q, 1));
+      db_multi_exec("INSERT INTO todel VALUES(%Q)", zFilename);
       nToDel++;
-      continue;
+      i++; continue;
     }
     if( zCmd[0]=='l' ){
       fossil_print("%s\n", zFilename);
-      continue;
+      i++; continue;
     }else if( showFile ){
       fossil_print("%s: %s\n", useCheckouts ? "checkout" : "repository",
                    zFilename);
->>>>>>> 1fc29043
     }
     zQFilename = quoteFilename(zFilename);
     zSyscmd = mprintf("%s %s %s%s",
@@ -412,15 +393,10 @@
     }
     i++;
   }
-<<<<<<< HEAD
   db_all_column_free(rowCount, &azFilename, &aiRowid);
   assert( !azFilename );
   assert( !aiRowid );
-  
-=======
-  db_finalize(&q);
-
->>>>>>> 1fc29043
+
   /* If any repositories whose names appear in the ~/.fossil file could not
   ** be found, remove those names from the ~/.fossil file.
   */
