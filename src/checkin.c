/*
** Copyright (c) 2007 D. Richard Hipp
**
** This program is free software; you can redistribute it and/or
** modify it under the terms of the Simplified BSD License (also
** known as the "2-Clause License" or "FreeBSD License".)

** This program is distributed in the hope that it will be useful,
** but without any warranty; without even the implied warranty of
** merchantability or fitness for a particular purpose.
**
** Author contact information:
**   drh@hwaci.com
**   http://www.hwaci.com/drh/
**
*******************************************************************************
**
** This file contains code used to check-in versions of the project
** from the local repository.
*/
#include "config.h"
#include "checkin.h"
#include <assert.h>

/*
** Generate text describing all changes.  Prepend zPrefix to each line
** of output.
**
** We assume that vfile_check_signature has been run.
**
** If missingIsFatal is true, then any files that are missing or which
** are not true files results in a fatal error.
*/
static void status_report(
  Blob *report,          /* Append the status report here */
  const char *zPrefix,   /* Prefix on each line of the report */
  int missingIsFatal,    /* MISSING and NOT_A_FILE are fatal errors */
  int cwdRelative        /* Report relative to the current working dir */
){
  Stmt q;
  int nPrefix = strlen(zPrefix);
  int nErr = 0;
  Blob rewrittenPathname;
  db_prepare(&q,
    "SELECT pathname, deleted, chnged, rid, coalesce(origname!=pathname,0)"
    "  FROM vfile "
    " WHERE is_selected(id)"
    "   AND (chnged OR deleted OR rid=0 OR pathname!=origname) ORDER BY 1"
  );
  blob_zero(&rewrittenPathname);
  while( db_step(&q)==SQLITE_ROW ){
    const char *zPathname = db_column_text(&q,0);
    const char *zDisplayName = zPathname;
    int isDeleted = db_column_int(&q, 1);
    int isChnged = db_column_int(&q,2);
    int isNew = db_column_int(&q,3)==0;
    int isRenamed = db_column_int(&q,4);
    char *zFullName = mprintf("%s%s", g.zLocalRoot, zPathname);
    if( cwdRelative ){
      file_relative_name(zFullName, &rewrittenPathname, 0);
      zDisplayName = blob_str(&rewrittenPathname);
      if( zDisplayName[0]=='.' && zDisplayName[1]=='/' ){
        zDisplayName += 2;  /* no unnecessary ./ prefix */
      }
    }
    blob_append(report, zPrefix, nPrefix);
    if( isDeleted ){
      blob_appendf(report, "DELETED    %s\n", zDisplayName);
    }else if( !file_wd_isfile_or_link(zFullName) ){
      if( file_access(zFullName, 0)==0 ){
        blob_appendf(report, "NOT_A_FILE %s\n", zDisplayName);
        if( missingIsFatal ){
          fossil_warning("not a file: %s", zDisplayName);
          nErr++;
        }
      }else{
        blob_appendf(report, "MISSING    %s\n", zDisplayName);
        if( missingIsFatal ){
          fossil_warning("missing file: %s", zDisplayName);
          nErr++;
        }
      }
    }else if( isNew ){
      blob_appendf(report, "ADDED      %s\n", zDisplayName);
    }else if( isDeleted ){
      blob_appendf(report, "DELETED    %s\n", zDisplayName);
    }else if( isChnged==2 ){
      blob_appendf(report, "UPDATED_BY_MERGE %s\n", zDisplayName);
    }else if( isChnged==3 ){
      blob_appendf(report, "ADDED_BY_MERGE %s\n", zDisplayName);
    }else if( isChnged==1 ){
      if( file_contains_merge_marker(zFullName) ){
        blob_appendf(report, "CONFLICT   %s\n", zDisplayName);
      }else{
        blob_appendf(report, "EDITED     %s\n", zDisplayName);
      }
    }else if( isRenamed ){
      blob_appendf(report, "RENAMED    %s\n", zDisplayName);
    }
    free(zFullName);
  }
  blob_reset(&rewrittenPathname);
  db_finalize(&q);
  db_prepare(&q, "SELECT uuid, id FROM vmerge JOIN blob ON merge=rid"
                 " WHERE id<=0");
  while( db_step(&q)==SQLITE_ROW ){
    const char *zLabel = "MERGED_WITH";
    switch( db_column_int(&q, 1) ){
      case -1:  zLabel = "CHERRYPICK";  break;
      case -2:  zLabel = "BACKOUT   ";  break;
    }
    blob_append(report, zPrefix, nPrefix);
    blob_appendf(report, "%s %s\n", zLabel, db_column_text(&q, 0));
  }
  db_finalize(&q);
  if( nErr ){
    fossil_fatal("aborting due to prior errors");
  }
}

/*
** Use the "relative-paths" setting and the --abs-paths and
** --rel-paths command line options to determine whether the
** status report should be shown relative to the current
** working directory.
*/
static int determine_cwd_relative_option()
{
  int relativePaths = db_get_boolean("relative-paths", 1);
  int absPathOption = find_option("abs-paths", 0, 0)!=0;
  int relPathOption = find_option("rel-paths", 0, 0)!=0;
  if( absPathOption ){ relativePaths = 0; }
  if( relPathOption ){ relativePaths = 1; }
  return relativePaths;
}

/*
** COMMAND: changes
**
** Usage: %fossil changes ?OPTIONS?
**
** Report on the edit status of all files in the current checkout.
**
** Pathnames are displayed according to the "relative-paths" setting,
** unless overridden by the --abs-paths or --rel-paths options.
**
** Options:
**    --abs-paths       Display absolute pathnames.
**    --rel-paths       Display pathnames relative to the current working
**                      directory.
**    --sha1sum         Verify file status using SHA1 hashing rather
**                      than relying on file mtimes.
**    --header          Identify the repository if there are changes
**    -v|--verbose      Say "(none)" if there are no changes
**
** See also: extra, ls, status
*/
void changes_cmd(void){
  Blob report;
  int vid;
  int useSha1sum = find_option("sha1sum", 0, 0)!=0;
  int showHdr = find_option("header",0,0)!=0;
  int verboseFlag = find_option("verbose","v",0)!=0;
  int cwdRelative = 0;
  db_must_be_within_tree();
  cwdRelative = determine_cwd_relative_option();
  blob_zero(&report);
  vid = db_lget_int("checkout", 0);
  vfile_check_signature(vid, useSha1sum ? CKSIG_SHA1 : 0);
  status_report(&report, "", 0, cwdRelative);
  if( verboseFlag && blob_size(&report)==0 ){
    blob_append(&report, "  (none)\n", -1);
  }
  if( showHdr && blob_size(&report)>0 ){
    fossil_print("Changes for %s at %s:\n", db_get("project-name","???"),
                 g.zLocalRoot);
  }
  blob_write_to_file(&report, "-");
  blob_reset(&report);
}

/*
** COMMAND: status
**
** Usage: %fossil status ?OPTIONS?
**
** Report on the status of the current checkout.
**
** Pathnames are displayed according to the "relative-paths" setting,
** unless overridden by the --abs-paths or --rel-paths options.
**
** Options:
**
**    --abs-paths       Display absolute pathnames.
**    --rel-paths       Display pathnames relative to the current working
**                      directory.
**    --sha1sum         Verify file status using SHA1 hashing rather
**                      than relying on file mtimes.
**
** See also: changes, extra, ls
*/
void status_cmd(void){
  int vid;
  db_must_be_within_tree();
       /* 012345678901234 */
  fossil_print("repository:   %s\n", db_repository_filename());
  fossil_print("local-root:   %s\n", g.zLocalRoot);
  if( g.zConfigDbName ){
    fossil_print("config-db:    %s\n", g.zConfigDbName);
  }
  vid = db_lget_int("checkout", 0);
  if( vid ){
    show_common_info(vid, "checkout:", 1, 1);
  }
  db_record_repository_filename(0);
  changes_cmd();
}

/*
** COMMAND: ls
**
** Usage: %fossil ls ?OPTIONS? ?VERSION?
**
** Show the names of all files in the current checkout.  The -v provides
** extra information about each file.
**
** Options:
**   --age           Show when each file was committed
**   -v|--verbose    Provide extra information about each file.
**
** See also: changes, extra, status
*/
void ls_cmd(void){
  int vid;
  Stmt q;
  int verboseFlag;
  int showAge;
  char *zOrderBy = "pathname";

  verboseFlag = find_option("verbose","v", 0)!=0;
  if( !verboseFlag ){
    verboseFlag = find_option("l","l", 0)!=0; /* deprecated */
  }
  showAge = find_option("age",0,0)!=0;
  db_must_be_within_tree();
  vid = db_lget_int("checkout", 0);
  if( find_option("t","t",0)!=0 ){
    if( showAge ){
      zOrderBy = mprintf("checkin_mtime(%d,rid) DESC", vid);
    }else{
      zOrderBy = "mtime DESC";
    }
  }
  verify_all_options();
  vfile_check_signature(vid, 0);
  if( showAge ){
    db_prepare(&q,
       "SELECT pathname, deleted, rid, chnged, coalesce(origname!=pathname,0),"
       "       datetime(checkin_mtime(%d,rid),'unixepoch','localtime')"
       "  FROM vfile"
       " ORDER BY %s", vid, zOrderBy
    );
  }else{
    db_prepare(&q,
       "SELECT pathname, deleted, rid, chnged, coalesce(origname!=pathname,0)"
       "  FROM vfile"
       " ORDER BY %s", zOrderBy
    );
  }
  while( db_step(&q)==SQLITE_ROW ){
    const char *zPathname = db_column_text(&q,0);
    int isDeleted = db_column_int(&q, 1);
    int isNew = db_column_int(&q,2)==0;
    int chnged = db_column_int(&q,3);
    int renamed = db_column_int(&q,4);
    char *zFullName = mprintf("%s%s", g.zLocalRoot, zPathname);
    if( showAge ){
      fossil_print("%s  %s\n", db_column_text(&q, 5), zPathname);
    }else if( !verboseFlag ){
      fossil_print("%s\n", zPathname);
    }else if( isNew ){
      fossil_print("ADDED      %s\n", zPathname);
    }else if( isDeleted ){
      fossil_print("DELETED    %s\n", zPathname);
    }else if( !file_wd_isfile_or_link(zFullName) ){
      if( file_access(zFullName, 0)==0 ){
        fossil_print("NOT_A_FILE %s\n", zPathname);
      }else{
        fossil_print("MISSING    %s\n", zPathname);
      }
    }else if( chnged ){
      fossil_print("EDITED     %s\n", zPathname);
    }else if( renamed ){
      fossil_print("RENAMED    %s\n", zPathname);
    }else{
      fossil_print("UNCHANGED  %s\n", zPathname);
    }
    free(zFullName);
  }
  db_finalize(&q);
}

/*
** COMMAND: extras
** Usage: %fossil extras ?OPTIONS?
**
** Print a list of all files in the source tree that are not part of
** the current checkout.  See also the "clean" command.
**
** Files and subdirectories whose names begin with "." are normally
** ignored but can be included by adding the --dotfiles option.
**
** The GLOBPATTERN is a comma-separated list of GLOB expressions for
** files that are ignored.  The GLOBPATTERN specified by the "ignore-glob"
** is used if the --ignore option is omitted.
**
** Pathnames are displayed according to the "relative-paths" setting,
** unless overridden by the --abs-paths or --rel-paths options.
**
** Options:
**    --abs-paths      Display absolute pathnames.
**    --case-sensitive <BOOL> override case-sensitive setting
**    --dotfiles       include files beginning with a dot (".")
**    --ignore <CSG>   ignore files matching patterns from the argument
**    --rel-paths      Display pathnames relative to the current working
**                     directory.
**
** See also: changes, clean, status
*/
void extra_cmd(void){
  Blob path;
  Stmt q;
  int n;
  const char *zIgnoreFlag = find_option("ignore",0,1);
  unsigned scanFlags = find_option("dotfiles",0,0)!=0 ? SCAN_ALL : 0;
  int cwdRelative = 0;
  Glob *pIgnore;
  Blob rewrittenPathname;
  const char *zPathname, *zDisplayName;

  if( find_option("temp",0,0)!=0 ) scanFlags |= SCAN_TEMP;
  capture_case_sensitive_option();
  db_must_be_within_tree();
  cwdRelative = determine_cwd_relative_option();
  db_multi_exec("CREATE TEMP TABLE sfile(x TEXT PRIMARY KEY %s)",
                filename_collation());
  n = strlen(g.zLocalRoot);
  blob_init(&path, g.zLocalRoot, n-1);
  if( zIgnoreFlag==0 ){
    zIgnoreFlag = db_get("ignore-glob", 0);
  }
  pIgnore = glob_create(zIgnoreFlag);
  vfile_scan(&path, blob_size(&path), scanFlags, pIgnore);
  glob_free(pIgnore);
  db_prepare(&q,
      "SELECT x FROM sfile"
      " WHERE x NOT IN (%s)"
      " ORDER BY 1",
      fossil_all_reserved_names(0)
  );
  db_multi_exec("DELETE FROM sfile WHERE x IN (SELECT pathname FROM vfile)");
  blob_zero(&rewrittenPathname);
  while( db_step(&q)==SQLITE_ROW ){
    zDisplayName = zPathname = db_column_text(&q, 0);
    if( cwdRelative ) {
      char *zFullName = mprintf("%s%s", g.zLocalRoot, zPathname);
      file_relative_name(zFullName, &rewrittenPathname, 0);
      free(zFullName);
      zDisplayName = blob_str(&rewrittenPathname);
      if( zDisplayName[0]=='.' && zDisplayName[1]=='/' ){
        zDisplayName += 2;  /* no unnecessary ./ prefix */
      }
    }
    fossil_print("%s\n", zDisplayName);
  }
  blob_reset(&rewrittenPathname);
  db_finalize(&q);
}

/*
** COMMAND: clean
** Usage: %fossil clean ?OPTIONS?
**
** Delete all "extra" files in the source tree.  "Extra" files are
** files that are not officially part of the checkout. This operation
** cannot be undone. Normally, only files unknown to fossil are
** removed, but if the -x option is specified, ignored files are
** removed as well.
**
** You will be prompted before removing each eligible file unless the
** --force flag is in use or it matches the --clean option.  The
** GLOBPATTERN specified by the "ignore-glob" setting is used if the
** --ignore option is omitted, the same with "clean-glob" and --clean
** as well as "keep-glob" and --keep.  If you are sure you wish to
** remove all "extra" files except the ones specified with --ignore
** and --keep, you can specify the optional -f|--force flag and no
** prompts will be issued.  If a file matches both --keep and --clean,
** --keep takes precedence.
**
** Files and subdirectories whose names begin with "." are
** normally kept.  They are handled if the "--dotfiles" option
** is used.
**
** Options:
**    --case-sensitive <BOOL> override case-sensitive setting
**    --dotfiles       include files beginning with a dot (".")
**    -f|--force       Remove files without prompting
**    --clean <CSG>    never prompt for files matching this
**                     comma separated list of glob patterns.
**    --ignore <CSG>   ignore files matching patterns from the
**                     comma separated list of glob patterns.
**    --keep <CSG>     keep files matching this comma separated
**                     list of glob patterns.
**    -n|--dry-run     If given, display instead of run actions
**    --temp           Remove only Fossil-generated temporary files
**    -v|--verbose     Show all files as they are removed
**    -x               Remove everything unkown to fossil,
**                     including files matching --ignore.
**                     Compatibile with "git clean -x".
**
** See also: addremove, extra, status
*/
void clean_cmd(void){
  int allFlag, dryRunFlag, verboseFlag;
  unsigned scanFlags = 0;
  const char *zIgnoreFlag, *zKeepFlag, *zCleanFlag;
  Blob path, repo;
  Stmt q;
  int n;
  Glob *pIgnore, *pKeep, *pClean;
<<<<<<< HEAD
=======
  int xFlag, dryRunFlag;
  int verboseFlag;
>>>>>>> b6d92fa5

  dryRunFlag = find_option("dry-run","n",0)!=0;
  xFlag = find_option("x","x",0)!=0;
  if( !dryRunFlag ){
    dryRunFlag = find_option("test",0,0)!=0; /* deprecated */
  }
  allFlag = find_option("force","f",0)!=0 || dryRunFlag;
  if( find_option("dotfiles",0,0)!=0 ) scanFlags |= SCAN_ALL;
  if( find_option("temp",0,0)!=0 ) scanFlags |= SCAN_TEMP;
  zIgnoreFlag = find_option("ignore",0,1);
  verboseFlag = find_option("verbose","v",0)!=0 || dryRunFlag;
  zKeepFlag = find_option("keep",0,1);
  zCleanFlag = find_option("clean",0,1);
  capture_case_sensitive_option();
  db_must_be_within_tree();
  if( zIgnoreFlag==0 ){
    zIgnoreFlag = db_get("ignore-glob", 0);
  }
  if( zKeepFlag==0 ){
    zKeepFlag = db_get("keep-glob", 0);
  }
  if( zCleanFlag==0 ){
    zCleanFlag = db_get("clean-glob", 0);
  }
  verify_all_options();
  db_multi_exec("CREATE TEMP TABLE sfile(x TEXT PRIMARY KEY %s)",
                filename_collation());
  n = strlen(g.zLocalRoot);
  blob_init(&path, g.zLocalRoot, n-1);
  pIgnore = glob_create(zIgnoreFlag);
  pKeep = glob_create(zKeepFlag);
  pClean = glob_create(zCleanFlag);
  vfile_scan2(&path, blob_size(&path), scanFlags, xFlag?0:pIgnore, pKeep);
  glob_free(pKeep);
  db_prepare(&q,
      "SELECT %Q || x FROM sfile"
      " WHERE x NOT IN (%s)"
      " ORDER BY 1",
      g.zLocalRoot, fossil_all_reserved_names(0)
  );
  if( file_tree_name(g.zRepositoryName, &repo, 0) ){
    db_multi_exec("DELETE FROM sfile WHERE x=%B", &repo);
  }
  db_multi_exec("DELETE FROM sfile WHERE x IN (SELECT pathname FROM vfile)");
  while( db_step(&q)==SQLITE_ROW ){
    const char *zName = db_column_text(&q, 0);
<<<<<<< HEAD
    if( !allFlag && !glob_match(pClean, zName+n) ){
=======
    if( !allFlag && !dryRunFlag && !glob_match(pClean, zName+n)
        && (!xFlag || !glob_match(pIgnore, zName+n))){
>>>>>>> b6d92fa5
      Blob ans;
      char cReply;
      char *prompt = mprintf("remove unmanaged file \"%s\" (a=all/y/N)? ",
                             zName+n);
      blob_zero(&ans);
      prompt_user(prompt, &ans);
      cReply = blob_str(&ans)[0];
      if( cReply=='a' || cReply=='A' ){
        allFlag = 1;
      }else if( cReply!='y' && cReply!='Y' ){
        continue;
      }
    }
    if( verboseFlag ){
      fossil_print("removed unmanaged file: %s\n", zName+n);
    }
    if( !dryRunFlag ){
      file_delete(zName);
    }
  }
  glob_free(pIgnore);
  glob_free(pClean);
  db_finalize(&q);
}

/*
** Prompt the user for a check-in or stash comment (given in pPrompt),
** gather the response, then return the response in pComment.
**
** Lines of the prompt that begin with # are discarded.  Excess whitespace
** is removed from the reply.
**
** Appropriate encoding translations are made on windows.
*/
void prompt_for_user_comment(Blob *pComment, Blob *pPrompt){
  const char *zEditor;
  char *zCmd;
  char *zFile;
  Blob reply, line;
  char *zComment;
  int i;

  zEditor = db_get("editor", 0);
  if( zEditor==0 ){
    zEditor = fossil_getenv("VISUAL");
  }
  if( zEditor==0 ){
    zEditor = fossil_getenv("EDITOR");
  }
#ifdef _WIN32
  if( zEditor==0 ){
    zEditor = mprintf("%s\\notepad.exe", fossil_getenv("SystemRoot"));
  }
#endif
  if( zEditor==0 ){
    blob_append(pPrompt,
       "#\n"
       "# Since no default text editor is set using EDITOR or VISUAL\n"
       "# environment variables or the \"fossil set editor\" command,\n"
       "# and because no comment was specified using the \"-m\" or \"-M\"\n"
       "# command-line options, you will need to enter the comment below.\n"
       "# Type \".\" on a line by itself when you are done:\n", -1);
    zFile = mprintf("-");
  }else{
    zFile = db_text(0, "SELECT '%qci-comment-' || hex(randomblob(6)) || '.txt'",
                    g.zLocalRoot);
  }
#if defined(_WIN32)
  blob_add_cr(pPrompt);
#endif
  blob_write_to_file(pPrompt, zFile);
  if( zEditor ){
    zCmd = mprintf("%s \"%s\"", zEditor, zFile);
    fossil_print("%s\n", zCmd);
    if( fossil_system(zCmd) ){
      fossil_fatal("editor aborted: \"%s\"", zCmd);
    }

    blob_read_from_file(&reply, zFile);
  }else{
    char zIn[300];
    blob_zero(&reply);
    while( fgets(zIn, sizeof(zIn), stdin)!=0 ){
      if( zIn[0]=='.' && (zIn[1]==0 || zIn[1]=='\r' || zIn[1]=='\n') ){
        break;
      }
      blob_append(&reply, zIn, -1);
    }
  }
  blob_to_utf8_no_bom(&reply, 1);
  blob_to_lf_only(&reply);
  file_delete(zFile);
  free(zFile);
  blob_zero(pComment);
  while( blob_line(&reply, &line) ){
    int i, n;
    char *z;
    n = blob_size(&line);
    z = blob_buffer(&line);
    for(i=0; i<n && fossil_isspace(z[i]);  i++){}
    if( i<n && z[i]=='#' ) continue;
    if( i<n || blob_size(pComment)>0 ){
      blob_appendf(pComment, "%b", &line);
    }
  }
  blob_reset(&reply);
  zComment = blob_str(pComment);
  i = strlen(zComment);
  while( i>0 && fossil_isspace(zComment[i-1]) ){ i--; }
  blob_resize(pComment, i);
}

/*
** Prepare a commit comment.  Let the user modify it using the
** editor specified in the global_config table or either
** the VISUAL or EDITOR environment variable.
**
** Store the final commit comment in pComment.  pComment is assumed
** to be uninitialized - any prior content is overwritten.
**
** zInit is the text of the most recent failed attempt to check in
** this same change.  Use zInit to reinitialize the check-in comment
** so that the user does not have to retype.
**
** zBranch is the name of a new branch that this check-in is forced into.
** zBranch might be NULL or an empty string if no forcing occurs.
**
** parent_rid is the recordid of the parent check-in.
*/
static void prepare_commit_comment(
  Blob *pComment,
  char *zInit,
  CheckinInfo *p,
  int parent_rid
){
  Blob prompt;
#ifdef _WIN32
  int bomSize;
  const unsigned char *bom = get_utf8_bom(&bomSize);
  blob_init(&prompt, (const char *) bom, bomSize);
  if( zInit && zInit[0]) {
    blob_append(&prompt, zInit, -1);
  }
#else
  blob_init(&prompt, zInit, -1);
#endif
  blob_append(&prompt,
    "\n"
    "# Enter comments on this check-in.  Lines beginning with # are ignored.\n"
    "#\n", -1
  );
  blob_appendf(&prompt, "# user: %s\n", p->zUserOvrd ? p->zUserOvrd : g.zLogin);
  if( p->zBranch && p->zBranch[0] ){
    blob_appendf(&prompt, "# tags: %s\n#\n", p->zBranch);
  }else{
    char *zTags = info_tags_of_checkin(parent_rid, 1);
    if( zTags )  blob_appendf(&prompt, "# tags: %z\n#\n", zTags);
  }
  status_report(&prompt, "# ", 1, 0);
  if( g.markPrivate ){
    blob_append(&prompt,
      "# PRIVATE BRANCH: This check-in will be private and will not sync to\n"
      "# repositories.\n"
      "#\n", -1
    );
  }
  prompt_for_user_comment(pComment, &prompt);
  blob_reset(&prompt);
}

/*
** Populate the Global.aCommitFile[] based on the command line arguments
** to a [commit] command. Global.aCommitFile is an array of integers
** sized at (N+1), where N is the number of arguments passed to [commit].
** The contents are the [id] values from the vfile table corresponding
** to the filenames passed as arguments.
**
** The last element of aCommitFile[] is always 0 - indicating the end
** of the array.
**
** If there were no arguments passed to [commit], aCommitFile is not
** allocated and remains NULL. Other parts of the code interpret this
** to mean "all files".
**
** Returns 1 if there was a warning, 0 otherwise.
*/
int select_commit_files(void){
  int result = 0;
  if( g.argc>2 ){
    int ii, jj=0;
    Blob b;
    blob_zero(&b);
    g.aCommitFile = fossil_malloc(sizeof(int)*(g.argc-1));

    for(ii=2; ii<g.argc; ii++){
      int iId;
      file_tree_name(g.argv[ii], &b, 1);
      iId = db_int(-1, "SELECT id FROM vfile WHERE pathname=%Q", blob_str(&b));
      if( iId<0 ){
        fossil_warning("fossil knows nothing about: %s", g.argv[ii]);
        result = 1;
      }else{
        g.aCommitFile[jj++] = iId;
      }
      blob_reset(&b);
    }
    g.aCommitFile[jj] = 0;
  }
  return result;
}

/*
** Make sure the current check-in with timestamp zDate is younger than its
** ancestor identified rid and zUuid.  Throw a fatal error if not.
*/
static void checkin_verify_younger(
  int rid,              /* The record ID of the ancestor */
  const char *zUuid,    /* The artifact ID of the ancestor */
  const char *zDate     /* Date & time of the current check-in */
){
#ifndef FOSSIL_ALLOW_OUT_OF_ORDER_DATES
  int b;
  b = db_exists(
    "SELECT 1 FROM event"
    " WHERE datetime(mtime)>=%Q"
    "   AND type='ci' AND objid=%d",
    zDate, rid
  );
  if( b ){
    fossil_fatal("ancestor check-in [%.10s] (%s) is not older (clock skew?)"
                 " Use --allow-older to override.", zUuid, zDate);
  }
#endif
}

/*
** zDate should be a valid date string.  Convert this string into the
** format YYYY-MM-DDTHH:MM:SS.  If the string is not a valid date,
** print a fatal error and quit.
*/
char *date_in_standard_format(const char *zInputDate){
  char *zDate;
  if( g.perm.Setup && fossil_strcmp(zInputDate,"now")==0 ){
    zInputDate = PD("date_override","now");
  }
  zDate = db_text(0, "SELECT strftime('%%Y-%%m-%%dT%%H:%%M:%%f',%Q)",
                  zInputDate);
  if( zDate[0]==0 ){
    fossil_fatal(
      "unrecognized date format (%s): use \"YYYY-MM-DD HH:MM:SS.SSS\"",
      zInputDate
    );
  }
  return zDate;
}

/*
** COMMAND: test-date-format
**
** Usage: %fossil test-date-format DATE-STRING...
**
** Convert the DATE-STRING into the standard format used in artifacts
** and display the result.
*/
void test_date_format(void){
  int i;
  db_find_and_open_repository(OPEN_ANY_SCHEMA, 0);
  for(i=2; i<g.argc; i++){
    fossil_print("%s -> %s\n", g.argv[i], date_in_standard_format(g.argv[i]));
  }
}

#if INTERFACE
/*
** The following structure holds some of the information needed to construct a
** check-in manifest.
*/
struct CheckinInfo {
  Blob *pComment;             /* Check-in comment text */
  const char *zMimetype;      /* Mimetype of check-in command.  May be NULL */
  int verifyDate;             /* Verify that child is younger */
  Blob *pCksum;               /* Repository checksum.  May be 0 */
  const char *zDateOvrd;      /* Date override.  If 0 then use 'now' */
  const char *zUserOvrd;      /* User override.  If 0 then use g.zLogin */
  const char *zBranch;        /* Branch name.  May be 0 */
  const char *zColor;         /* One-time background color.  May be 0 */
  const char *zBrClr;         /* Persistent branch color.  May be 0 */
  const char **azTag;         /* Tags to apply to this check-in */
};
#endif /* INTERFACE */

/*
** Create a manifest.
*/
static void create_manifest(
  Blob *pOut,                 /* Write the manifest here */
  const char *zBaselineUuid,  /* UUID of baseline, or zero */
  Manifest *pBaseline,        /* Make it a delta manifest if not zero */
  int vid,                    /* BLOB.id for the parent check-in */
  CheckinInfo *p,             /* Information about the check-in */
  int *pnFBcard               /* OUT: Number of generated B- and F-cards */
){
  char *zDate;                /* Date of the check-in */
  char *zParentUuid;          /* UUID of parent check-in */
  Blob filename;              /* A single filename */
  int nBasename;              /* Size of base filename */
  Stmt q;                     /* Query of files changed */
  Stmt q2;                    /* Query of merge parents */
  Blob mcksum;                /* Manifest checksum */
  ManifestFile *pFile;        /* File from the baseline */
  int nFBcard = 0;            /* Number of B-cards and F-cards */
  int i;                      /* Loop counter */
  const char *zColor;         /* Modified value of p->zColor */

  assert( pBaseline==0 || pBaseline->zBaseline==0 );
  assert( pBaseline==0 || zBaselineUuid!=0 );
  blob_zero(pOut);
  zParentUuid = db_text(0, "SELECT uuid FROM blob WHERE rid=%d", vid);
  if( pBaseline ){
    blob_appendf(pOut, "B %s\n", zBaselineUuid);
    manifest_file_rewind(pBaseline);
    pFile = manifest_file_next(pBaseline, 0);
    nFBcard++;
  }else{
    pFile = 0;
  }
  blob_appendf(pOut, "C %F\n", blob_str(p->pComment));
  zDate = date_in_standard_format(p->zDateOvrd ? p->zDateOvrd : "now");
  blob_appendf(pOut, "D %s\n", zDate);
  zDate[10] = ' ';
  db_prepare(&q,
    "SELECT pathname, uuid, origname, blob.rid, isexe, islink,"
    "       is_selected(vfile.id)"
    "  FROM vfile JOIN blob ON vfile.mrid=blob.rid"
    " WHERE (NOT deleted OR NOT is_selected(vfile.id))"
    "   AND vfile.vid=%d"
    " ORDER BY if_selected(vfile.id, pathname, origname)",
    vid);
  blob_zero(&filename);
  blob_appendf(&filename, "%s", g.zLocalRoot);
  nBasename = blob_size(&filename);
  while( db_step(&q)==SQLITE_ROW ){
    const char *zName = db_column_text(&q, 0);
    const char *zUuid = db_column_text(&q, 1);
    const char *zOrig = db_column_text(&q, 2);
    int frid = db_column_int(&q, 3);
    int isExe = db_column_int(&q, 4);
    int isLink = db_column_int(&q, 5);
    int isSelected = db_column_int(&q, 6);
    const char *zPerm;
    int cmp;

    blob_resize(&filename, nBasename);
    blob_append(&filename, zName, -1);

#if !defined(_WIN32)
    /* For unix, extract the "executable" and "symlink" permissions
    ** directly from the filesystem.  On windows, permissions are
    ** unchanged from the original.  However, only do this if the file
    ** itself is actually selected to be part of this check-in.
    */
    if( isSelected ){
      int mPerm;

      mPerm = file_wd_perm(blob_str(&filename));
      isExe = ( mPerm==PERM_EXE );
      isLink = ( mPerm==PERM_LNK );
    }
#endif
    if( isExe ){
      zPerm = " x";
    }else if( isLink ){
      zPerm = " l"; /* note: symlinks don't have executable bit on unix */
    }else{
      zPerm = "";
    }
    if( !g.markPrivate ) content_make_public(frid);
    while( pFile && fossil_strcmp(pFile->zName,zName)<0 ){
      blob_appendf(pOut, "F %F\n", pFile->zName);
      pFile = manifest_file_next(pBaseline, 0);
      nFBcard++;
    }
    cmp = 1;
    if( pFile==0
      || (cmp = fossil_strcmp(pFile->zName,zName))!=0
      || fossil_strcmp(pFile->zUuid, zUuid)!=0
    ){
      if( zOrig && !isSelected ){ zName = zOrig; zOrig = 0; }
      if( zOrig==0 || fossil_strcmp(zOrig,zName)==0 ){
        blob_appendf(pOut, "F %F %s%s\n", zName, zUuid, zPerm);
      }else{
        if( zPerm[0]==0 ){ zPerm = " w"; }
        blob_appendf(pOut, "F %F %s%s %F\n", zName, zUuid, zPerm, zOrig);
      }
      nFBcard++;
    }
    if( cmp==0 ) pFile = manifest_file_next(pBaseline,0);
  }
  blob_reset(&filename);
  db_finalize(&q);
  while( pFile ){
    blob_appendf(pOut, "F %F\n", pFile->zName);
    pFile = manifest_file_next(pBaseline, 0);
    nFBcard++;
  }
  if( p->zMimetype && p->zMimetype[0] ){
    blob_appendf(pOut, "N %F\n", p->zMimetype);
  }
  blob_appendf(pOut, "P %s", zParentUuid);
  if( p->verifyDate ) checkin_verify_younger(vid, zParentUuid, zDate);
  free(zParentUuid);
  db_prepare(&q2, "SELECT merge FROM vmerge WHERE id=0");
  while( db_step(&q2)==SQLITE_ROW ){
    char *zMergeUuid;
    int mid = db_column_int(&q2, 0);
    if( !g.markPrivate && content_is_private(mid) ) continue;
    zMergeUuid = db_text(0, "SELECT uuid FROM blob WHERE rid=%d", mid);
    if( zMergeUuid ){
      blob_appendf(pOut, " %s", zMergeUuid);
      if( p->verifyDate ) checkin_verify_younger(mid, zMergeUuid, zDate);
      free(zMergeUuid);
    }
  }
  db_finalize(&q2);
  free(zDate);
  blob_appendf(pOut, "\n");

  db_prepare(&q2,
    "SELECT CASE vmerge.id WHEN -1 THEN '+' ELSE '-' END || blob.uuid"
    "  FROM vmerge, blob"
    " WHERE vmerge.id<0"
    "   AND blob.rid=vmerge.merge"
    " ORDER BY 1");
  while( db_step(&q2)==SQLITE_ROW ){
    const char *zCherrypickUuid = db_column_text(&q2, 0);
    blob_appendf(pOut, "Q %s\n", zCherrypickUuid);
  }
  db_finalize(&q2);

  if( p->pCksum ) blob_appendf(pOut, "R %b\n", p->pCksum);
  zColor = p->zColor;
  if( p->zBranch && p->zBranch[0] ){
    /* Set tags for the new branch */
    if( p->zBrClr && p->zBrClr[0] ){
      zColor = 0;
      blob_appendf(pOut, "T *bgcolor * %F\n", p->zBrClr);
    }
    blob_appendf(pOut, "T *branch * %F\n", p->zBranch);
    blob_appendf(pOut, "T *sym-%F *\n", p->zBranch);
  }
  if( zColor && zColor[0] ){
    /* One-time background color */
    blob_appendf(pOut, "T +bgcolor * %F\n", zColor);
  }
  if( p->azTag ){
    for(i=0; p->azTag[i]; i++){
      /* Add a symbolic tag to this check-in.  The tag names have already
      ** been sorted and converted using the %F format */
      assert( i==0 || strcmp(p->azTag[i-1], p->azTag[i])<=0 );
      blob_appendf(pOut, "T +sym-%s *\n", p->azTag[i]);
    }
  }
  if( p->zBranch && p->zBranch[0] ){
    /* For a new branch, cancel all prior propagating tags */
    Stmt q;
    db_prepare(&q,
        "SELECT tagname FROM tagxref, tag"
        " WHERE tagxref.rid=%d AND tagxref.tagid=tag.tagid"
        "   AND tagtype==2 AND tagname GLOB 'sym-*'"
        "   AND tagname!='sym-'||%Q"
        " ORDER BY tagname",
        vid, p->zBranch);
    while( db_step(&q)==SQLITE_ROW ){
      const char *zBrTag = db_column_text(&q, 0);
      blob_appendf(pOut, "T -%F *\n", zBrTag);
    }
    db_finalize(&q);
  }
  blob_appendf(pOut, "U %F\n", p->zUserOvrd ? p->zUserOvrd : g.zLogin);
  md5sum_blob(pOut, &mcksum);
  blob_appendf(pOut, "Z %b\n", &mcksum);
  if( pnFBcard ) *pnFBcard = nFBcard;
}

/*
** Issue a warning and give the user an opportunity to abandon out
** if a Unicode (UTF-16) byte-order-mark (BOM) or a \r\n line ending
** is seen in a text file.
**
** Return 1 if the user pressed 'c'. In that case, the file will have
** been converted to UTF-8 (if it was UTF-16) with NL line-endings,
** and the original file will have been renamed to "<filename>-original".
*/
static int commit_warning(
  Blob *p,              /* The content of the file being committed. */
  int crnlOk,           /* Non-zero if CR/NL warnings should be disabled. */
  int binOk,            /* Non-zero if binary warnings should be disabled. */
  int encodingOk,       /* Non-zero if encoding warnings should be disabled. */
  const char *zFilename /* The full name of the file being committed. */
){
  int bReverse;           /* UTF-16 byte order is reversed? */
  int fUnicode;           /* return value of could_be_utf16() */
  int fBinary;            /* does the blob content appear to be binary? */
  int lookFlags;          /* output flags from looks_like_utf8/utf16() */
  int fHasAnyCr;          /* the blob contains one or more CR chars */
  int fHasLoneCrOnly;     /* all detected line endings are CR only */
  int fHasCrLfOnly;       /* all detected line endings are CR/LF pairs */
  char *zMsg;             /* Warning message */
  Blob fname;             /* Relative pathname of the file */
  static int allOk = 0;   /* Set to true to disable this routine */

  if( allOk ) return 0;
  fUnicode = could_be_utf16(p, &bReverse);
  if( fUnicode ){
    lookFlags = looks_like_utf16(p, bReverse, LOOK_NUL);
  }else{
    lookFlags = looks_like_utf8(p, LOOK_NUL);
  }
  fHasAnyCr = (lookFlags & LOOK_CR);
  fBinary = (lookFlags & LOOK_BINARY);
  fHasLoneCrOnly = ((lookFlags & LOOK_EOL) == LOOK_LONE_CR);
  fHasCrLfOnly = ((lookFlags & LOOK_EOL) == LOOK_CRLF);
  if( fUnicode || fHasAnyCr || fBinary ){
    const char *zWarning;
    const char *zDisable;
    const char *zConvert = "c=convert/";
    Blob ans;
    char cReply;

    if( fBinary ){
      int fHasNul = (lookFlags & LOOK_NUL); /* contains NUL chars? */
      int fHasLong = (lookFlags & LOOK_LONG); /* overly long line? */
      if( binOk ){
        return 0; /* We don't want binary warnings for this file. */
      }
      if( !fHasNul && fHasLong ){
        zWarning = "long lines";
        zConvert = ""; /* We cannot convert binary files. */
      }else{
        zWarning = "binary data";
        zConvert = ""; /* We cannot convert binary files. */
      }
      zDisable = "\"binary-glob\" setting";
    }else if( fUnicode && fHasAnyCr ){
      if( crnlOk && encodingOk ){
        return 0; /* We don't want CR/NL and Unicode warnings for this file. */
      }
      if( fHasLoneCrOnly ){
        zWarning = "CR line endings and Unicode";
      }else if( fHasCrLfOnly ){
        zWarning = "CR/NL line endings and Unicode";
      }else{
        zWarning = "mixed line endings and Unicode";
      }
      zDisable = "\"crnl-glob\" and \"encoding-glob\" settings";
    }else if( fHasAnyCr ){
      if( crnlOk ){
        return 0; /* We don't want CR/NL warnings for this file. */
      }
      if( fHasLoneCrOnly ){
        zWarning = "CR line endings";
      }else if( fHasCrLfOnly ){
        zWarning = "CR/NL line endings";
      }else{
        zWarning = "mixed line endings";
      }
      zDisable = "\"crnl-glob\" setting";
    }else{
      if( encodingOk ){
        return 0; /* We don't want encoding warnings for this file. */
      }
      zWarning = "Unicode";
#if !defined(_WIN32) && !defined(__CYGWIN__)
      zConvert = ""; /* On Unix, we cannot easily convert Unicode files. */
#endif
      zDisable = "\"encoding-glob\" setting";
    }
    file_relative_name(zFilename, &fname, 0);
    blob_zero(&ans);
    zMsg = mprintf(
         "%s contains %s. Use --no-warnings or the %s to disable this warning.\n"
         "Commit anyhow (a=all/%sy/N)? ",
         blob_str(&fname), zWarning, zDisable, zConvert);
    prompt_user(zMsg, &ans);
    fossil_free(zMsg);
    cReply = blob_str(&ans)[0];
    if( cReply=='a' || cReply=='A' ){
      allOk = 1;
    }else if( *zConvert && (cReply=='c' || cReply=='C') ){
      char *zOrig = file_newname(zFilename, "original", 1);
      FILE *f;
      blob_write_to_file(p, zOrig);
      fossil_free(zOrig);
      f = fossil_fopen(zFilename, "wb");
      if( fUnicode ) {
        int bomSize;
        const unsigned char *bom = get_utf8_bom(&bomSize);
        fwrite(bom, 1, bomSize, f);
        blob_to_utf8_no_bom(p, 0);
      }
      if( fHasAnyCr ){
        blob_to_lf_only(p);
      }
      fwrite(blob_buffer(p), 1, blob_size(p), f);
      fclose(f);
      return 1;
    }else if( cReply!='y' && cReply!='Y' ){
      fossil_fatal("Abandoning commit due to %s in %s",
                   zWarning, blob_str(&fname));
    }
    blob_reset(&ans);
    blob_reset(&fname);
  }
  return 0;
}

/*
** qsort() comparison routine for an array of pointers to strings.
*/
static int tagCmp(const void *a, const void *b){
  char **pA = (char**)a;
  char **pB = (char**)b;
  return fossil_strcmp(pA[0], pB[0]);
}

/*
** COMMAND: ci*
** COMMAND: commit
**
** Usage: %fossil commit ?OPTIONS? ?FILE...?
**
** Create a new version containing all of the changes in the current
** checkout.  You will be prompted to enter a check-in comment unless
** the comment has been specified on the command-line using "-m" or a
** file containing the comment using -M.  The editor defined in the
** "editor" fossil option (see %fossil help set) will be used, or from
** the "VISUAL" or "EDITOR" environment variables (in that order) if
** no editor is set.
**
** All files that have changed will be committed unless some subset of
** files is specified on the command line.
**
** The --branch option followed by a branch name causes the new
** check-in to be placed in a newly-created branch with the name
** passed to the --branch option.
**
** Use the --branchcolor option followed by a color name (ex:
** '#ffc0c0') to specify the background color of entries in the new
** branch when shown in the web timeline interface.  The use of
** the --branchcolor option is not recommend.  Instead, let Fossil
** choose the branch color automatically.
**
** The --bgcolor option works like --branchcolor but only sets the
** background color for a single check-in.  Subsequent check-ins revert
** to the default color.
**
** A check-in is not permitted to fork unless the --allow-fork option
** appears.  An empty check-in (i.e. with nothing changed) is not
** allowed unless the --allow-empty option appears.  A check-in may not
** be older than its ancestor unless the --allow-older option appears.
** If any of files in the check-in appear to contain unresolved merge
** conflicts, the check-in will not be allowed unless the
** --allow-conflict option is present.  In addition, the entire
** check-in process may be aborted if a file contains content that
** appears to be binary, Unicode text, or text with CR/NL line endings
** unless the interactive user chooses to proceed.  If there is no
** interactive user or these warnings should be skipped for some other
** reason, the --no-warnings option may be used.  A check-in is not
** allowed against a closed leaf.
**
** The --private option creates a private check-in that is never synced.
** Children of private check-ins are automatically private.
**
** the --tag option applies the symbolic tag name to the check-in.
**
** Options:
**    --allow-conflict           allow unresolved merge conflicts
**    --allow-empty              allow a commit with no changes
**    --allow-fork               allow the commit to fork
**    --allow-older              allow a commit older than its ancestor
**    --baseline                 use a baseline manifest in the commit process
**    --bgcolor COLOR            apply COLOR to this one check-in only
**    --branch NEW-BRANCH-NAME   check in to this new branch
**    --branchcolor COLOR        apply given COLOR to the branch
**    --delta                    use a delta manifest in the commit process
**    -m|--comment COMMENT-TEXT  use COMMENT-TEXT as commit comment
**    -M|--message-file FILE     read the commit comment from given file
**    --mimetype MIMETYPE        mimetype of check-in comment
**    -n|--dry-run               If given, display instead of run actions
**    --no-warnings              omit all warnings about file contents
**    --nosign                   do not attempt to sign this commit with gpg
**    --private                  do not sync changes and their descendants
**    --tag TAG-NAME             assign given tag TAG-NAME to the checkin
**
** See also: branch, changes, checkout, extra, sync
*/
void commit_cmd(void){
  int hasChanges;        /* True if unsaved changes exist */
  int vid;               /* blob-id of parent version */
  int nrid;              /* blob-id of a modified file */
  int nvid;              /* Blob-id of the new check-in */
  Blob comment;          /* Check-in comment */
  const char *zComment;  /* Check-in comment */
  Stmt q;                /* Query to find files that have been modified */
  char *zUuid;           /* UUID of the new check-in */
  int noSign = 0;        /* True to omit signing the manifest using GPG */
  int isAMerge = 0;      /* True if checking in a merge */
  int noWarningFlag = 0; /* True if skipping all warnings */
  int forceFlag = 0;     /* Undocumented: Disables all checks */
  int forceDelta = 0;    /* Force a delta-manifest */
  int forceBaseline = 0; /* Force a baseline-manifest */
  int allowConflict = 0; /* Allow unresolve merge conflicts */
  int allowEmpty = 0;    /* Allow a commit with no changes */
  int allowFork = 0;     /* Allow the commit to fork */
  int allowOlder = 0;    /* Allow a commit older than its ancestor */
  char *zManifestFile;   /* Name of the manifest file */
  int useCksum;          /* True if checksums should be computed and verified */
  int outputManifest;    /* True to output "manifest" and "manifest.uuid" */
  int dryRunFlag;        /* True for a test run.  Debugging only */
  CheckinInfo sCiInfo;   /* Information about this check-in */
  const char *zComFile;  /* Read commit message from this file */
  int nTag = 0;          /* Number of --tag arguments */
  const char *zTag;      /* A single --tag argument */
  Blob manifest;         /* Manifest in baseline form */
  Blob muuid;            /* Manifest uuid */
  Blob cksum1, cksum2;   /* Before and after commit checksums */
  Blob cksum1b;          /* Checksum recorded in the manifest */
  int szD;               /* Size of the delta manifest */
  int szB;               /* Size of the baseline manifest */
  int nConflict = 0;     /* Number of unresolved merge conflicts */
  int abortCommit = 0;
  Blob ans;
  char cReply;

  memset(&sCiInfo, 0, sizeof(sCiInfo));
  url_proxy_options();
  noSign = find_option("nosign",0,0)!=0;
  forceDelta = find_option("delta",0,0)!=0;
  forceBaseline = find_option("baseline",0,0)!=0;
  if( forceDelta && forceBaseline ){
    fossil_fatal("cannot use --delta and --baseline together");
  }
  dryRunFlag = find_option("dry-run","n",0)!=0;
  if( !dryRunFlag ){
    dryRunFlag = find_option("test",0,0)!=0; /* deprecated */
  }
  zComment = find_option("comment","m",1);
  forceFlag = find_option("force", "f", 0)!=0;
  allowConflict = find_option("allow-conflict",0,0)!=0;
  allowEmpty = find_option("allow-empty",0,0)!=0;
  allowFork = find_option("allow-fork",0,0)!=0;
  allowOlder = find_option("allow-older",0,0)!=0;
  noWarningFlag = find_option("no-warnings", 0, 0)!=0;
  sCiInfo.zBranch = find_option("branch","b",1);
  sCiInfo.zColor = find_option("bgcolor",0,1);
  sCiInfo.zBrClr = find_option("branchcolor",0,1);
  sCiInfo.zMimetype = find_option("mimetype",0,1);
  while( (zTag = find_option("tag",0,1))!=0 ){
    if( zTag[0]==0 ) continue;
    sCiInfo.azTag = fossil_realloc((void*)sCiInfo.azTag, sizeof(char*)*(nTag+2));
    sCiInfo.azTag[nTag++] = zTag;
    sCiInfo.azTag[nTag] = 0;
  }
  zComFile = find_option("message-file", "M", 1);
  if( find_option("private",0,0) ){
    g.markPrivate = 1;
    if( sCiInfo.zBranch==0 ) sCiInfo.zBranch = "private";
    if( sCiInfo.zBrClr==0 && sCiInfo.zColor==0 ){
      sCiInfo.zBrClr = "#fec084";  /* Orange */
    }
  }
  sCiInfo.zDateOvrd = find_option("date-override",0,1);
  sCiInfo.zUserOvrd = find_option("user-override",0,1);
  db_must_be_within_tree();
  noSign = db_get_boolean("omitsign", 0)|noSign;
  if( db_get_boolean("clearsign", 0)==0 ){ noSign = 1; }
  useCksum = db_get_boolean("repo-cksum", 1);
  outputManifest = db_get_boolean("manifest", 0);
  verify_all_options();

  /* Escape special characters in tags and put all tags in sorted order */
  if( nTag ){
    int i;
    for(i=0; i<nTag; i++) sCiInfo.azTag[i] = mprintf("%F", sCiInfo.azTag[i]);
    qsort((void*)sCiInfo.azTag, nTag, sizeof(sCiInfo.azTag[0]), tagCmp);
  }

  /* So that older versions of Fossil (that do not understand delta-
  ** manifest) can continue to use this repository, do not create a new
  ** delta-manifest unless this repository already contains one or more
  ** delta-manifests, or unless the delta-manifest is explicitly requested
  ** by the --delta option.
  */
  if( !forceDelta && !db_get_boolean("seen-delta-manifest",0) ){
    forceBaseline = 1;
  }

  /* Get the ID of the parent manifest artifact */
  vid = db_lget_int("checkout", 0);
  if( content_is_private(vid) ){
    g.markPrivate = 1;
  }

  /*
  ** Autosync if autosync is enabled and this is not a private check-in.
  */
  if( !g.markPrivate ){
    if( autosync(SYNC_PULL) ){
      blob_zero(&ans);
      prompt_user("continue in spite of sync failure (y/N)? ", &ans);
      cReply = blob_str(&ans)[0];
      if( cReply!='y' && cReply!='Y' ){
        fossil_exit(1);
      }
    }
  }

  /* Require confirmation to continue with the check-in if there is
  ** clock skew
  */
  if( g.clockSkewSeen ){
    blob_zero(&ans);
    prompt_user("continue in spite of time skew (y/N)? ", &ans);
    cReply = blob_str(&ans)[0];
    if( cReply!='y' && cReply!='Y' ){
      fossil_exit(1);
    }
  }

  /* There are two ways this command may be executed. If there are
  ** no arguments following the word "commit", then all modified files
  ** in the checked out directory are committed. If one or more arguments
  ** follows "commit", then only those files are committed.
  **
  ** After the following function call has returned, the Global.aCommitFile[]
  ** array is allocated to contain the "id" field from the vfile table
  ** for each file to be committed. Or, if aCommitFile is NULL, all files
  ** should be committed.
  */
  if( select_commit_files() ){
    blob_zero(&ans);
    prompt_user("continue (y/N)? ", &ans);
    cReply = blob_str(&ans)[0];
    if( cReply!='y' && cReply!='Y' ) fossil_exit(1);;
  }
  isAMerge = db_exists("SELECT 1 FROM vmerge WHERE id=0");
  if( g.aCommitFile && isAMerge ){
    fossil_fatal("cannot do a partial commit of a merge");
  }

  /* Doing "fossil mv fileA fileB; fossil add fileA; fossil commit fileA"
  ** will generate a manifest that has two fileA entries, which is illegal.
  ** When you think about it, the sequence above makes no sense.  So detect
  ** it and disallow it.  Ticket [0ff64b0a5fc8].
  */
  if( g.aCommitFile ){
    Stmt qRename;
    db_prepare(&qRename,
       "SELECT v1.pathname, v2.pathname"
       "  FROM vfile AS v1, vfile AS v2"
       " WHERE is_selected(v1.id)"
       "   AND v2.origname IS NOT NULL"
       "   AND v2.origname=v1.pathname"
       "   AND NOT is_selected(v2.id)");
    if( db_step(&qRename)==SQLITE_ROW ){
      const char *zFrom = db_column_text(&qRename, 0);
      const char *zTo = db_column_text(&qRename, 1);
      fossil_fatal("cannot do a partial commit of '%s' without '%s' because "
                   "'%s' was renamed to '%s'", zFrom, zTo, zFrom, zTo);
    }
    db_finalize(&qRename);
  }

  user_select();
  /*
  ** Check that the user exists.
  */
  if( !db_exists("SELECT 1 FROM user WHERE login=%Q", g.zLogin) ){
    fossil_fatal("no such user: %s", g.zLogin);
  }

  hasChanges = unsaved_changes();
  db_begin_transaction();
  db_record_repository_filename(0);
  if( hasChanges==0 && !isAMerge && !allowEmpty && !forceFlag ){
    fossil_fatal("nothing has changed; use --allow-empty to override");
  }

  /* If none of the files that were named on the command line have
  ** been modified, bail out now unless the --allow-empty or --force
  ** flags is used.
  */
  if( g.aCommitFile
   && !allowEmpty
   && !forceFlag
   && !db_exists(
        "SELECT 1 FROM vfile "
        " WHERE is_selected(id)"
        "   AND (chnged OR deleted OR rid=0 OR pathname!=origname)")
  ){
    fossil_fatal("none of the selected files have changed; use "
                 "--allow-empty to override.");
  }

  /*
  ** Do not allow a commit that will cause a fork unless the --allow-fork
  ** or --force flags is used, or unless this is a private check-in.
  */
  if( sCiInfo.zBranch==0 && allowFork==0 && forceFlag==0
    && g.markPrivate==0 && !is_a_leaf(vid)
  ){
    fossil_fatal("would fork.  \"update\" first or use --allow-fork.");
  }

  /*
  ** Do not allow a commit against a closed leaf
  */
  if( db_exists("SELECT 1 FROM tagxref"
                " WHERE tagid=%d AND rid=%d AND tagtype>0",
                TAG_CLOSED, vid) ){
    fossil_fatal("cannot commit against a closed leaf");
  }

  if( useCksum ) vfile_aggregate_checksum_disk(vid, &cksum1);
  if( zComment ){
    blob_zero(&comment);
    blob_append(&comment, zComment, -1);
  }else if( zComFile ){
    blob_zero(&comment);
    blob_read_from_file(&comment, zComFile);
    blob_to_utf8_no_bom(&comment, 1);
  }else{
    char *zInit = db_text(0, "SELECT value FROM vvar WHERE name='ci-comment'");
    prepare_commit_comment(&comment, zInit, &sCiInfo, vid);
    if( zInit && zInit[0] && fossil_strcmp(zInit, blob_str(&comment))==0 ){
      blob_zero(&ans);
      prompt_user("unchanged check-in comment.  continue (y/N)? ", &ans);
      cReply = blob_str(&ans)[0];
      if( cReply!='y' && cReply!='Y' ) fossil_exit(1);;
    }
    free(zInit);
  }
  if( blob_size(&comment)==0 ){
    blob_zero(&ans);
    prompt_user("empty check-in comment.  continue (y/N)? ", &ans);
    cReply = blob_str(&ans)[0];
    if( cReply!='y' && cReply!='Y' ){
      fossil_exit(1);
    }
  }else{
    db_multi_exec("REPLACE INTO vvar VALUES('ci-comment',%B)", &comment);
    db_end_transaction(0);
    db_begin_transaction();
  }

  /* Step 1: Insert records for all modified files into the blob
  ** table. If there were arguments passed to this command, only
  ** the identified files are inserted (if they have been modified).
  */
  db_prepare(&q,
    "SELECT id, %Q || pathname, mrid, %s, chnged, %s, %s FROM vfile "
    "WHERE chnged==1 AND NOT deleted AND is_selected(id)",
    g.zLocalRoot,
    glob_expr("pathname", db_get("crnl-glob","")),
    glob_expr("pathname", db_get("binary-glob","")),
    glob_expr("pathname", db_get("encoding-glob",""))
  );
  while( db_step(&q)==SQLITE_ROW ){
    int id, rid;
    const char *zFullname;
    Blob content;
    int crnlOk, binOk, encodingOk, chnged;

    id = db_column_int(&q, 0);
    zFullname = db_column_text(&q, 1);
    rid = db_column_int(&q, 2);
    crnlOk = db_column_int(&q, 3);
    chnged = db_column_int(&q, 4);
    binOk = db_column_int(&q, 5);
    encodingOk = db_column_int(&q, 6);

    blob_zero(&content);
    if( file_wd_islink(zFullname) ){
      /* Instead of file content, put link destination path */
      blob_read_link(&content, zFullname);
    }else{
      blob_read_from_file(&content, zFullname);
    }
    /* Do not emit any warnings when they are disabled. */
    if( !noWarningFlag ){
      abortCommit |= commit_warning(&content, crnlOk, binOk,
                                    encodingOk, zFullname);
    }
    if( chnged==1 && contains_merge_marker(&content) ){
      Blob fname; /* Relative pathname of the file */

      nConflict++;
      file_relative_name(zFullname, &fname, 0);
      fossil_print("possible unresolved merge conflict in %s\n",
                   blob_str(&fname));
      blob_reset(&fname);
    }
    nrid = content_put(&content);
    blob_reset(&content);
    if( rid>0 ){
      content_deltify(rid, nrid, 0);
    }
    db_multi_exec("UPDATE vfile SET mrid=%d, rid=%d WHERE id=%d", nrid,nrid,id);
    db_multi_exec("INSERT OR IGNORE INTO unsent VALUES(%d)", nrid);
  }
  db_finalize(&q);
  if( nConflict && !allowConflict ){
    fossil_fatal("abort due to unresolved merge conflicts; "
                 "use --allow-conflict to override");
  }else if( abortCommit ){
    fossil_fatal("one or more files were converted on your request; "
                 "please re-test before committing");
  }

  /* Create the new manifest */
  if( blob_size(&comment)==0 ){
    blob_append(&comment, "(no comment)", -1);
  }
  sCiInfo.pComment = &comment;
  sCiInfo.pCksum =  useCksum ? &cksum1 : 0;
  sCiInfo.verifyDate = !allowOlder && !forceFlag;
  if( forceDelta ){
    blob_zero(&manifest);
  }else{
    create_manifest(&manifest, 0, 0, vid, &sCiInfo, &szB);
  }

  /* See if a delta-manifest would be more appropriate */
  if( !forceBaseline ){
    const char *zBaselineUuid;
    Manifest *pParent;
    Manifest *pBaseline;
    pParent = manifest_get(vid, CFTYPE_MANIFEST);
    if( pParent && pParent->zBaseline ){
      zBaselineUuid = pParent->zBaseline;
      pBaseline = manifest_get_by_name(zBaselineUuid, 0);
    }else{
      zBaselineUuid = db_text(0, "SELECT uuid FROM blob WHERE rid=%d", vid);
      pBaseline = pParent;
    }
    if( pBaseline ){
      Blob delta;
      create_manifest(&delta, zBaselineUuid, pBaseline, vid, &sCiInfo, &szD);
      /*
      ** At this point, two manifests have been constructed, either of
      ** which would work for this checkin.  The first manifest (held
      ** in the "manifest" variable) is a baseline manifest and the second
      ** (held in variable named "delta") is a delta manifest.  The
      ** question now is: which manifest should we use?
      **
      ** Let B be the number of F-cards in the baseline manifest and
      ** let D be the number of F-cards in the delta manifest, plus one for
      ** the B-card.  (B is held in the szB variable and D is held in the
      ** szD variable.)  Assume that all delta manifests adds X new F-cards.
      ** Then to minimize the total number of F- and B-cards in the repository,
      ** we should use the delta manifest if and only if:
      **
      **      D*D < B*X - X*X
      **
      ** X is an unknown here, but for most repositories, we will not be
      ** far wrong if we assume X=3.
      */
      if( forceDelta || (szD*szD)<(szB*3-9) ){
        blob_reset(&manifest);
        manifest = delta;
      }else{
        blob_reset(&delta);
      }
    }else if( forceDelta ){
      fossil_panic("unable to find a baseline-manifest for the delta");
    }
  }
  if( !noSign && !g.markPrivate && clearsign(&manifest, &manifest) ){
    blob_zero(&ans);
    prompt_user("unable to sign manifest.  continue (y/N)? ", &ans);
    cReply = blob_str(&ans)[0];
    if( cReply!='y' && cReply!='Y' ){
      fossil_exit(1);
    }
  }

  /* If the -n|--dry-run option is specified, output the manifest file
  ** and rollback the transaction.
  */
  if( dryRunFlag ){
    blob_write_to_file(&manifest, "");
  }

  if( outputManifest ){
    zManifestFile = mprintf("%smanifest", g.zLocalRoot);
    blob_write_to_file(&manifest, zManifestFile);
    blob_reset(&manifest);
    blob_read_from_file(&manifest, zManifestFile);
    free(zManifestFile);
  }
  nvid = content_put(&manifest);
  if( nvid==0 ){
    fossil_panic("trouble committing manifest: %s", g.zErrMsg);
  }
  db_multi_exec("INSERT OR IGNORE INTO unsent VALUES(%d)", nvid);
  manifest_crosslink(nvid, &manifest);
  assert( blob_is_reset(&manifest) );
  content_deltify(vid, nvid, 0);
  zUuid = db_text(0, "SELECT uuid FROM blob WHERE rid=%d", nvid);
  fossil_print("New_Version: %s\n", zUuid);
  if( outputManifest ){
    zManifestFile = mprintf("%smanifest.uuid", g.zLocalRoot);
    blob_zero(&muuid);
    blob_appendf(&muuid, "%s\n", zUuid);
    blob_write_to_file(&muuid, zManifestFile);
    free(zManifestFile);
    blob_reset(&muuid);
  }


  /* Update the vfile and vmerge tables */
  db_multi_exec(
    "DELETE FROM vfile WHERE (vid!=%d OR deleted) AND is_selected(id);"
    "DELETE FROM vmerge;"
    "UPDATE vfile SET vid=%d;"
    "UPDATE vfile SET rid=mrid, chnged=0, deleted=0, origname=NULL"
    " WHERE is_selected(id);"
    , vid, nvid
  );
  db_lset_int("checkout", nvid);

  if( useCksum ){
    /* Verify that the repository checksum matches the expected checksum
    ** calculated before the checkin started (and stored as the R record
    ** of the manifest file).
    */
    vfile_aggregate_checksum_repository(nvid, &cksum2);
    if( blob_compare(&cksum1, &cksum2) ){
      vfile_compare_repository_to_disk(nvid);
      fossil_fatal("working checkout does not match what would have ended "
                   "up in the repository:  %b versus %b",
                   &cksum1, &cksum2);
    }

    /* Verify that the manifest checksum matches the expected checksum */
    vfile_aggregate_checksum_manifest(nvid, &cksum2, &cksum1b);
    if( blob_compare(&cksum1, &cksum1b) ){
      fossil_fatal("manifest checksum self-test failed: "
                   "%b versus %b", &cksum1, &cksum1b);
    }
    if( blob_compare(&cksum1, &cksum2) ){
      fossil_fatal(
         "working checkout does not match manifest after commit: "
         "%b versus %b", &cksum1, &cksum2);
    }

    /* Verify that the commit did not modify any disk images. */
    vfile_aggregate_checksum_disk(nvid, &cksum2);
    if( blob_compare(&cksum1, &cksum2) ){
      fossil_fatal("working checkout before and after commit does not match");
    }
  }

  /* Clear the undo/redo stack */
  undo_reset();

  /* Commit */
  db_multi_exec("DELETE FROM vvar WHERE name='ci-comment'");
  db_multi_exec("PRAGMA %s.application_id=252006673;", db_name("repository"));
  db_multi_exec("PRAGMA %s.application_id=252006674;", db_name("localdb"));
  if( dryRunFlag ){
    db_end_transaction(1);
    exit(1);
  }
  db_end_transaction(0);

  if( !g.markPrivate ){
    autosync(SYNC_PUSH|SYNC_PULL);
  }
  if( count_nonbranch_children(vid)>1 ){
    fossil_print("**** warning: a fork has occurred *****\n");
  }
}<|MERGE_RESOLUTION|>--- conflicted
+++ resolved
@@ -421,18 +421,13 @@
 ** See also: addremove, extra, status
 */
 void clean_cmd(void){
-  int allFlag, dryRunFlag, verboseFlag;
+  int allFlag, dryRunFlag, verboseFlag, xFlag;
   unsigned scanFlags = 0;
   const char *zIgnoreFlag, *zKeepFlag, *zCleanFlag;
   Blob path, repo;
   Stmt q;
   int n;
   Glob *pIgnore, *pKeep, *pClean;
-<<<<<<< HEAD
-=======
-  int xFlag, dryRunFlag;
-  int verboseFlag;
->>>>>>> b6d92fa5
 
   dryRunFlag = find_option("dry-run","n",0)!=0;
   xFlag = find_option("x","x",0)!=0;
@@ -479,12 +474,8 @@
   db_multi_exec("DELETE FROM sfile WHERE x IN (SELECT pathname FROM vfile)");
   while( db_step(&q)==SQLITE_ROW ){
     const char *zName = db_column_text(&q, 0);
-<<<<<<< HEAD
-    if( !allFlag && !glob_match(pClean, zName+n) ){
-=======
-    if( !allFlag && !dryRunFlag && !glob_match(pClean, zName+n)
+    if( !allFlag && !glob_match(pClean, zName+n)
         && (!xFlag || !glob_match(pIgnore, zName+n))){
->>>>>>> b6d92fa5
       Blob ans;
       char cReply;
       char *prompt = mprintf("remove unmanaged file \"%s\" (a=all/y/N)? ",
