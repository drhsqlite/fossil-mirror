--- conflicted
+++ resolved
@@ -4396,7 +4396,13 @@
 ** and "firefox" on Unix.
 */
 /*
-<<<<<<< HEAD
+** SETTING: large-file-size     width=10 default=200000000
+** Fossil considers any file whose size is greater than this value
+** to be a "large file".  Fossil might issue warnings if you try to
+** "add" or "commit" a "large file".  Set this value to 0 or less 
+** to disable all such warnings.
+*/
+/*
 ** SETTING: wiki-classes     width=40 block-text
 ** Defines classes for wiki pages that are recognized by the list
 ** of available wiki pages (displayed by /wcontent web page).
@@ -4435,13 +4441,6 @@
 ** classes in the list in such a way that more patterns are matched
 ** earlier. In all cases it is advised to keep a special "catch-all"
 ** class in the bottom of the list.
-=======
-** SETTING: large-file-size     width=10 default=200000000
-** Fossil considers any file whose size is greater than this value
-** to be a "large file".  Fossil might issue warnings if you try to
-** "add" or "commit" a "large file".  Set this value to 0 or less 
-** to disable all such warnings.
->>>>>>> 9d5cbffc
 */
 
 /*
