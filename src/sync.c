/*
** Copyright (c) 2007 D. Richard Hipp
**
** This program is free software; you can redistribute it and/or
** modify it under the terms of the Simplified BSD License (also
** known as the "2-Clause License" or "FreeBSD License".)

** This program is distributed in the hope that it will be useful,
** but without any warranty; without even the implied warranty of
** merchantability or fitness for a particular purpose.
**
** Author contact information:
**   drh@hwaci.com
**   http://www.hwaci.com/drh/
**
*******************************************************************************
**
** This file contains code used to push, pull, and sync a repository
*/
#include "config.h"
#include "sync.h"
#include <assert.h>

/*
** If the repository is configured for autosyncing, then do an
** autosync.  Bits of the "flags" parameter determine details of behavior:
**
**   SYNC_PULL           Pull content from the server to the local repo
**   SYNC_PUSH           Push content from local up to the server
**   SYNC_CKIN_LOCK      Take a check-in lock on the current checkout.
**   SYNC_VERBOSE        Extra output
**
** Return the number of errors.
**
** The autosync setting can be a boolean or "pullonly".  No autosync
** is attempted if the autosync setting is off, and only auto-pull is
** attempted if autosync is set to "pullonly".  The check-in lock is
** not acquired unless autosync is set to "on".
**
** If dont-push setting is true, that is the same as having autosync
** set to pullonly.
*/
int autosync(int flags){
  const char *zAutosync;
  int rc;
  int configSync = 0;       /* configuration changes transferred */
  if( g.fNoSync ){
    return 0;
  }
  zAutosync = db_get("autosync", 0);
  if( zAutosync==0 ) zAutosync = "on";  /* defend against misconfig */
  if( is_false(zAutosync) ) return 0;
  if( db_get_boolean("dont-push",0) || fossil_strncmp(zAutosync,"pull",4)==0 ){
    flags &= ~SYNC_CKIN_LOCK;
    if( flags & SYNC_PUSH ) return 0;
  }
  url_parse(0, URL_REMEMBER);
  if( g.url.protocol==0 ) return 0;
  if( g.url.user!=0 && g.url.passwd==0 ){
    g.url.passwd = unobscure(db_get("last-sync-pw", 0));
    g.url.flags |= URL_PROMPT_PW;
    url_prompt_for_password();
  }
  g.zHttpAuth = get_httpauth();
  url_remember();
  if( find_option("verbose","v",0)!=0 ) flags |= SYNC_VERBOSE;
  fossil_print("Autosync:  %s\n", g.url.canonical);
  url_enable_proxy("via proxy: ");
  rc = client_sync(flags, configSync, 0, 0);
  return rc;
}

/*
** This routine will try a number of times to perform autosync with a
** 0.5 second sleep between attempts.
**
** Return zero on success and non-zero on a failure.  If failure occurs
** and doPrompt flag is true, ask the user if they want to continue, and
** if they answer "yes" then return zero in spite of the failure.
*/
int autosync_loop(int flags, int nTries, int doPrompt){
  int n = 0;
  int rc = 0;
  if( (flags & (SYNC_PUSH|SYNC_PULL))==(SYNC_PUSH|SYNC_PULL)
   && db_get_boolean("uv-sync",0)
  ){
    flags |= SYNC_UNVERSIONED;
  }
  while( (n==0 || n<nTries) && (rc=autosync(flags)) ){
    if( rc ){
      if( ++n<nTries ){
        fossil_warning("Autosync failed, making another attempt.");
        sqlite3_sleep(500);
      }else{
        fossil_warning("Autosync failed.");
      }
    }
  }
  if( rc && doPrompt ){
    Blob ans;
    char cReply;
    prompt_user("continue in spite of sync failure (y/N)? ", &ans);
    cReply = blob_str(&ans)[0];
    if( cReply=='y' || cReply=='Y' ) rc = 0;
    blob_reset(&ans);
  }
  return rc;
}

/*
** This routine processes the command-line argument for push, pull,
** and sync.  If a command-line argument is given, that is the URL
** of a server to sync against.  If no argument is given, use the
** most recently synced URL.  Remember the current URL for next time.
*/
static void process_sync_args(
  unsigned *pConfigFlags,      /* Write configuration flags here */
  unsigned *pSyncFlags,        /* Write sync flags here */
  int uvOnly,                  /* Special handling flags for UV sync */
  unsigned urlOmitFlags        /* Omit these URL flags */
){
  const char *zUrl = 0;
  const char *zHttpAuth = 0;
  unsigned configSync = 0;
  unsigned urlFlags = URL_REMEMBER | URL_PROMPT_PW;
  int urlOptional = 0;
  if( find_option("autourl",0,0)!=0 ){
    urlOptional = 1;
    urlFlags = 0;
  }
  zHttpAuth = find_option("httpauth","B",1);
  if( find_option("once",0,0)!=0 ) urlFlags &= ~URL_REMEMBER;
  if( (*pSyncFlags) & SYNC_FROMPARENT ) urlFlags &= ~URL_REMEMBER;
  if( !uvOnly ){
    if( find_option("private",0,0)!=0 ){
      *pSyncFlags |= SYNC_PRIVATE;
    }
    /* The --verily option to sync, push, and pull forces extra igot cards
    ** to be exchanged.  This can overcome malfunctions in the sync protocol.
    */
    if( find_option("verily",0,0)!=0 ){
      *pSyncFlags |= SYNC_RESYNC;
    }
  }
  if( find_option("private",0,0)!=0 ){
    *pSyncFlags |= SYNC_PRIVATE;
  }
  if( find_option("verbose","v",0)!=0 ){
    *pSyncFlags |= SYNC_VERBOSE;
  }
  url_proxy_options();
  clone_ssh_find_options();
  if( !uvOnly ) db_find_and_open_repository(0, 0);
  db_open_config(0, 1);
  if( g.argc==2 ){
    if( db_get_boolean("auto-shun",0) ) configSync = CONFIGSET_SHUN;
  }else if( g.argc==3 ){
    zUrl = g.argv[2];
  }
  if( ((*pSyncFlags) & (SYNC_PUSH|SYNC_PULL))==(SYNC_PUSH|SYNC_PULL)
   && db_get_boolean("uv-sync",0)
  ){
    *pSyncFlags |= SYNC_UNVERSIONED;
  }
  urlFlags &= ~urlOmitFlags;
  if( urlFlags & URL_REMEMBER ){
    clone_ssh_db_set_options();
  }
  url_parse(zUrl, urlFlags);
  remember_or_get_http_auth(zHttpAuth, urlFlags & URL_REMEMBER, zUrl);
  url_remember();
  if( g.url.protocol==0 ){
    if( urlOptional ) fossil_exit(0);
    usage("URL");
  }
  user_select();
  if( g.argc==2 ){
    if( ((*pSyncFlags) & (SYNC_PUSH|SYNC_PULL))==(SYNC_PUSH|SYNC_PULL) ){
      fossil_print("Sync with %s\n", g.url.canonical);
    }else if( (*pSyncFlags) & SYNC_PUSH ){
      fossil_print("Push to %s\n", g.url.canonical);
    }else if( (*pSyncFlags) & SYNC_PULL ){
      fossil_print("Pull from %s\n", g.url.canonical);
    }
  }
  url_enable_proxy("via proxy: ");
  *pConfigFlags |= configSync;
}

/*
** COMMAND: pull
**
** Usage: %fossil pull ?URL? ?options?
**
** Pull all sharable changes from a remote repository into the local
** repository.  Sharable changes include public check-ins, edits to
** wiki pages, tickets, and tech-notes, as well as forum content.  Add
** the --private option to pull private branches.  Use the
** "configuration pull" command to pull website configuration details.
**
** If URL is not specified, then the URL from the most recent clone, push,
** pull, remote-url, or sync command is used.  See "fossil help clone" for
** details on the URL formats.
**
** Options:
**
**   -B|--httpauth USER:PASS    Credentials for the simple HTTP auth protocol,
**                              if required by the remote website
**   --from-parent-project      Pull content from the parent project
**   --ipv4                     Use only IPv4, not IPv6
**   --once                     Do not remember URL for subsequent syncs
**   --private                  Pull private branches too
**   --project-code CODE        Use CODE as the project code
**   --proxy PROXY              Use the specified HTTP proxy
**   -R|--repository REPO       Local repository to pull into
**   --ssl-identity FILE        Local SSL credentials, if requested by remote
**   --ssh-command SSH          Use SSH as the "ssh" command
**   -v|--verbose               Additional (debugging) output
**   --verily                   Exchange extra information with the remote
**                              to ensure no content is overlooked
**
<<<<<<< HEAD
** See also: clone, config pull, push, remote-url, sync
=======
** See also: [[clone]], [[config]], [[push]], [[remote]], [[sync]]
>>>>>>> e43ca738
*/
void pull_cmd(void){
  unsigned configFlags = 0;
  unsigned syncFlags = SYNC_PULL;
  unsigned urlOmitFlags = 0;
  const char *zAltPCode = find_option("project-code",0,1);
  if( find_option("from-parent-project",0,0)!=0 ){
    syncFlags |= SYNC_FROMPARENT;
  }
  if( zAltPCode ) urlOmitFlags = URL_REMEMBER;
  process_sync_args(&configFlags, &syncFlags, 0, urlOmitFlags);

  /* We should be done with options.. */
  verify_all_options();

  client_sync(syncFlags, configFlags, 0, zAltPCode);
}

/*
** COMMAND: push
**
** Usage: %fossil push ?URL? ?options?
**
** Push all sharable changes from the local repository to a remote
** repository.  Sharable changes include public check-ins, edits to
** wiki pages, tickets, and tech-notes, as well as forum content.  Use
** --private to also push private branches.  Use the "configuration
** push" command to push website configuration details.
**
** If URL is not specified, then the URL from the most recent clone, push,
** pull, remote-url, or sync command is used.  See "fossil help clone" for
** details on the URL formats.
**
** Options:
**
**   -B|--httpauth USER:PASS    Credentials for the simple HTTP auth protocol,
**                              if required by the remote website
**   --ipv4                     Use only IPv4, not IPv6
**   --once                     Do not remember URL for subsequent syncs
**   --proxy PROXY              Use the specified HTTP proxy
**   --private                  Push private branches too
**   -R|--repository REPO       Local repository to push from
**   --ssl-identity FILE        Local SSL credentials, if requested by remote
**   --ssh-command SSH          Use SSH as the "ssh" command
**   -v|--verbose               Additional (debugging) output
**   --verily                   Exchange extra information with the remote
**                              to ensure no content is overlooked
**
<<<<<<< HEAD
** See also: clone, config push, pull, remote-url, sync
=======
** See also: [[clone]], [[config]], [[pull]], [[remote]], [[sync]]
>>>>>>> e43ca738
*/
void push_cmd(void){
  unsigned configFlags = 0;
  unsigned syncFlags = SYNC_PUSH;
  process_sync_args(&configFlags, &syncFlags, 0, 0);

  /* We should be done with options.. */
  verify_all_options();

  if( db_get_boolean("dont-push",0) ){
    fossil_fatal("pushing is prohibited: the 'dont-push' option is set");
  }
  client_sync(syncFlags, 0, 0, 0);
}


/*
** COMMAND: sync
**
** Usage: %fossil sync ?URL? ?options?
**
** Synchronize all sharable changes between the local repository and a
** remote repository.  Sharable changes include public check-ins and
** edits to wiki pages, tickets, and technical notes.
**
** If URL is not specified, then the URL from the most recent clone, push,
** pull, remote-url, or sync command is used.  See "fossil help clone" for
** details on the URL formats.
**
** Options:
**
**   -B|--httpauth USER:PASS    Credentials for the simple HTTP auth protocol,
**                              if required by the remote website
**   --ipv4                     Use only IPv4, not IPv6
**   --once                     Do not remember URL for subsequent syncs
**   --proxy PROXY              Use the specified HTTP proxy
**   --private                  Sync private branches too
**   -R|--repository REPO       Local repository to sync with
**   --ssl-identity FILE        Local SSL credentials, if requested by remote
**   --ssh-command SSH          Use SSH as the "ssh" command
**   -u|--unversioned           Also sync unversioned content
**   -v|--verbose               Additional (debugging) output
**   --verily                   Exchange extra information with the remote
**                              to ensure no content is overlooked
**
<<<<<<< HEAD
** See also: clone, pull, push, remote-url
=======
** See also: [[clone]], [[pull]], [[push]], [[remote]]
>>>>>>> e43ca738
*/
void sync_cmd(void){
  unsigned configFlags = 0;
  unsigned syncFlags = SYNC_PUSH|SYNC_PULL;
  if( find_option("unversioned","u",0)!=0 ){
    syncFlags |= SYNC_UNVERSIONED;
  }
  process_sync_args(&configFlags, &syncFlags, 0, 0);

  /* We should be done with options.. */
  verify_all_options();

  if( db_get_boolean("dont-push",0) ) syncFlags &= ~SYNC_PUSH;
  client_sync(syncFlags, configFlags, 0, 0);
  if( (syncFlags & SYNC_PUSH)==0 ){
    fossil_warning("pull only: the 'dont-push' option is set");
  }
}

/*
** Handle the "fossil unversioned sync" and "fossil unversioned revert"
** commands.
*/
void sync_unversioned(unsigned syncFlags){
  unsigned configFlags = 0;
  (void)find_option("uv-noop",0,0);
  process_sync_args(&configFlags, &syncFlags, 1, 0);
  verify_all_options();
  client_sync(syncFlags, 0, 0, 0);
}

/*
** COMMAND: remote
** COMMAND: remote-url*
**
** Usage: %fossil remote-url ?URL|off?
**
** Query and/or change the default server URL used by the "pull", "push",
** and "sync" commands.
**
** The remote-url is set automatically by a "clone" command or by any
** "sync", "push", or "pull" command that specifies an explicit URL.
** The default remote-url is used by auto-syncing and by "sync", "push",
** "pull" that omit the server URL.
**
** See "fossil help clone" for further information about URL formats
**
** See also: clone, push, pull, sync
*/
void remote_url_cmd(void){
  char *zUrl;
  db_find_and_open_repository(0, 0);

  /* We should be done with options.. */
  verify_all_options();

  if( g.argc!=2 && g.argc!=3 ){
    usage("?URL|off?");
  }
  if( g.argc==3 ){
    db_unset("last-sync-url", 0);
    db_unset("last-sync-pw", 0);
    if( is_false(g.argv[2]) ) return;
    url_parse(g.argv[2], URL_REMEMBER|URL_PROMPT_PW|URL_ASK_REMEMBER_PW);
  }
  url_remember();
  zUrl = db_get("last-sync-url", 0);
  if( zUrl==0 ){
    fossil_print("off\n");
    return;
  }else{
    url_parse(zUrl, 0);
    fossil_print("%s\n", g.url.canonical);
  }
}

/*
** COMMAND: backup*
**
** Usage: %fossil backup ?OPTIONS? FILE|DIRECTORY
**
** Make a backup of the repository into the named file or into the named
** directory.  This backup is guaranteed to be consistent even if there are
** concurrent chnages taking place on the repository.  In other words, it
** is safe to run "fossil backup" on a repository that is in active use.
**
** Only the main repository database is backed up by this command.  The
** open checkout file (if any) is not saved.  Nor is the global configuration
** database.
**
** Options:
**
**    --overwrite              OK to overwrite an existing file.
**    -R NAME                  Filename of the repository to backup
*/
void backup_cmd(void){
  char *zDest;
  int bOverwrite = 0;
  db_find_and_open_repository(OPEN_ANY_SCHEMA, 0);
  bOverwrite = find_option("overwrite",0,0)!=0;
  verify_all_options();
  if( g.argc!=3 ){
    usage("FILE|DIRECTORY");
  }
  zDest = g.argv[2];
  if( file_isdir(zDest, ExtFILE)==1 ){
    zDest = mprintf("%s/%s", zDest, file_tail(g.zRepositoryName));
  }
  if( file_isfile(zDest, ExtFILE) ){
    if( bOverwrite ){
      if( file_delete(zDest) ){
        fossil_fatal("unable to delete old copy of \"%s\"", zDest);
      }
    }else{
      fossil_fatal("backup \"%s\" already exists", zDest);
    }
  }
  db_multi_exec("VACUUM repository INTO %Q", zDest);
}<|MERGE_RESOLUTION|>--- conflicted
+++ resolved
@@ -219,11 +219,7 @@
 **   --verily                   Exchange extra information with the remote
 **                              to ensure no content is overlooked
 **
-<<<<<<< HEAD
-** See also: clone, config pull, push, remote-url, sync
-=======
-** See also: [[clone]], [[config]], [[push]], [[remote]], [[sync]]
->>>>>>> e43ca738
+** See also: [[clone]], [[config]], [[push]], [[remote-url]], [[sync]]
 */
 void pull_cmd(void){
   unsigned configFlags = 0;
@@ -272,11 +268,7 @@
 **   --verily                   Exchange extra information with the remote
 **                              to ensure no content is overlooked
 **
-<<<<<<< HEAD
-** See also: clone, config push, pull, remote-url, sync
-=======
-** See also: [[clone]], [[config]], [[pull]], [[remote]], [[sync]]
->>>>>>> e43ca738
+** See also: [[clone]], [[config]], [[pull]], [[remote-url]], [[sync]]
 */
 void push_cmd(void){
   unsigned configFlags = 0;
@@ -322,11 +314,7 @@
 **   --verily                   Exchange extra information with the remote
 **                              to ensure no content is overlooked
 **
-<<<<<<< HEAD
-** See also: clone, pull, push, remote-url
-=======
-** See also: [[clone]], [[pull]], [[push]], [[remote]]
->>>>>>> e43ca738
+** See also: [[clone]], [[pull]], [[push]], [[remote-url]]
 */
 void sync_cmd(void){
   unsigned configFlags = 0;
