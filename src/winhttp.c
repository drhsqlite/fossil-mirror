/*
** Copyright (c) 2008 D. Richard Hipp
**
** This program is free software; you can redistribute it and/or
** modify it under the terms of the Simplified BSD License (also
** known as the "2-Clause License" or "FreeBSD License".)

** This program is distributed in the hope that it will be useful,
** but without any warranty; without even the implied warranty of
** merchantability or fitness for a particular purpose.
**
** Author contact information:
**   drh@hwaci.com
**   http://www.hwaci.com/drh/
**
*******************************************************************************
**
** This file implements a very simple (and low-performance) HTTP server
** for windows. It also implements a Windows Service which allows the HTTP
** server to be run without any user logged on.
*/
#include "config.h"
#ifdef _WIN32
/* This code is for win32 only */
#include <windows.h>
#include "winhttp.h"

/*
** The HttpRequest structure holds information about each incoming
** HTTP request.
*/
typedef struct HttpRequest HttpRequest;
struct HttpRequest {
  int id;                /* ID counter */
  SOCKET s;              /* Socket on which to receive data */
  SOCKADDR_IN addr;      /* Address from which data is coming */
  const char *zOptions;  /* --notfound and/or --localauth options */
};

/*
** Prefix for a temporary file.
*/
static char *zTempPrefix;

/*
** Look at the HTTP header contained in zHdr.  Find the content
** length and return it.  Return 0 if there is no Content-Length:
** header line.
*/
static int find_content_length(const char *zHdr){
  while( *zHdr ){
    if( zHdr[0]=='\n' ){
      if( zHdr[1]=='\r' ) return 0;
      if( fossil_strnicmp(&zHdr[1], "content-length:", 15)==0 ){
        return atoi(&zHdr[17]);
      }
    }
    zHdr++;
  }
  return 0;
}

/*
** Process a single incoming HTTP request.
*/
static void win32_process_one_http_request(void *pAppData){
  HttpRequest *p = (HttpRequest*)pAppData;
  FILE *in = 0, *out = 0;
  int amt, got;
  int wanted = 0;
  char *z;
  char zRequestFName[MAX_PATH];
  char zReplyFName[MAX_PATH];
  char zCmd[2000];          /* Command-line to process the request */
  char zHdr[2000];          /* The HTTP request header */

  sqlite3_snprintf(MAX_PATH, zRequestFName,
                   "%s_in%d.txt", zTempPrefix, p->id);
  sqlite3_snprintf(MAX_PATH, zReplyFName,
                   "%s_out%d.txt", zTempPrefix, p->id);
  amt = 0;
  while( amt<sizeof(zHdr) ){
    got = recv(p->s, &zHdr[amt], sizeof(zHdr)-1-amt, 0);
    if( got==SOCKET_ERROR ) goto end_request;
    if( got==0 ){
      wanted = 0;
      break;
    }
    amt += got;
    zHdr[amt] = 0;
    z = strstr(zHdr, "\r\n\r\n");
    if( z ){
      wanted = find_content_length(zHdr) + (&z[4]-zHdr) - amt;
      break;
    }
  }
  if( amt>=sizeof(zHdr) ) goto end_request;
  out = fossil_fopen(zRequestFName, "wb");
  if( out==0 ) goto end_request;
  fwrite(zHdr, 1, amt, out);
  while( wanted>0 ){
    got = recv(p->s, zHdr, sizeof(zHdr), 0);
    if( got==SOCKET_ERROR ) goto end_request;
    if( got ){
      fwrite(zHdr, 1, got, out);
    }else{
      break;
    }
    wanted -= got;
  }
  fclose(out);
  out = 0;
  sqlite3_snprintf(sizeof(zCmd), zCmd, "\"%s\" http \"%s\" %s %s %s --nossl%s",
    fossil_nameofexe(), g.zRepositoryName, zRequestFName, zReplyFName, 
    inet_ntoa(p->addr.sin_addr), p->zOptions
  );
  fossil_system(zCmd);
  in = fossil_fopen(zReplyFName, "rb");
  if( in ){
    while( (got = fread(zHdr, 1, sizeof(zHdr), in))>0 ){
      send(p->s, zHdr, got, 0);
    }
  }

end_request:
  if( out ) fclose(out);
  if( in ) fclose(in);
  closesocket(p->s);
  file_delete(zRequestFName);
  file_delete(zReplyFName);
  free(p);
}

/*
** Start a listening socket and process incoming HTTP requests on
** that socket.
*/
void win32_http_server(
  int mnPort, int mxPort,   /* Range of allowed TCP port numbers */
  const char *zBrowser,     /* Command to launch browser.  (Or NULL) */
  const char *zStopper,     /* Stop server when this file is exists (Or NULL) */
  const char *zNotFound,    /* The --notfound option, or NULL */
  int flags                 /* One or more HTTP_SERVER_ flags */
){
  WSADATA wd;
  SOCKET s = INVALID_SOCKET;
  SOCKADDR_IN addr;
  int idCnt = 0;
  int iPort = mnPort;
  Blob options;
  wchar_t zTmpPath[MAX_PATH];

  if( zStopper ) file_delete(zStopper);
  blob_zero(&options);
  if( zNotFound ){
    blob_appendf(&options, " --notfound %s", zNotFound);
  }
  if( g.useLocalauth ){
    blob_appendf(&options, " --localauth");
  }
  if( WSAStartup(MAKEWORD(1,1), &wd) ){
    fossil_fatal("unable to initialize winsock");
  }
  while( iPort<=mxPort ){
    s = socket(AF_INET, SOCK_STREAM, 0);
    if( s==INVALID_SOCKET ){
      fossil_fatal("unable to create a socket");
    }
    addr.sin_family = AF_INET;
    addr.sin_port = htons(iPort);
    if( flags & HTTP_SERVER_LOCALHOST ){
      addr.sin_addr.s_addr = htonl(INADDR_LOOPBACK);
    }else{
      addr.sin_addr.s_addr = htonl(INADDR_ANY);
    }
    if( bind(s, (struct sockaddr*)&addr, sizeof(addr))==SOCKET_ERROR ){
      closesocket(s);
      iPort++;
      continue;
    }
    if( listen(s, SOMAXCONN)==SOCKET_ERROR ){
      closesocket(s);
      iPort++;
      continue;
    }
    break;
  }
  if( iPort>mxPort ){
    if( mnPort==mxPort ){
      fossil_fatal("unable to open listening socket on ports %d", mnPort);
    }else{
      fossil_fatal("unable to open listening socket on any"
                   " port in the range %d..%d", mnPort, mxPort);
    }
  }
<<<<<<< HEAD
  if( !GetTempPathW(MAX_PATH, zTmpPath) ){
    fossil_fatal("unable to get path to the temporary directory.");
  }
  zTempPrefix = mprintf("%sfossil_server_P%d_", fossil_unicode_to_utf8(zTmpPath), iPort);
=======
  if( !GetTempPath(MAX_PATH, zTmpPath) ){
    fossil_fatal("unable to get path to the temporary directory.");
  }
  zTempPrefix = mprintf("%sfossil_server_P%d_", fossil_mbcs_to_utf8(zTmpPath), iPort);
>>>>>>> f788f315
  fossil_print("Listening for HTTP requests on TCP port %d\n", iPort);
  if( zBrowser ){
    zBrowser = mprintf(zBrowser, iPort);
    fossil_print("Launch webbrowser: %s\n", zBrowser);
    fossil_system(zBrowser);
  }
  fossil_print("Type Ctrl-C to stop the HTTP server\n");
  /* Set the service status to running and pass the listener socket to the
  ** service handling procedures. */
  win32_http_service_running(s);
  for(;;){
    SOCKET client;
    SOCKADDR_IN client_addr;
    HttpRequest *p;
    int len = sizeof(client_addr);
    int wsaError;

    client = accept(s, (struct sockaddr*)&client_addr, &len);
    if( client==INVALID_SOCKET ){
      /* If the service control handler has closed the listener socket, 
      ** cleanup and return, otherwise report a fatal error. */
      wsaError =  WSAGetLastError();
      if( (wsaError==WSAEINTR) || (wsaError==WSAENOTSOCK) ){
        WSACleanup();
        return;
      }else{
        closesocket(s);
        WSACleanup();
        fossil_fatal("error from accept()");
      }
    }else if( zStopper && file_size(zStopper)>=0 ){
      break;
    }
    p = fossil_malloc( sizeof(*p) );
    p->id = ++idCnt;
    p->s = client;
    p->addr = client_addr;
    p->zOptions = blob_str(&options);
    _beginthread(win32_process_one_http_request, 0, (void*)p);
  }
  closesocket(s);
  WSACleanup();
}

/*
** The HttpService structure is used to pass information to the service main
** function and to the service control handler function.
*/
typedef struct HttpService HttpService;
struct HttpService {
  int port;                 /* Port on which the http server should run */
  const char *zNotFound;    /* The --notfound option, or NULL */
  int flags;                /* One or more HTTP_SERVER_ flags */
  int isRunningAsService;   /* Are we running as a service ? */
  const char *zServiceName; /* Name of the service */
  SOCKET s;                 /* Socket on which the http server listens */
};

/*
** Variables used for running as windows service.
*/
static HttpService hsData = {8080, NULL, 0, 0, NULL, INVALID_SOCKET};
static SERVICE_STATUS ssStatus;
static SERVICE_STATUS_HANDLE sshStatusHandle;

/*
** Get message string of the last system error. Return a pointer to the
** message string. Call fossil_mbcs_free() to deallocate any memory used
** to store the message string when done.
*/
static char *win32_get_last_errmsg(void){
  DWORD nMsg;
  DWORD nErr = GetLastError();
  LPWSTR tmp = NULL;
  char *zMsg = NULL;

  /* Try first to get the error text in english. */
  nMsg = FormatMessageW(
           FORMAT_MESSAGE_ALLOCATE_BUFFER |
           FORMAT_MESSAGE_FROM_SYSTEM     |
           FORMAT_MESSAGE_IGNORE_INSERTS,
           NULL,
           nErr,
           MAKELANGID(LANG_ENGLISH, SUBLANG_ENGLISH_US),
           (LPWSTR) &tmp,
           0,
           NULL
         );
  if( !nMsg ){
    /* No english, get what the system has available. */
    nMsg = FormatMessageW(
             FORMAT_MESSAGE_ALLOCATE_BUFFER |
             FORMAT_MESSAGE_FROM_SYSTEM     |
             FORMAT_MESSAGE_IGNORE_INSERTS,
             NULL,
             nErr,
             0,
             (LPWSTR) &tmp,
             0,
             NULL
           );
  }
  if( nMsg ){
    zMsg = fossil_unicode_to_utf8(tmp);
  }else{
    fossil_fatal("unable to get system error message.");
  }
  if( tmp ){
    LocalFree((HLOCAL) tmp);
  }
  return zMsg;
}

/*
** Report the current status of the service to the service control manager.
** Make sure that during service startup no control codes are accepted.
*/
static void win32_report_service_status(
  DWORD dwCurrentState,     /* The current state of the service */
  DWORD dwWin32ExitCode,    /* The error code to report */
  DWORD dwWaitHint          /* The estimated time for a pending operation */
){
  if( dwCurrentState==SERVICE_START_PENDING ){
    ssStatus.dwControlsAccepted = 0;
  }else{
    ssStatus.dwControlsAccepted = SERVICE_ACCEPT_STOP;
  }
  ssStatus.dwCurrentState = dwCurrentState;
  ssStatus.dwWin32ExitCode = dwWin32ExitCode;
  ssStatus.dwWaitHint = dwWaitHint;

  if( (dwCurrentState==SERVICE_RUNNING) || 
      (dwCurrentState==SERVICE_STOPPED) ){
    ssStatus.dwCheckPoint = 0;
  }else{
    ssStatus.dwCheckPoint++;
  }
  SetServiceStatus(sshStatusHandle, &ssStatus);
  return ;
}

/*
** Handle control codes sent from the service control manager.
** The control dispatcher in the main thread of the service process invokes
** this function whenever it receives a control request from the service
** control manager.
*/
static void WINAPI win32_http_service_ctrl(
  DWORD dwCtrlCode
){
  switch( dwCtrlCode ){
    case SERVICE_CONTROL_STOP: {
      win32_report_service_status(SERVICE_STOP_PENDING, NO_ERROR, 0);
      if( hsData.s != INVALID_SOCKET ){
        closesocket(hsData.s);
      }
      win32_report_service_status(ssStatus.dwCurrentState, NO_ERROR, 0);
      break;
    }
    default: {
      break;
    }
  }
  return;
}

/*
** This is the main entry point for the service.
** When the service control manager receives a request to start the service,
** it starts the service process (if it is not already running). The main
** thread of the service process calls the StartServiceCtrlDispatcher
** function with a pointer to an array of SERVICE_TABLE_ENTRY structures.
** Then the service control manager sends a start request to the service
** control dispatcher for this service process. The service control dispatcher
** creates a new thread to execute the ServiceMain function (this function)
** of the service being started.
*/
static void WINAPI win32_http_service_main(
  DWORD argc,              /* Number of arguments in argv */
  LPTSTR *argv             /* Arguments passed */
){

  /* Update the service information. */
  hsData.isRunningAsService = 1;
  if( argc>0 ){
    hsData.zServiceName = fossil_unicode_to_utf8(argv[0]);
  }

  /* Register the service control handler function */
  sshStatusHandle = RegisterServiceCtrlHandlerW(L"", win32_http_service_ctrl);
  if( !sshStatusHandle ){
    win32_report_service_status(SERVICE_STOPPED, NO_ERROR, 0);
    return;
  }

  /* Set service specific data and report that the service is starting. */
  ssStatus.dwServiceType = SERVICE_WIN32_OWN_PROCESS;
  ssStatus.dwServiceSpecificExitCode = 0;
  win32_report_service_status(SERVICE_START_PENDING, NO_ERROR, 3000);

   /* Execute the http server */
  win32_http_server(hsData.port, hsData.port,
                    NULL, NULL, hsData.zNotFound, hsData.flags);

  /* Service has stopped now. */
  win32_report_service_status(SERVICE_STOPPED, NO_ERROR, 0);
  return;
}

/*
** When running as service, update the HttpService structure with the
** listener socket and update the service status. This procedure must be
** called from the http server when he is ready to accept connections.
*/
LOCAL void win32_http_service_running(SOCKET s){
  if( hsData.isRunningAsService ){
    hsData.s = s;
    win32_report_service_status(SERVICE_RUNNING, NO_ERROR, 0);
  }
}

/*
** Try to start the http server as a windows service. If we are running in
** a interactive console session, this routine fails and returns a non zero
** integer value. When running as service, this routine does not return until
** the service is stopped. In this case, the return value is zero.
*/
int win32_http_service(
  int nPort,                /* TCP port number */
  const char *zNotFound,    /* The --notfound option, or NULL */
  int flags                 /* One or more HTTP_SERVER_ flags */
){
  /* Define the service table. */
  SERVICE_TABLE_ENTRYW ServiceTable[] =
    {{L"", (LPSERVICE_MAIN_FUNCTIONW)win32_http_service_main}, {NULL, NULL}};
  
  /* Initialize the HttpService structure. */
  hsData.port = nPort;
  hsData.zNotFound = zNotFound;
  hsData.flags = flags;

  /* Try to start the control dispatcher thread for the service. */
  if( !StartServiceCtrlDispatcherW(ServiceTable) ){
    if( GetLastError()==ERROR_FAILED_SERVICE_CONTROLLER_CONNECT ){
      return 1;
    }else{
      fossil_fatal("error from StartServiceCtrlDispatcher()");
    }
  }
  return 0;
}

/*
** COMMAND: winsrv*
** Usage: fossil winsrv METHOD ?SERVICE-NAME? ?OPTIONS?
**
** Where METHOD is one of: create delete show start stop.
**
** The winsrv command manages Fossil as a Windows service.  This allows
** (for example) Fossil to be running in the background when no user
** is logged in.
**
** In the following description of the methods, "Fossil-DSCM" will be
** used as the default SERVICE-NAME:
** 
**    fossil winsrv create ?SERVICE-NAME? ?OPTIONS?
**
**         Creates a service. Available options include:
**
**         -D|--display DISPLAY-NAME
**
**              Sets the display name of the service. This name is shown
**              by graphical interface programs. By default, the display name
**              equals to the service name.
**
**         -S|--start TYPE
**
**              Sets the start type of the service. TYPE can be "manual",
**              which means you need to start the service yourself with the
**              'fossil winsrv start' command or with the "net start" command
**              from the operating system. If TYPE is set to "auto", the service
**              will be started automatically by the system during startup.
**
**         -U|--username USERNAME
**
**              Specifies the user account which will be used to run the
**              service. The account needs the "Logon as a service" right
**              enabled in its profile. Specify local accounts as follows:
**              ".\\USERNAME". By default, the "LocalSystem" account will be
**              used.
**
**         -W|--password PASSWORD
**
**              Password for the user account.
**
**         The following options are more or less the same as for the "server"
**         command and influence the behaviour of the http server:
**
**         -P|--port TCPPORT
**
**              Specifies the TCP port (default port is 8080) on which the
**              server should listen.
**
**         -R|--repository REPOSITORY
**
**              Specifies the name of the repository to be served.
**              The repository option may be omitted if the working directory
**              is within an open checkout.
**              The REPOSITORY can be a directory (aka folder) that contains
**              one or more repositories with names ending in ".fossil".
**              In that case, the first element of the URL is used to select
**              among the various repositories.
**
**         --notfound URL
**
**              If REPOSITORY is a directory that contains one or more
**              repositories with names of the form "*.fossil" then the
**              first element of the URL  pathname selects among the various
**              repositories. If the pathname does not select a valid
**              repository and the --notfound option is available,
**              then the server redirects (HTTP code 302) to the URL of
**              --notfound.
**
**         --localauth
**
**              Enables automatic login if the --localauth option is present
**              and the "localauth" setting is off and the connection is from
**              localhost.
**
**
**    fossil winsrv delete ?SERVICE-NAME?
**
**         Deletes a service. If the service is currently running, it will be
**         stopped first and then deleted.
**
**
**    fossil winsrv show ?SERVICE-NAME?
**
**         Shows how the service is configured and its current state.
**
**
**    fossil winsrv start ?SERVICE-NAME?
**
**         Start the service.
**
**
**    fossil winsrv stop ?SERVICE-NAME?
**
**         Stop the service.
**
**
** NOTE: This command is available on Windows operating systems only and
**       requires administrative rights on the machine executed.
**
*/
void cmd_win32_service(void){
  int n;
  const char *zMethod;
  const char *zSvcName = "Fossil-DSCM";    /* Default service name */

  if( g.argc<3 ){
    usage("create|delete|show|start|stop ...");
  }
  zMethod = g.argv[2];
  n = strlen(zMethod);

  if( strncmp(zMethod, "create", n)==0 ){
    SC_HANDLE hScm;
    SC_HANDLE hSvc;
    SERVICE_DESCRIPTIONW
      svcDescr = {L"Fossil - Distributed Software Configuration Management"};
    char *zErrFmt = "unable to create service '%s': %s";
    DWORD dwStartType = SERVICE_DEMAND_START;
    const char *zDisplay    = find_option("display", "D", 1);
    const char *zStart      = find_option("start", "S", 1);
    const char *zUsername   = find_option("username", "U", 1);
    const char *zPassword   = find_option("password", "W", 1);
    const char *zPort       = find_option("port", "P", 1);
    const char *zNotFound   = find_option("notfound", 0, 1);
    const char *zLocalAuth  = find_option("localauth", 0, 0);
    const char *zRepository = find_option("repository", "R", 1);
    Blob binPath;

    verify_all_options();
    if( g.argc==4 ){
      zSvcName = g.argv[3];
    }else if( g.argc>4 ){
      fossil_fatal("to much arguments for create method.");
    }
    /* Process service creation specific options. */
    if( !zDisplay ){
      zDisplay = zSvcName;
    }
    if( zStart ){
      if( strncmp(zStart, "auto", strlen(zStart))==0 ){
        dwStartType = SERVICE_AUTO_START;
      }else if( strncmp(zStart, "manual", strlen(zStart))==0 ){
        dwStartType = SERVICE_DEMAND_START;
      }else{
        fossil_fatal(zErrFmt, zSvcName,
                     "specify 'auto' or 'manual' for the '-S|--start' option");
      }
    }
    /* Process options for Fossil running as server. */
    if( zPort && (atoi(zPort)<=0) ){
      fossil_fatal(zErrFmt, zSvcName,
                   "port number must be in the range 1 - 65535.");
    }
    if( !zRepository ){
      db_must_be_within_tree();
    }else if( file_isdir(zRepository)==1 ){
      g.zRepositoryName = mprintf("%s", zRepository);
      file_simplify_name(g.zRepositoryName, -1, 0);
    }else{
      db_open_repository(zRepository);
    }
    db_close(0);
    /* Build the fully-qualified path to the service binary file. */
    blob_zero(&binPath);
    blob_appendf(&binPath, "\"%s\" server", fossil_nameofexe());
    if( zPort ) blob_appendf(&binPath, " --port %s", zPort);
    if( zNotFound ) blob_appendf(&binPath, " --notfound \"%s\"", zNotFound);
    if( zLocalAuth ) blob_append(&binPath, " --localauth", -1);
    blob_appendf(&binPath, " \"%s\"", g.zRepositoryName);
    /* Create the service. */
    hScm = OpenSCManagerW(NULL, NULL, SC_MANAGER_ALL_ACCESS);
    if( !hScm ) fossil_fatal(zErrFmt, zSvcName, win32_get_last_errmsg());
    hSvc = CreateServiceW(
             hScm,                                    /* Handle to the SCM */
             fossil_utf8_to_unicode(zSvcName),           /* Name of the service */
             fossil_utf8_to_unicode(zDisplay),           /* Display name */
             SERVICE_ALL_ACCESS,                      /* Desired access */
             SERVICE_WIN32_OWN_PROCESS,               /* Service type */
             dwStartType,                             /* Start type */
             SERVICE_ERROR_NORMAL,                    /* Error control */
             fossil_utf8_to_unicode(blob_str(&binPath)), /* Binary path */
             NULL,                                    /* Load ordering group */
             NULL,                                    /* Tag value */
             NULL,                                    /* Service dependencies */
             fossil_utf8_to_unicode(zUsername),          /* Service account */
             fossil_utf8_to_unicode(zPassword)           /* Account password */
           );
    if( !hSvc ) fossil_fatal(zErrFmt, zSvcName, win32_get_last_errmsg());
    /* Set the service description. */
    ChangeServiceConfig2W(hSvc, SERVICE_CONFIG_DESCRIPTION, &svcDescr);
    fossil_print("Service '%s' successfully created.\n", zSvcName);
    CloseServiceHandle(hSvc);
    CloseServiceHandle(hScm);
  }else
  if( strncmp(zMethod, "delete", n)==0 ){
    SC_HANDLE hScm;
    SC_HANDLE hSvc;
    SERVICE_STATUS sstat;
    char *zErrFmt = "unable to delete service '%s': %s";

    verify_all_options();
    if( g.argc==4 ){
      zSvcName = g.argv[3];
    }else if( g.argc>4 ){
      fossil_fatal("to much arguments for delete method.");
    }
    hScm = OpenSCManagerW(NULL, NULL, SC_MANAGER_ALL_ACCESS);
    if( !hScm ) fossil_fatal(zErrFmt, zSvcName, win32_get_last_errmsg());
    hSvc = OpenServiceW(hScm, fossil_utf8_to_unicode(zSvcName), SERVICE_ALL_ACCESS);
    if( !hSvc ) fossil_fatal(zErrFmt, zSvcName, win32_get_last_errmsg());
    QueryServiceStatus(hSvc, &sstat);
    if( sstat.dwCurrentState!=SERVICE_STOPPED ){
      fossil_print("Stopping service '%s'", zSvcName);
      if( sstat.dwCurrentState!=SERVICE_STOP_PENDING ){
        if( !ControlService(hSvc, SERVICE_CONTROL_STOP, &sstat) ){
          fossil_fatal(zErrFmt, zSvcName, win32_get_last_errmsg());
        }
      }
      while( sstat.dwCurrentState!=SERVICE_STOPPED ){
        Sleep(100);
        fossil_print(".");
        QueryServiceStatus(hSvc, &sstat);
      }
      fossil_print("\nService '%s' stopped.\n", zSvcName);
    }
    if( !DeleteService(hSvc) ){
      if( GetLastError()==ERROR_SERVICE_MARKED_FOR_DELETE ){
        fossil_warning("Service '%s' already marked for delete.\n", zSvcName);
      }else{
        fossil_fatal(zErrFmt, zSvcName, win32_get_last_errmsg());
      }
    }else{
      fossil_print("Service '%s' successfully deleted.\n", zSvcName);
    }
    CloseServiceHandle(hSvc);
    CloseServiceHandle(hScm);
  }else
  if( strncmp(zMethod, "show", n)==0 ){
    SC_HANDLE hScm;
    SC_HANDLE hSvc;
    SERVICE_STATUS sstat;
    LPQUERY_SERVICE_CONFIGW pSvcConfig;
    LPSERVICE_DESCRIPTIONW pSvcDescr;
    BOOL bStatus;
    DWORD nRequired;
    static const char *zErrFmt = "unable to show service '%s': %s";
    static const char *const zSvcTypes[] = {
      "Driver service",
      "File system driver service",
      "Service runs in its own process",
      "Service shares a process with other services",
      "Service can interact with the desktop"
    };
    static const char *zSvcType = "";
    static const char *zSvcStartTypes[] = {
      "Started by the system loader",
      "Started by the IoInitSystem function",
      "Started automatically by the service control manager",
      "Started manually",
      "Service cannot be started"
    };
    static const char *zSvcStartType = "";
    static const char *zSvcStates[] = {
      "Stopped", "Starting", "Stopping", "Running",
      "Continue pending", "Pause pending", "Paused"
    };
    static const char *zSvcState = "";

    verify_all_options();
    if( g.argc==4 ){
      zSvcName = g.argv[3];
    }else if( g.argc>4 ){
      fossil_fatal("to much arguments for show method.");
    }
    hScm = OpenSCManagerW(NULL, NULL, GENERIC_READ);
    if( !hScm ) fossil_fatal(zErrFmt, zSvcName, win32_get_last_errmsg());
    hSvc = OpenServiceW(hScm, fossil_utf8_to_unicode(zSvcName), GENERIC_READ);
    if( !hSvc ) fossil_fatal(zErrFmt, zSvcName, win32_get_last_errmsg());
    /* Get the service configuration */
    bStatus = QueryServiceConfigW(hSvc, NULL, 0, &nRequired);
    if( !bStatus && GetLastError()!=ERROR_INSUFFICIENT_BUFFER ){
      fossil_fatal(zErrFmt, zSvcName, win32_get_last_errmsg());
    }
    pSvcConfig = fossil_malloc(nRequired);
    bStatus = QueryServiceConfigW(hSvc, pSvcConfig, nRequired, &nRequired);
    if( !bStatus ) fossil_fatal(zErrFmt, zSvcName, win32_get_last_errmsg());
    /* Translate the service type */
    switch( pSvcConfig->dwServiceType ){
      case SERVICE_KERNEL_DRIVER:       zSvcType = zSvcTypes[0]; break;
      case SERVICE_FILE_SYSTEM_DRIVER:  zSvcType = zSvcTypes[1]; break;
      case SERVICE_WIN32_OWN_PROCESS:   zSvcType = zSvcTypes[2]; break;
      case SERVICE_WIN32_SHARE_PROCESS: zSvcType = zSvcTypes[3]; break;
      case SERVICE_INTERACTIVE_PROCESS: zSvcType = zSvcTypes[4]; break;
    }
    /* Translate the service start type */
    switch( pSvcConfig->dwStartType ){
      case SERVICE_BOOT_START:    zSvcStartType = zSvcStartTypes[0]; break;
      case SERVICE_SYSTEM_START:  zSvcStartType = zSvcStartTypes[1]; break;
      case SERVICE_AUTO_START:    zSvcStartType = zSvcStartTypes[2]; break;
      case SERVICE_DEMAND_START:  zSvcStartType = zSvcStartTypes[3]; break;
      case SERVICE_DISABLED:      zSvcStartType = zSvcStartTypes[4]; break;
    }
    /* Get the service description. */
    bStatus = QueryServiceConfig2W(hSvc, SERVICE_CONFIG_DESCRIPTION,
                                  NULL, 0, &nRequired);
    if( !bStatus && GetLastError()!=ERROR_INSUFFICIENT_BUFFER ){
      fossil_fatal(zErrFmt, zSvcName, win32_get_last_errmsg());
    }
    pSvcDescr = fossil_malloc(nRequired);
    bStatus = QueryServiceConfig2W(hSvc, SERVICE_CONFIG_DESCRIPTION,
                                  (LPBYTE)pSvcDescr, nRequired, &nRequired);
    if( !bStatus ) fossil_fatal(zErrFmt, zSvcName, win32_get_last_errmsg());
    /* Retrieves the current status of the specified service. */
    bStatus = QueryServiceStatus(hSvc, &sstat);
    if( !bStatus ) fossil_fatal(zErrFmt, zSvcName, win32_get_last_errmsg());
    /* Translate the current state. */
    switch( sstat.dwCurrentState ){
      case SERVICE_STOPPED:          zSvcState = zSvcStates[0]; break;
      case SERVICE_START_PENDING:    zSvcState = zSvcStates[1]; break;
      case SERVICE_STOP_PENDING:     zSvcState = zSvcStates[2]; break;
      case SERVICE_RUNNING:          zSvcState = zSvcStates[3]; break;
      case SERVICE_CONTINUE_PENDING: zSvcState = zSvcStates[4]; break;
      case SERVICE_PAUSE_PENDING:    zSvcState = zSvcStates[5]; break;
      case SERVICE_PAUSED:           zSvcState = zSvcStates[6]; break;
    }
    /* Print service information to terminal */
    fossil_print("Service name .......: %s\n", zSvcName);
    fossil_print("Display name .......: %s\n",
                 fossil_unicode_to_utf8(pSvcConfig->lpDisplayName));
    fossil_print("Service description : %s\n",
                 fossil_unicode_to_utf8(pSvcDescr->lpDescription));
    fossil_print("Service type .......: %s.\n", zSvcType);
    fossil_print("Service start type .: %s.\n", zSvcStartType);
    fossil_print("Binary path name ...: %s\n",
                 fossil_unicode_to_utf8(pSvcConfig->lpBinaryPathName));
    fossil_print("Service username ...: %s\n",
                 fossil_unicode_to_utf8(pSvcConfig->lpServiceStartName));
    fossil_print("Current state ......: %s.\n", zSvcState);
    /* Cleanup */
    fossil_free(pSvcConfig);
    fossil_free(pSvcDescr);
    CloseServiceHandle(hSvc);
    CloseServiceHandle(hScm);
  }else
  if( strncmp(zMethod, "start", n)==0 ){
    SC_HANDLE hScm;
    SC_HANDLE hSvc;
    SERVICE_STATUS sstat;
    char *zErrFmt = "unable to start service '%s': %s";

    verify_all_options();
    if( g.argc==4 ){
      zSvcName = g.argv[3];
    }else if( g.argc>4 ){
      fossil_fatal("to much arguments for start method.");
    }
    hScm = OpenSCManagerW(NULL, NULL, SC_MANAGER_ALL_ACCESS);
    if( !hScm ) fossil_fatal(zErrFmt, zSvcName, win32_get_last_errmsg());
    hSvc = OpenServiceW(hScm, fossil_utf8_to_unicode(zSvcName), SERVICE_ALL_ACCESS);
    if( !hSvc ) fossil_fatal(zErrFmt, zSvcName, win32_get_last_errmsg());
    QueryServiceStatus(hSvc, &sstat);
    if( sstat.dwCurrentState!=SERVICE_RUNNING ){
      fossil_print("Starting service '%s'", zSvcName);
      if( sstat.dwCurrentState!=SERVICE_START_PENDING ){
        if( !StartServiceW(hSvc, 0, NULL) ){
          fossil_fatal(zErrFmt, zSvcName, win32_get_last_errmsg());
        }
      }
      while( sstat.dwCurrentState!=SERVICE_RUNNING ){
        Sleep(100);
        fossil_print(".");
        QueryServiceStatus(hSvc, &sstat);
      }
      fossil_print("\nService '%s' started.\n", zSvcName);
    }else{
      fossil_print("Service '%s' is already started.\n", zSvcName);
    }
    CloseServiceHandle(hSvc);
    CloseServiceHandle(hScm);
  }else
  if( strncmp(zMethod, "stop", n)==0 ){
    SC_HANDLE hScm;
    SC_HANDLE hSvc;
    SERVICE_STATUS sstat;
    char *zErrFmt = "unable to stop service '%s': %s";

    verify_all_options();
    if( g.argc==4 ){
      zSvcName = g.argv[3];
    }else if( g.argc>4 ){
      fossil_fatal("to much arguments for stop method.");
    }
    hScm = OpenSCManagerW(NULL, NULL, SC_MANAGER_ALL_ACCESS);
    if( !hScm ) fossil_fatal(zErrFmt, zSvcName, win32_get_last_errmsg());
    hSvc = OpenServiceW(hScm, fossil_utf8_to_unicode(zSvcName), SERVICE_ALL_ACCESS);
    if( !hSvc ) fossil_fatal(zErrFmt, zSvcName, win32_get_last_errmsg());
    QueryServiceStatus(hSvc, &sstat);
    if( sstat.dwCurrentState!=SERVICE_STOPPED ){
      fossil_print("Stopping service '%s'", zSvcName);
      if( sstat.dwCurrentState!=SERVICE_STOP_PENDING ){
        if( !ControlService(hSvc, SERVICE_CONTROL_STOP, &sstat) ){
          fossil_fatal(zErrFmt, zSvcName, win32_get_last_errmsg());
        }
      }
      while( sstat.dwCurrentState!=SERVICE_STOPPED ){
        Sleep(100);
        fossil_print(".");
        QueryServiceStatus(hSvc, &sstat);
      }
      fossil_print("\nService '%s' stopped.\n", zSvcName);
    }else{
      fossil_print("Service '%s' is already stopped.\n", zSvcName);
    }
    CloseServiceHandle(hSvc);
    CloseServiceHandle(hScm);
  }else
  {
    fossil_fatal("METHOD should be one of:"
                 " create delete show start stop");
  }
  return;
}

#endif /* _WIN32  -- This code is for win32 only */<|MERGE_RESOLUTION|>--- conflicted
+++ resolved
@@ -25,6 +25,10 @@
 #include <windows.h>
 #include "winhttp.h"
 
+#ifndef UNICODE
+#  define fossil_unicode_to_utf8 fossil_mbcs_to_utf8
+#  define fossil_utf8_to_unicode fossil_utf8_to_mbcs
+#endif
 /*
 ** The HttpRequest structure holds information about each incoming
 ** HTTP request.
@@ -148,7 +152,7 @@
   int idCnt = 0;
   int iPort = mnPort;
   Blob options;
-  wchar_t zTmpPath[MAX_PATH];
+  TCHAR zTmpPath[MAX_PATH];
 
   if( zStopper ) file_delete(zStopper);
   blob_zero(&options);
@@ -193,17 +197,10 @@
                    " port in the range %d..%d", mnPort, mxPort);
     }
   }
-<<<<<<< HEAD
-  if( !GetTempPathW(MAX_PATH, zTmpPath) ){
-    fossil_fatal("unable to get path to the temporary directory.");
-  }
-  zTempPrefix = mprintf("%sfossil_server_P%d_", fossil_unicode_to_utf8(zTmpPath), iPort);
-=======
   if( !GetTempPath(MAX_PATH, zTmpPath) ){
     fossil_fatal("unable to get path to the temporary directory.");
   }
-  zTempPrefix = mprintf("%sfossil_server_P%d_", fossil_mbcs_to_utf8(zTmpPath), iPort);
->>>>>>> f788f315
+  zTempPrefix = mprintf("%sfossil_server_P%d_", fossil_unicode_to_utf8(zTmpPath), iPort);
   fossil_print("Listening for HTTP requests on TCP port %d\n", iPort);
   if( zBrowser ){
     zBrowser = mprintf(zBrowser, iPort);
@@ -258,7 +255,7 @@
   const char *zNotFound;    /* The --notfound option, or NULL */
   int flags;                /* One or more HTTP_SERVER_ flags */
   int isRunningAsService;   /* Are we running as a service ? */
-  const char *zServiceName; /* Name of the service */
+  const TCHAR *zServiceName;/* Name of the service */
   SOCKET s;                 /* Socket on which the http server listens */
 };
 
@@ -277,31 +274,31 @@
 static char *win32_get_last_errmsg(void){
   DWORD nMsg;
   DWORD nErr = GetLastError();
-  LPWSTR tmp = NULL;
+  LPTSTR tmp = NULL;
   char *zMsg = NULL;
 
   /* Try first to get the error text in english. */
-  nMsg = FormatMessageW(
+  nMsg = FormatMessage(
            FORMAT_MESSAGE_ALLOCATE_BUFFER |
            FORMAT_MESSAGE_FROM_SYSTEM     |
            FORMAT_MESSAGE_IGNORE_INSERTS,
            NULL,
            nErr,
            MAKELANGID(LANG_ENGLISH, SUBLANG_ENGLISH_US),
-           (LPWSTR) &tmp,
+           (LPTSTR) &tmp,
            0,
            NULL
          );
   if( !nMsg ){
     /* No english, get what the system has available. */
-    nMsg = FormatMessageW(
+    nMsg = FormatMessage(
              FORMAT_MESSAGE_ALLOCATE_BUFFER |
              FORMAT_MESSAGE_FROM_SYSTEM     |
              FORMAT_MESSAGE_IGNORE_INSERTS,
              NULL,
              nErr,
              0,
-             (LPWSTR) &tmp,
+             (LPTSTR) &tmp,
              0,
              NULL
            );
@@ -389,11 +386,11 @@
   /* Update the service information. */
   hsData.isRunningAsService = 1;
   if( argc>0 ){
-    hsData.zServiceName = fossil_unicode_to_utf8(argv[0]);
+    hsData.zServiceName = argv[0];
   }
 
   /* Register the service control handler function */
-  sshStatusHandle = RegisterServiceCtrlHandlerW(L"", win32_http_service_ctrl);
+  sshStatusHandle = RegisterServiceCtrlHandler(TEXT(""), win32_http_service_ctrl);
   if( !sshStatusHandle ){
     win32_report_service_status(SERVICE_STOPPED, NO_ERROR, 0);
     return;
@@ -437,8 +434,8 @@
   int flags                 /* One or more HTTP_SERVER_ flags */
 ){
   /* Define the service table. */
-  SERVICE_TABLE_ENTRYW ServiceTable[] =
-    {{L"", (LPSERVICE_MAIN_FUNCTIONW)win32_http_service_main}, {NULL, NULL}};
+  SERVICE_TABLE_ENTRY ServiceTable[] =
+    {{TEXT(""), (LPSERVICE_MAIN_FUNCTION)win32_http_service_main}, {NULL, NULL}};
   
   /* Initialize the HttpService structure. */
   hsData.port = nPort;
@@ -446,7 +443,7 @@
   hsData.flags = flags;
 
   /* Try to start the control dispatcher thread for the service. */
-  if( !StartServiceCtrlDispatcherW(ServiceTable) ){
+  if( !StartServiceCtrlDispatcher(ServiceTable) ){
     if( GetLastError()==ERROR_FAILED_SERVICE_CONTROLLER_CONNECT ){
       return 1;
     }else{
@@ -573,8 +570,8 @@
   if( strncmp(zMethod, "create", n)==0 ){
     SC_HANDLE hScm;
     SC_HANDLE hSvc;
-    SERVICE_DESCRIPTIONW
-      svcDescr = {L"Fossil - Distributed Software Configuration Management"};
+    SERVICE_DESCRIPTION
+      svcDescr = {TEXT("Fossil - Distributed Software Configuration Management")};
     char *zErrFmt = "unable to create service '%s': %s";
     DWORD dwStartType = SERVICE_DEMAND_START;
     const char *zDisplay    = find_option("display", "D", 1);
@@ -629,9 +626,9 @@
     if( zLocalAuth ) blob_append(&binPath, " --localauth", -1);
     blob_appendf(&binPath, " \"%s\"", g.zRepositoryName);
     /* Create the service. */
-    hScm = OpenSCManagerW(NULL, NULL, SC_MANAGER_ALL_ACCESS);
+    hScm = OpenSCManager(NULL, NULL, SC_MANAGER_ALL_ACCESS);
     if( !hScm ) fossil_fatal(zErrFmt, zSvcName, win32_get_last_errmsg());
-    hSvc = CreateServiceW(
+    hSvc = CreateService(
              hScm,                                    /* Handle to the SCM */
              fossil_utf8_to_unicode(zSvcName),           /* Name of the service */
              fossil_utf8_to_unicode(zDisplay),           /* Display name */
@@ -648,7 +645,7 @@
            );
     if( !hSvc ) fossil_fatal(zErrFmt, zSvcName, win32_get_last_errmsg());
     /* Set the service description. */
-    ChangeServiceConfig2W(hSvc, SERVICE_CONFIG_DESCRIPTION, &svcDescr);
+    ChangeServiceConfig2(hSvc, SERVICE_CONFIG_DESCRIPTION, &svcDescr);
     fossil_print("Service '%s' successfully created.\n", zSvcName);
     CloseServiceHandle(hSvc);
     CloseServiceHandle(hScm);
@@ -665,9 +662,9 @@
     }else if( g.argc>4 ){
       fossil_fatal("to much arguments for delete method.");
     }
-    hScm = OpenSCManagerW(NULL, NULL, SC_MANAGER_ALL_ACCESS);
+    hScm = OpenSCManager(NULL, NULL, SC_MANAGER_ALL_ACCESS);
     if( !hScm ) fossil_fatal(zErrFmt, zSvcName, win32_get_last_errmsg());
-    hSvc = OpenServiceW(hScm, fossil_utf8_to_unicode(zSvcName), SERVICE_ALL_ACCESS);
+    hSvc = OpenService(hScm, fossil_utf8_to_unicode(zSvcName), SERVICE_ALL_ACCESS);
     if( !hSvc ) fossil_fatal(zErrFmt, zSvcName, win32_get_last_errmsg());
     QueryServiceStatus(hSvc, &sstat);
     if( sstat.dwCurrentState!=SERVICE_STOPPED ){
@@ -700,11 +697,11 @@
     SC_HANDLE hScm;
     SC_HANDLE hSvc;
     SERVICE_STATUS sstat;
-    LPQUERY_SERVICE_CONFIGW pSvcConfig;
-    LPSERVICE_DESCRIPTIONW pSvcDescr;
+    LPQUERY_SERVICE_CONFIG pSvcConfig;
+    LPSERVICE_DESCRIPTION pSvcDescr;
     BOOL bStatus;
     DWORD nRequired;
-    static const char *zErrFmt = "unable to show service '%s': %s";
+    const char *zErrFmt = "unable to show service '%s': %s";
     static const char *const zSvcTypes[] = {
       "Driver service",
       "File system driver service",
@@ -712,20 +709,20 @@
       "Service shares a process with other services",
       "Service can interact with the desktop"
     };
-    static const char *zSvcType = "";
-    static const char *zSvcStartTypes[] = {
+    const char *zSvcType = "";
+    static const char *const zSvcStartTypes[] = {
       "Started by the system loader",
       "Started by the IoInitSystem function",
       "Started automatically by the service control manager",
       "Started manually",
       "Service cannot be started"
     };
-    static const char *zSvcStartType = "";
-    static const char *zSvcStates[] = {
+    const char *zSvcStartType = "";
+    static const char *const zSvcStates[] = {
       "Stopped", "Starting", "Stopping", "Running",
       "Continue pending", "Pause pending", "Paused"
     };
-    static const char *zSvcState = "";
+    const char *zSvcState = "";
 
     verify_all_options();
     if( g.argc==4 ){
@@ -733,17 +730,17 @@
     }else if( g.argc>4 ){
       fossil_fatal("to much arguments for show method.");
     }
-    hScm = OpenSCManagerW(NULL, NULL, GENERIC_READ);
+    hScm = OpenSCManager(NULL, NULL, GENERIC_READ);
     if( !hScm ) fossil_fatal(zErrFmt, zSvcName, win32_get_last_errmsg());
-    hSvc = OpenServiceW(hScm, fossil_utf8_to_unicode(zSvcName), GENERIC_READ);
+    hSvc = OpenService(hScm, fossil_utf8_to_unicode(zSvcName), GENERIC_READ);
     if( !hSvc ) fossil_fatal(zErrFmt, zSvcName, win32_get_last_errmsg());
     /* Get the service configuration */
-    bStatus = QueryServiceConfigW(hSvc, NULL, 0, &nRequired);
+    bStatus = QueryServiceConfig(hSvc, NULL, 0, &nRequired);
     if( !bStatus && GetLastError()!=ERROR_INSUFFICIENT_BUFFER ){
       fossil_fatal(zErrFmt, zSvcName, win32_get_last_errmsg());
     }
     pSvcConfig = fossil_malloc(nRequired);
-    bStatus = QueryServiceConfigW(hSvc, pSvcConfig, nRequired, &nRequired);
+    bStatus = QueryServiceConfig(hSvc, pSvcConfig, nRequired, &nRequired);
     if( !bStatus ) fossil_fatal(zErrFmt, zSvcName, win32_get_last_errmsg());
     /* Translate the service type */
     switch( pSvcConfig->dwServiceType ){
@@ -762,13 +759,13 @@
       case SERVICE_DISABLED:      zSvcStartType = zSvcStartTypes[4]; break;
     }
     /* Get the service description. */
-    bStatus = QueryServiceConfig2W(hSvc, SERVICE_CONFIG_DESCRIPTION,
+    bStatus = QueryServiceConfig2(hSvc, SERVICE_CONFIG_DESCRIPTION,
                                   NULL, 0, &nRequired);
     if( !bStatus && GetLastError()!=ERROR_INSUFFICIENT_BUFFER ){
       fossil_fatal(zErrFmt, zSvcName, win32_get_last_errmsg());
     }
     pSvcDescr = fossil_malloc(nRequired);
-    bStatus = QueryServiceConfig2W(hSvc, SERVICE_CONFIG_DESCRIPTION,
+    bStatus = QueryServiceConfig2(hSvc, SERVICE_CONFIG_DESCRIPTION,
                                   (LPBYTE)pSvcDescr, nRequired, &nRequired);
     if( !bStatus ) fossil_fatal(zErrFmt, zSvcName, win32_get_last_errmsg());
     /* Retrieves the current status of the specified service. */
@@ -815,15 +812,15 @@
     }else if( g.argc>4 ){
       fossil_fatal("to much arguments for start method.");
     }
-    hScm = OpenSCManagerW(NULL, NULL, SC_MANAGER_ALL_ACCESS);
+    hScm = OpenSCManager(NULL, NULL, SC_MANAGER_ALL_ACCESS);
     if( !hScm ) fossil_fatal(zErrFmt, zSvcName, win32_get_last_errmsg());
-    hSvc = OpenServiceW(hScm, fossil_utf8_to_unicode(zSvcName), SERVICE_ALL_ACCESS);
+    hSvc = OpenService(hScm, fossil_utf8_to_unicode(zSvcName), SERVICE_ALL_ACCESS);
     if( !hSvc ) fossil_fatal(zErrFmt, zSvcName, win32_get_last_errmsg());
     QueryServiceStatus(hSvc, &sstat);
     if( sstat.dwCurrentState!=SERVICE_RUNNING ){
       fossil_print("Starting service '%s'", zSvcName);
       if( sstat.dwCurrentState!=SERVICE_START_PENDING ){
-        if( !StartServiceW(hSvc, 0, NULL) ){
+        if( !StartService(hSvc, 0, NULL) ){
           fossil_fatal(zErrFmt, zSvcName, win32_get_last_errmsg());
         }
       }
@@ -851,9 +848,9 @@
     }else if( g.argc>4 ){
       fossil_fatal("to much arguments for stop method.");
     }
-    hScm = OpenSCManagerW(NULL, NULL, SC_MANAGER_ALL_ACCESS);
+    hScm = OpenSCManager(NULL, NULL, SC_MANAGER_ALL_ACCESS);
     if( !hScm ) fossil_fatal(zErrFmt, zSvcName, win32_get_last_errmsg());
-    hSvc = OpenServiceW(hScm, fossil_utf8_to_unicode(zSvcName), SERVICE_ALL_ACCESS);
+    hSvc = OpenService(hScm, fossil_utf8_to_unicode(zSvcName), SERVICE_ALL_ACCESS);
     if( !hSvc ) fossil_fatal(zErrFmt, zSvcName, win32_get_last_errmsg());
     QueryServiceStatus(hSvc, &sstat);
     if( sstat.dwCurrentState!=SERVICE_STOPPED ){
