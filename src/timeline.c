--- conflicted
+++ resolved
@@ -210,7 +210,7 @@
     wikiFlags = WIKI_INLINE | WIKI_NOBLOCK;
   }
   zDiffTarget = db_get_boolean("href-targets", 1) ?
-      "target=\"diffwindow\"": "";
+      "target='diffwindow'": "";
   if( tmFlags & TIMELINE_GRAPH ){
     pGraph = graph_init();
     /* style is not moved to css, because this is
@@ -432,37 +432,22 @@
         }
         if( isNew ){
           @ <li> %h(zFilename) (new file) &nbsp;
-<<<<<<< HEAD
-          @ <a href="%s(g.zTop)/artifact/%S(zNew)"
-          @ %s(zDiffTarget)>[view]</a></li>
-=======
-          @ %z(xhref("target='diffwindow'","%R/artifact/%S",zNew))
+          @ %z(xhref(zDiffTarget,"%R/artifact/%S",zNew))
           @ [view]</a></li>
->>>>>>> 120809f9
         }else if( isDel ){
           @ <li> %h(zFilename) (deleted)</li>
         }else if( fossil_strcmp(zOld,zNew)==0 && zOldName!=0 ){
           @ <li> %h(zOldName) &rarr; %h(zFilename)
-<<<<<<< HEAD
-          @ <a href="%s(g.zTop)/artifact/%S(zNew)"
-          @ %s(zDiffTarget)>[view]</a></li>
-=======
-          @ %z(xhref("target='diffwindow'","%R/artifact/%S",zNew))
+          @ %z(xhref(zDiffTarget,"%R/artifact/%S",zNew))
           @ [view]</a></li>
->>>>>>> 120809f9
         }else{
           if( zOldName!=0 ){
             @ <li> %h(zOldName) &rarr; %h(zFilename)
           }else{
             @ <li> %h(zFilename) &nbsp;
           }
-<<<<<<< HEAD
-          @ <a href="%s(g.zTop)/fdiff?v1=%S(zOld)&v2=%S(zNew)"
-          @ %s(zDiffTarget)>[diff]</a></li>
-=======
-          @ %z(xhref("target='diffwindow'","%R/fdiff?v1=%S&v2=%S",zOld,zNew))
+          @ %z(xhref(zDiffTarget,"%R/fdiff?v1=%S&v2=%S",zOld,zNew))
           @ [diff]</a></li>
->>>>>>> 120809f9
         }
       }
       db_reset(&fchngQuery);
