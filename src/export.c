--- conflicted
+++ resolved
@@ -400,13 +400,8 @@
     if( f==0 ){
       fossil_fatal("cannot open %s for reading", markfile_in);
     }
-<<<<<<< HEAD
-    if(import_marks(f, &blobs, &vers)<0){
+    if( import_marks(f, &blobs, &vers, &unused_mark)<0 ){
       fossil_fatal("error importing marks from file: %s", markfile_in);
-=======
-    if( import_marks(f, &blobs, &vers, &unused_mark)<0 ){
-      fossil_fatal("error importing marks from file: %s\n", markfile_in);
->>>>>>> 45d63221
     }
     db_prepare(&qb, "INSERT OR IGNORE INTO oldblob VALUES (:rid)");
     db_prepare(&qc, "INSERT OR IGNORE INTO oldcommit VALUES (:rid)");
