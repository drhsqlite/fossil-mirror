# Use of JavaScript in Fossil

## Philosophy & Policy

The Fossil development project’s policy is to use JavaScript where it
helps make its web UI better, but to offer graceful fallbacks wherever
practical. The intent is that the UI be usable with JavaScript
entirely disabled. In almost all places where Fossil uses JavaScript,
it is an enhancement to provided functionality, and there is always
another way to accomplish a given end without using JavaScript.

This is not to say that Fossil’s fall-backs for such cases are always as
elegant and functional as a no-JS purist might wish. That is simply
because [the vast majority of web users leave JavaScript unconditionally
enabled](#stats), and of the small minority of those that do not, a
large chunk use some kind of [conditional blocking](#block) instead,
rather than disable JavaScript entirely.
Fossil’s active developers do not deviate from that
norm enough that we have many no-JS purists among us, so the no-JS case
doesn’t get as much attention as some might want. We do [accept code
contributions][cg], and we are philosophically in favor of graceful
fall-backs, so you are welcome to appoint yourself the position of no-JS
czar for the Fossil project!

Evil is in actions, not in objects: we do not believe JavaScript *can*
be evil. It is an active technology, but the actions that matter here
are those of writing the code and checking it into the Fossil project
repository. None of the JavaScript code in Fossil is evil, a fact we
enforce by being careful about who we give check-in rights on the
repository to and by policing what code does get contributed. The Fossil
project does not accept non-trivial outside contributions.

We think it’s better to ask not whether Fossil requires JavaScript but
whether Fossil uses JavaScript *well*, so that [you can decide](#block)
to block or allow Fossil’s use of JavaScript.

The Fossil developers want to see the project thrive, and we achieve
that best by making it usable and friendly to a wider audience than the
minority of static web app purists.  Modern users generally expect a
smoother experience than was available with 1990s style HTTP
POST-and-response `<form>` based interaction. We also increase the set
of potential Fossil developers if we do not restrict them to such
antiquated methods.

JavaScript is not perfect, but it's what we have, so we will use it
where we find it advantageous.

[cg]: ./contribute.wiki


## <a id="debate"></a>Arguments Against JavaScript & Our Rebuttals

There are many common arguments against the use of JavaScript. Rather than
rehash these same arguments on the [forum][ffor], we distill the common
ones we’ve heard before and give our stock answers to them here:

1.  “**It increases the size of the page download.**”

    The heaviest such pages served by Fossil only have about 15 kB of
    compressed JavaScript. (You have to go out of your way to get Fossil
    to serve uncompressed pages.) This is negligible, even over very
    slow data connections. If you are still somehow on a 56 kbit/sec
    analog telephone modem, this extra script code would download in
    a few seconds.

    Most JavaScript-based Fossil pages use less code than that.

    Atop that, Fossil sends HTTP headers to the browser that allow it
    to perform aggressive caching so that typical page loads will skip
    re-loading this content on subsequent loads. These features are
    currently optional: you must either set the new
    [`fossil server --jsmode bundle` option][fsrv] or the corresponding
    `jsmode` control line
    in your [`fossil cgi`][fcgi] script when setting up your
    [Fossil server][fshome]. That done, Fossil’s JavaScript files will
    load almost instantly from the browser’s cache after the initial
    page load, rather than be re-transferred over the network.

    Between the improved caching and the fact that it’s quicker to
    transfer a partial Ajax page load than reload the entire page, the
    aggregate cost of such pages is typically *lower* than the older
    methods based on HTTP POST with a full server round-trip. You can
    expect to recover the cost of the initial page load in 1-2
    round-trips. If we were to double the amount of JavaScript code in
    Fossil, the payoff time would increase to 2-4 round-trips.

2.  “**JavaScript is slow.**”

    It *was*, before September 2008. Google's introduction of [their V8
    JavaScript engine][v8] taught the world that JavaScript need not be
    slow. This competitive pressure caused the other common JavaScript
    interpreters to either improve or be replaced by one of the engines
    that did improve to approach V8’s speed.

    Nowadays JavaScript is, as a rule, astoundingly fast. As the world
    continues to move more and more to web-based applications and
    services, JavaScript engine developers have ample motivation to keep
    their engines fast and competitive.

    Ajax partial page updates are faster than
    the no-JS alternative, a full HTTP POST round-trip to submit new
    data to the remote server, retrieve an entire new HTML document,
    and re-render the whole thing client-side.

3.  <a id="3pjs"></a>“**Third-party JavaScript cannot be trusted.**”

    Fossil does not use any third-party JavaScript libraries, not even
    very common ones like jQuery. Every bit of JavaScript served by the
    stock version of Fossil was written specifically for the Fossil
    project and is stored [in its code repository][fsrc].

    Therefore, if you want to hack on the JavaScript code served by
    Fossil and mechanisms like [skin editing][cskin] don’t suffice for your
    purposes, you can hack on the JavaScript in your local instance
    directly, just as you can hack on its C, SQL, and Tcl code. Fossil
    is free and open source software, under [a single license][2cbsd].

4.  <a id="snoop"></a>“**JavaScript and cookies are used to snoop on web users.**”

    There is no tracking or other snooping technology in Fossil other than
    that necessary for basic security, such as IP address logging on
    check-ins. (This is in part why we have no [comprehensive user
    statistics](#stats)!)

    Fossil attempts to set two cookies on all web clients: a login session
    cookie and a display preferences cookie. These cookies are restricted to
    the Fossil instance, so even this limited data cannot leak between
    Fossil instances or into other web sites.

5.  “**JavaScript is fundamentally insecure.**”

    JavaScript is certainly sometimes used for nefarious ends, but if we
    wish to have more features in Fossil, the alternative is to add more
    code to the Fossil binary, [most likely in C][fslpl], a language
    implicated in [over 4× more security vulnerabilities][whmsl].

    Therefore, does it not make sense to place approximately four times
    as much trust in Fossil’s JavaScript code as in its C code?

    The question is not whether JavaScript is itself evil, it is whether
    its *authors* are evil. *Every byte* of JavaScript code used within
    the Fossil UI is:

    *   ...written by the Fossil developers, vetted by their peers.

    *   ...[open source][flic] and [available][fsrc] to be inspected,
        audited, and changed by its users.

    *   ...compiled directly into the `fossil` binary in a
        non-obfuscated form during the build process, so there are no
        third-party servers delivering mysterious, obfuscated JavaScript
        code blobs to the user.

    Local administrators can [modify the repository’s skin][cskin] to
    inject additional JavaScript code into pages served by their Fossil
    server. A typical case is to add a syntax highlighter like
    [Prism.js][pjs] or [highlightjs][hljs] to the local repository. At
    that point, your trust concern is not with Fossil’s use of
    JavaScript, but with your trust in that repository’s administrator.

    Fossil's [default content security policy][dcsp] (CSP)
    prohibits execution of JavaScript code which is delivered from
    anywhere but the Fossil server which delivers the page. A local
    administrator can change this CSP, but again this comes down to a
    matter of trust with the administrator, not with Fossil itself.

6.  “**Cross-browser compatibility is poor.**”

    It most certainly was in the first decade or so of JavaScript’s
    lifetime, resulting in the creation of powerful libraries like
    jQuery to patch over the incompatibilities. Over time, the need for
    such libraries has dropped as browser vendors have fixed the
    incompatibilities.  Cross-browser JavaScript compatibility issues
    which affect web developers are, by and large, a thing of the past.

7.  “**Fossil UI works fine today without JavaScript. Why break it?**”

    While this is true today, and we have no philosophical objection to
    it remaining true, we do not intend to limit ourselves to only those
    features that can be created without JavaScript. The mere
    availability of alternatives is not a good justification for holding
    back on notable improvements when they're within easy reach.

    The no-JS case is a [minority position](#stats), so those that want
    Fossil to have no-JS alternatives and graceful fallbacks will need
    to get involved with the development if they want this state of
    affairs to continue.

8.  <a id="stats"></a>“**A large number of users run without JavaScript enabled.**”
  
    That’s not what web audience measurements say:

    * [What percentage of browsers with javascript disabled?][s1]
    * [How many people are missing out on JavaScript enhancement?][s2]
    * [Just how many web users really disable cookies or JavaScript?][s3]

    Our sense of this data is that only about 0.2% of web users had
    JavaScript disabled while participating in these studies.

    The Fossil user community is not typical of the wider web, but if we
    were able to comprehensively survey our users, we’d expect to find
    an interesting dichotomy. Because Fossil is targeted at software
    developers, who in turn are more likely to be power-users, we’d
    expect to find Fossil users to be more in favor of some amount of
    JavaScript blocking than the average web user. Yet, we’d also expect
    to find that our user base has a disproportionately high number who
    run [powerful conditional blocking plugins](#block) in their
    browsers, rather than block JavaScript entirely. We suspect that
    between these two forces, the number of no-JS purists among Fossil’s
    user base is still a tiny minority.

9.  <a id="block"></a>“**I block JavaScript entirely in my browser. That breaks Fossil.**”

    First, see our philosophy statements above. Briefly, we intend that
    there always be some other way to get any given result without using
    JavaScript, developer interest willing.

    But second, it doesn’t have to be all-or-nothing. We recommend that
    those interested in blocking problematic uses of JavaScript use
    tools like [NoScript][ns] or [uBlock Origin][ubo] to *selectively*
    block JavaScript so the rest of the web can use the technology
    productively, as it was intended.

    There are doubtless other useful tools of this sort. We recommend
    these two only from our limited experience, not out of any wish to
    exclude other tools.

    The primary difference between these two for our purposes is that
    NoScript lets you select scripts to run on a page on a case-by-case
    basis, whereas uBlock Origin delegates those choices to a group of
    motivated volunteers who maintain allow/block lists to control all
    of this; you can then override UBO’s stock rules as needed.

10. “**My browser doesn’t even *have* a JavaScript interpreter.**”

    The Fossil open source project has no full-time developers, and only
    a few of these part-timers are responsible for the bulk of the code
    in Fossil. If you want Fossil to support such niche use cases, then
    you will have to [get involved with its development][cg]: it’s
    *your* uncommon itch.

11. <a id="compat"></a>“**Fossil’s JavaScript code isn’t compatible with my browser.**”

    The Fossil project’s developers aim to remain compatible with
    the largest portions of the client-side browser base. We use only
    standards-defined JavaScript features which are known to work in the
    overwhelmingly vast majority of browsers going back approximately 5
    years, at minimum, as documented by [Can I Use...?][ciu] We avoid use of
    features added to the language more recently or those which are still in
    flux in standards committees.

    We set this threshold based on the amount of time it typically takes for
    new standards to propagate through the installed base.

    As of this writing, this means we are only using features defined in
    [ECMAScript 2015][es2015], colloquially called “JavaScript 6.” That
    is a sufficiently rich standard that it more than suffices for our
    purposes, and it is [widely deployed][es6dep]. The biggest single
    outlier remaining is MSIE 11, and [even Microsoft is moving their
    own products off of it][ie11x].

[2cbsd]:  https://fossil-scm.org/home/doc/trunk/COPYRIGHT-BSD2.txt
[ciu]:    https://caniuse.com/
[cskin]:  ./customskin.md
[dcsp]:   ./defcsp.md
[es2015]: https://ecma-international.org/ecma-262/6.0/
[es6dep]: https://caniuse.com/#feat=es6
[fcgi]:   /help?cmd=cgi
[ffor]:   https://fossil-scm.org/forum/
[flic]:   /doc/trunk/COPYRIGHT-BSD2.txt
[fshome]: /doc/trunk/www/server/
[fslpl]:  /doc/trunk/www/fossil-v-git.wiki#portable
[fsrc]:   https://fossil-scm.org/home/file/src
[fsrv]:   /help?cmd=server
[hljs]:   https://fossil-scm.org/forum/forumpost/9150bc22ca
[ie11x]:  https://techcommunity.microsoft.com/t5/microsoft-365-blog/microsoft-365-apps-say-farewell-to-internet-explorer-11-and/ba-p/1591666
[ns]:     https://noscript.net/
[pjs]:    https://fossil-scm.org/forum/forumpost/1198651c6d
[s1]:     https://blockmetry.com/blog/javascript-disabled
[s2]:     https://gds.blog.gov.uk/2013/10/21/how-many-people-are-missing-out-on-javascript-enhancement/
[s3]:     https://w3techs.com/technologies/overview/client_side_language/all
[ubo]:    https://github.com/gorhill/uBlock/
[v8]:     https://en.wikipedia.org/wiki/V8_(JavaScript_engine)
[whmsl]:  https://www.whitesourcesoftware.com/most-secure-programming-languages/


----

## <a id="uses"></a>Places Where Fossil’s Web UI Uses JavaScript

This section documents the areas where Fossil currently uses JavaScript
and what it does when these uses are blocked. It also gives common
workarounds where necessary.


### <a id="timeline"></a>Timeline Graph

Fossil’s [web timeline][wt] uses JavaScript to render the graph
connecting the visible check-ins to each other, so you can visualize
parent/child relationships, merge actions, etc. We’re not sure it’s even
possible to render this in static HTML, even with the aid of SVG, due to
the vagaries of web layout among browser engines, screen sizes, etc.

Fossil also uses JavaScript to handle clicks on the graph nodes to allow
diffs between versions, to display tooltips showing local context, etc.

_Graceful Fallback:_ When JavaScript is disabled, this column of the
timeline simply collapses to zero width. All of the information you can
get from the timeline can be retrieved from Fossil in other ways not
using JavaScript: the “`fossil timeline`” command, the “`fossil info`”
command, by clicking around within the web UI, etc.

_Potential Workaround:_ The timeline could be enhanced with `<noscript>`
tags that replace the graph with a column of checkboxes that control
what a series of form submit buttons do when clicked, replicating the
current JavaScript-based features of the graph using client-server round-trips.
For example, you could click two of those checkboxes and then a button
labeled “Diff Selected” to replicate the current “click two nodes to
diff them” feature.

[wt]: https://fossil-scm.org/home/timeline


### <a id="wedit"></a>The New Wiki Editor

The [new wiki editor][fwt] added in Fossil 2.12 has many new features, a
few of which are impossible to get without use of JavaScript.

First, it allows in-browser previews without losing client-side editor
state, such as where your cursor is. With the old editor, you had to
re-locate the place you were last editing on each preview, which would
reduce the incentive to use the preview function. In the new wiki
editor, you just click the Preview tab to see how Fossil interprets your
markup, then click back to the Editor tab to resume work with the prior
context undisturbed.

Second, it continually saves your document state in client-side storage
in the background while you’re editing it so that if the browser closes
without saving the changes back to the Fossil repository, you can resume
editing from the stored copy without losing work. This feature is not so
much about saving you from crashes of various sorts, since computers are
so much more reliable these days. It is far more likely to save you from
the features of mobile OSes like Android and iOS which aggressively shut
down and restart apps to save on RAM. That OS design philosophy assumes
that there is a way for the app to restore its prior state from
persistent media when it’s restarted, giving the illusion that it was
never shut down in the first place. This feature of Fossil’s new wiki
editor provides that.

With this change, we lost the old WYSIWYG wiki editor, available since
Fossil version 1.24. It hadn’t been maintained for years, it was
disabled by default, and no one stepped up to defend its existence when
this new editor was created, replacing it. If someone rescues that
feature, merging it in with the new editor, it will doubtless require
JavaScript in order to react to editor button clicks like the “**B**”
button, meaning “make \[selected\] text boldface.” There is no standard
WYSIWYG editor component in browsers, doubtless because it’s relatively
straightforward to create one using JavaScript.

_Graceful Fallback:_ Unlike in the Fossil 2.11 and earlier days, there
is no longer a script-free wiki editor mode. This is not from lack of
desire, only because the person who wrote the new wiki editor didn’t
want to maintain three different editors. (New Ajaxy editor, old
script-free HTML form based editor, and the old WYSIWYG JavaScript-based
editor.) If someone wants to implement a `<noscript>` alternative to the
new wiki editor, we will likely accept that [contribution][cg] as long
as it doesn’t interfere with the new editor. (The same goes for adding
a WYSIWYG mode to the new Ajaxy wiki editor.)

_Workaround:_ You don’t have to use the browser-based wiki editor to
maintain your repository’s wiki at all. Fossil’s [`wiki` command][fwc]
lets you manipulate wiki documents from the command line. For example,
consider this Vi based workflow:

```shell
    $ vi 'My Article.wiki'                   # begin work on new article
      ...write, write, write...
    :w                                       # save changes to disk copy
    :!fossil wiki create 'My Article' '%'    # current file (%) to new article
      ...write, write, write some more...
    :w                                       # save again
    :!fossil wiki commit 'My Article' '%'    # update article from disk
    :q                                       # done writing for today

      ....days later...
    $ vi                                     # work sans named file today
    :r !fossil wiki export 'My Article' -    # pull article text into vi buffer
      ...write, write, write yet more...
    :w !fossil wiki commit -                 # vi buffer updates article
```

Extending this concept to other text editors is an exercise left to the
reader.

[fwc]: /help?cmd=wiki
[fwt]: ./wikitheory.wiki


### <a id="fedit"></a>The File Editor

Fossil 2.12 adds the [optional file editor feature][fedit], which works
much like [the new wiki editor](#wedit), only on files committed to the
repository.

The original designed purpose for this feature is to allow [embedded
documentation][edoc] to be interactively edited in the same way that
wiki articles can be. (Indeed, the associated `fileedit-glob` feature
allows you to restrict the editor to working *only* on files that can be
treated as embedded documentation.) This feature operates in much the
same way as the new wiki editor, so most of what we said above applies.

_Workaround:_ This feature is an alternative to Fossil’s traditional
mode of file management: clone the repository, open it somewhere, edit a
file locally, and commit the changes.

_Graceful Fallback:_ There is no technical reason why someone could not
write a `<noscript>` wrapped alternative to the current JavaScript based
`/fileedit` implementation. It would have all of the same downsides as
the old wiki editor: the users would lose their place on each save, they
would have no local backup if something crashes, etc. Still, we are
likely to accept such a [contribution][cg] as long as it doesn’t
interfere with the new editor.

[edoc]:  /doc/trunk/www/embeddeddoc.wiki
[fedit]: /doc/trunk/www/fileedit-page.md


### <a id="ln"></a>Line Numbering

When viewing source files, Fossil offers to show line numbers in some
cases. ([Example][mainc].) Toggling them on and off is currently handled
in JavaScript, rather than forcing a page-reload via a button click.

_Workaround:_ Manually edit the URL to give the “`ln`” query parameter
per [the `/file` docs](/help?cmd=/file).

_Potential Better Workaround:_ Someone sufficiently interested could
[provide a patch][cg] to add a `<noscript>` wrapped HTML button that
would reload the page with this parameter included/excluded to implement
the toggle via a server round-trip.

As of Fossil 2.12, there is also a JavaScript-based interactive method
for selecting a range of lines by clicking the line numbers when they’re
visible, then copying the resulting URL to share your selection with
others.

_Workaround:_ These interactive features would be difficult and
expensive (in terms of network I/O) to implement without JavaScript.  A
far simpler alternative is to manually edit the URL, per above.

[mainc]: https://fossil-scm.org/home/artifact?ln&name=87d67e745


### <a id="sxsdiff"></a>Side-by-Side Diff Mode

The default “diff” view is a side-by-side mode. If either of the boxes
of output — the “from” and “to” versions of the repo contents for that
check-in — requires a horizontal scroll bar given the box content, font
size, browser window width, etc., both boxes will usually end up needing
to scroll since they should contain roughly similar content. Fossil
therefore scrolls both boxes when you drag the scroll bar on one because
if you want to examine part of a line scrolled out of the HTML element
in one box, you probably want to examine the same point on that line in
the other box.

_Graceful Fallback:_ Manually scroll both boxes to sync their views.


### <a id="sort"></a>Table Sorting

On pages showing a data table, the column headers may be clickable to do
a client-side sort of the data on that column.

_Potential Workaround:_ This feature could be enhanced to do the sort on
the server side using a page re-load.


### <a id="tree"></a>File Browser Tree View

The [file browser’s tree view mode][tv] uses JavaScript to handle clicks
on folders so they fold and unfold without needing to reload the entire
page.

_Graceful Fallback:_ When JavaScript is disabled, clicks on folders
reload the page showing the folder contents instead. You then have to
use the browser’s Back button to return to the higher folder level.

[tv]: https://fossil-scm.org/home/dir?type=tree


### <a id="hash"></a>Version Hashes

In several places where the Fossil web UI shows a check-in hash or
similar, hovering over that check-in shows a tooltip with details about
the type of artifact the hash refers to and allows you to click to copy
the hash to the clipboard.

_Graceful Fallback:_ When JavaScript is disabled, these tooltips simply
don’t appear, but you can still select and copy the hash using your
platform’s “copy selected text” feature.


### <a id="bots"></a>Anti-Bot Defenses

Fossil has [anti-bot defenses][abd], and it has some JavaScript code
that, if run, can drop some of these defenses if it decides a given page
was loaded on behalf of a human, rather than a bot.

_Graceful Fallback:_ You can use Fossil’s anonymous login feature to
convince the remote Fossil instance that you are not a bot. Coupled with
[the Fossil user capability system][caps], you can restore all
functionality that Fossil’s anti-bot defenses deny to random web clients
by default.

[abd]:  ./antibot.wiki
[caps]: ./caps/


### <a id="hbm"></a>Hamburger Menu

The default skin includes a “hamburger menu” (&#9776;) which uses
JavaScript to show a simplified version of the Fossil UI site map using
an animated-in dropdown.

_Graceful Fallback:_ Clicking the hamburger menu button with JavaScript
disabled will take you to the `/sitemap` page instead of showing a
simplified version of that page’s content in a drop-down.

_Workaround:_ You can remove this button by [editing the skin][cskin]
header.


### <a id="clock"></a>Clock

Some stock Fossil skins include JavaScript-based features such as the
current time of day. The Xekri skin includes this in its header, for
example. A clock feature requires JavaScript to get the time on initial
page load and then to update it once a minute.

You may observe that the server could provide the current time when
generating the page, but the client and server may not be in the same
time zone, and there is no reliably-provided information from the client
that would let the server give the page load time in the client’s local
time zone. The server could only tell you *its* local time at page
request time, not the client’s time. That still wouldn’t be a “clock,”
since without client-side JavaScript code running, that part of the page
couldn’t update once a second.

_Potential Graceful Fallback:_ You may consider showing the server’s
page generation time rather than the client’s wall clock time in the
local time zone to be a useful fallback for the current feature, so [a
patch to do this][cg] may well be accepted. Since this is not a
*necessary* Fossil feature, an interested user is unlikely to get the
core developers to do this work for them.


### <a id="chat"></a>Chat

The [chat feature](./chat.md) added in Fossil 2.14 is deeply dependent
on JavaScript. There is no obvious way to do this sort of thing without
active client-side code of some sort.

_Potential Workaround:_ It would not be especially difficult for someone
sufficiently motivated to build a Fossil chat gateway, connecting to
IRC, Jabber, etc. The messages are stored in the repository’s `chat`
table with monotonically increasing IDs, so a poller that did something
like

       SELECT xfrom, xmsg FROM chat WHERE msgid > 1234;

…would pull the messages submitted since the last poll. Making the
gateway bidirectional should be possible as well, as long as it properly
uses SQLite transactions.

<<<<<<< HEAD
### <a id="wcontent"></a>Wiki content listing

[Since](/timeline?r=wcontent-subsets) version 2.16 it is possible to
add [configurable](/help?cmd=wiki-classes) checkbox controls to the
submenu of [available wiki pages](/wcontent) for the interactive
adjustment of a subset of wiki pages that are shown.
Client-side script is used to toggle visibility of the corresponding
rows according to the state of these checkboxes.
=======
### <a id="brlist"></a>List of branches

Since Fossil 2.16 the [`/brlist`](/brlist) page uses JavaScript to enable
selection of several branches for further study via `/timeline`.
Client-side script interactively responds to checkboxes' events
and constructs a special hyperlink in the submenu.
Clicking this hyperlink loads a `/timeline` page that shows
only these selected branches (and the related check-ins).

_Potential Workaround:_ A user can manually construct an appropriate
regular expession and put it into the "Tag Filter" entry of the
`/timeline` page (in its advanced mode).
>>>>>>> 7e87601a

----

## <a id="future"></a>Future Plans for JavaScript in Fossil

As of mid-2020, the informal provisional plan is to increase Fossil
UI's use of JavaScript considerably compared to its historically minimal
uses. To that end, a framework of Fossil-centric APIs is being developed
in conjunction with new features to consolidate Fossil's historical
hodgepodge of JavaScript snippets into a coherent code base.

When deciding which features to port to JavaScript, the rules of thumb
for this ongoing effort are:

-  Pages which primarily display data (e.g. the timeline) will remain
   largely static HTML with graceful fallbacks for all places they do
   use JavaScript. Though JavaScript can be used effectively to power
   all sorts of wonderful data presentation, Fossil currently doesn't
   benefit greatly from doing so. We use JavaScript on these pages only
   to improve their usability, not to define their primary operations.

-  Pages which act as editors of some sort (e.g. the `/info` page) are
   prime candidates for getting the same treatment as the old wiki
   editor: reimplemented from the ground up in JavaScript using Ajax
   type techniques. Similarly, a JS-driven overhaul is planned for the
   forum’s post editor.

These are guidelines, not immutable requirements. Our development
direction is guided by our priorities:

1) Features the developers themselves want to have and/or work on.

2) Features end users request which catch the interest of one or more
developers, provided the developer(s) in question are in a position to
expend the effort.

3) Features end users and co-contributors can convince a developer into
coding even when they really don't want to.

In all of this, Fossil's project lead understandably has the final
say-so in whether any given feature indeed gets merged into the mainline
trunk. Development of any given feature, no matter how much effort was
involved, does not guarantee its eventual inclusion into the public
releases.<|MERGE_RESOLUTION|>--- conflicted
+++ resolved
@@ -572,7 +572,19 @@
 gateway bidirectional should be possible as well, as long as it properly
 uses SQLite transactions.
 
-<<<<<<< HEAD
+### <a id="brlist"></a>List of branches
+
+Since Fossil 2.16 the [`/brlist`](/brlist) page uses JavaScript to enable
+selection of several branches for further study via `/timeline`.
+Client-side script interactively responds to checkboxes' events
+and constructs a special hyperlink in the submenu.
+Clicking this hyperlink loads a `/timeline` page that shows
+only these selected branches (and the related check-ins).
+
+_Potential Workaround:_ A user can manually construct an appropriate
+regular expession and put it into the "Tag Filter" entry of the
+`/timeline` page (in its advanced mode).
+
 ### <a id="wcontent"></a>Wiki content listing
 
 [Since](/timeline?r=wcontent-subsets) version 2.16 it is possible to
@@ -581,20 +593,6 @@
 adjustment of a subset of wiki pages that are shown.
 Client-side script is used to toggle visibility of the corresponding
 rows according to the state of these checkboxes.
-=======
-### <a id="brlist"></a>List of branches
-
-Since Fossil 2.16 the [`/brlist`](/brlist) page uses JavaScript to enable
-selection of several branches for further study via `/timeline`.
-Client-side script interactively responds to checkboxes' events
-and constructs a special hyperlink in the submenu.
-Clicking this hyperlink loads a `/timeline` page that shows
-only these selected branches (and the related check-ins).
-
-_Potential Workaround:_ A user can manually construct an appropriate
-regular expession and put it into the "Tag Filter" entry of the
-`/timeline` page (in its advanced mode).
->>>>>>> 7e87601a
 
 ----
 
