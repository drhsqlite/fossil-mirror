--- conflicted
+++ resolved
@@ -751,26 +751,17 @@
 }
 
 /*
-** Callback for use with style.c:BundleEmitters. Emits all JS code
-** required by this page.
-*/
-<<<<<<< HEAD
-void forumpost_emit_js_bundle(void){
-  style_emit_script_builtin(1, 0, "forum.js");
-  style_emit_script_fossil_bootstrap(1);
-  style_emit_script_dom(1, 0);
-  style_emit_script_builtin(1, 0, "fossil.page.forumpost.js");
-=======
-static void forum_emit_page_js(){
+** Emits all JS code required by /forumpost.
+*/
+static void forumpost_emit_page_js(){
   static int once = 0;
   if(0==once){
     once = 1;
+    style_emit_script_fossil_bootstrap(1);
     builtin_request_js("forum.js");
-    style_emit_script_fossil_bootstrap(0);
     builtin_request_js("fossil.dom.js");
     builtin_request_js("fossil.page.forumpost.js");
   }
->>>>>>> 243e40ae
 }
 
 /*
@@ -901,7 +892,7 @@
     style_submenu_element("Unformatted", "%R/%s/%s?t=r", g.zPath, zName);
     forum_display_hierarchical(froot, fpid);
   }
-  style_emit_script_bundle("forum.js");
+  forumpost_emit_page_js();
   style_footer();
 }
 
