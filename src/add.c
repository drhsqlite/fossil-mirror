--- conflicted
+++ resolved
@@ -402,13 +402,9 @@
 #endif
       caseSensitive = db_get_boolean("case-sensitive",caseSensitive);
     }
-<<<<<<< HEAD
     if( !caseSensitive && g.localOpen ){
-=======
-    if( !caseSensitive ){
->>>>>>> c97bf1a9
       db_multi_exec(
-         "CREATE INDEX IF NOT EXISTS vfile_nocase "
+         "CREATE INDEX IF NOT EXISTS vfile_nocase"
          "  ON vfile(pathname COLLATE nocase)"
       );
     }
