--- conflicted
+++ resolved
@@ -654,12 +654,6 @@
 ** Files matching any glob pattern specified by the --clean option are
 ** deleted without prompting, and the removal cannot be undone.
 **
-<<<<<<< HEAD
-** The --verily option ignores the keep-glob and ignore-glob settings
-** and turns on --dotfiles, and --emptydirs.  Use the --verily
-** option when you really want to clean up everything.  Extreme care
-** should be exercised when using the --verily option.
-=======
 ** No file that matches glob patterns specified by --ignore or --keep will
 ** ever be deleted.  Files and subdirectories whose names begin with "."
 ** are automatically ignored unless the --dotfiles option is used.
@@ -668,10 +662,9 @@
 ** the (versionable) clean-glob, ignore-glob, and keep-glob settings.
 **
 ** The --verily option ignores the keep-glob and ignore-glob settings and
-** turns on --force, --emptydirs, --dotfiles, and --disable-undo.  Use the
+** turns on --emptydirs and --dotfiles.  Use the
 ** --verily option when you really want to clean up everything.  Extreme
 ** care should be exercised when using the --verily option.
->>>>>>> 894103ff
 **
 ** Options:
 **    --allckouts      Check for empty directories within any checkouts
@@ -700,11 +693,10 @@
 **                     implies the --disable-undo option.
 **    -x|--verily      WARNING: Removes everything that is not a managed
 **                     file or the repository itself.  This option
-**                     implies the --emptydirs, --dotfiles, and
-**                     --disable-undo options.  Furthermore, it completely
-**                     disregards the keep-glob and ignore-glob settings.
-**                     However, it does honor the --ignore and --keep
-**                     options.
+**                     implies the --emptydirs and --dotfiles options.
+**                     Furthermore, it completely disregards the keep-glob
+**                     and ignore-glob settings.  However, it does honor
+**                     the --ignore and --keep options.
 **    --clean <CSG>    WARNING: Never prompt to delete any files matching
 **                     this comma separated list of glob patterns.  Also,
 **                     deletions of any files matching this pattern list
@@ -762,7 +754,6 @@
   if( find_option("verily","x",0)!=0 ){
     verilyFlag = 1;
     emptyDirsFlag = 1;
-    disableUndo = 1;
     scanFlags |= SCAN_ALL;
     zCleanFlag = 0;
     noPrompt = 1;
