--- conflicted
+++ resolved
@@ -291,11 +291,8 @@
     if(t) t.innerText = title || f.$orig;
     return this;
   };
-<<<<<<< HEAD
   F.onPageLoad(()=>F.page.setPageTitle.$orig
                = document.querySelector('title').innerText);
-=======
-
   /**
      Returns a function, that, as long as it continues to be invoked,
      will not be triggered. The function will be called after it stops
@@ -326,5 +323,4 @@
   };
   F.debounce.$defaultDelay = 500 /*arbitrary*/;
 
->>>>>>> 1d8de217
 })(window);