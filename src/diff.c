/*
** Copyright (c) 2007 D. Richard Hipp
**
** This program is free software; you can redistribute it and/or
** modify it under the terms of the Simplified BSD License (also
** known as the "2-Clause License" or "FreeBSD License".)

** This program is distributed in the hope that it will be useful,
** but without any warranty; without even the implied warranty of
** merchantability or fitness for a particular purpose.
**
** Author contact information:
**   drh@hwaci.com
**   http://www.hwaci.com/drh/
**
*******************************************************************************
**
** This file contains code used to compute a "diff" between two
** text files.
*/
#include "config.h"
#include "diff.h"
#include <assert.h>


#if INTERFACE
/*
** Flag parameters to the text_diff() routine used to control the formatting
** of the diff output.
*/
#define DIFF_CONTEXT_MASK ((u64)0x0000ffff) /* Lines of context. Default if 0 */
#define DIFF_WIDTH_MASK   ((u64)0x00ff0000) /* side-by-side column width */
#define DIFF_IGNORE_EOLWS ((u64)0x01000000) /* Ignore end-of-line whitespace */
#define DIFF_SIDEBYSIDE   ((u64)0x02000000) /* Generate a side-by-side diff */
#define DIFF_NEWFILE      ((u64)0x04000000) /* Missing shown as empty files */
#define DIFF_BRIEF        ((u64)0x08000000) /* Show filenames only */
#define DIFF_INLINE       ((u64)0x00000000) /* Inline (not side-by-side) diff */
#define DIFF_HTML         ((u64)0x10000000) /* Render for HTML */
#define DIFF_LINENO       ((u64)0x20000000) /* Show line numbers */
#define DIFF_WS_WARNING   ((u64)0x40000000) /* Warn about whitespace */
#define DIFF_NOOPT        (((u64)0x01)<<32) /* Suppress optimizations (debug) */
#define DIFF_INVERT       (((u64)0x02)<<32) /* Invert the diff (debug) */
#define DIFF_CONTEXT_EX   (((u64)0x04)<<32) /* Use context even if zero */
#define DIFF_NOTTOOBIG    (((u64)0x08)<<32) /* Only display if not too big */

/*
** These error messages are shared in multiple locations.  They are defined
** here for consistency.
*/
#define DIFF_CANNOT_COMPUTE_BINARY \
    "cannot compute difference between binary files\n"

#define DIFF_CANNOT_COMPUTE_SYMLINK \
    "cannot compute difference between symlink and regular file\n"

<<<<<<< HEAD
#define looks_like_binary(blob) ((looks_like_utf8((blob))&3) == 0)
=======
#define DIFF_TOO_MANY_CHANGES_TXT \
    "more than 10,000 changes\n"

#define DIFF_TOO_MANY_CHANGES_HTML \
    "<p class='generalError'>More than 10,000 changes</p>\n"

#define looks_like_binary(blob) (looks_like_utf8((blob)) == 0)
>>>>>>> 0de2889d
#endif /* INTERFACE */

/*
** Maximum length of a line in a text file, in bytes.  (2**13 = 8192 bytes)
*/
#define LENGTH_MASK_SZ  13
#define LENGTH_MASK     ((1<<LENGTH_MASK_SZ)-1)

/*
** Information about each line of a file being diffed.
**
** The lower LENGTH_MASK_SZ bits of the hash (DLine.h) are the length
** of the line.  If any line is longer than LENGTH_MASK characters,
** the file is considered binary.
*/
typedef struct DLine DLine;
struct DLine {
  const char *z;        /* The text of the line */
  unsigned int h;       /* Hash of the line */
  unsigned int iNext;   /* 1+(Index of next line with same the same hash) */

  /* an array of DLine elements serves two purposes.  The fields
  ** above are one per line of input text.  But each entry is also
  ** a bucket in a hash table, as follows: */
  unsigned int iHash;   /* 1+(first entry in the hash chain) */
};

/*
** Length of a dline
*/
#define LENGTH(X)   ((X)->h & LENGTH_MASK)

/*
** A context for running a raw diff.
**
** The aEdit[] array describes the raw diff.  Each triple of integers in
** aEdit[] means:
**
**   (1) COPY:   Number of lines aFrom and aTo have in common
**   (2) DELETE: Number of lines found only in aFrom
**   (3) INSERT: Number of lines found only in aTo
**
** The triples repeat until all lines of both aFrom and aTo are accounted
** for.
*/
typedef struct DContext DContext;
struct DContext {
  int *aEdit;        /* Array of copy/delete/insert triples */
  int nEdit;         /* Number of integers (3x num of triples) in aEdit[] */
  int nEditAlloc;    /* Space allocated for aEdit[] */
  DLine *aFrom;      /* File on left side of the diff */
  int nFrom;         /* Number of lines in aFrom[] */
  DLine *aTo;        /* File on right side of the diff */
  int nTo;           /* Number of lines in aTo[] */
};

/*
** Return an array of DLine objects containing a pointer to the
** start of each line and a hash of that line.  The lower
** bits of the hash store the length of each line.
**
** Trailing whitespace is removed from each line.  2010-08-20:  Not any
** more.  If trailing whitespace is ignored, the "patch" command gets
** confused by the diff output.  Ticket [a9f7b23c2e376af5b0e5b]
**
** Return 0 if the file is binary or contains a line that is
** too long.
**
** Profiling show that in most cases this routine consumes the bulk of
** the CPU time on a diff.
*/
static DLine *break_into_lines(const char *z, int n, int *pnLine, int ignoreWS){
  int nLine, i, j, k, x;
  unsigned int h, h2;
  DLine *a;

  /* Count the number of lines.  Allocate space to hold
  ** the returned array.
  */
  for(i=j=0, nLine=1; i<n; i++, j++){
    int c = z[i];
    if( c==0 ){
      return 0;
    }
    if( c=='\n' && z[i+1]!=0 ){
      nLine++;
      if( j>LENGTH_MASK ){
        return 0;
      }
      j = 0;
    }
  }
  if( j>LENGTH_MASK ){
    return 0;
  }
  a = fossil_malloc( nLine*sizeof(a[0]) );
  memset(a, 0, nLine*sizeof(a[0]) );
  if( n==0 ){
    *pnLine = 0;
    return a;
  }

  /* Fill in the array */
  for(i=0; i<nLine; i++){
    a[i].z = z;
    for(j=0; z[j] && z[j]!='\n'; j++){}
    k = j;
    while( ignoreWS && k>0 && fossil_isspace(z[k-1]) ){ k--; }
    for(h=0, x=0; x<=k; x++){
      h = h ^ (h<<2) ^ z[x];
    }
    a[i].h = h = (h<<LENGTH_MASK_SZ) | k;;
    h2 = h % nLine;
    a[i].iNext = a[h2].iHash;
    a[h2].iHash = i+1;
    z += j+1;
  }

  /* Return results */
  *pnLine = nLine;
  return a;
}

/*
** Macro which checks for proper UTF-8, when the first byte >= 0x80
** It uses the method described in:
**   http://en.wikipedia.org/wiki/UTF-8#Invalid_byte_sequences
** except for the "overlong form" which is not considered
** invalid: Some languages like Java and Tcl use it.
**
** Any invalid byte causes bit 2 of result to be set (result |= 4),
** otherwise for valid multibyte utf-8 sequences n, j and z are
** updated so the continuation bytes are not checked again.
 */
#define CHECKUTF8(c) \
if( c<0xC0 || c>=0xF8 ){ \
  result |= 4;  /* Invalid 1-byte or multibyte UTF-8, continue */ \
}else do{ \
  /* Check if all continuation bytes >=0x80 and <0xC0 */ \
  if( n<2 || ((z[1]&0xC0)!=0x80) ){ \
    result |= 4; /* Invalid continuation byte, continue */ \
    break; \
  }else{ \
    /* prepare for checking remaining continuation bytes */ \
    c<<=1; --n; ++j; ++z; \
  } \
}while( c>=0xC0 );

/*
** This function attempts to scan each logical line within the blob to
** determine the type of content it appears to contain.  Possible return
** values are:
**
**  (1) -- The content appears to consist entirely of text, with lines
**         delimited by line-feed characters.
**
**  (0) -- The content appears to be binary because it contains embedded
**         NUL characters or an extremely long line.  Since this function
**         does not understand UTF-16, it may falsely consider UTF-16 text
**         to be binary.
**
** (-1) -- The content appears to consist entirely of text, with lines
**         delimited by carriage-return, line-feed pairs.
**
** (-3, -5) The same as (1, -1); however, the encoding is not UTF-8 or ASCII.
**
** (-4) -- The same as 0, but the determination is based on the fact that
**         the blob might be text (any encoding) but it has a line length
**         bigger than the diff logic in fossil can handle.
**
************************************ WARNING **********************************
**
** This function does not validate any code points.
**
** The only code points that this function cares about are the NUL character,
** carriage-return, and line-feed.
**
************************************ WARNING **********************************
*/

int looks_like_utf8(const Blob *pContent){
  unsigned char *z = (unsigned char *) blob_buffer(pContent);
  unsigned int n = blob_size(pContent);
  unsigned int j;
  unsigned char c;
  int result = 0;  /* Assume UTF-8 text with no CR/NL */

  /* Check individual lines.
  */
  if( n==0 ) return 1;  /* Empty file -> text */
  c = *z;
  j = (c!='\n');
  if( c&0x80 ){
    CHECKUTF8(c)
  } else if( c==0 ){
    return 0;  /* Zero byte in a file -> binary */
  }
  while( --n>0 ){
    c = *++z; ++j;
    if( c&0x80 ){
      CHECKUTF8(c)
    } else if( c==0 ){
      return 0;  /* Zero byte in a file -> binary */
    } else if( c=='\n' ){
      if( z[-1]=='\r' ){
        result |= 2;  /* Contains CR/NL, continue */
      }
      if( j>LENGTH_MASK ){
        return -4;  /* Very long line -> binary */
      }
      j = 0;
    }
  }
  if( j>LENGTH_MASK ){
    return -4;  /* Very long line -> binary */
  }
  return 1-result;  /* No problems seen -> not binary */
}

/*
** Define the type needed to represent a Unicode (UTF-16) character.
*/
#ifndef WCHAR_T
#  ifdef _WIN32
#    define WCHAR_T wchar_t
#  else
#    define WCHAR_T unsigned short
#  endif
#endif

/*
** Maximum length of a line in a text file, in UTF-16 characters.  (4096)
** The number of bytes represented by this value cannot exceed LENGTH_MASK
** bytes, because that is the line buffer size used by the diff engine.
*/
#define UTF16_LENGTH_MASK_SZ  (LENGTH_MASK_SZ-(sizeof(WCHAR_T)-sizeof(char)))
#define UTF16_LENGTH_MASK     ((1<<UTF16_LENGTH_MASK_SZ)-1)

/*
** The carriage-return / line-feed characters in the UTF-16be and UTF-16le
** encodings.
*/
#define UTF16BE_CR  ((WCHAR_T)'\r')
#define UTF16BE_LF  ((WCHAR_T)'\n')
#define UTF16LE_CR  (((WCHAR_T)'\r')<<(sizeof(char)<<3))
#define UTF16LE_LF  (((WCHAR_T)'\n')<<(sizeof(char)<<3))

/*
** This function attempts to scan each logical line within the blob to
** determine the type of content it appears to contain.  Possible return
** values are:
**
**  (1) -- The content appears to consist entirely of text, with lines
**         delimited by line-feed characters; however, the encoding may
**         not be UTF-16.
**
**  (0) -- The content appears to be binary because it contains embedded
**         NUL characters or an extremely long line.  Since this function
**         does not understand UTF-8, it may falsely consider UTF-8 text
**         to be binary.
**
** (-1) -- The content appears to consist entirely of text, with lines
**         delimited by carriage-return, line-feed pairs; however, the
**         encoding may not be UTF-16.
**
** (-4) -- The same as 0, but the determination is based on the fact that
**         the blob might be text (any encoding) but it has a line length
**         bigger than the diff logic in fossil can handle.
**
************************************ WARNING **********************************
**
** This function does not validate that the blob content is properly formed
** UTF-16.  It assumes that all code points are the same size.  It does not
** validate any code points.  It makes no attempt to detect if any [invalid]
** switches between the UTF-16be and UTF-16le encodings occur.
**
** The only code points that this function cares about are the NUL character,
** carriage-return, and line-feed.
**
************************************ WARNING **********************************
*/
int looks_like_utf16(const Blob *pContent){
  const WCHAR_T *z = (WCHAR_T *)blob_buffer(pContent);
  unsigned int n = blob_size(pContent);
  int j, c;
  int result = 1;  /* Assume UTF-16 text with no CR/NL */

  /* Check individual lines.
  */
  if( n==0 ) return result;  /* Empty file -> text */
  if( n%2 ) return 0;  /* Odd number of bytes -> binary (or UTF-8) */
  c = *z;
  if( c==0 ) return 0;  /* NUL character in a file -> binary */
  j = ((c!=UTF16BE_LF) && (c!=UTF16LE_LF));
  while( (n-=2)>0 ){
    c = *++z; ++j;
    if( c==0 ) return 0;  /* NUL character in a file -> binary */
    if( c==UTF16BE_LF || c==UTF16LE_LF ){
      int c2 = z[-1];
      if( c2==UTF16BE_CR || c2==UTF16LE_CR ){
        result = -1;  /* Contains CR/NL, continue */
      }
      if( j>UTF16_LENGTH_MASK ){
        return -4;  /* Very long line -> binary */
      }
      j = 0;
    }
  }
  if( j>UTF16_LENGTH_MASK ){
    return -4;  /* Very long line -> binary */
  }
  return result;  /* No problems seen -> not binary */
}

/*
** This function returns an array of bytes representing the byte-order-mark
** for UTF-8.
*/
const unsigned char *get_utf8_bom(int *pnByte){
  static const unsigned char bom[] = {
    0xEF, 0xBB, 0xBF, 0x00, 0x00, 0x00
  };
  if( pnByte ) *pnByte = 3;
  return bom;
}

/*
** This function returns detected BOM size if the blob starts with
** a UTF-8, UTF-16le or UTF-16be byte-order-mark (BOM).
*/
int starts_with_bom(const Blob *pContent){
  const char *z = blob_buffer(pContent);
  int c1, bomSize = 0;
  const unsigned char *bom = get_utf8_bom(&bomSize);

<<<<<<< HEAD
  if( (blob_size(pContent)>=bomSize)
      && (memcmp(z, bom, bomSize)==0) ){
    return bomSize;
  }
  /* Only accept UTF-16 BOM if the blob has an even number of bytes */
  if( (blob_size(pContent)<2) || (blob_size(pContent)&1) ) return 0;
  c1 = *((unsigned short *)z);
  if( (c1==0xfffe) || (c1==0xfeff) ){
    if( blob_size(pContent)>=4 ){
      /* For UTF-32 BOM, always return 0. */
      if( ((unsigned short *)z)[1] == 0 ) return 0;
    }
    return 2;
=======
  if( pnByte ) *pnByte = bomSize;
  if( blob_size(pContent)<bomSize ) return 0;
  return memcmp(z, bom, bomSize)==0;
}

/*
** This function returns non-zero if the blob starts with a UTF-16
** byte-order-mark (BOM), either in the endianness of the machine
** or in reversed byte order.
*/
int starts_with_utf16_bom(
  const Blob *pContent, /* IN: Blob content to perform BOM detection on. */
  int *pnByte,          /* OUT: The number of bytes used for the BOM. */
  int *pbReverse        /* OUT: Non-zero for BOM in reverse byte-order. */
){
  const char *z = blob_buffer(pContent);
  int bomSize = 2;
  static const unsigned short bom = 0xfeff;
  static const unsigned short bom_reversed = 0xfffe;
  static const unsigned short null = 0;
  int size;

  if( pnByte ) *pnByte = bomSize;
  if( pbReverse ) *pbReverse = -1; /* Unknown. */
  size = blob_size(pContent);
  if( (size<bomSize) || (size%2) ) return 0;
  if( memcmp(z, &bom_reversed, bomSize)==0 ){
    if( pbReverse ) *pbReverse = 1;
    if( size<(2*bomSize) ) return 1;
    if( memcmp(z+bomSize, &null, bomSize)!=0 ) return 1;
  }else if( memcmp(z, &bom, bomSize)==0 ){
    if( pbReverse ) *pbReverse = 0;
    if( size<(2*bomSize) ) return 1;
    if( memcmp(z+bomSize, &null, bomSize)!=0 ) return 1;
>>>>>>> 0de2889d
  }
  return 0;
}

/*
** Return true if two DLine elements are identical.
*/
static int same_dline(DLine *pA, DLine *pB){
  return pA->h==pB->h && memcmp(pA->z,pB->z,pA->h & LENGTH_MASK)==0;
}

/*
** Return true if the regular expression *pRe matches any of the
** N dlines
*/
static int re_dline_match(
  ReCompiled *pRe,    /* The regular expression to be matched */
  DLine *aDLine,      /* First of N DLines to compare against */
  int N               /* Number of DLines to check */
){
  while( N-- ){
    if( re_match(pRe, (const unsigned char *)aDLine->z, LENGTH(aDLine)) ){
      return 1;
    }
    aDLine++;
  }
  return 0;
}

/*
** Append a single line of context-diff output to pOut.
*/
static void appendDiffLine(
  Blob *pOut,         /* Where to write the line of output */
  char cPrefix,       /* One of " ", "+",  or "-" */
  DLine *pLine,       /* The line to be output */
  int html,           /* True if generating HTML.  False for plain text */
  ReCompiled *pRe     /* Colorize only if line matches this Regex */
){
  blob_append(pOut, &cPrefix, 1);
  if( html ){
    char *zHtml;
    if( pRe && re_dline_match(pRe, pLine, 1)==0 ){
      cPrefix = ' ';
    }else if( cPrefix=='+' ){
      blob_append(pOut, "<span class=\"diffadd\">", -1);
    }else if( cPrefix=='-' ){
      blob_append(pOut, "<span class=\"diffrm\">", -1);
    }
    zHtml = htmlize(pLine->z, (pLine->h & LENGTH_MASK));
    blob_append(pOut, zHtml, -1);
    fossil_free(zHtml);
    if( cPrefix!=' ' ){
      blob_append(pOut, "</span>", -1);
    }
  }else{
    blob_append(pOut, pLine->z, pLine->h & LENGTH_MASK);
  }
  blob_append(pOut, "\n", 1);
}

/*
** Add two line numbers to the beginning of an output line for a context
** diff.  One or the other of the two numbers might be zero, which means
** to leave that number field blank.  The "html" parameter means to format
** the output for HTML.
*/
static void appendDiffLineno(Blob *pOut, int lnA, int lnB, int html){
  if( html ) blob_append(pOut, "<span class=\"diffln\">", -1);
  if( lnA>0 ){
    blob_appendf(pOut, "%6d ", lnA);
  }else{
    blob_append(pOut, "       ", 7);
  }
  if( lnB>0 ){
    blob_appendf(pOut, "%6d  ", lnB);
  }else{
    blob_append(pOut, "        ", 8);
  }
  if( html ) blob_append(pOut, "</span>", -1);
}

/*
** Given a raw diff p[] in which the p->aEdit[] array has been filled
** in, compute a context diff into pOut.
*/
static void contextDiff(
  DContext *p,      /* The difference */
  Blob *pOut,       /* Output a context diff to here */
  ReCompiled *pRe,  /* Only show changes that match this regex */
  u64 diffFlags     /* Flags controlling the diff format */
){
  DLine *A;     /* Left side of the diff */
  DLine *B;     /* Right side of the diff */
  int a = 0;    /* Index of next line in A[] */
  int b = 0;    /* Index of next line in B[] */
  int *R;       /* Array of COPY/DELETE/INSERT triples */
  int r;        /* Index into R[] */
  int nr;       /* Number of COPY/DELETE/INSERT triples to process */
  int mxr;      /* Maximum value for r */
  int na, nb;   /* Number of lines shown from A and B */
  int i, j;     /* Loop counters */
  int m;        /* Number of lines to output */
  int skip;     /* Number of lines to skip */
  int nChunk = 0;  /* Number of diff chunks seen so far */
  int nContext;    /* Number of lines of context */
  int showLn;      /* Show line numbers */
  int html;        /* Render as HTML */
  int showDivider = 0;  /* True to show the divider between diff blocks */

  nContext = diff_context_lines(diffFlags);
  showLn = (diffFlags & DIFF_LINENO)!=0;
  html = (diffFlags & DIFF_HTML)!=0;
  A = p->aFrom;
  B = p->aTo;
  R = p->aEdit;
  mxr = p->nEdit;
  while( mxr>2 && R[mxr-1]==0 && R[mxr-2]==0 ){ mxr -= 3; }
  for(r=0; r<mxr; r += 3*nr){
    /* Figure out how many triples to show in a single block */
    for(nr=1; R[r+nr*3]>0 && R[r+nr*3]<nContext*2; nr++){}
    /* printf("r=%d nr=%d\n", r, nr); */

    /* If there is a regex, skip this block (generate no diff output)
    ** if the regex matches or does not match both insert and delete.
    ** Only display the block if one side matches but the other side does
    ** not.
    */
    if( pRe ){
      int hideBlock = 1;
      int xa = a, xb = b;
      for(i=0; hideBlock && i<nr; i++){
        int c1, c2;
        xa += R[r+i*3];
        xb += R[r+i*3];
        c1 = re_dline_match(pRe, &A[xa], R[r+i*3+1]);
        c2 = re_dline_match(pRe, &B[xb], R[r+i*3+2]);
        hideBlock = c1==c2;
        xa += R[r+i*3+1];
        xb += R[r+i*3+2];
      }
      if( hideBlock ){
        a = xa;
        b = xb;
        continue;
      }
    }
    
    /* For the current block comprising nr triples, figure out
    ** how many lines of A and B are to be displayed
    */
    if( R[r]>nContext ){
      na = nb = nContext;
      skip = R[r] - nContext;
    }else{
      na = nb = R[r];
      skip = 0;
    }
    for(i=0; i<nr; i++){
      na += R[r+i*3+1];
      nb += R[r+i*3+2];
    }
    if( R[r+nr*3]>nContext ){
      na += nContext;
      nb += nContext;
    }else{
      na += R[r+nr*3];
      nb += R[r+nr*3];
    }
    for(i=1; i<nr; i++){
      na += R[r+i*3];
      nb += R[r+i*3];
    }

    /* Show the header for this block, or if we are doing a modified
    ** context diff that contains line numbers, show the separator from
    ** the previous block.
    */
    nChunk++;
    if( showLn ){
      if( !showDivider ){
        /* Do not show a top divider */
        showDivider = 1;
      }else if( html ){
        blob_appendf(pOut, "<span class=\"diffhr\">%.80c</span>\n", '.');
        blob_appendf(pOut, "<a name=\"chunk%d\"></a>\n", nChunk);
      }else{
        blob_appendf(pOut, "%.80c\n", '.');
      }
    }else{
      if( html ) blob_appendf(pOut, "<span class=\"diffln\">");
      /*
       * If the patch changes an empty file or results in an empty file,
       * the block header must use 0,0 as position indicator and not 1,0.
       * Otherwise, patch would be confused and may reject the diff.
       */
      blob_appendf(pOut,"@@ -%d,%d +%d,%d @@",
        na ? a+skip+1 : 0, na,
        nb ? b+skip+1 : 0, nb);
      if( html ) blob_appendf(pOut, "</span>");
      blob_append(pOut, "\n", 1);
    }

    /* Show the initial common area */
    a += skip;
    b += skip;
    m = R[r] - skip;
    for(j=0; j<m; j++){
      if( showLn ) appendDiffLineno(pOut, a+j+1, b+j+1, html);
      appendDiffLine(pOut, ' ', &A[a+j], html, 0);
    }
    a += m;
    b += m;

    /* Show the differences */
    for(i=0; i<nr; i++){
      m = R[r+i*3+1];
      for(j=0; j<m; j++){
        if( showLn ) appendDiffLineno(pOut, a+j+1, 0, html);
        appendDiffLine(pOut, '-', &A[a+j], html, pRe);
      }
      a += m;
      m = R[r+i*3+2];
      for(j=0; j<m; j++){
        if( showLn ) appendDiffLineno(pOut, 0, b+j+1, html);
        appendDiffLine(pOut, '+', &B[b+j], html, pRe);
      }
      b += m;
      if( i<nr-1 ){
        m = R[r+i*3+3];
        for(j=0; j<m; j++){
          if( showLn ) appendDiffLineno(pOut, a+j+1, b+j+1, html);
          appendDiffLine(pOut, ' ', &B[b+j], html, 0);
        }
        b += m;
        a += m;
      }
    }

    /* Show the final common area */
    assert( nr==i );
    m = R[r+nr*3];
    if( m>nContext ) m = nContext;
    for(j=0; j<m; j++){
      if( showLn ) appendDiffLineno(pOut, a+j+1, b+j+1, html);
      appendDiffLine(pOut, ' ', &B[b+j], html, 0);
    }
  }
}

/*
** Status of a single output line
*/
typedef struct SbsLine SbsLine;
struct SbsLine {
  char *zLine;             /* The output line under construction */
  int n;                   /* Index of next unused slot in the zLine[] */
  int width;               /* Maximum width of a column in the output */
  unsigned char escHtml;   /* True to escape html characters */
  int iStart;              /* Write zStart prior to character iStart */
  const char *zStart;      /* A <span> tag */
  int iEnd;                /* Write </span> prior to character iEnd */
  int iStart2;             /* Write zStart2 prior to character iStart2 */
  const char *zStart2;     /* A <span> tag */
  int iEnd2;               /* Write </span> prior to character iEnd2 */
  ReCompiled *pRe;         /* Only colorize matching lines, if not NULL */
};

/*
** Flags for sbsWriteText()
*/
#define SBS_NEWLINE      0x0001   /* End with \n\000 */
#define SBS_PAD          0x0002   /* Pad output to width spaces */

/*
** Write up to width characters of pLine into p->zLine[].  Translate tabs into
** spaces.  Add a newline if SBS_NEWLINE is set.  Translate HTML characters
** if SBS_HTML is set.  Pad the rendering out width bytes if SBS_PAD is set.
**
** This comment contains multibyte unicode characters (ü, Æ, ð) in order
** to test the ability of the diff code to handle such characters.
*/
static void sbsWriteText(SbsLine *p, DLine *pLine, unsigned flags){
  int n = pLine->h & LENGTH_MASK;
  int i;   /* Number of input characters consumed */
  int j;   /* Number of output characters generated */
  int k;   /* Cursor position */
  int needEndSpan = 0;
  const char *zIn = pLine->z;
  char *z = &p->zLine[p->n];
  int w = p->width;
  int colorize = p->escHtml;
  if( colorize && p->pRe && re_dline_match(p->pRe, pLine, 1)==0 ){
    colorize = 0;
  }
  for(i=j=k=0; k<w && i<n; i++, k++){
    char c = zIn[i];
    if( colorize ){
      if( i==p->iStart ){
        int x = strlen(p->zStart);
        memcpy(z+j, p->zStart, x);
        j += x;
        needEndSpan = 1;
        if( p->iStart2 ){
          p->iStart = p->iStart2;
          p->zStart = p->zStart2;
          p->iStart2 = 0;
        }
      }else if( i==p->iEnd ){
        memcpy(z+j, "</span>", 7);
        j += 7;
        needEndSpan = 0;
        if( p->iEnd2 ){
          p->iEnd = p->iEnd2;
          p->iEnd2 = 0;
        }
      }
    }
    if( c=='\t' ){
      z[j++] = ' ';
      while( (k&7)!=7 && k<w ){ z[j++] = ' '; k++; }
    }else if( c=='\r' || c=='\f' ){
      z[j++] = ' ';
    }else if( c=='<' && p->escHtml ){
      memcpy(&z[j], "&lt;", 4);
      j += 4;
    }else if( c=='&' && p->escHtml ){
      memcpy(&z[j], "&amp;", 5);
      j += 5;
    }else if( c=='>' && p->escHtml ){
      memcpy(&z[j], "&gt;", 4);
      j += 4;
    }else if( c=='"' && p->escHtml ){
      memcpy(&z[j], "&quot;", 6);
      j += 6;
    }else{
      z[j++] = c;
      if( (c&0xc0)==0x80 ) k--;
    }
  }
  if( needEndSpan ){
    memcpy(&z[j], "</span>", 7);
    j += 7;
  }
  if( (flags & SBS_PAD)!=0 ){
    while( k<w ){ k++;  z[j++] = ' '; }
  }
  if( flags & SBS_NEWLINE ){
    z[j++] = '\n';
  }
  p->n += j;
}

/*
** Append a string to an SbSLine without coding, interpretation, or padding.
*/
static void sbsWrite(SbsLine *p, const char *zIn, int nIn){
  memcpy(p->zLine+p->n, zIn, nIn);
  p->n += nIn;
}

/*
** Append n spaces to the string.
*/
static void sbsWriteSpace(SbsLine *p, int n){
  while( n-- ) p->zLine[p->n++] = ' ';
}

/*
** Append a string to the output only if we are rendering HTML.
*/
static void sbsWriteHtml(SbsLine *p, const char *zIn){
  if( p->escHtml ) sbsWrite(p, zIn, strlen(zIn));
}

/*
** Write a 6-digit line number followed by a single space onto the line.
*/
static void sbsWriteLineno(SbsLine *p, int ln){
  sbsWriteHtml(p, "<span class=\"diffln\">");
  sqlite3_snprintf(7, &p->zLine[p->n], "%5d ", ln+1);
  p->n += 6;
  sbsWriteHtml(p, "</span>");
  p->zLine[p->n++] = ' ';
}

/*
** The two text segments zLeft and zRight are known to be different on
** both ends, but they might have  a common segment in the middle.  If
** they do not have a common segment, return 0.  If they do have a large
** common segment, return 1 and before doing so set:
**
**   aLCS[0] = start of the common segment in zLeft
**   aLCS[1] = end of the common segment in zLeft
**   aLCS[2] = start of the common segment in zLeft
**   aLCS[3] = end of the common segment in zLeft
**
** This computation is for display purposes only and does not have to be
** optimal or exact.
*/
static int textLCS(
  const char *zLeft,  int nA,       /* String on the left */
  const char *zRight,  int nB,      /* String on the right */
  int *aLCS                         /* Identify bounds of LCS here */
){
  const unsigned char *zA = (const unsigned char*)zLeft;    /* left string */
  const unsigned char *zB = (const unsigned char*)zRight;   /* right string */
  int nt;                    /* Number of target points */
  int ti[3];                 /* Index for start of each 4-byte target */
  unsigned int target[3];    /* 4-byte alignment targets */
  unsigned int probe;        /* probe to compare against target */
  int iAS, iAE, iBS, iBE;    /* Range of common segment */
  int i, j;                  /* Loop counters */
  int rc = 0;                /* Result code.  1 for success */

  if( nA<6 || nB<6 ) return 0;
  memset(aLCS, 0, sizeof(int)*4);
  ti[0] = i = nB/2-2;
  target[0] = (zB[i]<<24) | (zB[i+1]<<16) | (zB[i+2]<<8) | zB[i+3];
  probe = 0;
  if( nB<16 ){
    nt = 1;
  }else{
    ti[1] = i = nB/4-2;
    target[1] = (zB[i]<<24) | (zB[i+1]<<16) | (zB[i+2]<<8) | zB[i+3];
    ti[2] = i = (nB*3)/4-2;
    target[2] = (zB[i]<<24) | (zB[i+1]<<16) | (zB[i+2]<<8) | zB[i+3];
    nt = 3;
  }
  probe = (zA[0]<<16) | (zA[1]<<8) | zA[2];
  for(i=3; i<nA; i++){
    probe = (probe<<8) | zA[i];
    for(j=0; j<nt; j++){
      if( probe==target[j] ){
        iAS = i-3;
        iAE = i+1;
        iBS = ti[j];
        iBE = ti[j]+4;
        while( iAE<nA && iBE<nB && zA[iAE]==zB[iBE] ){ iAE++; iBE++; }
        while( iAS>0 && iBS>0 && zA[iAS-1]==zB[iBS-1] ){ iAS--; iBS--; }
        if( iAE-iAS > aLCS[1] - aLCS[0] ){
          aLCS[0] = iAS;
          aLCS[1] = iAE;
          aLCS[2] = iBS;
          aLCS[3] = iBE;
          rc = 1;
        }
      }
    }
  }
  return rc;
}

/*
** Try to shift iStart as far as possible to the left.
*/
static void sbsShiftLeft(SbsLine *p, const char *z){
  int i, j;
  while( (i=p->iStart)>0 && z[i-1]==z[i] ){
    for(j=i+1; j<p->iEnd && z[j-1]==z[j]; j++){}
    if( j<p->iEnd ) break;
    p->iStart--;
    p->iEnd--;
  }
}

/*
** Simplify iStart and iStart2:
**
**    *  If iStart is a null-change then move iStart2 into iStart
**    *  Make sure any null-changes are in canonoical form.
*/
static void sbsSimplifyLine(SbsLine *p){
  if( p->iStart2==p->iEnd2 ) p->iStart2 = p->iEnd2 = 0;
  if( p->iStart==p->iEnd ){
    p->iStart = p->iStart2;
    p->iEnd = p->iEnd2;
    p->zStart = p->zStart2;
    p->iStart2 = 0;
    p->iEnd2 = 0;
  }
  if( p->iStart==p->iEnd ) p->iStart = p->iEnd = -1;
}

/*
** Write out lines that have been edited.  Adjust the highlight to cover
** only those parts of the line that actually changed.
*/
static void sbsWriteLineChange(
  SbsLine *p,          /* The SBS output line */
  DLine *pLeft,        /* Left line of the change */
  int lnLeft,          /* Line number for the left line */
  DLine *pRight,       /* Right line of the change */
  int lnRight          /* Line number of the right line */
){
  int nLeft;           /* Length of left line in bytes */
  int nRight;          /* Length of right line in bytes */
  int nPrefix;         /* Length of common prefix */
  int nSuffix;         /* Length of common suffix */
  const char *zLeft;   /* Text of the left line */
  const char *zRight;  /* Text of the right line */
  int nLeftDiff;       /* nLeft - nPrefix - nSuffix */
  int nRightDiff;      /* nRight - nPrefix - nSuffix */
  int aLCS[4];         /* Bounds of common middle segment */
  static const char zClassRm[]   = "<span class=\"diffrm\">";
  static const char zClassAdd[]  = "<span class=\"diffadd\">";
  static const char zClassChng[] = "<span class=\"diffchng\">";

  nLeft = pLeft->h & LENGTH_MASK;
  zLeft = pLeft->z;
  nRight = pRight->h & LENGTH_MASK;
  zRight = pRight->z;

  nPrefix = 0;
  while( nPrefix<nLeft && nPrefix<nRight && zLeft[nPrefix]==zRight[nPrefix] ){
    nPrefix++;
  }
  nSuffix = 0;
  if( nPrefix<nLeft && nPrefix<nRight ){
    while( nSuffix<nLeft && nSuffix<nRight
           && zLeft[nLeft-nSuffix-1]==zRight[nRight-nSuffix-1] ){
      nSuffix++;
    }
    if( nSuffix==nLeft || nSuffix==nRight ) nPrefix = 0;
  }
  if( nPrefix+nSuffix > nLeft ) nPrefix = nLeft - nSuffix;
  if( nPrefix+nSuffix > nRight ) nPrefix = nRight - nSuffix;

  /* A single chunk of text inserted on the right */
  if( nPrefix+nSuffix==nLeft ){
    sbsWriteLineno(p, lnLeft);
    p->iStart2 = p->iEnd2 = 0;
    p->iStart = p->iEnd = -1;
    sbsWriteText(p, pLeft, SBS_PAD);
    if( nLeft==nRight && zLeft[nLeft]==zRight[nRight] ){
      sbsWrite(p, "   ", 3);
    }else{
      sbsWrite(p, " | ", 3);
    }
    sbsWriteLineno(p, lnRight);
    p->iStart = nPrefix;
    p->iEnd = nRight - nSuffix;
    p->zStart = zClassAdd;
    sbsWriteText(p, pRight, SBS_NEWLINE);
    return;
  }

  /* A single chunk of text deleted from the left */
  if( nPrefix+nSuffix==nRight ){
    /* Text deleted from the left */
    sbsWriteLineno(p, lnLeft);
    p->iStart2 = p->iEnd2 = 0;
    p->iStart = nPrefix;
    p->iEnd = nLeft - nSuffix;
    p->zStart = zClassRm;
    sbsWriteText(p, pLeft, SBS_PAD);
    sbsWrite(p, " | ", 3);
    sbsWriteLineno(p, lnRight);
    p->iStart = p->iEnd = -1;
    sbsWriteText(p, pRight, SBS_NEWLINE);
    return;
  }

  /* At this point we know that there is a chunk of text that has
  ** changed between the left and the right.  Check to see if there
  ** is a large unchanged section in the middle of that changed block.
  */
  nLeftDiff = nLeft - nSuffix - nPrefix;
  nRightDiff = nRight - nSuffix - nPrefix;
  if( p->escHtml
   && nLeftDiff >= 6
   && nRightDiff >= 6
   && textLCS(&zLeft[nPrefix], nLeftDiff, &zRight[nPrefix], nRightDiff, aLCS)
  ){
    sbsWriteLineno(p, lnLeft);
    p->iStart = nPrefix;
    p->iEnd = nPrefix + aLCS[0];
    if( aLCS[2]==0 ){
      sbsShiftLeft(p, pLeft->z);
      p->zStart = zClassRm;
    }else{
      p->zStart = zClassChng;
    }
    p->iStart2 = nPrefix + aLCS[1];
    p->iEnd2 = nLeft - nSuffix;
    p->zStart2 = aLCS[3]==nRightDiff ? zClassRm : zClassChng;
    sbsSimplifyLine(p);
    sbsWriteText(p, pLeft, SBS_PAD);
    sbsWrite(p, " | ", 3);
    sbsWriteLineno(p, lnRight);
    p->iStart = nPrefix;
    p->iEnd = nPrefix + aLCS[2];
    if( aLCS[0]==0 ){
      sbsShiftLeft(p, pRight->z);
      p->zStart = zClassAdd;
    }else{
      p->zStart = zClassChng;
    }
    p->iStart2 = nPrefix + aLCS[3];
    p->iEnd2 = nRight - nSuffix;
    p->zStart2 = aLCS[1]==nLeftDiff ? zClassAdd : zClassChng;
    sbsSimplifyLine(p);
    sbsWriteText(p, pRight, SBS_NEWLINE);
    return;
  }

  /* If all else fails, show a single big change between left and right */
  sbsWriteLineno(p, lnLeft);
  p->iStart2 = p->iEnd2 = 0;
  p->iStart = nPrefix;
  p->iEnd = nLeft - nSuffix;
  p->zStart = zClassChng;
  sbsWriteText(p, pLeft, SBS_PAD);
  sbsWrite(p, " | ", 3);
  sbsWriteLineno(p, lnRight);
  p->iEnd = nRight - nSuffix;
  sbsWriteText(p, pRight, SBS_NEWLINE);
}

/*
** Minimum of two values
*/
static int minInt(int a, int b){ return a<b ? a : b; }

/*
** Return the number between 0 and 100 that is smaller the closer pA and
** pB match.  Return 0 for a perfect match.  Return 100 if pA and pB are
** completely different.
**
** The current algorithm is as follows:
**
** (1) Remove leading and trailing whitespace.
** (2) Truncate both strings to at most 250 characters
** (3) Find the length of the longest common subsequence
** (4) Longer common subsequences yield lower scores.
*/
static int match_dline(DLine *pA, DLine *pB){
  const char *zA;            /* Left string */
  const char *zB;            /* right string */
  int nA;                    /* Bytes in zA[] */
  int nB;                    /* Bytes in zB[] */
  int avg;                   /* Average length of A and B */
  int i, j, k;               /* Loop counters */
  int best = 0;              /* Longest match found so far */
  int score;                 /* Final score.  0..100 */
  unsigned char c;           /* Character being examined */
  unsigned char aFirst[256]; /* aFirst[X] = index in zB[] of first char X */
  unsigned char aNext[252];  /* aNext[i] = index in zB[] of next zB[i] char */

  zA = pA->z;
  zB = pB->z;
  nA = pA->h & LENGTH_MASK;
  nB = pB->h & LENGTH_MASK;
  while( nA>0 && fossil_isspace(zA[0]) ){ nA--; zA++; }
  while( nA>0 && fossil_isspace(zA[nA-1]) ){ nA--; }
  while( nB>0 && fossil_isspace(zB[0]) ){ nB--; zB++; }
  while( nB>0 && fossil_isspace(zB[nB-1]) ){ nB--; }
  if( nA>250 ) nA = 250;
  if( nB>250 ) nB = 250;
  avg = (nA+nB)/2;
  if( avg==0 ) return 0;
  if( nA==nB && memcmp(zA, zB, nA)==0 ) return 0;
  memset(aFirst, 0, sizeof(aFirst));
  zA--; zB--;   /* Make both zA[] and zB[] 1-indexed */
  for(i=nB; i>0; i--){
    c = (unsigned char)zB[i];
    aNext[i] = aFirst[c];
    aFirst[c] = i;
  }
  best = 0;
  for(i=1; i<=nA-best; i++){
    c = (unsigned char)zA[i];
    for(j=aFirst[c]; j>0 && j<nB-best; j = aNext[j]){
      int limit = minInt(nA-i, nB-j);
      for(k=1; k<=limit && zA[k+i]==zB[k+j]; k++){}
      if( k>best ) best = k;
    }
  }
  score = (best>avg) ? 0 : (avg - best)*100/avg;

#if 0
  fprintf(stderr, "A: [%.*s]\nB: [%.*s]\nbest=%d avg=%d score=%d\n",
  nA, zA+1, nB, zB+1, best, avg, score);
#endif

  /* Return the result */
  return score;
}

/*
** There is a change block in which nLeft lines of text on the left are
** converted into nRight lines of text on the right.  This routine computes
** how the lines on the left line up with the lines on the right.
**
** The return value is a buffer of unsigned characters, obtained from
** fossil_malloc().  (The caller needs to free the return value using
** fossil_free().)  Entries in the returned array have values as follows:
**
**    1.  Delete the next line of pLeft.
**    2.  Insert the next line of pRight.
**    3.  The next line of pLeft changes into the next line of pRight.
**    4.  Delete one line from pLeft and add one line to pRight.
**
** Values larger than three indicate better matches.
**
** The length of the returned array will be just large enough to cause
** all elements of pLeft and pRight to be consumed.
**
** Algorithm:  Wagner's minimum edit-distance algorithm, modified by
** adding a cost to each match based on how well the two rows match
** each other.  Insertion and deletion costs are 50.  Match costs
** are between 0 and 100 where 0 is a perfect match 100 is a complete
** mismatch.
*/
static unsigned char *sbsAlignment(
   DLine *aLeft, int nLeft,       /* Text on the left */
   DLine *aRight, int nRight      /* Text on the right */
){
  int i, j, k;                 /* Loop counters */
  int *a;                      /* One row of the Wagner matrix */
  int *pToFree;                /* Space that needs to be freed */
  unsigned char *aM;           /* Wagner result matrix */
  int nMatch, iMatch;          /* Number of matching lines and match score */
  int mnLen;                   /* MIN(nLeft, nRight) */
  int mxLen;                   /* MAX(nLeft, nRight) */
  int aBuf[100];               /* Stack space for a[] if nRight not to big */

  aM = fossil_malloc( (nLeft+1)*(nRight+1) );
  if( nLeft==0 ){
    memset(aM, 2, nRight);
    return aM;
  }
  if( nRight==0 ){
    memset(aM, 1, nLeft);
    return aM;
  }

  /* This algorithm is O(N**2).  So if N is too big, bail out with a
  ** simple (but stupid and ugly) result that doesn't take too long. */
  mnLen = nLeft<nRight ? nLeft : nRight;
  if( nLeft*nRight>100000 ){
    memset(aM, 4, mnLen);
    if( nLeft>mnLen )  memset(aM+mnLen, 1, nLeft-mnLen);
    if( nRight>mnLen ) memset(aM+mnLen, 2, nRight-mnLen);
    return aM;
  }

  if( nRight < (sizeof(aBuf)/sizeof(aBuf[0]))-1 ){
    pToFree = 0;
    a = aBuf;
  }else{
    a = pToFree = fossil_malloc( sizeof(a[0])*(nRight+1) );
  }

  /* Compute the best alignment */
  for(i=0; i<=nRight; i++){
    aM[i] = 2;
    a[i] = i*50;
  }
  aM[0] = 0;
  for(j=1; j<=nLeft; j++){
    int p = a[0];
    a[0] = p+50;
    aM[j*(nRight+1)] = 1;
    for(i=1; i<=nRight; i++){
      int m = a[i-1]+50;
      int d = 2;
      if( m>a[i]+50 ){
        m = a[i]+50;
        d = 1;
      }
      if( m>p ){
        int score = match_dline(&aLeft[j-1], &aRight[i-1]);
        if( (score<=63 || (i<j+1 && i>j-1)) && m>p+score ){
          m = p+score;
          d = 3 | score*4;
        }
      }
      p = a[i];
      a[i] = m;
      aM[j*(nRight+1)+i] = d;
    }
  }

  /* Compute the lowest-cost path back through the matrix */
  i = nRight;
  j = nLeft;
  k = (nRight+1)*(nLeft+1)-1;
  nMatch = iMatch = 0;
  while( i+j>0 ){
    unsigned char c = aM[k];
    if( c>=3 ){
      assert( i>0 && j>0 );
      i--;
      j--;
      nMatch++;
      iMatch += (c>>2);
      aM[k] = 3;
    }else if( c==2 ){
      assert( i>0 );
      i--;
    }else{
      assert( j>0 );
      j--;
    }
    k--;
    aM[k] = aM[j*(nRight+1)+i];
  }
  k++;
  i = (nRight+1)*(nLeft+1) - k;
  memmove(aM, &aM[k], i);

  /* If:
  **   (1) the alignment is more than 25% longer than the longest side, and
  **   (2) the average match cost exceeds 15
  ** Then this is probably an alignment that will be difficult for humans
  ** to read.  So instead, just show all of the right side inserted followed
  ** by all of the left side deleted.
  **
  ** The coefficients for conditions (1) and (2) above are determined by
  ** experimentation.  
  */
  mxLen = nLeft>nRight ? nLeft : nRight;
  if( i*4>mxLen*5 && (nMatch==0 || iMatch/nMatch>15) ){
    memset(aM, 4, mnLen);
    if( nLeft>mnLen )  memset(aM+mnLen, 1, nLeft-mnLen);
    if( nRight>mnLen ) memset(aM+mnLen, 2, nRight-mnLen);
  }

  /* Return the result */
  fossil_free(pToFree);
  return aM;
}

/*
** R[] is an array of six integer, two COPY/DELETE/INSERT triples for a
** pair of adjacent differences.  Return true if the gap between these
** two differences is so small that they should be rendered as a single
** edit.
*/
static int smallGap(int *R){
  return R[3]<=2 || R[3]<=(R[1]+R[2]+R[4]+R[5])/8;
}

/*
** Given a diff context in which the aEdit[] array has been filled
** in, compute a side-by-side diff into pOut.
*/
static void sbsDiff(
  DContext *p,       /* The computed diff */
  Blob *pOut,        /* Write the results here */
  ReCompiled *pRe,   /* Only show changes that match this regex */
  u64 diffFlags      /* Flags controlling the diff */
){
  DLine *A;     /* Left side of the diff */
  DLine *B;     /* Right side of the diff */
  int a = 0;    /* Index of next line in A[] */
  int b = 0;    /* Index of next line in B[] */
  int *R;       /* Array of COPY/DELETE/INSERT triples */
  int r;        /* Index into R[] */
  int nr;       /* Number of COPY/DELETE/INSERT triples to process */
  int mxr;      /* Maximum value for r */
  int na, nb;   /* Number of lines shown from A and B */
  int i, j;     /* Loop counters */
  int m, ma, mb;/* Number of lines to output */
  int skip;     /* Number of lines to skip */
  int nChunk = 0; /* Number of chunks of diff output seen so far */
  SbsLine s;    /* Output line buffer */
  int nContext; /* Lines of context above and below each change */
  int showDivider = 0;  /* True to show the divider */

  memset(&s, 0, sizeof(s));
  s.width = diff_width(diffFlags);
  s.zLine = fossil_malloc( 15*s.width + 200 );
  if( s.zLine==0 ) return;
  nContext = diff_context_lines(diffFlags);
  s.escHtml = (diffFlags & DIFF_HTML)!=0;
  s.pRe = pRe;
  s.iStart = -1;
  s.iStart2 = 0;
  s.iEnd = -1;
  A = p->aFrom;
  B = p->aTo;
  R = p->aEdit;
  mxr = p->nEdit;
  while( mxr>2 && R[mxr-1]==0 && R[mxr-2]==0 ){ mxr -= 3; }
  for(r=0; r<mxr; r += 3*nr){
    /* Figure out how many triples to show in a single block */
    for(nr=1; R[r+nr*3]>0 && R[r+nr*3]<nContext*2; nr++){}
    /* printf("r=%d nr=%d\n", r, nr); */

    /* If there is a regex, skip this block (generate no diff output)
    ** if the regex matches or does not match both insert and delete.
    ** Only display the block if one side matches but the other side does
    ** not.
    */
    if( pRe ){
      int hideBlock = 1;
      int xa = a, xb = b;
      for(i=0; hideBlock && i<nr; i++){
        int c1, c2;
        xa += R[r+i*3];
        xb += R[r+i*3];
        c1 = re_dline_match(pRe, &A[xa], R[r+i*3+1]);
        c2 = re_dline_match(pRe, &B[xb], R[r+i*3+2]);
        hideBlock = c1==c2;
        xa += R[r+i*3+1];
        xb += R[r+i*3+2];
      }
      if( hideBlock ){
        a = xa;
        b = xb;
        continue;
      }
    }

    /* For the current block comprising nr triples, figure out
    ** how many lines of A and B are to be displayed
    */
    if( R[r]>nContext ){
      na = nb = nContext;
      skip = R[r] - nContext;
    }else{
      na = nb = R[r];
      skip = 0;
    }
    for(i=0; i<nr; i++){
      na += R[r+i*3+1];
      nb += R[r+i*3+2];
    }
    if( R[r+nr*3]>nContext ){
      na += nContext;
      nb += nContext;
    }else{
      na += R[r+nr*3];
      nb += R[r+nr*3];
    }
    for(i=1; i<nr; i++){
      na += R[r+i*3];
      nb += R[r+i*3];
    }

    /* Draw the separator between blocks */
    if( showDivider ){
      if( s.escHtml ){
        blob_appendf(pOut, "<span class=\"diffhr\">%.*c</span>\n",
                           s.width*2+16, '.');
      }else{
        blob_appendf(pOut, "%.*c\n", s.width*2+16, '.');
      }
    }
    showDivider = 1;
    nChunk++;
    if( s.escHtml ){
      blob_appendf(pOut, "<a name=\"chunk%d\"></a>\n", nChunk);
    }

    /* Show the initial common area */
    a += skip;
    b += skip;
    m = R[r] - skip;
    for(j=0; j<m; j++){
      s.n = 0;
      sbsWriteLineno(&s, a+j);
      s.iStart = s.iEnd = -1;
      sbsWriteText(&s, &A[a+j], SBS_PAD);
      sbsWrite(&s, "   ", 3);
      sbsWriteLineno(&s, b+j);
      sbsWriteText(&s, &B[b+j], SBS_NEWLINE);
      blob_append(pOut, s.zLine, s.n);
    }
    a += m;
    b += m;

    /* Show the differences */
    for(i=0; i<nr; i++){
      unsigned char *alignment;
      ma = R[r+i*3+1];   /* Lines on left but not on right */
      mb = R[r+i*3+2];   /* Lines on right but not on left */

      /* If the gap between the current diff and then next diff within the
      ** same block is not too great, then render them as if they are a
      ** single diff. */
      while( i<nr-1 && smallGap(&R[r+i*3]) ){
        i++;
        m = R[r+i*3];
        ma += R[r+i*3+1] + m;
        mb += R[r+i*3+2] + m;
      }

      alignment = sbsAlignment(&A[a], ma, &B[b], mb);
      for(j=0; ma+mb>0; j++){
        if( alignment[j]==1 ){
          /* Delete one line from the left */
          s.n = 0;
          sbsWriteLineno(&s, a);
          s.iStart = 0;
          s.zStart = "<span class=\"diffrm\">";
          s.iEnd = s.width;
          sbsWriteText(&s, &A[a], SBS_PAD);
          if( s.escHtml ){
            sbsWrite(&s, " &lt;\n", 6);
          }else{
            sbsWrite(&s, " <\n", 3);
          }
          blob_append(pOut, s.zLine, s.n);
          assert( ma>0 );
          ma--;
          a++;
        }else if( alignment[j]==3 ){
          /* The left line is changed into the right line */
          s.n = 0;
          sbsWriteLineChange(&s, &A[a], a, &B[b], b);
          blob_append(pOut, s.zLine, s.n);
          assert( ma>0 && mb>0 );
          ma--;
          mb--;
          a++;
          b++;
        }else if( alignment[j]==2 ){
          /* Insert one line on the right */
          s.n = 0;
          sbsWriteSpace(&s, s.width + 7);
          if( s.escHtml ){
            sbsWrite(&s, " &gt; ", 6);
          }else{
            sbsWrite(&s, " > ", 3);
          }
          sbsWriteLineno(&s, b);
          s.iStart = 0;
          s.zStart = "<span class=\"diffadd\">";
          s.iEnd = s.width;
          sbsWriteText(&s, &B[b], SBS_NEWLINE);
          blob_append(pOut, s.zLine, s.n);
          assert( mb>0 );
          mb--;
          b++;
        }else{
          /* Delete from the left and insert on the right */
          s.n = 0;
          sbsWriteLineno(&s, a);
          s.iStart = 0;
          s.zStart = "<span class=\"diffrm\">";
          s.iEnd = s.width;
          sbsWriteText(&s, &A[a], SBS_PAD);
          sbsWrite(&s, " | ", 3);
          sbsWriteLineno(&s, b);
          s.iStart = 0;
          s.zStart = "<span class=\"diffadd\">";
          s.iEnd = s.width;
          sbsWriteText(&s, &B[b], SBS_NEWLINE);
          blob_append(pOut, s.zLine, s.n);
          ma--;
          mb--;
          a++;
          b++;
        }
          
      }
      fossil_free(alignment);
      if( i<nr-1 ){
        m = R[r+i*3+3];
        for(j=0; j<m; j++){
          s.n = 0;
          sbsWriteLineno(&s, a+j);
          s.iStart = s.iEnd = -1;
          sbsWriteText(&s, &A[a+j], SBS_PAD);
          sbsWrite(&s, "   ", 3);
          sbsWriteLineno(&s, b+j);
          sbsWriteText(&s, &B[b+j], SBS_NEWLINE);
          blob_append(pOut, s.zLine, s.n);
        }
        b += m;
        a += m;
      }
    }

    /* Show the final common area */
    assert( nr==i );
    m = R[r+nr*3];
    if( m>nContext ) m = nContext;
    for(j=0; j<m; j++){
      s.n = 0;
      sbsWriteLineno(&s, a+j);
      s.iStart = s.iEnd = -1;
      sbsWriteText(&s, &A[a+j], SBS_PAD);
      sbsWrite(&s, "   ", 3);
      sbsWriteLineno(&s, b+j);
      sbsWriteText(&s, &B[b+j], SBS_NEWLINE);
      blob_append(pOut, s.zLine, s.n);
    }
  }
  free(s.zLine);
}

/*
** Compute the optimal longest common subsequence (LCS) using an
** exhaustive search.  This version of the LCS is only used for
** shorter input strings since runtime is O(N*N) where N is the
** input string length.
*/
static void optimalLCS(
  DContext *p,               /* Two files being compared */
  int iS1, int iE1,          /* Range of lines in p->aFrom[] */
  int iS2, int iE2,          /* Range of lines in p->aTo[] */
  int *piSX, int *piEX,      /* Write p->aFrom[] common segment here */
  int *piSY, int *piEY       /* Write p->aTo[] common segment here */
){
  int mxLength = 0;          /* Length of longest common subsequence */
  int i, j;                  /* Loop counters */
  int k;                     /* Length of a candidate subsequence */
  int iSXb = iS1;            /* Best match so far */
  int iSYb = iS2;            /* Best match so far */

  for(i=iS1; i<iE1-mxLength; i++){
    for(j=iS2; j<iE2-mxLength; j++){
      if( !same_dline(&p->aFrom[i], &p->aTo[j]) ) continue;
      if( mxLength && !same_dline(&p->aFrom[i+mxLength], &p->aTo[j+mxLength]) ){
        continue;
      }
      k = 1;
      while( i+k<iE1 && j+k<iE2 && same_dline(&p->aFrom[i+k],&p->aTo[j+k]) ){
        k++;
      }
      if( k>mxLength ){
        iSXb = i;
        iSYb = j;
        mxLength = k;
      }
    }
  }
  *piSX = iSXb;
  *piEX = iSXb + mxLength;
  *piSY = iSYb;
  *piEY = iSYb + mxLength;
}

/*
** Compare two blocks of text on lines iS1 through iE1-1 of the aFrom[]
** file and lines iS2 through iE2-1 of the aTo[] file.  Locate a sequence
** of lines in these two blocks that are exactly the same.  Return
** the bounds of the matching sequence.
**
** If there are two or more possible answers of the same length, the
** returned sequence should be the one closest to the center of the
** input range.
**
** Ideally, the common sequence should be the longest possible common
** sequence.  However, an exact computation of LCS is O(N*N) which is
** way too slow for larger files.  So this routine uses an O(N)
** heuristic approximation based on hashing that usually works about
** as well.  But if the O(N) algorithm doesn't get a good solution
** and N is not too large, we fall back to an exact solution by
** calling optimalLCS().
*/
static void longestCommonSequence(
  DContext *p,               /* Two files being compared */
  int iS1, int iE1,          /* Range of lines in p->aFrom[] */
  int iS2, int iE2,          /* Range of lines in p->aTo[] */
  int *piSX, int *piEX,      /* Write p->aFrom[] common segment here */
  int *piSY, int *piEY       /* Write p->aTo[] common segment here */
){
  double bestScore = -1e30;  /* Best score seen so far */
  int i, j, k;               /* Loop counters */
  int n;                     /* Loop limit */
  DLine *pA, *pB;            /* Pointers to lines */
  int iSX, iSY, iEX, iEY;    /* Current match */
  double score;              /* Current score */
  int skew;                  /* How lopsided is the match */
  int dist;                  /* Distance of match from center */
  int mid;                   /* Center of the span */
  int iSXb, iSYb, iEXb, iEYb;   /* Best match so far */
  int iSXp, iSYp, iEXp, iEYp;   /* Previous match */


  iSXb = iSXp = iS1;
  iEXb = iEXp = iS1;
  iSYb = iSYp = iS2;
  iEYb = iEYp = iS2;
  mid = (iE1 + iS1)/2;
  for(i=iS1; i<iE1; i++){
    int limit = 0;
    j = p->aTo[p->aFrom[i].h % p->nTo].iHash;
    while( j>0
      && (j-1<iS2 || j>=iE2 || !same_dline(&p->aFrom[i], &p->aTo[j-1]))
    ){
      if( limit++ > 10 ){
        j = 0;
        break;
      }
      j = p->aTo[j-1].iNext;
    }
    if( j==0 ) continue;
    assert( i>=iSXb && i>=iSXp );
    if( i<iEXb && j>=iSYb && j<iEYb ) continue;
    if( i<iEXp && j>=iSYp && j<iEYp ) continue;
    iSX = i;
    iSY = j-1;
    pA = &p->aFrom[iSX-1];
    pB = &p->aTo[iSY-1];
    n = minInt(iSX-iS1, iSY-iS2);
    for(k=0; k<n && same_dline(pA,pB); k++, pA--, pB--){}
    iSX -= k;
    iSY -= k;
    iEX = i+1;
    iEY = j;
    pA = &p->aFrom[iEX];
    pB = &p->aTo[iEY];
    n = minInt(iE1-iEX, iE2-iEY);
    for(k=0; k<n && same_dline(pA,pB); k++, pA++, pB++){}
    iEX += k;
    iEY += k;
    skew = (iSX-iS1) - (iSY-iS2);
    if( skew<0 ) skew = -skew;
    dist = (iSX+iEX)/2 - mid;
    if( dist<0 ) dist = -dist;
    score = (iEX - iSX) - 0.05*skew - 0.05*dist;
    if( score>bestScore ){
      bestScore = score;
      iSXb = iSX;
      iSYb = iSY;
      iEXb = iEX;
      iEYb = iEY;
    }else if( iEX>iEXp ){
      iSXp = iSX;
      iSYp = iSY;
      iEXp = iEX;
      iEYp = iEY;
    }
  }
  if( iSXb==iEXb && (iE1-iS1)*(iE2-iS2)<400 ){
    /* If no common sequence is found using the hashing heuristic and
    ** the input is not too big, use the expensive exact solution */
    optimalLCS(p, iS1, iE1, iS2, iE2, piSX, piEX, piSY, piEY);
  }else{
    *piSX = iSXb;
    *piSY = iSYb;
    *piEX = iEXb;
    *piEY = iEYb;
  }
  /* printf("LCS(%d..%d/%d..%d) = %d..%d/%d..%d\n",
     iS1, iE1, iS2, iE2, *piSX, *piEX, *piSY, *piEY);  */
}

/*
** Expand the size of aEdit[] array to hold at least nEdit elements.
*/
static void expandEdit(DContext *p, int nEdit){
  p->aEdit = fossil_realloc(p->aEdit, nEdit*sizeof(int));
  p->nEditAlloc = nEdit;
}

/*
** Append a new COPY/DELETE/INSERT triple.
*/
static void appendTriple(DContext *p, int nCopy, int nDel, int nIns){
  /* printf("APPEND %d/%d/%d\n", nCopy, nDel, nIns); */
  if( p->nEdit>=3 ){
    if( p->aEdit[p->nEdit-1]==0 ){
      if( p->aEdit[p->nEdit-2]==0 ){
        p->aEdit[p->nEdit-3] += nCopy;
        p->aEdit[p->nEdit-2] += nDel;
        p->aEdit[p->nEdit-1] += nIns;
        return;
      }
      if( nCopy==0 ){
        p->aEdit[p->nEdit-2] += nDel;
        p->aEdit[p->nEdit-1] += nIns;
        return;
      }
    }
    if( nCopy==0 && nDel==0 ){
      p->aEdit[p->nEdit-1] += nIns;
      return;
    }
  }
  if( p->nEdit+3>p->nEditAlloc ){
    expandEdit(p, p->nEdit*2 + 15);
    if( p->aEdit==0 ) return;
  }
  p->aEdit[p->nEdit++] = nCopy;
  p->aEdit[p->nEdit++] = nDel;
  p->aEdit[p->nEdit++] = nIns;
}

/*
** Do a single step in the difference.  Compute a sequence of
** copy/delete/insert steps that will convert lines iS1 through iE1-1 of
** the input into lines iS2 through iE2-1 of the output and write
** that sequence into the difference context.
**
** The algorithm is to find a block of common text near the middle
** of the two segments being diffed.  Then recursively compute
** differences on the blocks before and after that common segment.
** Special cases apply if either input segment is empty or if the
** two segments have no text in common.
*/
static void diff_step(DContext *p, int iS1, int iE1, int iS2, int iE2){
  int iSX, iEX, iSY, iEY;

  if( iE1<=iS1 ){
    /* The first segment is empty */
    if( iE2>iS2 ){
      appendTriple(p, 0, 0, iE2-iS2);
    }
    return;
  }
  if( iE2<=iS2 ){
    /* The second segment is empty */
    appendTriple(p, 0, iE1-iS1, 0);
    return;
  }

  /* Find the longest matching segment between the two sequences */
  longestCommonSequence(p, iS1, iE1, iS2, iE2, &iSX, &iEX, &iSY, &iEY);

  if( iEX>iSX ){
    /* A common segment has been found.
    ** Recursively diff either side of the matching segment */
    diff_step(p, iS1, iSX, iS2, iSY);
    if( iEX>iSX ){
      appendTriple(p, iEX - iSX, 0, 0);
    }
    diff_step(p, iEX, iE1, iEY, iE2);
  }else{
    /* The two segments have nothing in common.  Delete the first then
    ** insert the second. */
    appendTriple(p, 0, iE1-iS1, iE2-iS2);
  }
}

/*
** Compute the differences between two files already loaded into
** the DContext structure.
**
** A divide and conquer technique is used.  We look for a large
** block of common text that is in the middle of both files.  Then
** compute the difference on those parts of the file before and
** after the common block.  This technique is fast, but it does
** not necessarily generate the minimum difference set.  On the
** other hand, we do not need a minimum difference set, only one
** that makes sense to human readers, which this algorithm does.
**
** Any common text at the beginning and end of the two files is
** removed before starting the divide-and-conquer algorithm.
*/
static void diff_all(DContext *p){
  int mnE, iS, iE1, iE2;

  /* Carve off the common header and footer */
  iE1 = p->nFrom;
  iE2 = p->nTo;
  while( iE1>0 && iE2>0 && same_dline(&p->aFrom[iE1-1], &p->aTo[iE2-1]) ){
    iE1--;
    iE2--;
  }
  mnE = iE1<iE2 ? iE1 : iE2;
  for(iS=0; iS<mnE && same_dline(&p->aFrom[iS],&p->aTo[iS]); iS++){}

  /* do the difference */
  if( iS>0 ){
    appendTriple(p, iS, 0, 0);
  }
  diff_step(p, iS, iE1, iS, iE2);
  if( iE1<p->nFrom ){
    appendTriple(p, p->nFrom - iE1, 0, 0);
  }

  /* Terminate the COPY/DELETE/INSERT triples with three zeros */
  expandEdit(p, p->nEdit+3);
  if( p->aEdit ){
    p->aEdit[p->nEdit++] = 0;
    p->aEdit[p->nEdit++] = 0;
    p->aEdit[p->nEdit++] = 0;
  }
}

/*
** Attempt to shift insertion or deletion blocks so that they begin and
** end on lines that are pure whitespace.  In other words, try to transform
** this:
**
**      int func1(int x){
**         return x*10;
**     +}
**     +
**     +int func2(int x){
**     +   return x*20;
**      }
**
**      int func3(int x){
**         return x/5;
**      }
**
** Into one of these:
**
**      int func1(int x){              int func1(int x){
**         return x*10;                   return x*10;
**      }                              }
**     +
**     +int func2(int x){             +int func2(int x){
**     +   return x*20;               +   return x*20;
**     +}                             +}
**                                    +
**      int func3(int x){              int func3(int x){
**         return x/5;                    return x/5;
**      }                              }
*/
static void diff_optimize(DContext *p){
  int r;       /* Index of current triple */
  int lnFrom;  /* Line number in p->aFrom */
  int lnTo;    /* Line number in p->aTo */
  int cpy, del, ins;

  lnFrom = lnTo = 0;
  for(r=0; r<p->nEdit; r += 3){
    cpy = p->aEdit[r];
    del = p->aEdit[r+1];
    ins = p->aEdit[r+2];
    lnFrom += cpy;
    lnTo += cpy;

    /* Shift insertions toward the beginning of the file */
    while( cpy>0 && del==0 && ins>0 ){
      DLine *pTop = &p->aFrom[lnFrom-1];  /* Line before start of insert */
      DLine *pBtm = &p->aTo[lnTo+ins-1];  /* Last line inserted */
      if( same_dline(pTop, pBtm)==0 ) break;
      if( LENGTH(pTop+1)+LENGTH(pBtm)<=LENGTH(pTop)+LENGTH(pBtm-1) ) break;
      lnFrom--;
      lnTo--;
      p->aEdit[r]--;
      p->aEdit[r+3]++;
      cpy--;
    }

    /* Shift insertions toward the end of the file */
    while( r+3<p->nEdit && p->aEdit[r+3]>0 && del==0 && ins>0 ){
      DLine *pTop = &p->aTo[lnTo];       /* First line inserted */
      DLine *pBtm = &p->aTo[lnTo+ins];   /* First line past end of insert */
      if( same_dline(pTop, pBtm)==0 ) break;
      if( LENGTH(pTop)+LENGTH(pBtm-1)<=LENGTH(pTop+1)+LENGTH(pBtm) ) break;
      lnFrom++;
      lnTo++;
      p->aEdit[r]++;
      p->aEdit[r+3]--;
      cpy++;
    }

    /* Shift deletions toward the beginning of the file */
    while( cpy>0 && del>0 && ins==0 ){
      DLine *pTop = &p->aFrom[lnFrom-1];     /* Line before start of delete */
      DLine *pBtm = &p->aFrom[lnFrom+del-1]; /* Last line deleted */
      if( same_dline(pTop, pBtm)==0 ) break;
      if( LENGTH(pTop+1)+LENGTH(pBtm)<=LENGTH(pTop)+LENGTH(pBtm-1) ) break;
      lnFrom--;
      lnTo--;
      p->aEdit[r]--;
      p->aEdit[r+3]++;
      cpy--;
    }

    /* Shift deletions toward the end of the file */
    while( r+3<p->nEdit && p->aEdit[r+3]>0 && del>0 && ins==0 ){
      DLine *pTop = &p->aFrom[lnFrom];     /* First line deleted */
      DLine *pBtm = &p->aFrom[lnFrom+del]; /* First line past end of delete */
      if( same_dline(pTop, pBtm)==0 ) break;
      if( LENGTH(pTop)+LENGTH(pBtm-1)<=LENGTH(pTop)+LENGTH(pBtm) ) break;
      lnFrom++;
      lnTo++;
      p->aEdit[r]++;
      p->aEdit[r+3]--;
      cpy++;
    }

    lnFrom += del;
    lnTo += ins;
  }
}

/*
** Extract the number of lines of context from diffFlags.  Supply an
** appropriate default if no context width is specified.
*/
int diff_context_lines(u64 diffFlags){
  int n = diffFlags & DIFF_CONTEXT_MASK;
  if( n==0 && (diffFlags & DIFF_CONTEXT_EX)==0 ) n = 5;
  return n;
}

/*
** Extract the width of columns for side-by-side diff.  Supply an
** appropriate default if no width is given.
*/
int diff_width(u64 diffFlags){
  int w = (diffFlags & DIFF_WIDTH_MASK)/(DIFF_CONTEXT_MASK+1);
  if( w==0 ) w = 80;
  return w;
}

/*
** Generate a report of the differences between files pA and pB.
** If pOut is not NULL then a unified diff is appended there.  It
** is assumed that pOut has already been initialized.  If pOut is
** NULL, then a pointer to an array of integers is returned.
** The integers come in triples.  For each triple,
** the elements are the number of lines copied, the number of
** lines deleted, and the number of lines inserted.  The vector
** is terminated by a triple of all zeros.
**
** This diff utility does not work on binary files.  If a binary
** file is encountered, 0 is returned and pOut is written with
** text "cannot compute difference between binary files".
*/
int *text_diff(
  Blob *pA_Blob,   /* FROM file */
  Blob *pB_Blob,   /* TO file */
  Blob *pOut,      /* Write diff here if not NULL */
  ReCompiled *pRe, /* Only output changes where this Regexp matches */
  u64 diffFlags    /* DIFF_* flags defined above */
){
  int ignoreEolWs; /* Ignore whitespace at the end of lines */
  DContext c;

  if( diffFlags & DIFF_INVERT ){
    Blob *pTemp = pA_Blob;
    pA_Blob = pB_Blob;
    pB_Blob = pTemp;
  }
  ignoreEolWs = (diffFlags & DIFF_IGNORE_EOLWS)!=0;

  /* Prepare the input files */
  memset(&c, 0, sizeof(c));
  c.aFrom = break_into_lines(blob_str(pA_Blob), blob_size(pA_Blob),
                             &c.nFrom, ignoreEolWs);
  c.aTo = break_into_lines(blob_str(pB_Blob), blob_size(pB_Blob),
                           &c.nTo, ignoreEolWs);
  if( c.aFrom==0 || c.aTo==0 ){
    fossil_free(c.aFrom);
    fossil_free(c.aTo);
    if( pOut ){
      blob_appendf(pOut, DIFF_CANNOT_COMPUTE_BINARY);
    }
    return 0;
  }

  /* Compute the difference */
  diff_all(&c);
  if( (diffFlags & DIFF_NOTTOOBIG)!=0 ){
    int i, m, n;
    int *a = c.aEdit;
    int mx = c.nEdit;
    for(i=m=n=0; i<mx; i+=3){ m += a[i]; n += a[i+1]+a[i+2]; }
    if( n>10000 ){
      fossil_free(c.aFrom);
      fossil_free(c.aTo);
      fossil_free(c.aEdit);
      if( diffFlags & DIFF_HTML ){
        blob_append(pOut, DIFF_TOO_MANY_CHANGES_HTML, -1);
      }else{
        blob_append(pOut, DIFF_TOO_MANY_CHANGES_TXT, -1);
      }
      return 0;
    }
  }
  if( (diffFlags & DIFF_NOOPT)==0 ){
    diff_optimize(&c);
  }

  if( pOut ){
    /* Compute a context or side-by-side diff into pOut */
    if( diffFlags & DIFF_SIDEBYSIDE ){
      sbsDiff(&c, pOut, pRe, diffFlags);
    }else{
      contextDiff(&c, pOut, pRe, diffFlags);
    }
    fossil_free(c.aFrom);
    fossil_free(c.aTo);
    fossil_free(c.aEdit);
    return 0;
  }else{
    /* If a context diff is not requested, then return the
    ** array of COPY/DELETE/INSERT triples.
    */
    free(c.aFrom);
    free(c.aTo);
    return c.aEdit;
  }
}

/*
** Process diff-related command-line options and return an appropriate
** "diffFlags" integer.
**
**   --brief                Show filenames only    DIFF_BRIEF
**   --context|-c N         N lines of context.    DIFF_CONTEXT_MASK
**   --html                 Format for HTML        DIFF_HTML
**   --invert               Invert the diff        DIFF_INVERT
**   --linenum|-n           Show line numbers      DIFF_LINENO
**   --noopt                Disable optimization   DIFF_NOOPT
**   --side-by-side|-y      Side-by-side diff.     DIFF_SIDEBYSIDE
**   --unified              Unified diff.          ~DIFF_SIDEBYSIDE
**   --width|-W N           N character lines.     DIFF_WIDTH_MASK
*/
u64 diff_options(void){
  u64 diffFlags = 0;
  const char *z;
  int f;
  if( find_option("side-by-side","y",0)!=0 ) diffFlags |= DIFF_SIDEBYSIDE;
  if( find_option("unified",0,0)!=0 ) diffFlags &= ~DIFF_SIDEBYSIDE;
  if( (z = find_option("context","c",1))!=0 && (f = atoi(z))>=0 ){
    if( f > DIFF_CONTEXT_MASK ) f = DIFF_CONTEXT_MASK;
    diffFlags |= f + DIFF_CONTEXT_EX;
  }
  if( (z = find_option("width","W",1))!=0 && (f = atoi(z))>0 ){
    f *= DIFF_CONTEXT_MASK+1;
    if( f > DIFF_WIDTH_MASK ) f = DIFF_CONTEXT_MASK;
    diffFlags |= f;
  }
  if( find_option("html",0,0)!=0 ) diffFlags |= DIFF_HTML;
  if( find_option("linenum","n",0)!=0 ) diffFlags |= DIFF_LINENO;
  if( find_option("noopt",0,0)!=0 ) diffFlags |= DIFF_NOOPT;
  if( find_option("invert",0,0)!=0 ) diffFlags |= DIFF_INVERT;
  if( find_option("brief",0,0)!=0 ) diffFlags |= DIFF_BRIEF;
  return diffFlags;
}

/*
** COMMAND: test-rawdiff
*/
void test_rawdiff_cmd(void){
  Blob a, b;
  int r;
  int i;
  int *R;
  u64 diffFlags = diff_options();
  if( g.argc<4 ) usage("FILE1 FILE2 ...");
  blob_read_from_file(&a, g.argv[2]);
  for(i=3; i<g.argc; i++){
    if( i>3 ) fossil_print("-------------------------------\n");
    blob_read_from_file(&b, g.argv[i]);
    R = text_diff(&a, &b, 0, 0, diffFlags);
    for(r=0; R[r] || R[r+1] || R[r+2]; r += 3){
      fossil_print(" copy %4d  delete %4d  insert %4d\n", R[r], R[r+1], R[r+2]);
    }
    /* free(R); */
    blob_reset(&b);
  }
}

/*
** COMMAND: test-diff
**
** Usage: %fossil [options] FILE1 FILE2
**
** Print the difference between two files.  The usual diff options apply.
*/
void test_diff_cmd(void){
  Blob a, b, out;
  u64 diffFlag;
  const char *zRe;           /* Regex filter for diff output */
  ReCompiled *pRe = 0;       /* Regex filter for diff output */

  if( find_option("tk",0,0)!=0 ){
    diff_tk("test-diff", 2);
    return;
  }
  find_option("i",0,0);
  zRe = find_option("regexp","e",1);
  if( zRe ){
    const char *zErr = re_compile(&pRe, zRe, 0);
    if( zErr ) fossil_fatal("regex error: %s", zErr);
  }
  diffFlag = diff_options();
  verify_all_options();
  if( g.argc!=4 ) usage("FILE1 FILE2");
  diff_print_filenames(g.argv[2], g.argv[3], diffFlag);
  blob_read_from_file(&a, g.argv[2]);
  blob_read_from_file(&b, g.argv[3]);
  blob_zero(&out);
  text_diff(&a, &b, &out, pRe, diffFlag);
  blob_write_to_file(&out, "-");
  re_free(pRe);
}

/**************************************************************************
** The basic difference engine is above.  What follows is the annotation
** engine.  Both are in the same file since they share many components.
*/

/*
** The status of an annotation operation is recorded by an instance
** of the following structure.
*/
typedef struct Annotator Annotator;
struct Annotator {
  DContext c;       /* The diff-engine context */
  struct AnnLine {  /* Lines of the original files... */
    const char *z;       /* The text of the line */
    short int n;         /* Number of bytes (omitting trailing space and \n) */
    short int iLevel;    /* Level at which tag was set */
    const char *zSrc;    /* Tag showing origin of this line */
  } *aOrig;
  int nOrig;        /* Number of elements in aOrig[] */
  int nNoSrc;       /* Number of entries where aOrig[].zSrc==NULL */
  int iLevel;       /* Current level */
  int nVers;        /* Number of versions analyzed */
  char **azVers;    /* Names of versions analyzed */
};

/*
** Initialize the annotation process by specifying the file that is
** to be annotated.  The annotator takes control of the input Blob and
** will release it when it is finished with it.
*/
static int annotation_start(Annotator *p, Blob *pInput){
  int i;

  memset(p, 0, sizeof(*p));
  p->c.aTo = break_into_lines(blob_str(pInput), blob_size(pInput),&p->c.nTo,1);
  if( p->c.aTo==0 ){
    return 1;
  }
  p->aOrig = fossil_malloc( sizeof(p->aOrig[0])*p->c.nTo );
  for(i=0; i<p->c.nTo; i++){
    p->aOrig[i].z = p->c.aTo[i].z;
    p->aOrig[i].n = p->c.aTo[i].h & LENGTH_MASK;
    p->aOrig[i].zSrc = 0;
  }
  p->nOrig = p->c.nTo;
  return 0;
}

/*
** The input pParent is the next most recent ancestor of the file
** being annotated.  Do another step of the annotation.  Return true
** if additional annotation is required.  zPName is the tag to insert
** on each line of the file being annotated that was contributed by
** pParent.  Memory to hold zPName is leaked.
*/
static int annotation_step(Annotator *p, Blob *pParent, char *zPName){
  int i, j;
  int lnTo;
  int iPrevLevel;
  int iThisLevel;

  /* Prepare the parent file to be diffed */
  p->c.aFrom = break_into_lines(blob_str(pParent), blob_size(pParent),
                                &p->c.nFrom, 1);
  if( p->c.aFrom==0 ){
    return 1;
  }

  /* Compute the differences going from pParent to the file being
  ** annotated. */
  diff_all(&p->c);

  /* Where new lines are inserted on this difference, record the
  ** zPName as the source of the new line.
  */
  iPrevLevel = p->iLevel;
  p->iLevel++;
  iThisLevel = p->iLevel;
  for(i=lnTo=0; i<p->c.nEdit; i+=3){
    struct AnnLine *x = &p->aOrig[lnTo];
    for(j=0; j<p->c.aEdit[i]; j++, lnTo++, x++){
      if( x->zSrc==0 || x->iLevel==iPrevLevel ){
         x->zSrc = zPName;
         x->iLevel = iThisLevel;
      }
    }
    lnTo += p->c.aEdit[i+2];
  }

  /* Clear out the diff results */
  fossil_free(p->c.aEdit);
  p->c.aEdit = 0;
  p->c.nEdit = 0;
  p->c.nEditAlloc = 0;

  /* Clear out the from file */
  free(p->c.aFrom);

  /* Return no errors */
  return 0;
}


/*
** COMMAND: test-annotate-step
*/
void test_annotate_step_cmd(void){
  Blob orig, b;
  Annotator x;
  int i;

  if( g.argc<4 ) usage("RID1 RID2 ...");
  db_must_be_within_tree();
  blob_zero(&b);
  content_get(name_to_rid(g.argv[2]), &orig);
  if( annotation_start(&x, &orig) ){
    fossil_fatal("binary file");
  }
  for(i=3; i<g.argc; i++){
    blob_zero(&b);
    content_get(name_to_rid(g.argv[i]), &b);
    if( annotation_step(&x, &b, g.argv[i-1]) ){
      fossil_fatal("binary file");
    }
  }
  for(i=0; i<x.nOrig; i++){
    const char *zSrc = x.aOrig[i].zSrc;
    if( zSrc==0 ) zSrc = g.argv[g.argc-1];
    fossil_print("%10s: %.*s\n", zSrc, x.aOrig[i].n, x.aOrig[i].z);
  }
}

/* Annotation flags */
#define ANN_FILE_VERS  0x001  /* Show file version rather than commit version */

/*
** Compute a complete annotation on a file.  The file is identified
** by its filename number (filename.fnid) and the baseline in which
** it was checked in (mlink.mid).
*/
static void annotate_file(
  Annotator *p,        /* The annotator */
  int fnid,            /* The name of the file to be annotated */
  int mid,             /* Use the version of the file in this check-in */
  int webLabel,        /* Use web-style annotations if true */
  int iLimit,          /* Limit the number of levels if greater than zero */
  int annFlags         /* Flags to alter the annotation */
){
  Blob toAnnotate;     /* Text of the final (mid) version of the file */
  Blob step;           /* Text of previous revision */
  int rid;             /* Artifact ID of the file being annotated */
  char *zLabel;        /* Label to apply to a line */
  Stmt q;              /* Query returning all ancestor versions */
  int cnt = 0;         /* Number of versions examined */

  /* Initialize the annotation */
  rid = db_int(0, "SELECT fid FROM mlink WHERE mid=%d AND fnid=%d",mid,fnid);
  if( rid==0 ){
    fossil_panic("file #%d is unchanged in manifest #%d", fnid, mid);
  }
  if( !content_get(rid, &toAnnotate) ){
    fossil_panic("unable to retrieve content of artifact #%d", rid);
  }
  if( iLimit<=0 ) iLimit = 1000000000;
  annotation_start(p, &toAnnotate);
  
  db_prepare(&q,
    "SELECT (SELECT uuid FROM blob WHERE rid=mlink.%s),"
    "       date(event.mtime),"
    "       coalesce(event.euser,event.user),"
    "       mlink.pid"
    "  FROM mlink, event"
    " WHERE mlink.fid=:rid"
    "   AND event.objid=mlink.mid"
    " ORDER BY event.mtime",
    (annFlags & ANN_FILE_VERS)!=0 ? "fid" : "mid"
  );
  
  db_bind_int(&q, ":rid", rid);
  if( iLimit==0 ) iLimit = 1000000000;
  while( rid && iLimit>cnt && db_step(&q)==SQLITE_ROW ){
    const char *zUuid = db_column_text(&q, 0);
    const char *zDate = db_column_text(&q, 1);
    const char *zUser = db_column_text(&q, 2);
    int prevId = db_column_int(&q, 3);
    if( webLabel ){
      zLabel = mprintf(
          "<a href='%R/info/%s' target='infowindow'>%.10s</a> %s %13.13s",
          zUuid, zUuid, zDate, zUser
      );
    }else{
      zLabel = mprintf("%.10s %s %13.13s", zUuid, zDate, zUser);
    }
    p->nVers++;
    p->azVers = fossil_realloc(p->azVers, p->nVers*sizeof(p->azVers[0]) );
    p->azVers[p->nVers-1] = zLabel;
    content_get(rid, &step);
    annotation_step(p, &step, zLabel);
    blob_reset(&step);
    db_reset(&q);
    rid = prevId;
    db_bind_int(&q, ":rid", prevId);
    cnt++;
  }
  db_finalize(&q);
}

/*
** WEBPAGE: annotate
**
** Query parameters:
**
**    checkin=ID          The manifest ID at which to start the annotation
**    filename=FILENAME   The filename.
*/
void annotation_page(void){
  int mid;
  int fnid;
  int i;
  int iLimit;
  int annFlags = 0;
  int showLn = 0;        /* True if line numbers should be shown */
  char zLn[10];          /* Line number buffer */
  char zFormat[10];      /* Format string for line numbers */
  Annotator ann;

  showLn = P("ln")!=0;
  login_check_credentials();
  if( !g.perm.Read ){ login_needed(); return; }
  mid = name_to_typed_rid(PD("checkin","0"),"ci");
  fnid = db_int(0, "SELECT fnid FROM filename WHERE name=%Q", P("filename"));
  if( mid==0 || fnid==0 ){ fossil_redirect_home(); }
  iLimit = atoi(PD("limit","-1"));
  if( !db_exists("SELECT 1 FROM mlink WHERE mid=%d AND fnid=%d",mid,fnid) ){
    fossil_redirect_home();
  }
  style_header("File Annotation");
  if( P("filevers") ) annFlags |= ANN_FILE_VERS;
  annotate_file(&ann, fnid, mid, g.perm.Hyperlink, iLimit, annFlags);
  if( P("log") ){
    int i;
    @ <h2>Versions analyzed:</h2>
    @ <ol>
    for(i=0; i<ann.nVers; i++){
      @ <li><tt>%s(ann.azVers[i])</tt></li>
    }
    @ </ol>
    @ <hr>
    @ <h2>Annotation:</h2>
  }
  if( showLn ){
    sqlite3_snprintf(sizeof(zLn), zLn, "%d", ann.nOrig+1);
    sqlite3_snprintf(sizeof(zFormat), zFormat, "%%%dd:", strlen(zLn));
  }else{
    zLn[0] = 0;
  }
  @ <pre>
  for(i=0; i<ann.nOrig; i++){
    ((char*)ann.aOrig[i].z)[ann.aOrig[i].n] = 0;
    if( showLn ) sqlite3_snprintf(sizeof(zLn), zLn, zFormat, i+1);
    @ %s(ann.aOrig[i].zSrc):%s(zLn) %h(ann.aOrig[i].z)
  }
  @ </pre>
  style_footer();
}

/*
** COMMAND: annotate
**
** %fossil annotate ?OPTIONS? FILENAME
**
** Output the text of a file with markings to show when each line of
** the file was last modified.
**
** Options:
**   --limit N       Only look backwards in time by N versions
**   --log           List all versions analyzed
**   --filevers      Show file version numbers rather than check-in versions
**
** See also: info, finfo, timeline
*/
void annotate_cmd(void){
  int fnid;         /* Filename ID */
  int fid;          /* File instance ID */
  int mid;          /* Manifest where file was checked in */
  int cid;          /* Checkout ID */
  Blob treename;    /* FILENAME translated to canonical form */
  char *zFilename;  /* Canonical filename */
  Annotator ann;    /* The annotation of the file */
  int i;            /* Loop counter */
  const char *zLimit; /* The value to the --limit option */
  int iLimit;       /* How far back in time to look */
  int showLog;      /* True to show the log */
  int fileVers;     /* Show file version instead of check-in versions */
  int annFlags = 0; /* Flags to control annotation properties */

  zLimit = find_option("limit",0,1);
  if( zLimit==0 || zLimit[0]==0 ) zLimit = "-1";
  iLimit = atoi(zLimit);
  showLog = find_option("log",0,0)!=0;
  fileVers = find_option("filevers",0,0)!=0;
  db_must_be_within_tree();
  if( g.argc<3 ){
    usage("FILENAME");
  }
  file_tree_name(g.argv[2], &treename, 1);
  zFilename = blob_str(&treename);
  fnid = db_int(0, "SELECT fnid FROM filename WHERE name=%Q", zFilename);
  if( fnid==0 ){
    fossil_fatal("no such file: %s", zFilename);
  }
  fid = db_int(0, "SELECT rid FROM vfile WHERE pathname=%Q", zFilename);
  if( fid==0 ){
    fossil_fatal("not part of current checkout: %s", zFilename);
  }
  cid = db_lget_int("checkout", 0);
  if( cid == 0 ){
    fossil_fatal("Not in a checkout");
  }
  if( iLimit<=0 ) iLimit = 1000000000;
  compute_direct_ancestors(cid, iLimit);
  mid = db_int(0, "SELECT mlink.mid FROM mlink, ancestor "
          " WHERE mlink.fid=%d AND mlink.fnid=%d AND mlink.mid=ancestor.rid"
          " ORDER BY ancestor.generation ASC LIMIT 1",
          fid, fnid);
  if( mid==0 ){
    fossil_panic("unable to find manifest");
  }
  if( fileVers ) annFlags |= ANN_FILE_VERS;
  annotate_file(&ann, fnid, mid, 0, iLimit, annFlags);
  if( showLog ){
    for(i=0; i<ann.nVers; i++){
      printf("version %3d: %s\n", i+1, ann.azVers[i]);
    }
    printf("---------------------------------------------------\n");
  }
  for(i=0; i<ann.nOrig; i++){
    fossil_print("%s: %.*s\n",
                 ann.aOrig[i].zSrc, ann.aOrig[i].n, ann.aOrig[i].z);
  }
}<|MERGE_RESOLUTION|>--- conflicted
+++ resolved
@@ -53,17 +53,13 @@
 #define DIFF_CANNOT_COMPUTE_SYMLINK \
     "cannot compute difference between symlink and regular file\n"
 
-<<<<<<< HEAD
-#define looks_like_binary(blob) ((looks_like_utf8((blob))&3) == 0)
-=======
 #define DIFF_TOO_MANY_CHANGES_TXT \
     "more than 10,000 changes\n"
 
 #define DIFF_TOO_MANY_CHANGES_HTML \
     "<p class='generalError'>More than 10,000 changes</p>\n"
 
-#define looks_like_binary(blob) (looks_like_utf8((blob)) == 0)
->>>>>>> 0de2889d
+#define looks_like_binary(blob) ((looks_like_utf8((blob))&3) == 0)
 #endif /* INTERFACE */
 
 /*
@@ -243,9 +239,8 @@
 **
 ************************************ WARNING **********************************
 */
-
 int looks_like_utf8(const Blob *pContent){
-  unsigned char *z = (unsigned char *) blob_buffer(pContent);
+  const unsigned char *z = (unsigned char *) blob_buffer(pContent);
   unsigned int n = blob_size(pContent);
   unsigned int j;
   unsigned char c;
@@ -391,29 +386,14 @@
 }
 
 /*
-** This function returns detected BOM size if the blob starts with
-** a UTF-8, UTF-16le or UTF-16be byte-order-mark (BOM).
-*/
-int starts_with_bom(const Blob *pContent){
+** This function returns non-zero if the blob starts with a UTF-8
+** byte-order-mark (BOM).
+*/
+int starts_with_utf8_bom(const Blob *pContent, int *pnByte){
   const char *z = blob_buffer(pContent);
-  int c1, bomSize = 0;
+  int bomSize = 0;
   const unsigned char *bom = get_utf8_bom(&bomSize);
 
-<<<<<<< HEAD
-  if( (blob_size(pContent)>=bomSize)
-      && (memcmp(z, bom, bomSize)==0) ){
-    return bomSize;
-  }
-  /* Only accept UTF-16 BOM if the blob has an even number of bytes */
-  if( (blob_size(pContent)<2) || (blob_size(pContent)&1) ) return 0;
-  c1 = *((unsigned short *)z);
-  if( (c1==0xfffe) || (c1==0xfeff) ){
-    if( blob_size(pContent)>=4 ){
-      /* For UTF-32 BOM, always return 0. */
-      if( ((unsigned short *)z)[1] == 0 ) return 0;
-    }
-    return 2;
-=======
   if( pnByte ) *pnByte = bomSize;
   if( blob_size(pContent)<bomSize ) return 0;
   return memcmp(z, bom, bomSize)==0;
@@ -448,7 +428,6 @@
     if( pbReverse ) *pbReverse = 0;
     if( size<(2*bomSize) ) return 1;
     if( memcmp(z+bomSize, &null, bomSize)!=0 ) return 1;
->>>>>>> 0de2889d
   }
   return 0;
 }
@@ -2435,7 +2414,7 @@
   showLog = find_option("log",0,0)!=0;
   fileVers = find_option("filevers",0,0)!=0;
   db_must_be_within_tree();
-  if( g.argc<3 ){
+  if (g.argc<3) {
     usage("FILENAME");
   }
   file_tree_name(g.argv[2], &treename, 1);
@@ -2449,7 +2428,7 @@
     fossil_fatal("not part of current checkout: %s", zFilename);
   }
   cid = db_lget_int("checkout", 0);
-  if( cid == 0 ){
+  if (cid == 0){
     fossil_fatal("Not in a checkout");
   }
   if( iLimit<=0 ) iLimit = 1000000000;
