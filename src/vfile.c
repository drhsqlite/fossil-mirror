/*
** Copyright (c) 2007 D. Richard Hipp
**
** This program is free software; you can redistribute it and/or
** modify it under the terms of the Simplified BSD License (also
** known as the "2-Clause License" or "FreeBSD License".)

** This program is distributed in the hope that it will be useful,
** but without any warranty; without even the implied warranty of
** merchantability or fitness for a particular purpose.
**
** Author contact information:
**   drh@hwaci.com
**   http://www.hwaci.com/drh/
**
*******************************************************************************
**
** Procedures for managing the VFILE table.
*/
#include "config.h"
#include "vfile.h"
#include <assert.h>
#include <sys/types.h>

/*
** The input is guaranteed to be a 40-character well-formed UUID.
** Find its rid.
*/
int fast_uuid_to_rid(const char *zUuid){
  static Stmt q;
  int rid;
  db_static_prepare(&q, "SELECT rid FROM blob WHERE uuid=:uuid");
  db_bind_text(&q, ":uuid", zUuid);
  if( db_step(&q)==SQLITE_ROW ){
    rid = db_column_int(&q, 0);
  }else{
    rid = 0;
  }
  db_reset(&q);
  return rid;
}

/*
** Given a UUID, return the corresponding record ID.  If the UUID
** does not exist, then return 0.
**
** For this routine, the UUID must be exact.  For a match against
** user input with mixed case, use resolve_uuid().
**
** If the UUID is not found and phantomize is 1 or 2, then attempt to 
** create a phantom record.  A private phantom is created for 2 and
** a public phantom is created for 1.
*/
int uuid_to_rid(const char *zUuid, int phantomize){
  int rid, sz;
  char z[UUID_SIZE+1];
  
  sz = strlen(zUuid);
  if( sz!=UUID_SIZE || !validate16(zUuid, sz) ){
    return 0;
  }
  memcpy(z, zUuid, UUID_SIZE+1);
  canonical16(z, sz);
  rid = fast_uuid_to_rid(z);
  if( rid==0 && phantomize ){
    rid = content_new(zUuid, phantomize-1);
  }
  return rid;
}


/*
** Load a vfile from a record ID.
*/
void load_vfile_from_rid(int vid){
  int rid, size;
  Stmt ins, ridq;
  Manifest *p;
  ManifestFile *pFile;

  if( db_exists("SELECT 1 FROM vfile WHERE vid=%d", vid) ){
    return;
  }

  db_begin_transaction();
  p = manifest_get(vid, CFTYPE_MANIFEST);
  if( p==0 ) return;
  db_multi_exec("DELETE FROM vfile WHERE vid=%d", vid);
  db_prepare(&ins,
    "INSERT INTO vfile(vid,isexe,islink,rid,mrid,pathname) "
    " VALUES(:vid,:isexe,:islink,:id,:id,:name)");
  db_prepare(&ridq, "SELECT rid,size FROM blob WHERE uuid=:uuid");
  db_bind_int(&ins, ":vid", vid);
  manifest_file_rewind(p);
  while( (pFile = manifest_file_next(p,0))!=0 ){
    if( pFile->zUuid==0 || uuid_is_shunned(pFile->zUuid) ) continue;
    db_bind_text(&ridq, ":uuid", pFile->zUuid);
    if( db_step(&ridq)==SQLITE_ROW ){
      rid = db_column_int(&ridq, 0);
      size = db_column_int(&ridq, 0);
    }else{
      rid = 0;
      size = 0;
    }
    db_reset(&ridq);
    if( rid==0 || size<0 ){
      fossil_warning("content missing for %s", pFile->zName);
      continue;
    }
    db_bind_int(&ins, ":isexe", ( manifest_file_mperm(pFile)==PERM_EXE ));
    db_bind_int(&ins, ":id", rid);
    db_bind_text(&ins, ":name", pFile->zName);
    db_bind_int(&ins, ":islink", ( manifest_file_mperm(pFile)==PERM_LNK ));
    db_step(&ins);
    db_reset(&ins);
  }
  db_finalize(&ridq);
  db_finalize(&ins);
  manifest_destroy(p);
  db_end_transaction(0);
}

#if INTERFACE
/*
** The cksigFlags parameter to vfile_check_signature() is an OR-ed
** combination of the following bits:
*/
#define CKSIG_ENOTFILE  0x001   /* non-file FS objects throw an error */
#define CKSIG_SHA1      0x002   /* Verify file content using sha1sum */
#define CKSIG_SETMTIME  0x004   /* Set mtime to last check-out time */

#endif /* INTERFACE */

/*
** Look at every VFILE entry with the given vid and update
** VFILE.CHNGED field according to whether or not
** the file has changed.  0 means no change.  1 means edited.  2 means
** the file has changed due to a merge.  3 means the file was added
** by a merge.
**
** If VFILE.DELETED is true or if VFILE.RID is zero, then the file was either
** removed from configuration management via "fossil rm" or added via
** "fossil add", respectively, and in both cases we always know that 
** the file has changed without having the check the size, mtime,
** or on-disk content.
**
** If the size of the file has changed, then we always know that the file
** changed without having to look at the mtime or on-disk content.
**
** The mtime of the file is only a factor if the mtime-changes setting
** is false and the useSha1sum flag is false.  If the mtime-changes
** setting is true (or undefined - it defaults to true) or if useSha1sum
** is true, then we do not trust the mtime and will examine the on-disk
** content to determine if a file really is the same.
**
** If the mtime is used, it is used only to determine if files are the same.
** If the mtime of a file has changed, we still examine the on-disk content
** to see whether or not the edit was a null-edit.
*/
void vfile_check_signature(int vid, unsigned int cksigFlags){
  int nErr = 0;
  Stmt q;
  Blob fileCksum, origCksum;
  int useMtime = (cksigFlags & CKSIG_SHA1)==0
                    && db_get_boolean("mtime-changes", 1);

  db_begin_transaction();
  db_prepare(&q, "SELECT id, %Q || pathname,"
                 "       vfile.mrid, deleted, chnged, uuid, size, mtime"
                 "  FROM vfile LEFT JOIN blob ON vfile.mrid=blob.rid"
                 " WHERE vid=%d ", g.zLocalRoot, vid);
  while( db_step(&q)==SQLITE_ROW ){
    int id, rid, isDeleted;
    const char *zName;
    int chnged = 0;
    int oldChnged;
    i64 oldMtime;
    i64 currentMtime;
    i64 origSize;
    i64 currentSize;

    id = db_column_int(&q, 0);
    zName = db_column_text(&q, 1);
    rid = db_column_int(&q, 2);
    isDeleted = db_column_int(&q, 3);
    oldChnged = chnged = db_column_int(&q, 4);
    oldMtime = db_column_int64(&q, 7);
    currentSize = file_wd_size(zName);
    origSize = db_column_int64(&q, 6);
    currentMtime = file_wd_mtime(0);
    if( chnged==0 && (isDeleted || rid==0) ){
      /* "fossil rm" or "fossil add" always change the file */
      chnged = 1;
    }else if( !file_wd_isfile_or_link(0) && currentSize>=0 ){
      if( cksigFlags & CKSIG_ENOTFILE ){
        fossil_warning("not an ordinary file: %s", zName);
        nErr++;
      }
      chnged = 1;
    }
    if( origSize!=currentSize ){
      if( chnged!=1 ){
        /* A file size change is definitive - the file has changed.  No
        ** need to check the mtime or sha1sum */
        chnged = 1;
      }
    }else if( chnged==1 && rid!=0 && !isDeleted ){
      /* File is believed to have changed but it is the same size.
      ** Double check that it really has changed by looking at content. */
      assert( origSize==currentSize );
      db_ephemeral_blob(&q, 5, &origCksum);
      if( sha1sum_file(zName, &fileCksum) ){
        blob_zero(&fileCksum);
      }
      if( blob_compare(&fileCksum, &origCksum)==0 ) chnged = 0;
      blob_reset(&origCksum);
      blob_reset(&fileCksum);
    }else if( (chnged==0 || chnged==2)
           && (useMtime==0 || currentMtime!=oldMtime) ){
      /* For files that were formerly believed to be unchanged or that were
      ** changed by merging, if their mtime changes, or unconditionally
      ** if --sha1sum is used, check to see if they have been edited by
      ** looking at their SHA1 sum */
      assert( origSize==currentSize );
      db_ephemeral_blob(&q, 5, &origCksum);
      if( sha1sum_file(zName, &fileCksum) ){
        blob_zero(&fileCksum);
      }
      if( blob_compare(&fileCksum, &origCksum) ){
        chnged = 1;
      }
      blob_reset(&origCksum);
      blob_reset(&fileCksum);
    }
    if( (cksigFlags & CKSIG_SETMTIME) && (chnged==0 || chnged==2) ){
      i64 desiredMtime;
      if( mtime_of_manifest_file(vid,rid,&desiredMtime)==0 ){
        if( currentMtime!=desiredMtime ){
          file_set_mtime(zName, desiredMtime);
          currentMtime = file_wd_mtime(zName);
        }
      }
    }
    if( currentMtime!=oldMtime || chnged!=oldChnged ){
      db_multi_exec("UPDATE vfile SET mtime=%lld, chnged=%d WHERE id=%d",
                    currentMtime, chnged, id);
    }
  }
  db_finalize(&q);
  if( nErr ) fossil_fatal("abort due to prior errors");
  db_end_transaction(0);
}

/*
** Write all files from vid to the disk.  Or if vid==0 and id!=0
** write just the specific file where VFILE.ID=id.
*/
void vfile_to_disk(
  int vid,               /* vid to write to disk */
  int id,                /* Write this one file, if not zero */
  int verbose,           /* Output progress information */
  int promptFlag         /* Prompt user to confirm overwrites */
){
  Stmt q;
  Blob content;
  int nRepos = strlen(g.zLocalRoot);

  if( vid>0 && id==0 ){
    db_prepare(&q, "SELECT id, %Q || pathname, mrid, isexe, islink"
                   "  FROM vfile"
                   " WHERE vid=%d AND mrid>0",
                   g.zLocalRoot, vid);
  }else{
    assert( vid==0 && id>0 );
    db_prepare(&q, "SELECT id, %Q || pathname, mrid, isexe, islink"
                   "  FROM vfile"
                   " WHERE id=%d AND mrid>0",
                   g.zLocalRoot, id);
  }
  while( db_step(&q)==SQLITE_ROW ){
    int id, rid, isExe, isLink;
    const char *zName;

    id = db_column_int(&q, 0);
    zName = db_column_text(&q, 1);
    rid = db_column_int(&q, 2);
    isExe = db_column_int(&q, 3);
    isLink = db_column_int(&q, 4);
    content_get(rid, &content);
    if( file_is_the_same(&content, zName) ){
      blob_reset(&content);
      if( file_wd_setexe(zName, isExe) ){
        db_multi_exec("UPDATE vfile SET mtime=%lld WHERE id=%d",
                      file_wd_mtime(zName), id);
      }
      continue;
    }
    if( promptFlag && file_wd_size(zName)>=0 ){
      Blob ans;
      char *zMsg;
      char cReply;
      zMsg = mprintf("overwrite %s (a=always/y/N)? ", zName);
      prompt_user(zMsg, &ans);
      free(zMsg);
      cReply = blob_str(&ans)[0];
      blob_reset(&ans);
      if( cReply=='a' || cReply=='A' ){
        promptFlag = 0;
      } else if( cReply!='y' && cReply!='Y' ){
        blob_reset(&content);
        continue;
      }
    }
    if( verbose ) fossil_print("%s\n", &zName[nRepos]);
    if( file_wd_isdir(zName) == 1 ){
      /*TODO(dchest): remove directories? */
      fossil_fatal("%s is directory, cannot overwrite\n", zName);
    }    
    if( file_wd_size(zName)>=0 && (isLink || file_wd_islink(zName)) ){
      file_delete(zName);
    }
    if( isLink ){
      symlink_create(blob_str(&content), zName);
    }else{
      blob_write_to_file(&content, zName);
    }
    file_wd_setexe(zName, isExe);
    blob_reset(&content);
    db_multi_exec("UPDATE vfile SET mtime=%lld WHERE id=%d",
                  file_wd_mtime(zName), id);
  }
  db_finalize(&q);
}


/*
** Delete from the disk every file in VFILE vid.
*/
void vfile_unlink(int vid){
  Stmt q;
  db_prepare(&q, "SELECT %Q || pathname FROM vfile"
                 " WHERE vid=%d AND mrid>0", g.zLocalRoot, vid);
  while( db_step(&q)==SQLITE_ROW ){
    const char *zName;

    zName = db_column_text(&q, 0);
    file_delete(zName);
  }
  db_finalize(&q);
  db_multi_exec("UPDATE vfile SET mtime=NULL WHERE vid=%d AND mrid>0", vid);
}

/*
** Check to see if the directory named in zPath is the top of a checkout.
** In other words, check to see if directory pPath contains a file named
** "_FOSSIL_" or ".fslckout".  Return true or false.
*/
int vfile_top_of_checkout(const char *zPath){
  char *zFile;
  int fileFound = 0;

  zFile = mprintf("%s/_FOSSIL_", zPath);
  fileFound = file_size(zFile)>=1024;
  fossil_free(zFile);
  if( !fileFound ){
    zFile = mprintf("%s/.fslckout", zPath);
    fileFound = file_size(zFile)>=1024;
    fossil_free(zFile);
  }

  /* Check for ".fos" for legacy support.  But the use of ".fos" as the
  ** per-checkout database name is deprecated.  At some point, all support
  ** for ".fos" will end and this code should be removed.  This comment
  ** added on 2012-02-04.
  */
  if( !fileFound ){
    zFile = mprintf("%s/.fos", zPath);
    fileFound = file_size(zFile)>=1024;
    fossil_free(zFile);
  }
  return fileFound;
}

/*
** Return TRUE if zFile is a temporary file.  Return FALSE if not.
*/
static int is_temporary_file(const char *zName){
  static const char *const azTemp[] = {
     "baseline",
     "merge",
     "original",
     "output",
  };
  int i, j, n;
  
  if( strglob("ci-comment-????????????.txt", zName) ) return 1;
  for(; zName[0]!=0; zName++){
    if( zName[0]=='/' && strglob("/ci-comment-????????????.txt", zName) ){
      return 1;
    }
    if( zName[0]!='-' ) continue;
    for(i=0; i<sizeof(azTemp)/sizeof(azTemp[0]); i++){
      n = (int)strlen(azTemp[i]);
      if( memcmp(azTemp[i], zName+1, n) ) continue;
      if( zName[n+1]==0 ) return 1;
      if( zName[n+1]=='-' ){
        for(j=n+2; zName[j] && fossil_isdigit(zName[j]); j++){}
        if( zName[j]==0 ) return 1;
      }
    }      
  }
  return 0;
}

#if INTERFACE
/*
** Values for the scanFlags parameter to vfile_scan().
*/
#define SCAN_ALL    0x001    /* Includes files that begin with "." */
#define SCAN_TEMP   0x002    /* Only Fossil-generated files like *-baseline */
#endif /* INTERFACE */

/*
** Load into table SFILE the name of every ordinary file in
** the directory pPath.   Omit the first nPrefix characters of
** of pPath when inserting into the SFILE table.
**
** Subdirectories are scanned recursively.
** Omit files named in VFILE.
**
** Files whose names begin with "." are omitted unless allFlag is true.
**
** Any files or directories that match the glob pattern pIgnore are 
** excluded from the scan.  Name matching occurs after the first
** nPrefix characters are elided from the filename.
*/
<<<<<<< HEAD
void vfile_scan(
  Blob *pPath,           /* Directory to be scanned */
  int nPrefix,           /* Number of bytes in directory name */
  unsigned scanFlags,    /* Zero or more SCAN_xxx flags */
  Glob *pIgnore1,        /* Do not add files that match this GLOB */
  Glob *pIgnore2         /* Omit files matching this GLOB too */
){
=======
void vfile_scan(Blob *pPath, int nPrefix, unsigned scanFlags, Glob *pIgnore){
>>>>>>> 333b061c
  DIR *d;
  int origSize;
  const char *zDir;
  struct dirent *pEntry;
  int skipAll = 0;
  static Stmt ins;
  static int depth = 0;
  void *zNative;

  origSize = blob_size(pPath);
  if( pIgnore ){
    blob_appendf(pPath, "/");
    if( glob_match(pIgnore, &blob_str(pPath)[nPrefix+1]) ) skipAll = 1;
    blob_resize(pPath, origSize);
  }
  if( skipAll ) return;

  if( depth==0 ){
    db_prepare(&ins,
       "INSERT OR IGNORE INTO sfile(x) SELECT :file"
       "  WHERE NOT EXISTS(SELECT 1 FROM vfile WHERE"
       " pathname=:file %s)", filename_collation()
    );
  }
  depth++;

  zDir = blob_str(pPath);
  zNative = fossil_utf8_to_filename(zDir);
  d = opendir(zNative);
  if( d ){
    while( (pEntry=readdir(d))!=0 ){
      char *zPath;
      char *zUtf8;
      if( pEntry->d_name[0]=='.' ){
        if( (scanFlags & SCAN_ALL)==0 ) continue;
        if( pEntry->d_name[1]==0 ) continue;
        if( pEntry->d_name[1]=='.' && pEntry->d_name[2]==0 ) continue;
      }
      zUtf8 = fossil_filename_to_utf8(pEntry->d_name);
      blob_appendf(pPath, "/%s", zUtf8);
      zPath = blob_str(pPath);
      if( glob_match(pIgnore, &zPath[nPrefix+1]) ){
        /* do nothing */
      }else if( file_wd_isdir(zPath)==1 ){
        if( !vfile_top_of_checkout(zPath) ){
<<<<<<< HEAD
          vfile_scan(pPath, nPrefix, scanFlags, pIgnore1, pIgnore2);
=======
          vfile_scan(pPath, nPrefix, scanFlags, pIgnore);
>>>>>>> 333b061c
        }
      }else if( file_wd_isfile_or_link(zPath) ){
        if( (scanFlags & SCAN_TEMP)==0 || is_temporary_file(zUtf8) ){
          db_bind_text(&ins, ":file", &zPath[nPrefix+1]);
          db_step(&ins);
          db_reset(&ins);
        }
      }
      fossil_filename_free(zUtf8);
      blob_resize(pPath, origSize);
    }
    closedir(d);
  }
  fossil_filename_free(zNative);

  depth--;
  if( depth==0 ){
    db_finalize(&ins);
  }
}

/*
** Compute an aggregate MD5 checksum over the disk image of every
** file in vid.  The file names are part of the checksum.  The resulting
** checksum is the same as is expected on the R-card of a manifest.
**
** This function operates differently if the Global.aCommitFile
** variable is not NULL. In that case, the disk image is used for
** each file in aCommitFile[] and the repository image
** is used for all others).
**
** Newly added files that are not contained in the repository are
** omitted from the checksum if they are not in Global.aCommitFile[].
**
** Newly deleted files are included in the checksum if they are not
** part of Global.aCommitFile[]
**
** Renamed files use their new name if they are in Global.aCommitFile[]
** and their original name if they are not in Global.aCommitFile[]
**
** Return the resulting checksum in blob pOut.
*/
void vfile_aggregate_checksum_disk(int vid, Blob *pOut){
  FILE *in;
  Stmt q;
  char zBuf[4096];

  db_must_be_within_tree();
  db_prepare(&q, 
      "SELECT %Q || pathname, pathname, origname, is_selected(id), rid"
      "  FROM vfile"
      " WHERE (NOT deleted OR NOT is_selected(id)) AND vid=%d"
      " ORDER BY if_selected(id, pathname, origname) /*scan*/",
      g.zLocalRoot, vid
  );
  md5sum_init();
  while( db_step(&q)==SQLITE_ROW ){
    const char *zFullpath = db_column_text(&q, 0);
    const char *zName = db_column_text(&q, 1);
    int isSelected = db_column_int(&q, 3);

    if( isSelected ){
      md5sum_step_text(zName, -1);
      if( file_wd_islink(zFullpath) ){
        /* Instead of file content, use link destination path */
        Blob pathBuf;

        sqlite3_snprintf(sizeof(zBuf), zBuf, " %ld\n", 
                         blob_read_link(&pathBuf, zFullpath));
        md5sum_step_text(zBuf, -1);
        md5sum_step_text(blob_str(&pathBuf), -1);
        blob_reset(&pathBuf);
      }else{
        in = fossil_fopen(zFullpath,"rb");
        if( in==0 ){
          md5sum_step_text(" 0\n", -1);
          continue;
        }
        fseek(in, 0L, SEEK_END);
        sqlite3_snprintf(sizeof(zBuf), zBuf, " %ld\n", ftell(in));
        fseek(in, 0L, SEEK_SET);
        md5sum_step_text(zBuf, -1);
        /*printf("%s %s %s",md5sum_current_state(),zName,zBuf); fflush(stdout);*/
        for(;;){
          int n;
          n = fread(zBuf, 1, sizeof(zBuf), in);
          if( n<=0 ) break;
          md5sum_step_text(zBuf, n);
        }
        fclose(in);
      }
    }else{
      int rid = db_column_int(&q, 4);
      const char *zOrigName = db_column_text(&q, 2);
      char zBuf[100];
      Blob file;

      if( zOrigName ) zName = zOrigName;
      if( rid>0 ){
        md5sum_step_text(zName, -1);
        blob_zero(&file);
        content_get(rid, &file);
        sqlite3_snprintf(sizeof(zBuf), zBuf, " %d\n", blob_size(&file));
        md5sum_step_text(zBuf, -1);
        md5sum_step_blob(&file);
        blob_reset(&file);
      }
    }
  }
  db_finalize(&q);
  md5sum_finish(pOut);
}

/*
** Write a BLOB into a random filename.  Return the name of the file.
*/
char *write_blob_to_temp_file(Blob *pBlob){
  sqlite3_uint64 r;
  char *zOut = 0;
  do{
    sqlite3_free(zOut);
    sqlite3_randomness(8, &r);
    zOut = sqlite3_mprintf("file-%08llx", r);
  }while( file_size(zOut)>=0 );
  blob_write_to_file(pBlob, zOut);
  return zOut;
}

/*
** Do a file-by-file comparison of the content of the repository and
** the working check-out on disk.  Report any errors.
*/
void vfile_compare_repository_to_disk(int vid){
  int rc;
  Stmt q;
  Blob disk, repo;
  char *zOut;
  
  db_must_be_within_tree();
  db_prepare(&q, 
      "SELECT %Q || pathname, pathname, rid FROM vfile"
      " WHERE NOT deleted AND vid=%d AND is_selected(id)"
      " ORDER BY if_selected(id, pathname, origname) /*scan*/",
      g.zLocalRoot, vid
  );
  md5sum_init();
  while( db_step(&q)==SQLITE_ROW ){
    const char *zFullpath = db_column_text(&q, 0);
    const char *zName = db_column_text(&q, 1);
    int rid = db_column_int(&q, 2);

    blob_zero(&disk);
    if( file_wd_islink(zFullpath) ){
      rc = blob_read_link(&disk, zFullpath);
    }else{
      rc = blob_read_from_file(&disk, zFullpath);
    }
    if( rc<0 ){
      fossil_print("ERROR: cannot read file [%s]\n", zFullpath);
      blob_reset(&disk);
      continue;
    }
    blob_zero(&repo);
    content_get(rid, &repo);
    if( blob_size(&repo)!=blob_size(&disk) ){
      fossil_print("ERROR: [%s] is %d bytes on disk but %d in the repository\n",
             zName, blob_size(&disk), blob_size(&repo));
      zOut = write_blob_to_temp_file(&repo);
      fossil_print("NOTICE: Repository version of [%s] stored in [%s]\n",
                   zName, zOut);
      sqlite3_free(zOut);
      blob_reset(&disk);
      blob_reset(&repo);
      continue;
    }
    if( blob_compare(&repo, &disk) ){
      fossil_print(
          "ERROR: [%s] is different on disk compared to the repository\n",
          zName);
      zOut = write_blob_to_temp_file(&repo);
      fossil_print("NOTICE: Repository version of [%s] stored in [%s]\n",
          zName, zOut);
      sqlite3_free(zOut);
    }
    blob_reset(&disk);
    blob_reset(&repo);
  }
  db_finalize(&q);
}

/*
** Compute an aggregate MD5 checksum over the repository image of every
** file in vid.  The file names are part of the checksum.  The resulting
** checksum is suitable for the R-card of a manifest.
**
** Return the resulting checksum in blob pOut.
*/
void vfile_aggregate_checksum_repository(int vid, Blob *pOut){
  Blob file;
  Stmt q;
  char zBuf[100];

  db_must_be_within_tree();
 
  db_prepare(&q, "SELECT pathname, origname, rid, is_selected(id)"
                 " FROM vfile"
                 " WHERE (NOT deleted OR NOT is_selected(id))"
                 "   AND rid>0 AND vid=%d"
                 " ORDER BY if_selected(id,pathname,origname) /*scan*/",
                 vid);
  blob_zero(&file);
  md5sum_init();
  while( db_step(&q)==SQLITE_ROW ){
    const char *zName = db_column_text(&q, 0);
    const char *zOrigName = db_column_text(&q, 1);
    int rid = db_column_int(&q, 2);
    int isSelected = db_column_int(&q, 3);
    if( zOrigName && !isSelected ) zName = zOrigName;
    md5sum_step_text(zName, -1);
    content_get(rid, &file);
    sqlite3_snprintf(sizeof(zBuf), zBuf, " %d\n", blob_size(&file));
    md5sum_step_text(zBuf, -1);
    /*printf("%s %s %s",md5sum_current_state(),zName,zBuf); fflush(stdout);*/
    md5sum_step_blob(&file);
    blob_reset(&file);
  }
  db_finalize(&q);
  md5sum_finish(pOut);
}

/*
** Compute an aggregate MD5 checksum over the repository image of every
** file in manifest vid.  The file names are part of the checksum.  The
** resulting checksum is suitable for use as the R-card of a manifest.
**
** Return the resulting checksum in blob pOut.
**
** If pManOut is not NULL then fill it with the checksum found in the
** "R" card near the end of the manifest.
**
** In a well-formed manifest, the two checksums computed here, pOut and
** pManOut, should be identical.  
*/
void vfile_aggregate_checksum_manifest(int vid, Blob *pOut, Blob *pManOut){
  int fid;
  Blob file;
  Manifest *pManifest;
  ManifestFile *pFile;
  char zBuf[100];

  blob_zero(pOut);
  if( pManOut ){
    blob_zero(pManOut);
  }
  db_must_be_within_tree();
  pManifest = manifest_get(vid, CFTYPE_MANIFEST);
  if( pManifest==0 ){
    fossil_panic("manifest file (%d) is malformed", vid);
  }
  manifest_file_rewind(pManifest);
  while( (pFile = manifest_file_next(pManifest,0))!=0 ){
    if( pFile->zUuid==0 ) continue;
    fid = uuid_to_rid(pFile->zUuid, 0);
    md5sum_step_text(pFile->zName, -1);
    content_get(fid, &file);
    sqlite3_snprintf(sizeof(zBuf), zBuf, " %d\n", blob_size(&file));
    md5sum_step_text(zBuf, -1);
    md5sum_step_blob(&file);
    blob_reset(&file);
  }
  if( pManOut ){
    if( pManifest->zRepoCksum ){
      blob_append(pManOut, pManifest->zRepoCksum, -1);
    }else{
      blob_zero(pManOut);
    }
  }
  manifest_destroy(pManifest);
  md5sum_finish(pOut);
}

/*
** COMMAND: test-agg-cksum
*/
void test_agg_cksum_cmd(void){
  int vid;
  Blob hash, hash2;
  db_must_be_within_tree();
  vid = db_lget_int("checkout", 0);
  vfile_aggregate_checksum_disk(vid, &hash);
  printf("disk:     %s\n", blob_str(&hash));
  blob_reset(&hash);
  vfile_aggregate_checksum_repository(vid, &hash);
  printf("archive:  %s\n", blob_str(&hash));
  blob_reset(&hash);
  vfile_aggregate_checksum_manifest(vid, &hash, &hash2);
  printf("manifest: %s\n", blob_str(&hash));
  printf("recorded: %s\n", blob_str(&hash2));
}<|MERGE_RESOLUTION|>--- conflicted
+++ resolved
@@ -434,17 +434,12 @@
 ** excluded from the scan.  Name matching occurs after the first
 ** nPrefix characters are elided from the filename.
 */
-<<<<<<< HEAD
 void vfile_scan(
   Blob *pPath,           /* Directory to be scanned */
   int nPrefix,           /* Number of bytes in directory name */
   unsigned scanFlags,    /* Zero or more SCAN_xxx flags */
-  Glob *pIgnore1,        /* Do not add files that match this GLOB */
-  Glob *pIgnore2         /* Omit files matching this GLOB too */
+  Glob *pIgnore          /* Do not add files that match this GLOB */
 ){
-=======
-void vfile_scan(Blob *pPath, int nPrefix, unsigned scanFlags, Glob *pIgnore){
->>>>>>> 333b061c
   DIR *d;
   int origSize;
   const char *zDir;
@@ -490,11 +485,7 @@
         /* do nothing */
       }else if( file_wd_isdir(zPath)==1 ){
         if( !vfile_top_of_checkout(zPath) ){
-<<<<<<< HEAD
-          vfile_scan(pPath, nPrefix, scanFlags, pIgnore1, pIgnore2);
-=======
           vfile_scan(pPath, nPrefix, scanFlags, pIgnore);
->>>>>>> 333b061c
         }
       }else if( file_wd_isfile_or_link(zPath) ){
         if( (scanFlags & SCAN_TEMP)==0 || is_temporary_file(zUtf8) ){
