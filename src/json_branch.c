--- conflicted
+++ resolved
@@ -200,13 +200,6 @@
   Manifest *pParent;     /* Parsed parent manifest */
   Blob mcksum;           /* Self-checksum on the manifest */
 
-<<<<<<< HEAD
-  if( fossil_strncmp(zColor, "auto", 4)==0 ) {
-    bAutoColor = 1;
-    zColor = 0;
-  }
-=======
->>>>>>> 8061cf3f
   /* fossil branch new name */
   if( zBranch==0 || zBranch[0]==0 ){
     zOpt->rcErrMsg = "Branch name may not be null/empty.";
