--- conflicted
+++ resolved
@@ -82,15 +82,15 @@
 void style_header(const char *zTitleFormat, ...){
   va_list ap;
   char *zTitle;
-  const char *zHeader = db_get("header", (char*)zDefaultHeader);
+  const char *zHeader = db_get("header", (char*)zDefaultHeader);  
   login_check_credentials();
 
   va_start(ap, zTitleFormat);
   zTitle = vmprintf(zTitleFormat, ap);
   va_end(ap);
-
+  
   cgi_destination(CGI_HEADER);
-
+  
   if( g.thTrace ) Th_Trace("BEGIN_HEADER<br />\n", -1);
 
   /* Generate the header up through the main menu */
@@ -120,7 +120,7 @@
   const char *zFooter;
 
   if( !headerHasBeenGenerated ) return;
-
+  
   /* Go back and put the submenu at the top of the page.  We delay the
   ** creation of the submenu until the end so that we can add elements
   ** to the submenu while generating page text.
@@ -150,7 +150,7 @@
   if( g.thTrace ) Th_Trace("BEGIN_FOOTER<br />\n", -1);
   Th_Render(zFooter);
   if( g.thTrace ) Th_Trace("END_FOOTER<br />\n", -1);
-
+  
   /* Render trace log if TH1 tracing is enabled. */
   if( g.thTrace ){
     cgi_append_content("<font color=\"red\"><hr>\n", -1);
@@ -181,7 +181,7 @@
 /*
 ** The default page header.
 */
-const char zDefaultHeader[] =
+const char zDefaultHeader[] = 
 @ <html>
 @ <head>
 @ <title>$<project_name>: $<title></title>
@@ -238,7 +238,7 @@
 /*
 ** The default page footer
 */
-const char zDefaultFooter[] =
+const char zDefaultFooter[] = 
 @ <div class="footer">
 @ Fossil version $manifest_version $manifest_date
 @ </div>
@@ -248,7 +248,7 @@
 /*
 ** The default Cascading Style Sheet.
 */
-const char zDefaultCSS[] =
+const char zDefaultCSS[] = 
 @ /* General settings for the entire page */
 @ body {
 @   margin: 0ex 1ex;
@@ -366,7 +366,7 @@
 @ div.footer a:link { color: white; }
 @ div.footer a:visited { color: white; }
 @ div.footer a:hover { background-color: white; color: #558195; }
-@
+@ 
 @ /* <verbatim> blocks */
 @ pre.verbatim {
 @    background-color: #f5f5f5;
@@ -393,9 +393,7 @@
 @ div.miniform {
 @     font-size: smaller;
 @     margin: 8px;
-<<<<<<< HEAD
-@ }
-@
+@ } 
 @ table.fossil_db_generic_query_view {
 @   border-spacing: 0px;
 @   border: 1px solid black;
@@ -416,6 +414,9 @@
 @   font-size: 1.5em;
 @   color: #ffffff;
 @ }
+@ 
+@ /* addeitions to support creole parser */
+@
 @ .creoletable {
 @   border: 1px solid #666666;
 @   border-spacing: 0;
@@ -437,9 +438,6 @@
 @   vertical-align: center;
 @   empty-cells: show;
 @ }
-=======
-@ } 
->>>>>>> 351a9e75
 ;
 
 /*
