--- conflicted
+++ resolved
@@ -127,11 +127,7 @@
   
   /* Create any empty directories now, as well as after the update,
   ** so changes in settings are reflected now */
-<<<<<<< HEAD
   if( !nochangeFlag ) ensure_empty_dirs_created();
-=======
-  ensure_empty_dirs_created();
->>>>>>> 2f0d5dc8
 
   if( internalUpdate ){
     tid = internalUpdate;
