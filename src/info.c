/*
** Copyright (c) 2007 D. Richard Hipp
**
** This program is free software; you can redistribute it and/or
** modify it under the terms of the Simplified BSD License (also
** known as the "2-Clause License" or "FreeBSD License".)

** This program is distributed in the hope that it will be useful,
** but without any warranty; without even the implied warranty of
** merchantability or fitness for a particular purpose.
**
** Author contact information:
**   drh@hwaci.com
**   http://www.hwaci.com/drh/
**
*******************************************************************************
**
** This file contains code to implement the "info" command.  The
** "info" command gives command-line access to information about
** the current tree, or a particular artifact or check-in.
*/
#include "config.h"
#include "info.h"
#include <assert.h>

/*
** Return a string (in memory obtained from malloc) holding a
** comma-separated list of tags that apply to check-in with
** record-id rid.  If the "propagatingOnly" flag is true, then only
** show branch tags (tags that propagate to children).
**
** Return NULL if there are no such tags.
*/
char *info_tags_of_checkin(int rid, int propagatingOnly){
  char *zTags;
  zTags = db_text(0, "SELECT group_concat(substr(tagname, 5), ', ')"
                     "  FROM tagxref, tag"
                     " WHERE tagxref.rid=%d AND tagxref.tagtype>%d"
                     "   AND tag.tagid=tagxref.tagid"
                     "   AND tag.tagname GLOB 'sym-*'",
                     rid, propagatingOnly!=0);
  return zTags;
}


/*
** Print common information about a particular record.
**
**     *  The UUID
**     *  The record ID
**     *  mtime and ctime
**     *  who signed it
**
** Returns 1 when a fork was found.
*/
int show_common_info(
  int rid,                   /* The rid for the check-in to display info for */
  const char *zUuidName,     /* Name of the UUID */
  int showComment,           /* True to show the check-in comment */
  int showFamily             /* True to show parents and children */
){
  Stmt q;
  char *zComment = 0;
  char *zTags;
  char *zDate;
  char *zUuid;
  int isFork = 0;
  zUuid = db_text(0, "SELECT uuid FROM blob WHERE rid=%d", rid);
  if( zUuid ){
    zDate = db_text(0,
      "SELECT datetime(mtime) || ' UTC' FROM event WHERE objid=%d",
      rid
    );
         /* 01234567890123 */
    fossil_print("%-13s %s %s\n", zUuidName, zUuid, zDate ? zDate : "");
    free(zUuid);
    free(zDate);
  }
  if( zUuid && showComment ){
    zComment = db_text(0,
      "SELECT coalesce(ecomment,comment) || "
      "       ' (user: ' || coalesce(euser,user,'?') || ')' "
      "  FROM event WHERE objid=%d",
      rid
    );
  }
  if( showFamily ){
    db_prepare(&q, "SELECT uuid, pid, isprim FROM plink JOIN blob ON pid=rid "
                   " WHERE cid=%d"
                   " ORDER BY isprim DESC, mtime DESC /*sort*/", rid);
    while( db_step(&q)==SQLITE_ROW ){
      const char *zUuid = db_column_text(&q, 0);
      const char *zType = db_column_int(&q, 2) ? "parent:" : "merged-from:";
      zDate = db_text("",
        "SELECT datetime(mtime) || ' UTC' FROM event WHERE objid=%d",
        db_column_int(&q, 1)
      );
      fossil_print("%-13s %s %s\n", zType, zUuid, zDate);
      free(zDate);
    }
    db_finalize(&q);
    db_prepare(&q, "SELECT uuid, cid, isprim FROM plink JOIN blob ON cid=rid "
                   " WHERE pid=%d"
                   " ORDER BY isprim DESC, mtime DESC /*sort*/", rid);
    while( db_step(&q)==SQLITE_ROW ){
      const char *zUuid = db_column_text(&q, 0);
      const char *zType = db_column_int(&q, 2) ? "child:" : "merged-into:";
      zDate = db_text("",
        "SELECT datetime(mtime) || ' UTC' FROM event WHERE objid=%d",
        db_column_int(&q, 1)
      );
      fossil_print("%-13s %s %s\n", zType, zUuid, zDate);
      free(zDate);
    }
    db_finalize(&q);
  }
  if( zUuid ){
    fossil_print("%-13s ", "leaf:");
    if( is_a_leaf(rid) ){
      if( db_int(0, "SELECT 1 FROM tagxref AS tx"
                    " WHERE tx.rid=%d"
                    " AND tx.tagid=%d"
                    " AND tx.tagtype>0",
                    rid, TAG_CLOSED)){
        fossil_print("%s\n", "closed");
<<<<<<< HEAD
      }else if( fossil_find_nearest_fork(rid, 1) ){
=======
      }else if( fossil_find_nearest_fork(rid, db_open_local(0)) ){
>>>>>>> d634ff67
        fossil_print("%s\n", "fork");
        isFork = 1;
      }else{
        fossil_print("%s\n", "open");
      }
    }else{
      fossil_print("no\n");
    }
  }
  zTags = info_tags_of_checkin(rid, 0);
  if( zTags && zTags[0] ){
    fossil_print("tags:         %s\n", zTags);
  }
  free(zTags);
  if( zComment ){
    fossil_print("comment:      ");
    comment_print(zComment, 0, 14, -1, g.comFmtFlags);
    free(zComment);
  }
  return isFork;
}

/*
** Print information about the URLs used to access a repository and
** checkouts in a repository.
*/
static void extraRepoInfo(void){
  Stmt s;
  db_prepare(&s, "SELECT substr(name,7), date(mtime,'unixepoch')"
                 "  FROM config"
                 " WHERE name GLOB 'ckout:*' ORDER BY name");
  while( db_step(&s)==SQLITE_ROW ){
    const char *zName;
    const char *zCkout = db_column_text(&s, 0);
    if( g.localOpen ){
      if( fossil_strcmp(zCkout, g.zLocalRoot)==0 ) continue;
      zName = "alt-root:";
    }else{
      zName = "check-out:";
    }
    fossil_print("%-11s   %-54s %s\n", zName, zCkout,
                 db_column_text(&s, 1));
  }
  db_finalize(&s);
  db_prepare(&s, "SELECT substr(name,9), date(mtime,'unixepoch')"
                 "  FROM config"
                 " WHERE name GLOB 'baseurl:*' ORDER BY name");
  while( db_step(&s)==SQLITE_ROW ){
    fossil_print("access-url:   %-54s %s\n", db_column_text(&s, 0),
                 db_column_text(&s, 1));
  }
  db_finalize(&s);
}


/*
** COMMAND: info
**
** Usage: %fossil info ?VERSION | REPOSITORY_FILENAME? ?OPTIONS?
**
** With no arguments, provide information about the current tree.
** If an argument is specified, provide information about the object
** in the repository of the current tree that the argument refers
** to.  Or if the argument is the name of a repository, show
** information about that repository.
**
** Use the "finfo" command to get information about a specific
** file in a checkout.
**
** Options:
**
**    -R|--repository FILE       Extract info from repository FILE
**    -v|--verbose               Show extra information
**
** See also: annotate, artifact, finfo, timeline
*/
void info_cmd(void){
  i64 fsize;
  int verboseFlag = find_option("verbose","v",0)!=0;
  if( !verboseFlag ){
    verboseFlag = find_option("detail","l",0)!=0; /* deprecated */
  }

  if( g.argc==3 && (fsize = file_size(g.argv[2]))>0 && (fsize&0x1ff)==0 ){
    db_open_config(0);
    db_open_repository(g.argv[2]);
    db_record_repository_filename(g.argv[2]);
    fossil_print("project-name: %s\n", db_get("project-name", "<unnamed>"));
    fossil_print("project-code: %s\n", db_get("project-code", "<none>"));
    extraRepoInfo();
    return;
  }
  db_find_and_open_repository(0,0);
  verify_all_options();
  if( g.argc==2 ){
    int vid;
         /* 012345678901234 */
    db_record_repository_filename(0);
    fossil_print("project-name: %s\n", db_get("project-name", "<unnamed>"));
    if( g.localOpen ){
      fossil_print("repository:   %s\n", db_repository_filename());
      fossil_print("local-root:   %s\n", g.zLocalRoot);
    }
    if( verboseFlag ) extraRepoInfo();
    if( g.zConfigDbName ){
      fossil_print("config-db:    %s\n", g.zConfigDbName);
    }
    fossil_print("project-code: %s\n", db_get("project-code", ""));
    vid = g.localOpen ? db_lget_int("checkout", 0) : 0;
    if( vid ){
      show_common_info(vid, "checkout:", 1, 1);
    }
    fossil_print("check-ins:    %d\n",
                 db_int(-1, "SELECT count(*) FROM event WHERE type='ci' /*scan*/"));
  }else{
    int rid;
    rid = name_to_rid(g.argv[2]);
    if( rid==0 ){
      fossil_fatal("no such object: %s\n", g.argv[2]);
    }
    show_common_info(rid, "uuid:", 1, 1);
  }
}

/*
** Show information about all tags on a given check-in.
*/
static void showTags(int rid){
  Stmt q;
  int cnt = 0;
  db_prepare(&q,
    "SELECT tag.tagid, tagname, "
    "       (SELECT uuid FROM blob WHERE rid=tagxref.srcid AND rid!=%d),"
    "       value, datetime(tagxref.mtime%s), tagtype,"
    "       (SELECT uuid FROM blob WHERE rid=tagxref.origid AND rid!=%d)"
    "  FROM tagxref JOIN tag ON tagxref.tagid=tag.tagid"
    " WHERE tagxref.rid=%d"
    " ORDER BY tagname /*sort*/", rid, timeline_utc(), rid, rid
  );
  while( db_step(&q)==SQLITE_ROW ){
    const char *zTagname = db_column_text(&q, 1);
    const char *zSrcUuid = db_column_text(&q, 2);
    const char *zValue = db_column_text(&q, 3);
    const char *zDate = db_column_text(&q, 4);
    int tagtype = db_column_int(&q, 5);
    const char *zOrigUuid = db_column_text(&q, 6);
    cnt++;
    if( cnt==1 ){
      @ <div class="section">Tags And Properties</div>
      @ <ul>
    }
    @ <li>
    if( tagtype==0 ){
      @ <span class="infoTagCancelled">%h(zTagname)</span> cancelled
    }else if( zValue ){
      @ <span class="infoTag">%h(zTagname)=%h(zValue)</span>
    }else {
      @ <span class="infoTag">%h(zTagname)</span>
    }
    if( tagtype==2 ){
      if( zOrigUuid && zOrigUuid[0] ){
        @ inherited from
        hyperlink_to_uuid(zOrigUuid);
      }else{
        @ propagates to descendants
      }
#if 0
      if( zValue && fossil_strcmp(zTagname,"branch")==0 ){
        @ &nbsp;&nbsp;
        @ %z(href("%R/timeline?r=%T",zValue))branch timeline</a>
      }
#endif
    }
    if( zSrcUuid && zSrcUuid[0] ){
      if( tagtype==0 ){
        @ by
      }else{
        @ added by
      }
      hyperlink_to_uuid(zSrcUuid);
      @ on
      hyperlink_to_date(zDate,0);
    }
    @ </li>
  }
  db_finalize(&q);
  if( cnt ){
    @ </ul>
  }
}

/*
** Show the context graph (immediate parents and children) for
** check-in rid.
*/
static void showContext(int rid){
  Blob sql;
  Stmt q;
  @ <div class="section">Context</div>
  blob_zero(&sql);
  blob_append(&sql, timeline_query_for_www(), -1);
  db_multi_exec(
     "CREATE TEMP TABLE IF NOT EXISTS ok(rid INTEGER PRIMARY KEY);"
     "INSERT INTO ok VALUES(%d);"
     "INSERT OR IGNORE INTO ok SELECT pid FROM plink WHERE cid=%d;"
     "INSERT OR IGNORE INTO ok SELECT cid FROM plink WHERE pid=%d;",
     rid, rid, rid
  );
  blob_append_sql(&sql, " AND event.objid IN ok ORDER BY mtime DESC");
  db_prepare(&q, "%s", blob_sql_text(&sql));
  www_print_timeline(&q, TIMELINE_DISJOINT|TIMELINE_GRAPH, 0, 0, rid, 0);
  db_finalize(&q);
}


/*
** Append the difference between artifacts to the output
*/
static void append_diff(
  const char *zFrom,    /* Diff from this artifact */
  const char *zTo,      /*  ... to this artifact */
  u64 diffFlags,        /* Diff formatting flags */
  ReCompiled *pRe       /* Only show change matching this regex */
){
  int fromid;
  int toid;
  Blob from, to, out;
  if( zFrom ){
    fromid = uuid_to_rid(zFrom, 0);
    content_get(fromid, &from);
  }else{
    blob_zero(&from);
  }
  if( zTo ){
    toid = uuid_to_rid(zTo, 0);
    content_get(toid, &to);
  }else{
    blob_zero(&to);
  }
  blob_zero(&out);
  if( diffFlags & DIFF_SIDEBYSIDE ){
    text_diff(&from, &to, &out, pRe, diffFlags | DIFF_HTML | DIFF_NOTTOOBIG);
    @ %s(blob_str(&out))
  }else{
    text_diff(&from, &to, &out, pRe,
           diffFlags | DIFF_LINENO | DIFF_HTML | DIFF_NOTTOOBIG);
    @ <pre class="udiff">
    @ %s(blob_str(&out))
    @ </pre>
  }
  blob_reset(&from);
  blob_reset(&to);
  blob_reset(&out);
}

/*
** Write a line of web-page output that shows changes that have occurred
** to a file between two check-ins.
*/
static void append_file_change_line(
  const char *zName,    /* Name of the file that has changed */
  const char *zOld,     /* blob.uuid before change.  NULL for added files */
  const char *zNew,     /* blob.uuid after change.  NULL for deletes */
  const char *zOldName, /* Prior name.  NULL if no name change. */
  u64 diffFlags,        /* Flags for text_diff().  Zero to omit diffs */
  ReCompiled *pRe,      /* Only show diffs that match this regex, if not NULL */
  int mperm             /* executable or symlink permission for zNew */
){
  if( !g.perm.Hyperlink ){
    if( zNew==0 ){
      @ <p>Deleted %h(zName)</p>
    }else if( zOld==0 ){
      @ <p>Added %h(zName)</p>
    }else if( zOldName!=0 && fossil_strcmp(zName,zOldName)!=0 ){
      @ <p>Name change from %h(zOldName) to %h(zName)
    }else if( fossil_strcmp(zNew, zOld)==0 ){
      @ <p>Execute permission %s(( mperm==PERM_EXE )?"set":"cleared")
      @  for %h(zName)</p>
    }else{
      @ <p>Changes to %h(zName)</p>
    }
    if( diffFlags ){
      append_diff(zOld, zNew, diffFlags, pRe);
    }
  }else{
    if( zOld && zNew ){
      if( fossil_strcmp(zOld, zNew)!=0 ){
        @ <p>Modified %z(href("%R/finfo?name=%T",zName))%h(zName)</a>
        @ from %z(href("%R/artifact/%!S",zOld))[%S(zOld)]</a>
        @ to %z(href("%R/artifact/%!S",zNew))[%S(zNew)]</a>.
      }else if( zOldName!=0 && fossil_strcmp(zName,zOldName)!=0 ){
        @ <p>Name change
        @ from %z(href("%R/finfo?name=%T",zOldName))%h(zOldName)</a>
        @ to %z(href("%R/finfo?name=%T",zName))%h(zName)</a>.
      }else{
        @ <p>Execute permission %s(( mperm==PERM_EXE )?"set":"cleared") for
        @ %z(href("%R/finfo?name=%T",zName))%h(zName)</a>
      }
    }else if( zOld ){
      @ <p>Deleted %z(href("%R/finfo?name=%T",zName))%h(zName)</a>
      @ version %z(href("%R/artifact/%!S",zOld))[%S(zOld)]</a>
    }else{
      @ <p>Added %z(href("%R/finfo?name=%T",zName))%h(zName)</a>
      @ version %z(href("%R/artifact/%!S",zNew))[%S(zNew)]</a>
    }
    if( diffFlags ){
      append_diff(zOld, zNew, diffFlags, pRe);
    }else if( zOld && zNew && fossil_strcmp(zOld,zNew)!=0 ){
      @ &nbsp;&nbsp;
      @ %z(href("%R/fdiff?v1=%!S&v2=%!S&sbs=1",zOld,zNew))[diff]</a>
    }
  }
}

/*
** Generate javascript to enhance HTML diffs.
*/
void append_diff_javascript(int sideBySide){
  if( !sideBySide ) return;
  @ <script>(function(){
  @ var SCROLL_LEN = 25;
  @ function initSbsDiff(diff){
  @   var txtCols = diff.querySelectorAll('.difftxtcol');
  @   var txtPres = diff.querySelectorAll('.difftxtcol pre');
  @   var width = Math.max(txtPres[0].scrollWidth, txtPres[1].scrollWidth);
  @   for(var i=0; i<2; i++){
  @     txtPres[i].style.width = width + 'px';
  @     txtCols[i].onscroll = function(e){
  @       txtCols[0].scrollLeft = txtCols[1].scrollLeft = this.scrollLeft;
  @     };
  @   }
  @   diff.tabIndex = 0;
  @   diff.onkeydown = function(e){
  @     e = e || event;
  @     var len = {37: -SCROLL_LEN, 39: SCROLL_LEN}[e.keyCode];
  @     if( !len ) return;
  @     txtCols[0].scrollLeft += len;
  @     return false;
  @   };
  @ }
  @
  @ var diffs = document.querySelectorAll('.sbsdiffcols');
  @ for(var i=0; i<diffs.length; i++){
  @   initSbsDiff(diffs[i]);
  @ }
  @ }())</script>
}

/*
** Construct an appropriate diffFlag for text_diff() based on query
** parameters and the to boolean arguments.
*/
u64 construct_diff_flags(int verboseFlag, int sideBySide){
  u64 diffFlags = 0;  /* Zero means do not show any diff */
  if( verboseFlag!=0 ){
    int x;
    if( sideBySide ){
      diffFlags = DIFF_SIDEBYSIDE;

      /* "dw" query parameter determines width of each column */
      x = atoi(PD("dw","80"))*(DIFF_CONTEXT_MASK+1);
      if( x<0 || x>DIFF_WIDTH_MASK ) x = DIFF_WIDTH_MASK;
      diffFlags += x;
    }

    if( P("w") ){
      diffFlags |= DIFF_IGNORE_ALLWS;
    }
    /* "dc" query parameter determines lines of context */
    x = atoi(PD("dc","7"));
    if( x<0 || x>DIFF_CONTEXT_MASK ) x = DIFF_CONTEXT_MASK;
    diffFlags += x;

    /* The "noopt" parameter disables diff optimization */
    if( PD("noopt",0)!=0 ) diffFlags |= DIFF_NOOPT;
    diffFlags |= DIFF_STRIP_EOLCR;
  }
  return diffFlags;
}

/*
** WEBPAGE: vinfo
** WEBPAGE: ci
** URL:  /ci?name=RID|ARTIFACTID
**
** Display information about a particular check-in.
**
** We also jump here from /info if the name is a version.
**
** If the /ci page is used (instead of /vinfo or /info) then the
** default behavior is to show unified diffs of all file changes.
** With /vinfo and /info, only a list of the changed files are
** shown, without diffs.  This behavior is inverted if the
** "show-version-diffs" setting is turned on.
*/
void ci_page(void){
  Stmt q1, q2, q3;
  int rid;
  int isLeaf;
  int verboseFlag;     /* True to show diffs */
  int sideBySide;      /* True for side-by-side diffs */
  u64 diffFlags;       /* Flag parameter for text_diff() */
  const char *zName;   /* Name of the check-in to be displayed */
  const char *zUuid;   /* UUID of zName */
  const char *zParent; /* UUID of the parent check-in (if any) */
  const char *zRe;     /* regex parameter */
  ReCompiled *pRe = 0; /* regex */
  const char *zW;      /* URL param for ignoring whitespace */
  const char *zPage = "vinfo";  /* Page that shows diffs */
  const char *zPageHide = "ci"; /* Page that hides diffs */

  login_check_credentials();
  if( !g.perm.Read ){ login_needed(g.anon.Read); return; }
  zName = P("name");
  rid = name_to_rid_www("name");
  if( rid==0 ){
    style_header("Check-in Information Error");
    @ No such object: %h(g.argv[2])
    style_footer();
    return;
  }
  zRe = P("regex");
  if( zRe ) re_compile(&pRe, zRe, 0);
  zUuid = db_text(0, "SELECT uuid FROM blob WHERE rid=%d", rid);
  zParent = db_text(0,
    "SELECT uuid FROM plink, blob"
    " WHERE plink.cid=%d AND blob.rid=plink.pid AND plink.isprim",
    rid
  );
  isLeaf = is_a_leaf(rid);
  db_prepare(&q1,
     "SELECT uuid, datetime(mtime%s), user, comment,"
     "       datetime(omtime%s), mtime"
     "  FROM blob, event"
     " WHERE blob.rid=%d"
     "   AND event.objid=%d",
     timeline_utc(), timeline_utc(), rid, rid
  );
  sideBySide = !is_false(PD("sbs","1"));
  if( db_step(&q1)==SQLITE_ROW ){
    const char *zUuid = db_column_text(&q1, 0);
    char *zEUser, *zEComment;
    const char *zUser;
    const char *zComment;
    const char *zDate;
    const char *zOrigDate;

    style_header("Check-in [%S]", zUuid);
    login_anonymous_available();
    zEUser = db_text(0,
                   "SELECT value FROM tagxref"
                   " WHERE tagid=%d AND rid=%d AND tagtype>0",
                    TAG_USER, rid);
    zEComment = db_text(0,
                   "SELECT value FROM tagxref WHERE tagid=%d AND rid=%d",
                   TAG_COMMENT, rid);
    zUser = db_column_text(&q1, 2);
    zComment = db_column_text(&q1, 3);
    zDate = db_column_text(&q1,1);
    zOrigDate = db_column_text(&q1, 4);
    @ <div class="section">Overview</div>
    @ <table class="label-value">
    @ <tr><th>SHA1&nbsp;Hash:</th><td>%s(zUuid)
    if( g.perm.Setup ){
      @ (Record ID: %d(rid))
    }
    @ </td></tr>
    @ <tr><th>Date:</th><td>
    hyperlink_to_date(zDate, "</td></tr>");
    if( zOrigDate && fossil_strcmp(zDate, zOrigDate)!=0 ){
      @ <tr><th>Original&nbsp;Date:</th><td>
      hyperlink_to_date(zOrigDate, "</td></tr>");
    }
    if( zEUser ){
      @ <tr><th>Edited&nbsp;User:</th><td>
      hyperlink_to_user(zEUser,zDate,"</td></tr>");
      @ <tr><th>Original&nbsp;User:</th><td>
      hyperlink_to_user(zUser,zDate,"</td></tr>");
    }else{
      @ <tr><th>User:</th><td>
      hyperlink_to_user(zUser,zDate,"</td></tr>");
    }
    if( zEComment ){
      @ <tr><th>Edited&nbsp;Comment:</th><td class="infoComment">%!W(zEComment)</td></tr>
      @ <tr><th>Original&nbsp;Comment:</th><td class="infoComment">%!W(zComment)</td></tr>
    }else{
      @ <tr><th>Comment:</th><td class="infoComment">%!W(zComment)</td></tr>
    }
    if( g.perm.Admin ){
      db_prepare(&q2,
         "SELECT rcvfrom.ipaddr, user.login, datetime(rcvfrom.mtime)"
         "  FROM blob JOIN rcvfrom USING(rcvid) LEFT JOIN user USING(uid)"
         " WHERE blob.rid=%d",
         rid
      );
      if( db_step(&q2)==SQLITE_ROW ){
        const char *zIpAddr = db_column_text(&q2, 0);
        const char *zUser = db_column_text(&q2, 1);
        const char *zDate = db_column_text(&q2, 2);
        if( zUser==0 || zUser[0]==0 ) zUser = "unknown";
        @ <tr><th>Received&nbsp;From:</th>
        @ <td>%h(zUser) @ %h(zIpAddr) on %s(zDate)</td></tr>
      }
      db_finalize(&q2);
    }
    if( g.perm.Hyperlink ){
      char *zPJ = db_get("short-project-name", 0);
      Blob projName;
      int jj;
      if( zPJ==0 ) zPJ = db_get("project-name", "unnamed");
      blob_zero(&projName);
      blob_append(&projName, zPJ, -1);
      blob_trim(&projName);
      zPJ = blob_str(&projName);
      for(jj=0; zPJ[jj]; jj++){
        if( (zPJ[jj]>0 && zPJ[jj]<' ') || strchr("\"*/:<>?\\|", zPJ[jj]) ){
          zPJ[jj] = '_';
        }
      }
      @ <tr><th>Timelines:</th><td>
      @   %z(href("%R/timeline?f=%!S&unhide",zUuid))family</a>
      if( zParent ){
        @ | %z(href("%R/timeline?p=%!S&unhide",zUuid))ancestors</a>
      }
      if( !isLeaf ){
        @ | %z(href("%R/timeline?d=%!S&unhide",zUuid))descendants</a>
      }
      if( zParent && !isLeaf ){
        @ | %z(href("%R/timeline?dp=%!S&unhide",zUuid))both</a>
      }
      db_prepare(&q2,"SELECT substr(tag.tagname,5) FROM tagxref, tag "
                     " WHERE rid=%d AND tagtype>0 "
                     "   AND tag.tagid=tagxref.tagid "
                     "   AND +tag.tagname GLOB 'sym-*'", rid);
      while( db_step(&q2)==SQLITE_ROW ){
        const char *zTagName = db_column_text(&q2, 0);
        @  | %z(href("%R/timeline?r=%T&unhide",zTagName))%h(zTagName)</a>
      }
      db_finalize(&q2);


      /* The Download: line */
      if( g.anon.Zip ){
        char *zUrl = mprintf("%R/tarball/%t-%S.tar.gz?uuid=%s",
                             zPJ, zUuid, zUuid);
        @ </td></tr>
        @ <tr><th>Downloads:</th><td>
        @ %z(href("%s",zUrl))Tarball</a>
        @ | %z(href("%R/zip/%t-%S.zip?uuid=%!S",zPJ,zUuid,zUuid))
        @         ZIP archive</a>
        fossil_free(zUrl);
      }
      @ </td></tr>
      @ <tr><th>Other&nbsp;Links:</th>
      @   <td>
      @     %z(href("%R/tree?ci=%!S",zUuid))files</a>
      @   | %z(href("%R/fileage?name=%!S",zUuid))file ages</a>
      @   | %z(href("%R/tree?nofiles&type=tree&ci=%!S",zUuid))folders</a>
      @   | %z(href("%R/artifact/%!S",zUuid))manifest</a>
      if( g.anon.Write ){
        @   | %z(href("%R/ci_edit?r=%!S",zUuid))edit</a>
      }
      @   </td>
      @ </tr>
      blob_reset(&projName);
    }
    @ </table>
  }else{
    style_header("Check-in Information");
    login_anonymous_available();
  }
  db_finalize(&q1);
  showTags(rid);
  showContext(rid);
  @ <div class="section">Changes</div>
  @ <div class="sectionmenu">
  verboseFlag = g.zPath[0]!='c';
  if( db_get_boolean("show-version-diffs", 0)==0 ){
    verboseFlag = !verboseFlag;
    zPage = "ci";
    zPageHide = "vinfo";
  }
  diffFlags = construct_diff_flags(verboseFlag, sideBySide);
  zW = (diffFlags&DIFF_IGNORE_ALLWS)?"&w":"";
  if( verboseFlag ){
    @ %z(xhref("class='button'","%R/%s/%T",zPageHide,zName))
    @ Hide&nbsp;Diffs</a>
    if( sideBySide ){
      @ %z(xhref("class='button'","%R/%s/%T?sbs=0%s",zPage,zName,zW))
      @ Unified&nbsp;Diffs</a>
    }else{
      @ %z(xhref("class='button'","%R/%s/%T?sbs=1%s",zPage,zName,zW))
      @ Side-by-Side&nbsp;Diffs</a>
    }
    if( *zW ){
      @ %z(xhref("class='button'","%R/%s/%T?sbs=%d",zPage,zName,sideBySide))
      @ Show&nbsp;Whitespace&nbsp;Changes</a>
    }else{
      @ %z(xhref("class='button'","%R/%s/%T?sbs=%d&w",zPage,zName,sideBySide))
      @ Ignore&nbsp;Whitespace</a>
    }
  }else{
    @ %z(xhref("class='button'","%R/%s/%T?sbs=0",zPage,zName))
    @ Show&nbsp;Unified&nbsp;Diffs</a>
    @ %z(xhref("class='button'","%R/%s/%T?sbs=1",zPage,zName))
    @ Show&nbsp;Side-by-Side&nbsp;Diffs</a>
  }
  if( zParent ){
    @ %z(xhref("class='button'","%R/vpatch?from=%!S&to=%!S",zParent,zUuid))
    @ Patch</a>
  }
  @</div>
  if( pRe ){
    @ <p><b>Only differences that match regular expression "%h(zRe)"
    @ are shown.</b></p>
  }
  db_prepare(&q3,
    "SELECT name,"
    "       mperm,"
    "       (SELECT uuid FROM blob WHERE rid=mlink.pid),"
    "       (SELECT uuid FROM blob WHERE rid=mlink.fid),"
    "       (SELECT name FROM filename WHERE filename.fnid=mlink.pfnid)"
    "  FROM mlink JOIN filename ON filename.fnid=mlink.fnid"
    " WHERE mlink.mid=%d AND NOT mlink.isaux"
    "   AND (mlink.fid>0"
           " OR mlink.fnid NOT IN (SELECT pfnid FROM mlink WHERE mid=%d))"
    " ORDER BY name /*sort*/",
    rid, rid
  );
  while( db_step(&q3)==SQLITE_ROW ){
    const char *zName = db_column_text(&q3,0);
    int mperm = db_column_int(&q3, 1);
    const char *zOld = db_column_text(&q3,2);
    const char *zNew = db_column_text(&q3,3);
    const char *zOldName = db_column_text(&q3, 4);
    append_file_change_line(zName, zOld, zNew, zOldName, diffFlags,pRe,mperm);
  }
  db_finalize(&q3);
  append_diff_javascript(sideBySide);
  style_footer();
}

/*
** WEBPAGE: winfo
** URL:  /winfo?name=UUID
**
** Return information about a wiki page.
*/
void winfo_page(void){
  int rid;
  Manifest *pWiki;
  char *zUuid;
  char *zDate;
  Blob wiki;
  int modPending;
  const char *zModAction;

  login_check_credentials();
  if( !g.perm.RdWiki ){ login_needed(g.anon.RdWiki); return; }
  rid = name_to_rid_www("name");
  if( rid==0 || (pWiki = manifest_get(rid, CFTYPE_WIKI, 0))==0 ){
    style_header("Wiki Page Information Error");
    @ No such object: %h(P("name"))
    style_footer();
    return;
  }
  if( g.perm.ModWiki && (zModAction = P("modaction"))!=0 ){
    if( strcmp(zModAction,"delete")==0 ){
      moderation_disapprove(rid);
      /*
      ** Next, check if the wiki page still exists; if not, we cannot
      ** redirect to it.
      */
      if( db_exists("SELECT 1 FROM tagxref JOIN tag USING(tagid)"
                    " WHERE rid=%d AND tagname LIKE 'wiki-%%'", rid) ){
        cgi_redirectf("%R/wiki?name=%T", pWiki->zWikiTitle);
        /*NOTREACHED*/
      }else{
        cgi_redirectf("%R/modreq");
        /*NOTREACHED*/
      }
    }
    if( strcmp(zModAction,"approve")==0 ){
      moderation_approve(rid);
    }
  }
  style_header("Update of \"%h\"", pWiki->zWikiTitle);
  zUuid = db_text(0, "SELECT uuid FROM blob WHERE rid=%d", rid);
  zDate = db_text(0, "SELECT datetime(%.17g)", pWiki->rDate);
  style_submenu_element("Raw", "Raw", "artifact/%s", zUuid);
  style_submenu_element("History", "History", "whistory?name=%t",
                        pWiki->zWikiTitle);
  style_submenu_element("Page", "Page", "wiki?name=%t",
                        pWiki->zWikiTitle);
  login_anonymous_available();
  @ <div class="section">Overview</div>
  @ <p><table class="label-value">
  @ <tr><th>Artifact&nbsp;ID:</th>
  @ <td>%z(href("%R/artifact/%!S",zUuid))%s(zUuid)</a>
  if( g.perm.Setup ){
    @ (%d(rid))
  }
  modPending = moderation_pending(rid);
  if( modPending ){
    @ <span class="modpending">*** Awaiting Moderator Approval ***</span>
  }
  @ </td></tr>
  @ <tr><th>Page&nbsp;Name:</th><td>%h(pWiki->zWikiTitle)</td></tr>
  @ <tr><th>Date:</th><td>
  hyperlink_to_date(zDate, "</td></tr>");
  @ <tr><th>Original&nbsp;User:</th><td>
  hyperlink_to_user(pWiki->zUser, zDate, "</td></tr>");
  if( pWiki->zMimetype ){
    @ <tr><th>Mimetype:</th><td>%h(pWiki->zMimetype)</td></tr>
  }
  if( pWiki->nParent>0 ){
    int i;
    @ <tr><th>Parent%s(pWiki->nParent==1?"":"s"):</th><td>
    for(i=0; i<pWiki->nParent; i++){
      char *zParent = pWiki->azParent[i];
      @ %z(href("info/%!S",zParent))%s(zParent)</a>
    }
    @ </td></tr>
  }
  @ </table>

  if( g.perm.ModWiki && modPending ){
    @ <div class="section">Moderation</div>
    @ <blockquote>
    @ <form method="POST" action="%R/winfo/%s(zUuid)">
    @ <label><input type="radio" name="modaction" value="delete">
    @ Delete this change</label><br />
    @ <label><input type="radio" name="modaction" value="approve">
    @ Approve this change</label><br />
    @ <input type="submit" value="Submit">
    @ </form>
    @ </blockquote>
  }


  @ <div class="section">Content</div>
  blob_init(&wiki, pWiki->zWiki, -1);
  wiki_render_by_mimetype(&wiki, pWiki->zMimetype);
  blob_reset(&wiki);
  manifest_destroy(pWiki);
  style_footer();
}

/*
** Show a webpage error message
*/
void webpage_error(const char *zFormat, ...){
  va_list ap;
  const char *z;
  va_start(ap, zFormat);
  z = vmprintf(zFormat, ap);
  va_end(ap);
  style_header("URL Error");
  @ <h1>Error</h1>
  @ <p>%h(z)</p>
  style_footer();
}

/*
** Find an check-in based on query parameter zParam and parse its
** manifest.  Return the number of errors.
*/
static Manifest *vdiff_parse_manifest(const char *zParam, int *pRid){
  int rid;

  *pRid = rid = name_to_rid_www(zParam);
  if( rid==0 ){
    const char *z = P(zParam);
    if( z==0 || z[0]==0 ){
      webpage_error("Missing \"%s\" query parameter.", zParam);
    }else{
      webpage_error("No such artifact: \"%s\"", z);
    }
    return 0;
  }
  if( !is_a_version(rid) ){
    webpage_error("Artifact %s is not a check-in.", P(zParam));
    return 0;
  }
  return manifest_get(rid, CFTYPE_MANIFEST, 0);
}

/*
** Output a description of a check-in
*/
static void checkin_description(int rid){
  Stmt q;
  db_prepare(&q,
    "SELECT datetime(mtime), coalesce(euser,user),"
    "       coalesce(ecomment,comment), uuid,"
    "      (SELECT group_concat(substr(tagname,5), ', ') FROM tag, tagxref"
    "        WHERE tagname GLOB 'sym-*' AND tag.tagid=tagxref.tagid"
    "          AND tagxref.rid=blob.rid AND tagxref.tagtype>0)"
    "  FROM event, blob"
    " WHERE event.objid=%d AND type='ci'"
    "   AND blob.rid=%d",
    rid, rid
  );
  while( db_step(&q)==SQLITE_ROW ){
    const char *zDate = db_column_text(&q, 0);
    const char *zUser = db_column_text(&q, 1);
    const char *zUuid = db_column_text(&q, 3);
    const char *zTagList = db_column_text(&q, 4);
    Blob comment;
    int wikiFlags = WIKI_INLINE|WIKI_NOBADLINKS;
    if( db_get_boolean("timeline-block-markup", 0)==0 ){
      wikiFlags |= WIKI_NOBLOCK;
    }
    hyperlink_to_uuid(zUuid);
    blob_zero(&comment);
    db_column_blob(&q, 2, &comment);
    wiki_convert(&comment, 0, wikiFlags);
    blob_reset(&comment);
    @ (user:
    hyperlink_to_user(zUser,zDate,",");
    if( zTagList && zTagList[0] && g.perm.Hyperlink ){
      int i;
      const char *z = zTagList;
      Blob links;
      blob_zero(&links);
      while( z && z[0] ){
        for(i=0; z[i] && (z[i]!=',' || z[i+1]!=' '); i++){}
        blob_appendf(&links,
              "%z%#h</a>%.2s",
              href("%R/timeline?r=%#t&nd&c=%t",i,z,zDate), i,z, &z[i]
        );
        if( z[i]==0 ) break;
        z += i+2;
      }
      @ tags: %s(blob_str(&links)),
      blob_reset(&links);
    }else{
      @ tags: %h(zTagList),
    }
    @ date:
    hyperlink_to_date(zDate, ")");
    tag_private_status(rid);
  }
  db_finalize(&q);
}


/*
** WEBPAGE: vdiff
** URL: /vdiff
**
** Query parameters:
**
**   from=TAG        Left side of the comparison
**   to=TAG          Right side of the comparison
**   branch=TAG      Show all changes on a particular branch
**   v=BOOLEAN       Default true.  If false, only list files that have changed
**   sbs=BOOLEAN     Side-by-side diff if true.  Unified diff if false
**   glob=STRING     only diff files matching this glob
**
**
** Show all differences between two check-ins.
*/
void vdiff_page(void){
  int ridFrom, ridTo;
  int verboseFlag = 0;
  int sideBySide = 0;
  u64 diffFlags = 0;
  Manifest *pFrom, *pTo;
  ManifestFile *pFileFrom, *pFileTo;
  const char *zBranch;
  const char *zFrom;
  const char *zTo;
  const char *zRe;
  const char *zW;
  const char *zVerbose;
  const char *zGlob;
  ReCompiled *pRe = 0;
  login_check_credentials();
  if( !g.perm.Read ){ login_needed(g.anon.Read); return; }
  login_anonymous_available();
  zRe = P("regex");
  if( zRe ) re_compile(&pRe, zRe, 0);
  zBranch = P("branch");
  if( zBranch && zBranch[0] ){
    cgi_replace_parameter("from", mprintf("root:%s", zBranch));
    cgi_replace_parameter("to", zBranch);
  }
  pTo = vdiff_parse_manifest("to", &ridTo);
  if( pTo==0 ) return;
  pFrom = vdiff_parse_manifest("from", &ridFrom);
  if( pFrom==0 ) return;
  sideBySide = !is_false(PD("sbs","1"));
  zVerbose = P("v");
  if( !zVerbose ){
    zVerbose = P("verbose");
  }
  if( !zVerbose ){
    zVerbose = P("detail"); /* deprecated */
  }
  verboseFlag = (zVerbose!=0) && !is_false(zVerbose);
  if( !verboseFlag && sideBySide ) verboseFlag = 1;
  zGlob = P("glob");
  zFrom = P("from");
  zTo = P("to");
  if(zGlob && !*zGlob){
    zGlob = NULL;
  }
  diffFlags = construct_diff_flags(verboseFlag, sideBySide);
  zW = (diffFlags&DIFF_IGNORE_ALLWS)?"&w":"";
  style_submenu_element("Path","path",
                        "%R/timeline?me=%T&you=%T", zFrom, zTo);
  if( sideBySide || verboseFlag ){
    style_submenu_element("Hide Diff", "hidediff",
                          "%R/vdiff?from=%T&to=%T&sbs=0%s%T%s",
                          zFrom, zTo,
                          zGlob ? "&glob=" : "", zGlob ? zGlob : "", zW);
  }
  if( !sideBySide ){
    style_submenu_element("Side-by-Side Diff", "sbsdiff",
                          "%R/vdiff?from=%T&to=%T&sbs=1%s%T%s",
                          zFrom, zTo,
                          zGlob ? "&glob=" : "", zGlob ? zGlob : "", zW);
  }
  if( sideBySide || !verboseFlag ) {
    style_submenu_element("Unified Diff", "udiff",
                          "%R/vdiff?from=%T&to=%T&sbs=0&v%s%T%s",
                          zFrom, zTo,
                          zGlob ? "&glob=" : "", zGlob ? zGlob : "", zW);
  }
  style_submenu_element("Invert", "invert",
                        "%R/vdiff?from=%T&to=%T&sbs=%d%s%s%T%s", zTo, zFrom,
                        sideBySide, (verboseFlag && !sideBySide)?"&v":"",
                        zGlob ? "&glob=" : "", zGlob ? zGlob : "", zW);
  if( zGlob ){
    style_submenu_element("Clear glob", "clearglob",
                          "%R/vdiff?from=%T&to=%T&sbs=%d%s%s", zFrom, zTo,
                          sideBySide, (verboseFlag && !sideBySide)?"&v":"", zW);
  }else{
    style_submenu_element("Patch", "patch",
                          "%R/vpatch?from=%T&to=%T%s", zFrom, zTo, zW);
  }
  if( sideBySide || verboseFlag ){
    if( *zW ){
      style_submenu_element("Show Whitespace Differences", "whitespace",
                            "%R/vdiff?from=%T&to=%T&sbs=%d%s%s%T", zFrom, zTo,
                            sideBySide, (verboseFlag && !sideBySide)?"&v":"",
                            zGlob ? "&glob=" : "", zGlob ? zGlob : "");
    }else{
      style_submenu_element("Ignore Whitespace", "ignorews",
                            "%R/vdiff?from=%T&to=%T&sbs=%d%s%s%T&w", zFrom, zTo,
                            sideBySide, (verboseFlag && !sideBySide)?"&v":"",
                            zGlob ? "&glob=" : "", zGlob ? zGlob : "");
    }
  }
  style_header("Check-in Differences");
  @ <h2>Difference From:</h2><blockquote>
  checkin_description(ridFrom);
  @ </blockquote><h2>To:</h2><blockquote>
  checkin_description(ridTo);
  @ </blockquote>
  if( pRe ){
    @ <p><b>Only differences that match regular expression "%h(zRe)"
    @ are shown.</b></p>
  }
  if( zGlob ){
    @ <p><b>Only files matching the glob "%h(zGlob)" are shown.</b></p>
  }
  @<hr /><p>

  manifest_file_rewind(pFrom);
  pFileFrom = manifest_file_next(pFrom, 0);
  manifest_file_rewind(pTo);
  pFileTo = manifest_file_next(pTo, 0);
  while( pFileFrom || pFileTo ){
    int cmp;
    if( pFileFrom==0 ){
      cmp = +1;
    }else if( pFileTo==0 ){
      cmp = -1;
    }else{
      cmp = fossil_strcmp(pFileFrom->zName, pFileTo->zName);
    }
    if( cmp<0 ){
      if( !zGlob || sqlite3_strglob(zGlob, pFileFrom->zName)==0 ){
        append_file_change_line(pFileFrom->zName,
                                pFileFrom->zUuid, 0, 0, diffFlags, pRe, 0);
      }
      pFileFrom = manifest_file_next(pFrom, 0);
    }else if( cmp>0 ){
      if( !zGlob || sqlite3_strglob(zGlob, pFileTo->zName)==0 ){
        append_file_change_line(pFileTo->zName,
                                0, pFileTo->zUuid, 0, diffFlags, pRe,
                                manifest_file_mperm(pFileTo));
      }
      pFileTo = manifest_file_next(pTo, 0);
    }else if( fossil_strcmp(pFileFrom->zUuid, pFileTo->zUuid)==0 ){
      pFileFrom = manifest_file_next(pFrom, 0);
      pFileTo = manifest_file_next(pTo, 0);
    }else{
      if(!zGlob || (sqlite3_strglob(zGlob, pFileFrom->zName)==0
                || sqlite3_strglob(zGlob, pFileTo->zName)==0) ){
        append_file_change_line(pFileFrom->zName,
                                pFileFrom->zUuid,
                                pFileTo->zUuid, 0, diffFlags, pRe,
                                manifest_file_mperm(pFileTo));
      }
      pFileFrom = manifest_file_next(pFrom, 0);
      pFileTo = manifest_file_next(pTo, 0);
    }
  }
  manifest_destroy(pFrom);
  manifest_destroy(pTo);
  append_diff_javascript(sideBySide);
  style_footer();
}

#if INTERFACE
/*
** Possible return values from object_description()
*/
#define OBJTYPE_CHECKIN    0x0001
#define OBJTYPE_CONTENT    0x0002
#define OBJTYPE_WIKI       0x0004
#define OBJTYPE_TICKET     0x0008
#define OBJTYPE_ATTACHMENT 0x0010
#define OBJTYPE_EVENT      0x0020
#define OBJTYPE_TAG        0x0040
#define OBJTYPE_SYMLINK    0x0080
#define OBJTYPE_EXE        0x0100

/*
** Possible flags for the second parameter to
** object_description()
*/
#define OBJDESC_DETAIL      0x0001   /* more detail */
#endif

/*
** Write a description of an object to the www reply.
**
** If the object is a file then mention:
**
**     * It's artifact ID
**     * All its filenames
**     * The check-in it was part of, with times and users
**
** If the object is a manifest, then mention:
**
**     * It's artifact ID
**     * date of check-in
**     * Comment & user
*/
int object_description(
  int rid,                 /* The artifact ID */
  u32 objdescFlags,        /* Flags to control display */
  Blob *pDownloadName      /* Fill with an appropriate download name */
){
  Stmt q;
  int cnt = 0;
  int nWiki = 0;
  int objType = 0;
  char *zUuid = db_text(0, "SELECT uuid FROM blob WHERE rid=%d", rid);
  int showDetail = (objdescFlags & OBJDESC_DETAIL)!=0;
  char *prevName = 0;

  db_prepare(&q,
    "SELECT filename.name, datetime(event.mtime),"
    "       coalesce(event.ecomment,event.comment),"
    "       coalesce(event.euser,event.user),"
    "       b.uuid, mlink.mperm,"
    "       coalesce((SELECT value FROM tagxref"
                    "  WHERE tagid=%d AND tagtype>0 AND rid=mlink.mid),'trunk')"
    "  FROM mlink, filename, event, blob a, blob b"
    " WHERE filename.fnid=mlink.fnid"
    "   AND event.objid=mlink.mid"
    "   AND a.rid=mlink.fid"
    "   AND b.rid=mlink.mid"
    "   AND mlink.fid=%d"
    "   ORDER BY filename.name, event.mtime /*sort*/",
    TAG_BRANCH, rid
  );
  @ <ul>
  while( db_step(&q)==SQLITE_ROW ){
    const char *zName = db_column_text(&q, 0);
    const char *zDate = db_column_text(&q, 1);
    const char *zCom = db_column_text(&q, 2);
    const char *zUser = db_column_text(&q, 3);
    const char *zVers = db_column_text(&q, 4);
    int mPerm = db_column_int(&q, 5);
    const char *zBr = db_column_text(&q, 6);
    int sameFilename = prevName!=0 && fossil_strcmp(zName,prevName)==0;
    if( sameFilename && !showDetail ){
      if( cnt==1 ){
        @ %z(href("%R/whatis/%!S",zUuid))[more...]</a>
      }
      cnt++;
      continue;
    }
    if( !sameFilename ){
      if( prevName && showDetail ) {
        @ </ul>
      }
      if( mPerm==PERM_LNK ){
        @ <li>Symbolic link
        objType |= OBJTYPE_SYMLINK;
      }else if( mPerm==PERM_EXE ){
        @ <li>Executable file
        objType |= OBJTYPE_EXE;
      }else{
        @ <li>File
      }
      objType |= OBJTYPE_CONTENT;
      @ %z(href("%R/finfo?name=%T",zName))%h(zName)</a>
      tag_private_status(rid);
      if( showDetail ){
        @ <ul>
      }
      prevName = fossil_strdup(zName);
    }
    if( showDetail ){
      @ <li>
      hyperlink_to_date(zDate,"");
      @ &mdash; part of check-in
      hyperlink_to_uuid(zVers);
    }else{
      @ &mdash; part of check-in
      hyperlink_to_uuid(zVers);
      @ at
      hyperlink_to_date(zDate,"");
    }
    if( zBr && zBr[0] ){
      @ on branch %z(href("%R/timeline?r=%T",zBr))%h(zBr)</a>
    }
    @ &mdash; %!W(zCom) (user:
    hyperlink_to_user(zUser,zDate,")");
    if( g.perm.Hyperlink ){
      @ %z(href("%R/finfo?name=%T&ci=%!S",zName,zVers))[ancestry]</a>
      @ %z(href("%R/annotate?filename=%T&checkin=%!S",zName,zVers))
      @ [annotate]</a>
      @ %z(href("%R/blame?filename=%T&checkin=%!S",zName,zVers))
      @ [blame]</a>
    }
    cnt++;
    if( pDownloadName && blob_size(pDownloadName)==0 ){
      blob_append(pDownloadName, zName, -1);
    }
  }
  if( prevName && showDetail ){
    @ </ul>
  }
  @ </ul>
  free(prevName);
  db_finalize(&q);
  db_prepare(&q,
    "SELECT substr(tagname, 6, 10000), datetime(event.mtime),"
    "       coalesce(event.euser, event.user)"
    "  FROM tagxref, tag, event"
    " WHERE tagxref.rid=%d"
    "   AND tag.tagid=tagxref.tagid"
    "   AND tag.tagname LIKE 'wiki-%%'"
    "   AND event.objid=tagxref.rid",
    rid
  );
  while( db_step(&q)==SQLITE_ROW ){
    const char *zPagename = db_column_text(&q, 0);
    const char *zDate = db_column_text(&q, 1);
    const char *zUser = db_column_text(&q, 2);
    if( cnt>0 ){
      @ Also wiki page
    }else{
      @ Wiki page
    }
    objType |= OBJTYPE_WIKI;
    @ [%z(href("%R/wiki?name=%t",zPagename))%h(zPagename)</a>] by
    hyperlink_to_user(zUser,zDate," on");
    hyperlink_to_date(zDate,".");
    nWiki++;
    cnt++;
    if( pDownloadName && blob_size(pDownloadName)==0 ){
      blob_appendf(pDownloadName, "%s.txt", zPagename);
    }
  }
  db_finalize(&q);
  if( nWiki==0 ){
    db_prepare(&q,
      "SELECT datetime(mtime), user, comment, type, uuid, tagid"
      "  FROM event, blob"
      " WHERE event.objid=%d"
      "   AND blob.rid=%d",
      rid, rid
    );
    while( db_step(&q)==SQLITE_ROW ){
      const char *zDate = db_column_text(&q, 0);
      const char *zUser = db_column_text(&q, 1);
      const char *zCom = db_column_text(&q, 2);
      const char *zType = db_column_text(&q, 3);
      const char *zUuid = db_column_text(&q, 4);
      if( cnt>0 ){
        @ Also
      }
      if( zType[0]=='w' ){
        @ Wiki edit
        objType |= OBJTYPE_WIKI;
      }else if( zType[0]=='t' ){
        @ Ticket change
        objType |= OBJTYPE_TICKET;
      }else if( zType[0]=='c' ){
        @ Manifest of check-in
        objType |= OBJTYPE_CHECKIN;
      }else if( zType[0]=='e' ){
        @ Instance of event
        objType |= OBJTYPE_EVENT;
        hyperlink_to_event_tagid(db_column_int(&q, 5));
      }else{
        @ Control file referencing
      }
      if( zType[0]!='e' ){
        hyperlink_to_uuid(zUuid);
      }
      @ - %!W(zCom) by
      hyperlink_to_user(zUser,zDate," on");
      hyperlink_to_date(zDate, ".");
      if( pDownloadName && blob_size(pDownloadName)==0 ){
        blob_appendf(pDownloadName, "%S.txt", zUuid);
      }
      tag_private_status(rid);
      cnt++;
    }
    db_finalize(&q);
  }
  db_prepare(&q,
    "SELECT target, filename, datetime(mtime), user, src"
    "  FROM attachment"
    " WHERE src=(SELECT uuid FROM blob WHERE rid=%d)"
    " ORDER BY mtime DESC /*sort*/",
    rid
  );
  while( db_step(&q)==SQLITE_ROW ){
    const char *zTarget = db_column_text(&q, 0);
    const char *zFilename = db_column_text(&q, 1);
    const char *zDate = db_column_text(&q, 2);
    const char *zUser = db_column_text(&q, 3);
    /* const char *zSrc = db_column_text(&q, 4); */
    if( cnt>0 ){
      @ Also attachment "%h(zFilename)" to
    }else{
      @ Attachment "%h(zFilename)" to
    }
    objType |= OBJTYPE_ATTACHMENT;
    if( strlen(zTarget)==UUID_SIZE && validate16(zTarget,UUID_SIZE) ){
      if( g.perm.Hyperlink && g.anon.RdTkt ){
        @ ticket [%z(href("%R/tktview?name=%!S",zTarget))%S(zTarget)</a>]
      }else{
        @ ticket [%S(zTarget)]
      }
    }else{
      if( g.perm.Hyperlink && g.anon.RdWiki ){
        @ wiki page [%z(href("%R/wiki?name=%t",zTarget))%h(zTarget)</a>]
      }else{
        @ wiki page [%h(zTarget)]
      }
    }
    @ added by
    hyperlink_to_user(zUser,zDate," on");
    hyperlink_to_date(zDate,".");
    cnt++;
    if( pDownloadName && blob_size(pDownloadName)==0 ){
      blob_append(pDownloadName, zFilename, -1);
    }
    tag_private_status(rid);
  }
  db_finalize(&q);
  if( cnt==0 ){
    @ Control artifact.
    if( pDownloadName && blob_size(pDownloadName)==0 ){
      blob_appendf(pDownloadName, "%S.txt", zUuid);
    }
    tag_private_status(rid);
  }
  return objType;
}


/*
** WEBPAGE: fdiff
** URL: fdiff?v1=UUID&v2=UUID&patch&sbs=BOOLEAN&regex=REGEX
**
** Two arguments, v1 and v2, identify the files to be diffed.  Show the
** difference between the two artifacts.  Show diff side by side unless sbs
** is 0.  Generate plaintext if "patch" is present.
**
** Additional parameters:
**
**      verbose      Show more detail when describing artifacts
*/
void diff_page(void){
  int v1, v2;
  int isPatch;
  int sideBySide;
  char *zV1;
  char *zV2;
  const char *zRe;
  const char *zW;      /* URL param for ignoring whitespace */
  ReCompiled *pRe = 0;
  u64 diffFlags;
  u32 objdescFlags = 0;

  login_check_credentials();
  if( !g.perm.Read ){ login_needed(g.anon.Read); return; }
  v1 = name_to_rid_www("v1");
  v2 = name_to_rid_www("v2");
  if( v1==0 || v2==0 ) fossil_redirect_home();
  zRe = P("regex");
  if( zRe ) re_compile(&pRe, zRe, 0);
  if( P("verbose")!=0 ) objdescFlags |= OBJDESC_DETAIL;
  isPatch = P("patch")!=0;
  if( isPatch ){
    Blob c1, c2, *pOut;
    pOut = cgi_output_blob();
    cgi_set_content_type("text/plain");
    diffFlags = 4;
    content_get(v1, &c1);
    content_get(v2, &c2);
    text_diff(&c1, &c2, pOut, pRe, diffFlags);
    blob_reset(&c1);
    blob_reset(&c2);
    return;
  }

  sideBySide = !is_false(PD("sbs","1"));
  zV1 = db_text(0, "SELECT uuid FROM blob WHERE rid=%d", v1);
  zV2 = db_text(0, "SELECT uuid FROM blob WHERE rid=%d", v2);
  diffFlags = construct_diff_flags(1, sideBySide) | DIFF_HTML;

  style_header("Diff");
  zW = (diffFlags&DIFF_IGNORE_ALLWS)?"&w":"";
  if( *zW ){
    style_submenu_element("Show Whitespace Changes", "Show Whitespace Changes",
                          "%s/fdiff?v1=%T&v2=%T&sbs=%d",
                          g.zTop, P("v1"), P("v2"), sideBySide);
  }else{
    style_submenu_element("Ignore Whitespace", "Ignore Whitespace",
                          "%s/fdiff?v1=%T&v2=%T&sbs=%d&w",
                          g.zTop, P("v1"), P("v2"), sideBySide);
  }
  style_submenu_element("Patch", "Patch", "%s/fdiff?v1=%T&v2=%T&patch",
                        g.zTop, P("v1"), P("v2"));
  if( !sideBySide ){
    style_submenu_element("Side-by-Side Diff", "sbsdiff",
                          "%s/fdiff?v1=%T&v2=%T&sbs=1%s",
                          g.zTop, P("v1"), P("v2"), zW);
  }else{
    style_submenu_element("Unified Diff", "udiff",
                          "%s/fdiff?v1=%T&v2=%T&sbs=0%s",
                          g.zTop, P("v1"), P("v2"), zW);
  }

  if( P("smhdr")!=0 ){
    @ <h2>Differences From Artifact
    @ %z(href("%R/artifact/%!S",zV1))[%S(zV1)]</a> To
    @ %z(href("%R/artifact/%!S",zV2))[%S(zV2)]</a>.</h2>
  }else{
    @ <h2>Differences From
    @ Artifact %z(href("%R/artifact/%!S",zV1))[%S(zV1)]</a>:</h2>
    object_description(v1, objdescFlags, 0);
    @ <h2>To Artifact %z(href("%R/artifact/%!S",zV2))[%S(zV2)]</a>:</h2>
    object_description(v2, objdescFlags, 0);
  }
  if( pRe ){
    @ <b>Only differences that match regular expression "%h(zRe)"
    @ are shown.</b>
  }
  @ <hr />
  append_diff(zV1, zV2, diffFlags, pRe);
  append_diff_javascript(sideBySide);
  style_footer();
}

/*
** WEBPAGE: raw
** URL: /raw?name=ARTIFACTID&m=TYPE
**
** Return the uninterpreted content of an artifact.  Used primarily
** to view artifacts that are images.
*/
void rawartifact_page(void){
  int rid;
  char *zUuid;
  const char *zMime;
  Blob content;

  rid = name_to_rid_www("name");
  login_check_credentials();
  if( !g.perm.Read ){ login_needed(g.anon.Read); return; }
  if( rid==0 ) fossil_redirect_home();
  zUuid = db_text(0, "SELECT uuid FROM blob WHERE rid=%d", rid);
  if( fossil_strcmp(P("name"), zUuid)==0 && login_is_nobody() ){
    g.isConst = 1;
  }
  free(zUuid);
  zMime = P("m");
  if( zMime==0 ){
    char *zFName = db_text(0, "SELECT filename.name FROM mlink, filename"
                              " WHERE mlink.fid=%d"
                              "   AND filename.fnid=mlink.fnid", rid);
    if( !zFName ){
      /* Look also at the attachment table */
      zFName = db_text(0, "SELECT attachment.filename FROM attachment, blob"
                          " WHERE blob.rid=%d"
                          "   AND attachment.src=blob.uuid", rid);
    }
    if( zFName ) zMime = mimetype_from_name(zFName);
    if( zMime==0 ) zMime = "application/x-fossil-artifact";
  }
  content_get(rid, &content);
  cgi_set_content_type(zMime);
  cgi_set_content(&content);
}

/*
** Render a hex dump of a file.
*/
static void hexdump(Blob *pBlob){
  const unsigned char *x;
  int n, i, j, k;
  char zLine[100];
  static const char zHex[] = "0123456789abcdef";

  x = (const unsigned char*)blob_buffer(pBlob);
  n = blob_size(pBlob);
  for(i=0; i<n; i+=16){
    j = 0;
    zLine[0] = zHex[(i>>24)&0xf];
    zLine[1] = zHex[(i>>16)&0xf];
    zLine[2] = zHex[(i>>8)&0xf];
    zLine[3] = zHex[i&0xf];
    zLine[4] = ':';
    sqlite3_snprintf(sizeof(zLine), zLine, "%04x: ", i);
    for(j=0; j<16; j++){
      k = 5+j*3;
      zLine[k] = ' ';
      if( i+j<n ){
        unsigned char c = x[i+j];
        zLine[k+1] = zHex[c>>4];
        zLine[k+2] = zHex[c&0xf];
      }else{
        zLine[k+1] = ' ';
        zLine[k+2] = ' ';
      }
    }
    zLine[53] = ' ';
    zLine[54] = ' ';
    for(j=0; j<16; j++){
      k = j+55;
      if( i+j<n ){
        unsigned char c = x[i+j];
        if( c>=0x20 && c<=0x7e ){
          zLine[k] = c;
        }else{
          zLine[k] = '.';
        }
      }else{
        zLine[k] = 0;
      }
    }
    zLine[71] = 0;
    @ %h(zLine)
  }
}

/*
** WEBPAGE: hexdump
** URL: /hexdump?name=ARTIFACTID
**
** Show the complete content of a file identified by ARTIFACTID
** as preformatted text.
**
** Other parameters:
**
**     verbose              Show more detail when describing the object
*/
void hexdump_page(void){
  int rid;
  Blob content;
  Blob downloadName;
  char *zUuid;
  u32 objdescFlags = 0;

  rid = name_to_rid_www("name");
  login_check_credentials();
  if( !g.perm.Read ){ login_needed(g.anon.Read); return; }
  if( rid==0 ) fossil_redirect_home();
  if( g.perm.Admin ){
    const char *zUuid = db_text("", "SELECT uuid FROM blob WHERE rid=%d", rid);
    if( db_exists("SELECT 1 FROM shun WHERE uuid=%Q", zUuid) ){
      style_submenu_element("Unshun","Unshun", "%s/shun?accept=%s&sub=1#delshun",
            g.zTop, zUuid);
    }else{
      style_submenu_element("Shun","Shun", "%s/shun?shun=%s#addshun",
            g.zTop, zUuid);
    }
  }
  style_header("Hex Artifact Content");
  zUuid = db_text("?","SELECT uuid FROM blob WHERE rid=%d", rid);
  if( g.perm.Setup ){
    @ <h2>Artifact %s(zUuid) (%d(rid)):</h2>
  }else{
    @ <h2>Artifact %s(zUuid):</h2>
  }
  blob_zero(&downloadName);
  if( P("verbose")!=0 ) objdescFlags |= OBJDESC_DETAIL;
  object_description(rid, objdescFlags, &downloadName);
  style_submenu_element("Download", "Download",
        "%s/raw/%T?name=%s", g.zTop, blob_str(&downloadName), zUuid);
  @ <hr />
  content_get(rid, &content);
  @ <blockquote><pre>
  hexdump(&content);
  @ </pre></blockquote>
  style_footer();
}

/*
** Attempt to lookup the specified check-in and file name into an rid.
*/
int artifact_from_ci_and_filename(
  const char *zCI,
  const char *zFilename
){
  int cirid;
  Manifest *pManifest;
  ManifestFile *pFile;

  if( zCI==0 ) return 0;
  if( zFilename==0 ) return 0;
  cirid = name_to_rid(zCI);
  pManifest = manifest_get(cirid, CFTYPE_MANIFEST, 0);
  if( pManifest==0 ) return 0;
  manifest_file_rewind(pManifest);
  while( (pFile = manifest_file_next(pManifest,0))!=0 ){
    if( fossil_strcmp(zFilename, pFile->zName)==0 ){
      int rid = db_int(0, "SELECT rid FROM blob WHERE uuid=%Q", pFile->zUuid);
      manifest_destroy(pManifest);
      return rid;
    }
  }
  return 0;
}

/*
** Look for "ci" and "filename" query parameters.  If found, try to
** use them to extract the record ID of an artifact for the file.
*/
int artifact_from_ci_and_filename_www(void){
  const char *zFilename;
  const char *zCI;
  int cirid;
  Manifest *pManifest;
  ManifestFile *pFile;

  zCI = P("ci");
  if( zCI==0 ) return 0;
  zFilename = P("filename");
  if( zFilename==0 ) return 0;
  cirid = name_to_rid_www("ci");
  pManifest = manifest_get(cirid, CFTYPE_MANIFEST, 0);
  if( pManifest==0 ) return 0;
  manifest_file_rewind(pManifest);
  while( (pFile = manifest_file_next(pManifest,0))!=0 ){
    if( fossil_strcmp(zFilename, pFile->zName)==0 ){
      int rid = db_int(0, "SELECT rid FROM blob WHERE uuid=%Q", pFile->zUuid);
      manifest_destroy(pManifest);
      return rid;
    }
  }
  return 0;
}

/*
** The "z" argument is a string that contains the text of a source code
** file.  This routine appends that text to the HTTP reply with line numbering.
**
** zLn is the ?ln= parameter for the HTTP query.  If there is an argument,
** then highlight that line number and scroll to it once the page loads.
** If there are two line numbers, highlight the range of lines.
** Multiple ranges can be highlighed by adding additional line numbers
** separated by a non-digit character (also not one of [-,.]).
*/
void output_text_with_line_numbers(
  const char *z,
  const char *zLn
){
  int iStart, iEnd;    /* Start and end of region to highlight */
  int n = 0;           /* Current line number */
  int i = 0;           /* Loop index */
  int iTop = 0;        /* Scroll so that this line is on top of screen. */
  Stmt q;

  iStart = iEnd = atoi(zLn);
  db_multi_exec(
    "CREATE TEMP TABLE lnos(iStart INTEGER PRIMARY KEY, iEnd INTEGER)");
  if( iStart>0 ){
    do{
      while( fossil_isdigit(zLn[i]) ) i++;
      if( zLn[i]==',' || zLn[i]=='-' || zLn[i]=='.' ){
        i++;
        while( zLn[i]=='.' ){ i++; }
        iEnd = atoi(&zLn[i]);
        while( fossil_isdigit(zLn[i]) ) i++;
      }
      while( fossil_isdigit(zLn[i]) ) i++;
      if( iEnd<iStart ) iEnd = iStart;
      db_multi_exec(
        "INSERT OR REPLACE INTO lnos VALUES(%d,%d)", iStart, iEnd
      );
      iStart = iEnd = atoi(&zLn[i++]);
    }while( zLn[i] && iStart && iEnd );
  }
  db_prepare(&q, "SELECT min(iStart), iEnd FROM lnos");
  if( db_step(&q)==SQLITE_ROW ){
    iStart = db_column_int(&q, 0);
    iEnd = db_column_int(&q, 1);
    iTop = iStart - 15 + (iEnd-iStart)/4;
    if( iTop>iStart - 2 ) iTop = iStart-2;
  }
  db_finalize(&q);
  @ <pre>
  while( z[0] ){
    n++;
    db_prepare(&q,
      "SELECT min(iStart), max(iEnd) FROM lnos"
      " WHERE iStart <= %d AND iEnd >= %d", n, n);
    if( db_step(&q)==SQLITE_ROW ){
      iStart = db_column_int(&q, 0);
      iEnd = db_column_int(&q, 1);
    }
    db_finalize(&q);
    for(i=0; z[i] && z[i]!='\n'; i++){}
    if( n==iTop ) cgi_append_content("<span id=\"topln\">", -1);
    if( n==iStart ){
      cgi_append_content("<div class=\"selectedText\">",-1);
    }
    cgi_printf("%6d  ", n);
    if( i>0 ){
      char *zHtml = htmlize(z, i);
      cgi_append_content(zHtml, -1);
      fossil_free(zHtml);
    }
    if( n==iTop ) cgi_append_content("</span>", -1);
    if( n==iEnd ) cgi_append_content("</div>", -1);
    else cgi_append_content("\n", 1);
    z += i;
    if( z[0]=='\n' ) z++;
  }
  if( n<iEnd ) cgi_printf("</div>");
  @ </pre>
  if( db_int(0, "SELECT EXISTS(SELECT 1 FROM lnos)") ){
    @ <script>gebi('topln').scrollIntoView(true);</script>
  }
}


/*
** WEBPAGE: whatis
** WEBPAGE: artifact
**
** URL: /artifact/SHA1HASH
** URL: /artifact?ci=CHECKIN&filename=PATH
** URL: /whatis/SHA1HASH
**
** Additional query parameters:
**
**   ln              - show line numbers
**   ln=N            - highlight line number N
**   ln=M-N          - highlight lines M through N inclusive
**   ln=M-N+Y-Z      - higllight lines M through N and Y through Z (inclusive)
**   verbose         - show more detail in the description
**
** The /artifact page show the complete content of a file
** identified by SHA1HASH as preformatted text.  The
** /whatis page shows only a description of the file.
*/
void artifact_page(void){
  int rid = 0;
  Blob content;
  const char *zMime;
  Blob downloadName;
  int renderAsWiki = 0;
  int renderAsHtml = 0;
  int objType;
  int asText;
  const char *zUuid;
  u32 objdescFlags = 0;
  int descOnly = fossil_strcmp(g.zPath,"whatis")==0;
  const char *zLn = P("ln");

  if( P("ci") && P("filename") ){
    rid = artifact_from_ci_and_filename_www();
  }
  if( rid==0 ){
    rid = name_to_rid_www("name");
  }

  login_check_credentials();
  if( !g.perm.Read ){ login_needed(g.anon.Read); return; }
  if( rid==0 ) fossil_redirect_home();
  if( g.perm.Admin ){
    const char *zUuid = db_text("", "SELECT uuid FROM blob WHERE rid=%d", rid);
    if( db_exists("SELECT 1 FROM shun WHERE uuid=%Q", zUuid) ){
      style_submenu_element("Unshun","Unshun", "%s/shun?accept=%s&sub=1#accshun",
            g.zTop, zUuid);
    }else{
      style_submenu_element("Shun","Shun", "%s/shun?shun=%s#addshun",
            g.zTop, zUuid);
    }
  }
  if( descOnly || P("verbose")!=0 ) objdescFlags |= OBJDESC_DETAIL;
  style_header("%s", descOnly ? "Artifact Description" : "Artifact Content");
  zUuid = db_text("?", "SELECT uuid FROM blob WHERE rid=%d", rid);
  if( g.perm.Setup ){
    @ <h2>Artifact %s(zUuid) (%d(rid)):</h2>
  }else{
    @ <h2>Artifact %s(zUuid):</h2>
  }
  blob_zero(&downloadName);
  objType = object_description(rid, objdescFlags, &downloadName);
  style_submenu_element("Download", "Download",
          "%R/raw/%T?name=%s", blob_str(&downloadName), zUuid);
  if( db_exists("SELECT 1 FROM mlink WHERE fid=%d", rid) ){
    style_submenu_element("Check-ins Using", "Check-ins Using",
          "%R/timeline?n=200&uf=%s",zUuid);
  }
  asText = P("txt")!=0;
  zMime = mimetype_from_name(blob_str(&downloadName));
  if( zMime ){
    if( fossil_strcmp(zMime, "text/html")==0 ){
      if( asText ){
        style_submenu_element("Html", "Html",
                              "%s/artifact/%s", g.zTop, zUuid);
      }else{
        renderAsHtml = 1;
        style_submenu_element("Text", "Text",
                              "%s/artifact/%s?txt=1", g.zTop, zUuid);
      }
    }else if( fossil_strcmp(zMime, "text/x-fossil-wiki")==0
           || fossil_strcmp(zMime, "text/x-markdown")==0 ){
      if( asText ){
        style_submenu_element("Wiki", "Wiki",
                              "%s/artifact/%s", g.zTop, zUuid);
      }else{
        renderAsWiki = 1;
        style_submenu_element("Text", "Text",
                              "%s/artifact/%s?txt=1", g.zTop, zUuid);
      }
    }
  }
  if( (objType & (OBJTYPE_WIKI|OBJTYPE_TICKET))!=0 ){
    style_submenu_element("Parsed", "Parsed", "%R/info/%s", zUuid);
  }
  if( descOnly ){
    style_submenu_element("Content", "Content", "%R/artifact/%s", zUuid);
  }else{
    style_submenu_element("Line Numbers", "Line Numbers",
                          "%R/info/%s%s",zUuid,
                          ((zLn&&*zLn) ? "" : "?txt=1&ln=0"));
    @ <hr />
    content_get(rid, &content);
    if( renderAsWiki ){
      wiki_render_by_mimetype(&content, zMime);
    }else if( renderAsHtml ){
      @ <iframe src="%R/raw/%T(blob_str(&downloadName))?name=%s(zUuid)"
      @   width="100%%" frameborder="0" marginwidth="0" marginheight="0"
      @   sandbox="allow-same-origin"
      @   onload="this.height = this.contentDocument.documentElement.scrollHeight;">
      @ </iframe>
    }else{
      style_submenu_element("Hex","Hex", "%s/hexdump?name=%s", g.zTop, zUuid);
      blob_to_utf8_no_bom(&content, 0);
      zMime = mimetype_from_content(&content);
      @ <blockquote>
      if( zMime==0 ){
        const char *z;
        z = blob_str(&content);
        if( zLn ){
          output_text_with_line_numbers(z, zLn);
        }else{
          @ <pre>
          @ %h(z)
          @ </pre>
        }
      }else if( strncmp(zMime, "image/", 6)==0 ){
        @ <img src="%R/raw/%s(zUuid)?m=%s(zMime)" />
        style_submenu_element("Image", "Image",
                              "%R/raw/%s?m=%s", zUuid, zMime);
      }else{
        @ <i>(file is %d(blob_size(&content)) bytes of binary data)</i>
      }
      @ </blockquote>
    }
  }
  style_footer();
}

/*
** WEBPAGE: tinfo
** URL: /tinfo?name=ARTIFACTID
**
** Show the details of a ticket change control artifact.
*/
void tinfo_page(void){
  int rid;
  char *zDate;
  const char *zUuid;
  char zTktName[UUID_SIZE+1];
  Manifest *pTktChng;
  int modPending;
  const char *zModAction;
  char *zTktTitle;
  login_check_credentials();
  if( !g.perm.RdTkt ){ login_needed(g.anon.RdTkt); return; }
  rid = name_to_rid_www("name");
  if( rid==0 ){ fossil_redirect_home(); }
  zUuid = db_text("", "SELECT uuid FROM blob WHERE rid=%d", rid);
  if( g.perm.Admin ){
    if( db_exists("SELECT 1 FROM shun WHERE uuid=%Q", zUuid) ){
      style_submenu_element("Unshun","Unshun", "%s/shun?accept=%s&sub=1#accshun",
            g.zTop, zUuid);
    }else{
      style_submenu_element("Shun","Shun", "%s/shun?shun=%s#addshun",
            g.zTop, zUuid);
    }
  }
  pTktChng = manifest_get(rid, CFTYPE_TICKET, 0);
  if( pTktChng==0 ) fossil_redirect_home();
  zDate = db_text(0, "SELECT datetime(%.12f)", pTktChng->rDate);
  memcpy(zTktName, pTktChng->zTicketUuid, UUID_SIZE+1);
  if( g.perm.ModTkt && (zModAction = P("modaction"))!=0 ){
    if( strcmp(zModAction,"delete")==0 ){
      moderation_disapprove(rid);
      /*
      ** Next, check if the ticket still exists; if not, we cannot
      ** redirect to it.
      */
      if( db_exists("SELECT 1 FROM ticket WHERE tkt_uuid GLOB '%q*'",
                    zTktName) ){
        cgi_redirectf("%R/tktview/%s", zTktName);
        /*NOTREACHED*/
      }else{
        cgi_redirectf("%R/modreq");
        /*NOTREACHED*/
      }
    }
    if( strcmp(zModAction,"approve")==0 ){
      moderation_approve(rid);
    }
  }
  zTktTitle = db_table_has_column("repository", "ticket", "title" )
      ? db_text("(No title)", "SELECT title FROM ticket WHERE tkt_uuid=%Q", zTktName)
      : 0;
  style_header("Ticket Change Details");
  style_submenu_element("Raw", "Raw", "%R/artifact/%s", zUuid);
  style_submenu_element("History", "History", "%R/tkthistory/%s", zTktName);
  style_submenu_element("Page", "Page", "%R/tktview/%t", zTktName);
  style_submenu_element("Timeline", "Timeline", "%R/tkttimeline/%t", zTktName);
  if( P("plaintext") ){
    style_submenu_element("Formatted", "Formatted", "%R/info/%s", zUuid);
  }else{
    style_submenu_element("Plaintext", "Plaintext",
                          "%R/info/%s?plaintext", zUuid);
  }

  @ <div class="section">Overview</div>
  @ <p><table class="label-value">
  @ <tr><th>Artifact&nbsp;ID:</th>
  @ <td>%z(href("%R/artifact/%!S",zUuid))%s(zUuid)</a>
  if( g.perm.Setup ){
    @ (%d(rid))
  }
  modPending = moderation_pending(rid);
  if( modPending ){
    @ <span class="modpending">*** Awaiting Moderator Approval ***</span>
  }
  @ <tr><th>Ticket:</th>
  @ <td>%z(href("%R/tktview/%s",zTktName))%s(zTktName)</a>
  if( zTktTitle ){
        @<br>%h(zTktTitle)
  }
  @</td></tr>
  @ <tr><th>Date:</th><td>
  hyperlink_to_date(zDate, "</td></tr>");
  @ <tr><th>User:</th><td>
  hyperlink_to_user(pTktChng->zUser, zDate, "</td></tr>");
  @ </table>
  free(zDate);
  free(zTktTitle);

  if( g.perm.ModTkt && modPending ){
    @ <div class="section">Moderation</div>
    @ <blockquote>
    @ <form method="POST" action="%R/tinfo/%s(zUuid)">
    @ <label><input type="radio" name="modaction" value="delete">
    @ Delete this change</label><br />
    @ <label><input type="radio" name="modaction" value="approve">
    @ Approve this change</label><br />
    @ <input type="submit" value="Submit">
    @ </form>
    @ </blockquote>
  }

  @ <div class="section">Changes</div>
  @ <p>
  ticket_output_change_artifact(pTktChng, 0);
  manifest_destroy(pTktChng);
  style_footer();
}


/*
** WEBPAGE: info
** URL: info/ARTIFACTID
**
** The argument is a artifact ID which might be a baseline or a file or
** a ticket changes or a wiki edit or something else.
**
** Figure out what the artifact ID is and jump to it.
*/
void info_page(void){
  const char *zName;
  Blob uuid;
  int rid;
  int rc;
  int nLen;

  zName = P("name");
  if( zName==0 ) fossil_redirect_home();
  nLen = strlen(zName);
  blob_set(&uuid, zName);
  if( name_collisions(zName) ){
    cgi_set_parameter("src","info");
    ambiguous_page();
    return;
  }
  rc = name_to_uuid(&uuid, -1, "*");
  if( rc==1 ){
    if( validate16(zName, nLen) ){
      if( db_exists("SELECT 1 FROM ticket WHERE tkt_uuid GLOB '%q*'", zName) ){
        tktview_page();
        return;
      }
      if( db_exists("SELECT 1 FROM tag"
                    " WHERE tagname GLOB 'event-%q*'", zName) ){
        event_page();
        return;
      }
    }
    style_header("No Such Object");
    @ <p>No such object: %h(zName)</p>
    if( nLen<4 ){
      @ <p>Object name should be no less than 4 characters.  Ten or more
      @ characters are recommended.</p>
    }
    style_footer();
    return;
  }else if( rc==2 ){
    cgi_set_parameter("src","info");
    ambiguous_page();
    return;
  }
  zName = blob_str(&uuid);
  rid = db_int(0, "SELECT rid FROM blob WHERE uuid=%Q", zName);
  if( rid==0 ){
    style_header("Broken Link");
    @ <p>No such object: %h(zName)</p>
    style_footer();
    return;
  }
  if( db_exists("SELECT 1 FROM mlink WHERE mid=%d", rid) ){
    ci_page();
  }else
  if( db_exists("SELECT 1 FROM tagxref JOIN tag USING(tagid)"
                " WHERE rid=%d AND tagname LIKE 'wiki-%%'", rid) ){
    winfo_page();
  }else
  if( db_exists("SELECT 1 FROM tagxref JOIN tag USING(tagid)"
                " WHERE rid=%d AND tagname LIKE 'tkt-%%'", rid) ){
    tinfo_page();
  }else
  if( db_exists("SELECT 1 FROM plink WHERE cid=%d", rid) ){
    ci_page();
  }else
  if( db_exists("SELECT 1 FROM plink WHERE pid=%d", rid) ){
    ci_page();
  }else
  if( db_exists("SELECT 1 FROM attachment WHERE attachid=%d", rid) ){
    ainfo_page();
  }else
  {
    artifact_page();
  }
}

/*
** Generate HTML that will present the user with a selection of
** potential background colors for timeline entries.
*/
void render_color_chooser(
  int fPropagate,             /* Default value for propagation */
  const char *zDefaultColor,  /* The current default color */
  const char *zIdPropagate,   /* ID of form element checkbox.  NULL for none */
  const char *zId,            /* The ID of the form element */
  const char *zIdCustom       /* ID of text box for custom color */
){
  static const struct SampleColors {
     const char *zCName;
     const char *zColor;
  } aColor[] = {
     { "(none)",  "" },
     { "#f2dcdc", 0 },
     { "#bde5d6", 0 },
     { "#a0a0a0", 0 },
     { "#b0b0b0", 0 },
     { "#c0c0c0", 0 },
     { "#d0d0d0", 0 },
     { "#e0e0e0", 0 },

     { "#c0fff0", 0 },
     { "#c0f0ff", 0 },
     { "#d0c0ff", 0 },
     { "#ffc0ff", 0 },
     { "#ffc0d0", 0 },
     { "#fff0c0", 0 },
     { "#f0ffc0", 0 },
     { "#c0ffc0", 0 },

     { "#a8d3c0", 0 },
     { "#a8c7d3", 0 },
     { "#aaa8d3", 0 },
     { "#cba8d3", 0 },
     { "#d3a8bc", 0 },
     { "#d3b5a8", 0 },
     { "#d1d3a8", 0 },
     { "#b1d3a8", 0 },

     { "#8eb2a1", 0 },
     { "#8ea7b2", 0 },
     { "#8f8eb2", 0 },
     { "#ab8eb2", 0 },
     { "#b28e9e", 0 },
     { "#b2988e", 0 },
     { "#b0b28e", 0 },
     { "#95b28e", 0 },

     { "#80d6b0", 0 },
     { "#80bbd6", 0 },
     { "#8680d6", 0 },
     { "#c680d6", 0 },
     { "#d680a6", 0 },
     { "#d69b80", 0 },
     { "#d1d680", 0 },
     { "#91d680", 0 },


     { "custom",  "##" },
  };
  int nColor = sizeof(aColor)/sizeof(aColor[0])-1;
  int stdClrFound = 0;
  int i;

  if( zIdPropagate ){
    @ <div><label>
    if( fPropagate ){
      @ <input type="checkbox" name="%s(zIdPropagate)" checked="checked" />
    }else{
      @ <input type="checkbox" name="%s(zIdPropagate)" />
    }
    @ Propagate color to descendants</label></div>
  }
  @ <table border="0" cellpadding="0" cellspacing="1" class="colorpicker">
  @ <tr>
  for(i=0; i<nColor; i++){
    const char *zClr = aColor[i].zColor;
    if( zClr==0 ) zClr = aColor[i].zCName;
    if( zClr[0] ){
      @ <td style="background-color: %h(zClr);">
    }else{
      @ <td>
    }
    @ <label>
    if( fossil_strcmp(zDefaultColor, zClr)==0 ){
      @ <input type="radio" name="%s(zId)" value="%h(zClr)"
      @  checked="checked" />
      stdClrFound=1;
    }else{
      @ <input type="radio" name="%s(zId)" value="%h(zClr)" />
    }
    @ %h(aColor[i].zCName)</label></td>
    if( (i%8)==7 && i+1<nColor ){
      @ </tr><tr>
    }
  }
  @ </tr><tr>
  if( stdClrFound ){
    @ <td colspan="6"><label>
    @ <input type="radio" name="%s(zId)" value="%h(aColor[nColor].zColor)"
    @  onclick="gebi('%s(zIdCustom)').select();" />
  }else{
    @ <td style="background-color: %h(zDefaultColor);" colspan="6"><label>
    @ <input type="radio" name="%s(zId)" value="%h(aColor[nColor].zColor)"
    @  checked="checked" onclick="gebi('%s(zIdCustom)').select();" />
  }
  @ %h(aColor[i].zCName)</label>&nbsp;
  @ <input type="text" name="%s(zIdCustom)"
  @  id="%s(zIdCustom)" class="checkinUserColor"
  @  value="%h(stdClrFound?"":zDefaultColor)"
  @  onfocus="this.form.elements['%s(zId)'][%d(nColor)].checked = true;"
  @  onload="this.blur();"
  @  onblur="this.parentElement.style.backgroundColor = this.value ? ('#'+this.value.replace('#','')) : '';" />
  @ </td>
  @ </tr>
  @ </table>
}

/*
** Do a comment comparison.
**
** +  Leading and trailing whitespace are ignored.
** +  \r\n characters compare equal to \n
**
** Return true if equal and false if not equal.
*/
static int comment_compare(const char *zA, const char *zB){
  if( zA==0 ) zA = "";
  if( zB==0 ) zB = "";
  while( fossil_isspace(zA[0]) ) zA++;
  while( fossil_isspace(zB[0]) ) zB++;
  while( zA[0] && zB[0] ){
    if( zA[0]==zB[0] ){ zA++; zB++; continue; }
    if( zA[0]=='\r' && zA[1]=='\n' && zB[0]=='\n' ){
      zA += 2;
      zB++;
      continue;
    }
    if( zB[0]=='\r' && zB[1]=='\n' && zA[0]=='\n' ){
      zB += 2;
      zA++;
      continue;
    }
    return 0;
  }
  while( fossil_isspace(zB[0]) ) zB++;
  while( fossil_isspace(zA[0]) ) zA++;
  return zA[0]==0 && zB[0]==0;
}

/*
** WEBPAGE: ci_edit
** URL:  ci_edit?r=RID&c=NEWCOMMENT&u=NEWUSER
**
** Present a dialog for updating properties of a baseline:
**
**     *  The check-in user
**     *  The check-in comment
**     *  The background color.
*/
void ci_edit_page(void){
  int rid;
  const char *zComment;         /* Current comment on the check-in */
  const char *zNewComment;      /* Revised check-in comment */
  const char *zUser;            /* Current user for the check-in */
  const char *zNewUser;         /* Revised user */
  const char *zDate;            /* Current date of the check-in */
  const char *zNewDate;         /* Revised check-in date */
  const char *zColor;
  const char *zNewColor;
  const char *zNewTagFlag;
  const char *zNewTag;
  const char *zNewBrFlag;
  const char *zNewBranch;
  const char *zCloseFlag;
  const char *zHideFlag;
  int fPropagateColor;          /* True if color propagates before edit */
  int fNewPropagateColor;       /* True if color propagates after edit */
  int fHasHidden = 0;           /* True if hidden tag already set */
  int fHasClosed = 0;           /* True if closed tag already set */
  const char *zChngTime = 0;     /* Value of chngtime= query param, if any */
  char *zUuid;
  Blob comment;
  char *zBranchName = 0;
  Stmt q;

  login_check_credentials();
  if( !g.perm.Write ){ login_needed(g.anon.Write); return; }
  rid = name_to_typed_rid(P("r"), "ci");
  zUuid = db_text(0, "SELECT uuid FROM blob WHERE rid=%d", rid);
  zComment = db_text(0, "SELECT coalesce(ecomment,comment)"
                        "  FROM event WHERE objid=%d", rid);
  if( zComment==0 ) fossil_redirect_home();
  if( P("cancel") ){
    cgi_redirectf("ci?name=%s", zUuid);
  }
  if( g.perm.Setup ) zChngTime = P("chngtime");
  zNewComment = PD("c",zComment);
  zUser = db_text(0, "SELECT coalesce(euser,user)"
                     "  FROM event WHERE objid=%d", rid);
  if( zUser==0 ) fossil_redirect_home();
  zNewUser = PDT("u",zUser);
  zDate = db_text(0, "SELECT datetime(mtime)"
                     "  FROM event WHERE objid=%d", rid);
  if( zDate==0 ) fossil_redirect_home();
  zNewDate = PDT("dt",zDate);
  zColor = db_text("", "SELECT bgcolor"
                        "  FROM event WHERE objid=%d", rid);
  zNewColor = PDT("clr",zColor);
  if( fossil_strcmp(zNewColor,"##")==0 ){
    zNewColor = PT("clrcust");
  }
  fPropagateColor = db_int(0, "SELECT tagtype FROM tagxref"
                              " WHERE rid=%d AND tagid=%d",
                              rid, TAG_BGCOLOR)==2;
  fNewPropagateColor = P("clr")!=0 ? P("pclr")!=0 : fPropagateColor;
  zNewTagFlag = P("newtag") ? " checked" : "";
  zNewTag = PDT("tagname","");
  zNewBrFlag = P("newbr") ? " checked" : "";
  zNewBranch = PDT("brname","");
  zCloseFlag = P("close") ? " checked" : "";
  zHideFlag = P("hide") ? " checked" : "";
  if( P("apply") ){
    Blob ctrl;
    char *zNow;
    int nChng = 0;

    login_verify_csrf_secret();
    blob_zero(&ctrl);
    zNow = date_in_standard_format(zChngTime ? zChngTime : "now");
    blob_appendf(&ctrl, "D %s\n", zNow);
    db_multi_exec("CREATE TEMP TABLE newtags(tag UNIQUE, prefix, value)");
    if( zNewColor[0]
     && (fPropagateColor!=fNewPropagateColor
             || fossil_strcmp(zColor,zNewColor)!=0)
    ){
      char *zPrefix = "+";
      if( fNewPropagateColor ){
        zPrefix = "*";
      }
      db_multi_exec("REPLACE INTO newtags VALUES('bgcolor',%Q,%Q)",
                    zPrefix, zNewColor);
    }
    if( zNewColor[0]==0 && zColor[0]!=0 ){
      db_multi_exec("REPLACE INTO newtags VALUES('bgcolor','-',NULL)");
    }
    if( comment_compare(zComment,zNewComment)==0 ){
      db_multi_exec("REPLACE INTO newtags VALUES('comment','+',%Q)",
                    zNewComment);
    }
    if( fossil_strcmp(zDate,zNewDate)!=0 ){
      db_multi_exec("REPLACE INTO newtags VALUES('date','+',%Q)",
                    zNewDate);
    }
    if( fossil_strcmp(zUser,zNewUser)!=0 ){
      db_multi_exec("REPLACE INTO newtags VALUES('user','+',%Q)", zNewUser);
    }
    db_prepare(&q,
       "SELECT tag.tagid, tagname FROM tagxref, tag"
       " WHERE tagxref.rid=%d AND tagtype>0 AND tagxref.tagid=tag.tagid",
       rid
    );
    while( db_step(&q)==SQLITE_ROW ){
      int tagid = db_column_int(&q, 0);
      const char *zTag = db_column_text(&q, 1);
      char zLabel[30];
      sqlite3_snprintf(sizeof(zLabel), zLabel, "c%d", tagid);
      if( P(zLabel) ){
        db_multi_exec("REPLACE INTO newtags VALUES(%Q,'-',NULL)", zTag);
      }
    }
    db_finalize(&q);
    if( zHideFlag[0] ){
      db_multi_exec("REPLACE INTO newtags VALUES('hidden','*',NULL)");
    }
    if( zCloseFlag[0] ){
      db_multi_exec("REPLACE INTO newtags VALUES('closed','%s',NULL)",
          is_a_leaf(rid)?"+":"*");
    }
    if( zNewTagFlag[0] && zNewTag[0] ){
      db_multi_exec("REPLACE INTO newtags VALUES('sym-%q','+',NULL)", zNewTag);
    }
    if( zNewBrFlag[0] && zNewBranch[0] ){
      db_multi_exec(
        "REPLACE INTO newtags "
        " SELECT tagname, '-', NULL FROM tagxref, tag"
        "  WHERE tagxref.rid=%d AND tagtype==2"
        "    AND tagname GLOB 'sym-*'"
        "    AND tag.tagid=tagxref.tagid",
        rid
      );
      db_multi_exec("REPLACE INTO newtags VALUES('branch','*',%Q)", zNewBranch);
      db_multi_exec("REPLACE INTO newtags VALUES('sym-%q','*',NULL)",
                    zNewBranch);
    }
    db_prepare(&q, "SELECT tag, prefix, value FROM newtags"
                   " ORDER BY prefix || tag");
    while( db_step(&q)==SQLITE_ROW ){
      const char *zTag = db_column_text(&q, 0);
      const char *zPrefix = db_column_text(&q, 1);
      const char *zValue = db_column_text(&q, 2);
      nChng++;
      if( zValue ){
        blob_appendf(&ctrl, "T %s%F %s %F\n", zPrefix, zTag, zUuid, zValue);
      }else{
        blob_appendf(&ctrl, "T %s%F %s\n", zPrefix, zTag, zUuid);
      }
    }
    db_finalize(&q);
    if( nChng>0 ){
      int nrid;
      Blob cksum;
      blob_appendf(&ctrl, "U %F\n", login_name());
      md5sum_blob(&ctrl, &cksum);
      blob_appendf(&ctrl, "Z %b\n", &cksum);
      db_begin_transaction();
      g.markPrivate = content_is_private(rid);
      nrid = content_put(&ctrl);
      manifest_crosslink(nrid, &ctrl, MC_PERMIT_HOOKS);
      assert( blob_is_reset(&ctrl) );
      db_end_transaction(0);
    }
    cgi_redirectf("ci?name=%s", zUuid);
  }
  blob_zero(&comment);
  blob_append(&comment, zNewComment, -1);
  zUuid[10] = 0;
  style_header("Edit Check-in [%s]", zUuid);
  /*
  ** chgcbn/chgbn: Handle change of (checkbox for) branch name in
  ** remaining of form.
  */
  @ <script>
  @ function chgcbn(checked, branch){
  @   val = gebi('brname').value.trim();
  @   if( !val || !checked ) val = branch;
  @   if( checked ) gebi('brname').select();
  @   gebi('hbranch').textContent = val;
  @   cidbrid = document.getElementById('cbranch');
  @   if( cidbrid ) cidbrid.textContent = val;
  @ }
  @ function chgbn(val, branch){
  @   if( !val ) val = branch;
  @   gebi('newbr').checked = (val!=branch);
  @   gebi('hbranch').textContent = val;
  @   cidbrid = document.getElementById('cbranch');
  @   if( cidbrid ) cidbrid.textContent = val;
  @ }
  @ </script>
  if( P("preview") ){
    Blob suffix;
    int nTag = 0;
    @ <b>Preview:</b>
    @ <blockquote>
    @ <table border=0>
    if( zNewColor && zNewColor[0] ){
      @ <tr><td style="background-color: %h(zNewColor);">
    }else{
      @ <tr><td>
    }
    @ %!W(blob_str(&comment))
    blob_zero(&suffix);
    blob_appendf(&suffix, "(user: %h", zNewUser);
    db_prepare(&q, "SELECT substr(tagname,5) FROM tagxref, tag"
                   " WHERE tagname GLOB 'sym-*' AND tagxref.rid=%d"
                   "   AND tagtype>1 AND tag.tagid=tagxref.tagid",
                   rid);
    while( db_step(&q)==SQLITE_ROW ){
      const char *zTag = db_column_text(&q, 0);
      if( nTag==0 ){
        blob_appendf(&suffix, ", tags: %h", zTag);
      }else{
        blob_appendf(&suffix, ", %h", zTag);
      }
      nTag++;
    }
    db_finalize(&q);
    blob_appendf(&suffix, ")");
    @ %s(blob_str(&suffix))
    @ </td></tr></table>
    if( zChngTime ){
      @ <p>The timestamp on the tag used to make the changes above
      @ will be overridden as: %s(date_in_standard_format(zChngTime))</p>
    }
    @ </blockquote>
    @ <hr />
    blob_reset(&suffix);
  }
  @ <p>Make changes to attributes of check-in
  @ [%z(href("%R/ci/%!S",zUuid))%s(zUuid)</a>]:</p>
  form_begin(0, "%R/ci_edit");
  login_insert_csrf_secret();
  @ <div><input type="hidden" name="r" value="%s(zUuid)" />
  @ <table border="0" cellspacing="10">

  @ <tr><th align="right" valign="top">User:</th>
  @ <td valign="top">
  @   <input type="text" name="u" size="20" value="%h(zNewUser)" />
  @ </td></tr>

  @ <tr><th align="right" valign="top">Comment:</th>
  @ <td valign="top">
  @ <textarea name="c" rows="10" cols="80">%h(zNewComment)</textarea>
  @ </td></tr>

  @ <tr><th align="right" valign="top">Check-in Time:</th>
  @ <td valign="top">
  @   <input type="text" name="dt" size="20" value="%h(zNewDate)" />
  @ </td></tr>

  if( zChngTime ){
    @ <tr><th align="right" valign="top">Timestamp of this change:</th>
    @ <td valign="top">
    @   <input type="text" name="chngtime" size="20" value="%h(zChngTime)" />
    @ </td></tr>
  }

  @ <tr><th align="right" valign="top">Background Color:</th>
  @ <td valign="top">
  render_color_chooser(fNewPropagateColor, zNewColor, "pclr", "clr", "clrcust");
  @ </td></tr>

  @ <tr><th align="right" valign="top">Tags:</th>
  @ <td valign="top">
  @ <label><input type="checkbox" id="newtag" name="newtag"%s(zNewTagFlag) />
  @ Add the following new tag name to this check-in:</label>
  @ <input type="text" style="width:15;" name="tagname" value="%h(zNewTag)"
  @ onkeyup="gebi('newtag').checked=!!this.value" />
  zBranchName = db_text(0, "SELECT value FROM tagxref, tag"
     " WHERE tagxref.rid=%d AND tagtype>0 AND tagxref.tagid=tag.tagid"
     " AND tagxref.tagid=%d", rid, TAG_BRANCH);
  db_prepare(&q,
     "SELECT tag.tagid, tagname, tagxref.value FROM tagxref, tag"
     " WHERE tagxref.rid=%d AND tagtype>0 AND tagxref.tagid=tag.tagid"
     " ORDER BY CASE WHEN tagname GLOB 'sym-*' THEN substr(tagname,5)"
     "               ELSE tagname END /*sort*/",
     rid
  );
  while( db_step(&q)==SQLITE_ROW ){
    int tagid = db_column_int(&q, 0);
    const char *zTagName = db_column_text(&q, 1);
    int isSpecialTag = fossil_strncmp(zTagName, "sym-", 4)!=0;
    char zLabel[30];

    if( tagid == TAG_CLOSED ){
      fHasClosed = 1;
    }else if( (tagid == TAG_COMMENT) || (tagid == TAG_BRANCH) ){
      continue;
    }else if( tagid==TAG_HIDDEN ){
      fHasHidden = 1;
    }else if( !isSpecialTag && zTagName &&
        fossil_strcmp(&zTagName[4], zBranchName)==0){
      continue;
    }
    sqlite3_snprintf(sizeof(zLabel), zLabel, "c%d", tagid);
    @ <br /><label>
    if( P(zLabel) ){
      @ <input type="checkbox" name="c%d(tagid)" checked="checked" />
    }else{
      @ <input type="checkbox" name="c%d(tagid)" />
    }
    if( isSpecialTag ){
      @ Cancel special tag <b>%h(zTagName)</b></label>
    }else{
      @ Cancel tag <b>%h(&zTagName[4])</b></label>
    }
  }
  db_finalize(&q);
  @ </td></tr>

  if( !zBranchName ){
    zBranchName = db_get("main-branch", "trunk");
  }
  if( !zNewBranch || !zNewBranch[0]){
    zNewBranch = zBranchName;
  }
  @ <tr><th align="right" valign="top">Branching:</th>
  @ <td valign="top">
  @ <label><input id="newbr" type="checkbox" name="newbr"%s(zNewBrFlag)
  @ onchange="chgcbn(this.checked,'%h(zBranchName)')" />
  @ Make this check-in the start of a new branch named:</label>
  @ <input id="brname" type="text" style="width:15;" name="brname"
  @ value="%h(zNewBranch)"
  @ onkeyup="chgbn(this.value.trim(),'%h(zBranchName)')" /></td></tr>
  if( !fHasHidden ){
    @ <tr><th align="right" valign="top">Branch Hiding:</th>
    @ <td valign="top">
    @ <label><input type="checkbox" id="hidebr" name="hide"%s(zHideFlag) />
    @ Hide branch
    @ <span style="font-weight:bold" id="hbranch">%h(zBranchName)</span>
    @ from the timeline starting from this check-in</label>
    @ </td></tr>
  }
  if( !fHasClosed ){
    if( is_a_leaf(rid) ){
      @ <tr><th align="right" valign="top">Leaf Closure:</th>
      @ <td valign="top">
      @ <label><input type="checkbox" name="close"%s(zCloseFlag) />
      @ Mark this leaf as "closed" so that it no longer appears on the
      @ "leaves" page and is no longer labeled as a "<b>Leaf</b>"</label>
      @ </td></tr>
    }else if( zBranchName ){
      @ <tr><th align="right" valign="top">Branch Closure:</th>
      @ <td valign="top">
      @ <label><input type="checkbox" name="close"%s(zCloseFlag) />
      @ Mark branch
      @ <span style="font-weight:bold" id="cbranch">%h(zBranchName)</span>
      @ as "closed".</label>
      @ </td></tr>
    }
  }
  if( zBranchName ) fossil_free(zBranchName);


  @ <tr><td colspan="2">
  @ <input type="submit" name="preview" value="Preview" />
  @ <input type="submit" name="apply" value="Apply Changes" />
  @ <input type="submit" name="cancel" value="Cancel" />
  @ </td></tr>
  @ </table>
  @ </div></form>
  style_footer();
}<|MERGE_RESOLUTION|>--- conflicted
+++ resolved
@@ -123,11 +123,7 @@
                     " AND tx.tagtype>0",
                     rid, TAG_CLOSED)){
         fossil_print("%s\n", "closed");
-<<<<<<< HEAD
-      }else if( fossil_find_nearest_fork(rid, 1) ){
-=======
       }else if( fossil_find_nearest_fork(rid, db_open_local(0)) ){
->>>>>>> d634ff67
         fossil_print("%s\n", "fork");
         isFork = 1;
       }else{
