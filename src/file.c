/*
** Copyright (c) 2006 D. Richard Hipp
**
** This program is free software; you can redistribute it and/or
** modify it under the terms of the Simplified BSD License (also
** known as the "2-Clause License" or "FreeBSD License".)

** This program is distributed in the hope that it will be useful,
** but without any warranty; without even the implied warranty of
** merchantability or fitness for a particular purpose.
**
** Author contact information:
**   drh@hwaci.com
**   http://www.hwaci.com/drh/
**
*******************************************************************************
**
** File utilities.
**
** Functions named file_* are generic functions that always follow symlinks.
**
** Functions named file_wd_* are to be used for files inside working
** directories. They follow symlinks depending on 'allow-symlinks' setting.
*/
#include "config.h"
#include <sys/types.h>
#include <sys/stat.h>
#include <unistd.h>
#include <string.h>
#include <errno.h>
#include "file.h"

/*
** On Windows, include the Platform SDK header file.
*/
#ifdef _WIN32
# include <direct.h>
# include <windows.h>
# include <sys/utime.h>
#endif

/*
** The file status information from the most recent stat() call.
**
** Use _stati64 rather than stat on windows, in order to handle files
** larger than 2GB.
*/
#if defined(_WIN32) && (defined(__MSVCRT__) || defined(_MSC_VER))
# undef stat
# define stat _stati64
#endif
/*
** On Windows S_ISLNK always returns FALSE.
*/
#if !defined(S_ISLNK)
# define S_ISLNK(x) (0)
#endif
static int fileStatValid = 0;
static struct stat fileStat;

/*
** Fill stat buf with information received from stat() or lstat().
** lstat() is called on Unix if isWd is TRUE and allow-symlinks setting is on.
**
*/
static int fossil_stat(const char *zFilename, struct stat *buf, int isWd){
#if !defined(_WIN32)
  if( isWd && g.allowSymlinks ){
    return lstat(zFilename, buf);
  }else{
    return stat(zFilename, buf);
  }
#else
  int rc = 0;
  wchar_t *zMbcs = fossil_utf8_to_filename(zFilename);
  rc = _wstati64(zMbcs, buf);
  fossil_mbcs_free(zMbcs);
  return rc;
#endif
}

/*
** Fill in the fileStat variable for the file named zFilename.
** If zFilename==0, then use the previous value of fileStat if
** there is a previous value.
**
** If isWd is TRUE, do lstat() instead of stat() if allow-symlinks is on.
**
** Return the number of errors.  No error messages are generated.
*/
static int getStat(const char *zFilename, int isWd){
  int rc = 0;
  if( zFilename==0 ){
    if( fileStatValid==0 ) rc = 1;
  }else{
    if( fossil_stat(zFilename, &fileStat, isWd)!=0 ){
      fileStatValid = 0;
      rc = 1;
    }else{
      fileStatValid = 1;
      rc = 0;
    }
  }
  return rc;
}

/*
** Return the size of a file in bytes.  Return -1 if the file does not
** exist.  If zFilename is NULL, return the size of the most recently
** stat-ed file.
*/
i64 file_size(const char *zFilename){
  return getStat(zFilename, 0) ? -1 : fileStat.st_size;
}

/*
** Same as file_size(), but takes into account symlinks.
*/
i64 file_wd_size(const char *zFilename){
  return getStat(zFilename, 1) ? -1 : fileStat.st_size;
}

/*
** Return the modification time for a file.  Return -1 if the file
** does not exist.  If zFilename is NULL return the size of the most
** recently stat-ed file.
*/
i64 file_mtime(const char *zFilename){
  return getStat(zFilename, 0) ? -1 : fileStat.st_mtime;
}

/*
** Same as file_mtime(), but takes into account symlinks.
*/
i64 file_wd_mtime(const char *zFilename){
  return getStat(zFilename, 1) ? -1 : fileStat.st_mtime;
}

/*
** Return TRUE if the named file is an ordinary file or symlink
** and symlinks are allowed.
** Return false for directories, devices, fifos, etc.
*/
int file_wd_isfile_or_link(const char *zFilename){
  return getStat(zFilename, 1) ? 0 : S_ISREG(fileStat.st_mode) ||
                                     S_ISLNK(fileStat.st_mode);
}

/*
** Return TRUE if the named file is an ordinary file.  Return false
** for directories, devices, fifos, symlinks, etc.
*/
int file_isfile(const char *zFilename){
  return getStat(zFilename, 0) ? 0 : S_ISREG(fileStat.st_mode);
}

/*
** Same as file_isfile(), but takes into account symlinks.
*/
int file_wd_isfile(const char *zFilename){
  return getStat(zFilename, 1) ? 0 : S_ISREG(fileStat.st_mode);
}

/*
** Create symlink to file on Unix, or plain-text file with
** symlink target if "allow-symlinks" is off or we're on Windows.
**
** Arguments: target file (symlink will point to it), link file
**/
void symlink_create(const char *zTargetFile, const char *zLinkFile){
#if !defined(_WIN32)
  if( g.allowSymlinks ){
    int i, nName;
    char *zName, zBuf[1000];

    nName = strlen(zLinkFile);
    if( nName>=sizeof(zBuf) ){
      zName = mprintf("%s", zLinkFile);
    }else{
      zName = zBuf;
      memcpy(zName, zLinkFile, nName+1);
    }
    nName = file_simplify_name(zName, nName, 0);
    for(i=1; i<nName; i++){
      if( zName[i]=='/' ){
        zName[i] = 0;
          if( file_mkdir(zName, 1) ){
            fossil_fatal_recursive("unable to create directory %s", zName);
            return;
          }
        zName[i] = '/';
      }
    }
    if( zName!=zBuf ) free(zName);

    if( symlink(zTargetFile, zName)!=0 ){
      fossil_fatal_recursive("unable to create symlink \"%s\"", zName);
    }
  }else
#endif
  {
    Blob content;
    blob_set(&content, zTargetFile);
    blob_write_to_file(&content, zLinkFile);
    blob_reset(&content);
  }
}

/*
** Copy symbolic link from zFrom to zTo.
*/
void symlink_copy(const char *zFrom, const char *zTo){
  Blob content;
  blob_read_link(&content, zFrom);
  symlink_create(blob_str(&content), zTo);
  blob_reset(&content);
}

/*
** Return file permissions (normal, executable, or symlink):
**   - PERM_EXE if file is executable;
**   - PERM_LNK on Unix if file is symlink and allow-symlinks option is on;
**   - PERM_REG for all other cases (regular file, directory, fifo, etc).
*/
int file_wd_perm(const char *zFilename){
  if( getStat(zFilename, 1) ) return PERM_REG;
#if defined(_WIN32)
#  ifndef S_IXUSR
#    define S_IXUSR  _S_IEXEC
#  endif
  if( S_ISREG(fileStat.st_mode) && ((S_IXUSR)&fileStat.st_mode)!=0 )
    return PERM_EXE;
  else
    return PERM_REG;
#else
  if( S_ISREG(fileStat.st_mode) &&
      ((S_IXUSR|S_IXGRP|S_IXOTH)&fileStat.st_mode)!=0 )
    return PERM_EXE;
  else if( g.allowSymlinks && S_ISLNK(fileStat.st_mode) )
    return PERM_LNK;
  else
    return PERM_REG;
#endif
}

/*
** Return TRUE if the named file is an executable.  Return false
** for directories, devices, fifos, symlinks, etc.
*/
int file_wd_isexe(const char *zFilename){
  return file_wd_perm(zFilename)==PERM_EXE;
}

/*
** Return TRUE if the named file is a symlink and symlinks are allowed.
** Return false for all other cases.
**
** On Windows, always return False.
*/
int file_wd_islink(const char *zFilename){
  return file_wd_perm(zFilename)==PERM_LNK;
}

/*
** Return 1 if zFilename is a directory.  Return 0 if zFilename
** does not exist.  Return 2 if zFilename exists but is something
** other than a directory.
*/
int file_isdir(const char *zFilename){
  int rc;

  if( zFilename ){
    char *zFN = mprintf("%s", zFilename);
    file_simplify_name(zFN, -1, 0);
    rc = getStat(zFN, 0);
    free(zFN);
  }else{
    rc = getStat(0, 0);
  }
  return rc ? 0 : (S_ISDIR(fileStat.st_mode) ? 1 : 2);
}

/*
** Same as file_isdir(), but takes into account symlinks.
*/
int file_wd_isdir(const char *zFilename){
  int rc;

  if( zFilename ){
    char *zFN = mprintf("%s", zFilename);
    file_simplify_name(zFN, -1, 0);
    rc = getStat(zFN, 1);
    free(zFN);
  }else{
    rc = getStat(0, 1);
  }
  return rc ? 0 : (S_ISDIR(fileStat.st_mode) ? 1 : 2);
}


/*
** Wrapper around the access() system call.
*/
int file_access(const char *zFilename, int flags){
#ifdef _WIN32
  wchar_t *zMbcs = fossil_utf8_to_filename(zFilename);
  int rc = _waccess(zMbcs, flags);
  fossil_mbcs_free(zMbcs);
#else
  int rc = access(zFilename, flags);
#endif
  return rc;
}

/*
** Find an unused filename similar to zBase with zSuffix appended.
**
** Make the name relative to the working directory if relFlag is true.
**
** Space to hold the new filename is obtained form mprintf() and should
** be freed by the caller.
*/
char *file_newname(const char *zBase, const char *zSuffix, int relFlag){
  char *z = 0;
  int cnt = 0;
  z = mprintf("%s-%s", zBase, zSuffix);
  while( file_size(z)>=0 ){
    fossil_free(z);
    z = mprintf("%s-%s-%d", zBase, zSuffix, cnt++);
  }
  if( relFlag ){
    Blob x;
    file_relative_name(z, &x, 0);
    fossil_free(z);
    z = blob_str(&x);
  }
  return z;
}

/*
** Return the tail of a file pathname.  The tail is the last component
** of the path.  For example, the tail of "/a/b/c.d" is "c.d".
*/
const char *file_tail(const char *z){
  const char *zTail = z;
  while( z[0] ){
    if( z[0]=='/' ) zTail = &z[1];
    z++;
  }
  return zTail;
}

/*
** Copy the content of a file from one place to another.
*/
void file_copy(const char *zFrom, const char *zTo){
  FILE *in, *out;
  int got;
  char zBuf[8192];
  in = fossil_fopen(zFrom, "rb");
  if( in==0 ) fossil_fatal("cannot open \"%s\" for reading", zFrom);
  out = fossil_fopen(zTo, "wb");
  if( out==0 ) fossil_fatal("cannot open \"%s\" for writing", zTo);
  while( (got=fread(zBuf, 1, sizeof(zBuf), in))>0 ){
    fwrite(zBuf, 1, got, out);
  }
  fclose(in);
  fclose(out);
}

/*
** Set or clear the execute bit on a file.  Return true if a change
** occurred and false if this routine is a no-op.
*/
int file_wd_setexe(const char *zFilename, int onoff){
  int rc = 0;
#if !defined(_WIN32)
  struct stat buf;
  if( fossil_stat(zFilename, &buf, 1)!=0 || S_ISLNK(buf.st_mode) ) return 0;
  if( onoff ){
    int targetMode = (buf.st_mode & 0444)>>2;
    if( (buf.st_mode & 0111)!=targetMode ){
      chmod(zFilename, buf.st_mode | targetMode);
      rc = 1;
    }
  }else{
    if( (buf.st_mode & 0111)!=0 ){
      chmod(zFilename, buf.st_mode & ~0111);
      rc = 1;
    }
  }
#endif /* _WIN32 */
  return rc;
}

/*
** Set the mtime for a file.
*/
void file_set_mtime(const char *zFilename, i64 newMTime){
#if !defined(_WIN32)
  struct timeval tv[2];
  memset(tv, 0, sizeof(tv[0])*2);
  tv[0].tv_sec = newMTime;
  tv[1].tv_sec = newMTime;
  utimes(zFilename, tv);
#else
  struct _utimbuf tb;
  wchar_t *zMbcs = fossil_utf8_to_filename(zFilename);
  tb.actime = newMTime;
  tb.modtime = newMTime;
  _wutime(zMbcs, &tb);
  fossil_mbcs_free(zMbcs);
#endif
}

/*
** COMMAND: test-set-mtime
**
** Usage: %fossil test-set-mtime FILENAME DATE/TIME
**
** Sets the mtime of the named file to the date/time shown.
*/
void test_set_mtime(void){
  const char *zFile;
  char *zDate;
  i64 iMTime;
  if( g.argc!=4 ){
    usage("test-set-mtime FILENAME DATE/TIME");
  }
  db_open_or_attach(":memory:", "mem", 0);
  iMTime = db_int64(0, "SELECT strftime('%%s',%Q)", g.argv[3]);
  zFile = g.argv[2];
  file_set_mtime(zFile, iMTime);
  iMTime = file_wd_mtime(zFile);
  zDate = db_text(0, "SELECT datetime(%lld, 'unixepoch')", iMTime);
  fossil_print("Set mtime of \"%s\" to %s (%lld)\n", zFile, zDate, iMTime);
}

/*
** Delete a file.
*/
void file_delete(const char *zFilename){
#ifdef _WIN32
  wchar_t *z = fossil_utf8_to_filename(zFilename);
  _wunlink(z);
  fossil_mbcs_free(z);
#else
  unlink(zFilename);
#endif
}

/*
** Create the directory named in the argument, if it does not already
** exist.  If forceFlag is 1, delete any prior non-directory object
** with the same name.
**
** Return the number of errors.
*/
int file_mkdir(const char *zName, int forceFlag){
  int rc = file_wd_isdir(zName);
  if( rc==2 ){
    if( !forceFlag ) return 1;
    file_delete(zName);
  }
  if( rc!=1 ){
#if defined(_WIN32)
    int rc;
    wchar_t *zMbcs = fossil_utf8_to_filename(zName);
    rc = _wmkdir(zMbcs);
    fossil_mbcs_free(zMbcs);
    return rc;
#else
    return mkdir(zName, 0755);
#endif
  }
  return 0;
}

/*
** Return true if the filename given is a valid filename for
** a file in a repository.  Valid filenames follow all of the
** following rules:
**
**     *  Does not begin with "/"
**     *  Does not contain any path element named "." or ".."
**     *  Does not contain any of these characters in the path: "\"
**     *  Does not end with "/".
**     *  Does not contain two or more "/" characters in a row.
**     *  Contains at least one character
*/
int file_is_simple_pathname(const char *z){
  int i;
  char c = z[0];
  if( c=='/' || c==0 ) return 0;
  if( c=='.' ){
    if( z[1]=='/' || z[1]==0 ) return 0;
    if( z[1]=='.' && (z[2]=='/' || z[2]==0) ) return 0;
  }
  for(i=0; (c=z[i])!=0; i++){
<<<<<<< HEAD
    if( c=='\\' ){
=======
    if( (c & 0xf0) == 0xf0 ) {
      /* Unicode characters > U+FFFF are not supported.
       * Windows XP and earlier cannot handle them.
       */
      return 0;
    }
    if( (c & 0xf0) == 0xe0 ) {
      /* This is a 3-byte UTF-8 character */
      if ( (c & 0xfe) == 0xee ){
        /* Range U+E000 - U+FFFF (Starting with 0xee or 0xef in UTF-8 ) */
        if ( (c & 1) && ((z[i+1] & 0xff) >= 0xa4) ){
          /* But exclude U+F900 - U+FFFF (0xef followed by byte >= 0xa4),
           * which contain valid characters. */
          continue;
        }
        /* Unicode character in the range U+E000 - U+F8FF are for
         * private use, they shouldn't occur in filenames.  */
        return 0;
      }
      if( ((c & 0xff) == 0xed) && ((z[i+1] & 0xe0) == 0xa0) ){
        /* Unicode character in the range U+D800 - U+DFFF are for
         * surrogate pairs, they shouldn't occur in filenames. */
        return 0;
      }
    }
    if( c=='\\' || c=='*' || c=='[' || c==']' || c=='?' ){
>>>>>>> 00aafe00
      return 0;
    }
    if( c=='/' ){
      if( z[i+1]=='/' ) return 0;
      if( z[i+1]=='.' ){
        if( z[i+2]=='/' || z[i+2]==0 ) return 0;
        if( z[i+2]=='.' && (z[i+3]=='/' || z[i+3]==0) ) return 0;
      }
    }
  }
  if( z[i-1]=='/' ) return 0;
  return 1;
}

/*
** If the last component of the pathname in z[0]..z[j-1] is something
** other than ".." then back it out and return true.  If the last
** component is empty or if it is ".." then return false.
*/
static int backup_dir(const char *z, int *pJ){
  int j = *pJ;
  int i;
  if( j<=0 ) return 0;
  for(i=j-1; i>0 && z[i-1]!='/'; i--){}
  if( z[i]=='.' && i==j-2 && z[i+1]=='.' ) return 0;
  *pJ = i-1;
  return 1;
}

/*
** Simplify a filename by
**
**  * Convert all \ into / on windows
**  * removing any trailing and duplicate /
**  * removing /./
**  * removing /A/../
**
** Changes are made in-place.  Return the new name length.
** If the slash parameter is non-zero, the trailing slash, if any,
** is retained.
*/
int file_simplify_name(char *z, int n, int slash){
  int i, j;
  if( n<0 ) n = strlen(z);

  /* On windows convert all \ characters to / */
#if defined(_WIN32)
  for(i=0; i<n; i++){
    if( z[i]=='\\' ) z[i] = '/';
  }
#endif

  /* Removing trailing "/" characters */
  if ( !slash ){
    while( n>1 && z[n-1]=='/' ){ n--; }
  }

  /* Remove duplicate '/' characters.  Except, two // at the beginning
  ** of a pathname is allowed since this is important on windows. */
  for(i=j=1; i<n; i++){
    z[j++] = z[i];
    while( z[i]=='/' && i<n-1 && z[i+1]=='/' ) i++;
  }
  n = j;

  /* Skip over zero or more initial "./" sequences */
  for(i=0; i<n-1 && z[i]=='.' && z[i+1]=='/'; i+=2){}

  /* Begin copying from z[i] back to z[j]... */
  for(j=0; i<n; i++){
    if( z[i]=='/' ){
      /* Skip over internal "/." directory components */
      if( z[i+1]=='.' && (i+2==n || z[i+2]=='/') ){
        i += 1;
        continue;
      }

      /* If this is a "/.." directory component then back out the
      ** previous term of the directory if it is something other than ".."
      ** or "."
      */
      if( z[i+1]=='.' && i+2<n && z[i+2]=='.' && (i+3==n || z[i+3]=='/')
       && backup_dir(z, &j)
      ){
        i += 2;
        continue;
      }
    }
    if( j>=0 ) z[j] = z[i];
    j++;
  }
  if( j==0 ) z[j++] = '.';
  z[j] = 0;
  return j;
}

/*
** COMMAND: test-simplify-name
**
** %fossil test-simplify-name FILENAME...
**
** Print the simplified versions of each FILENAME.
*/
void cmd_test_simplify_name(void){
  int i;
  char *z;
  for(i=2; i<g.argc; i++){
    z = mprintf("%s", g.argv[i]);
    fossil_print("[%s] -> ", z);
    file_simplify_name(z, -1, 0);
    fossil_print("[%s]\n", z);
    fossil_free(z);
  }
}

/*
** Get the current working directory.
**
** On windows, the name is converted from unicode to UTF8 and all '\\'
** characters are converted to '/'.  No conversions are needed on
** unix.
*/
void file_getcwd(char *zBuf, int nBuf){
#ifdef _WIN32
  char *zPwdUtf8;
  int nPwd;
  int i;
  wchar_t zPwd[2000];
  if( _wgetcwd(zPwd, sizeof(zPwd)/sizeof(zPwd[0])-1)==0 ){
    fossil_fatal("cannot find the current working directory.");
  }
  zPwdUtf8 = fossil_unicode_to_utf8(zPwd);
  nPwd = strlen(zPwdUtf8);
  if( nPwd > nBuf-1 ){
    fossil_fatal("pwd too big: max %d\n", nBuf-1);
  }
  for(i=0; zPwdUtf8[i]; i++) if( zPwdUtf8[i]=='\\' ) zPwdUtf8[i] = '/';
  memcpy(zBuf, zPwdUtf8, nPwd+1);
  fossil_mbcs_free(zPwdUtf8);
#else
  if( getcwd(zBuf, nBuf-1)==0 ){
    if( errno==ERANGE ){
      fossil_fatal("pwd too big: max %d\n", nBuf-1);
    }else{
      fossil_fatal("cannot find current working directory; %s",
                   strerror(errno));
    }
  }
#endif
}

/*
** Return true if zPath is an absolute pathname.  Return false
** if it is relative.
*/
int file_is_absolute_path(const char *zPath){
  if( zPath[0]=='/'
#if defined(_WIN32)
      || zPath[0]=='\\'
      || (strlen(zPath)>3 && zPath[1]==':'
           && (zPath[2]=='\\' || zPath[2]=='/'))
#endif
  ){
    return 1;
  }else{
    return 0;
  }
}

/*
** Compute a canonical pathname for a file or directory.
** Make the name absolute if it is relative.
** Remove redundant / characters
** Remove all /./ path elements.
** Convert /A/../ to just /
** If the slash parameter is non-zero, the trailing slash, if any,
** is retained.
*/
void file_canonical_name(const char *zOrigName, Blob *pOut, int slash){
  if( file_is_absolute_path(zOrigName) ){
#if defined(_WIN32)
    char *zOut;
#endif
    blob_set(pOut, zOrigName);
    blob_materialize(pOut);
#if defined(_WIN32)
    /*
    ** On Windows, normalize the drive letter to upper case.
    */
    zOut = blob_str(pOut);
    if( fossil_isalpha(zOut[0]) && zOut[1]==':' ){
      zOut[0] = fossil_toupper(zOut[0]);
    }
#endif
  }else{
    char zPwd[2000];
    file_getcwd(zPwd, sizeof(zPwd)-strlen(zOrigName));
#if defined(_WIN32)
    /*
    ** On Windows, normalize the drive letter to upper case.
    */
    if( fossil_isalpha(zPwd[0]) && zPwd[1]==':' ){
      zPwd[0] = fossil_toupper(zPwd[0]);
    }
#endif
    blob_zero(pOut);
    blob_appendf(pOut, "%//%/", zPwd, zOrigName);
  }
  blob_resize(pOut, file_simplify_name(blob_buffer(pOut),
                                       blob_size(pOut), slash));
}

/*
** COMMAND:  test-canonical-name
** Usage: %fossil test-canonical-name FILENAME...
**
** Test the operation of the canonical name generator.
** Also test Fossil's ability to measure attributes of a file.
*/
void cmd_test_canonical_name(void){
  int i;
  Blob x;
  blob_zero(&x);
  for(i=2; i<g.argc; i++){
    char zBuf[100];
    const char *zName = g.argv[i];
    file_canonical_name(zName, &x, 0);
    fossil_print("[%s] -> [%s]\n", zName, blob_buffer(&x));
    blob_reset(&x);
    sqlite3_snprintf(sizeof(zBuf), zBuf, "%lld", file_wd_size(zName));
    fossil_print("  file_size   = %s\n", zBuf);
    sqlite3_snprintf(sizeof(zBuf), zBuf, "%lld", file_wd_mtime(zName));
    fossil_print("  file_mtime  = %s\n", zBuf);
    fossil_print("  file_isfile = %d\n", file_wd_isfile(zName));
    fossil_print("  file_isfile_or_link = %d\n",file_wd_isfile_or_link(zName));
    fossil_print("  file_islink = %d\n", file_wd_islink(zName));
    fossil_print("  file_isexe  = %d\n", file_wd_isexe(zName));
    fossil_print("  file_isdir  = %d\n", file_wd_isdir(zName));
  }
}

/*
** Return TRUE if the given filename is canonical.
**
** Canonical names are full pathnames using "/" not "\" and which
** contain no "/./" or "/../" terms.
*/
int file_is_canonical(const char *z){
  int i;
  if( z[0]!='/'
#if defined(_WIN32)
    && (z[0]==0 || z[1]!=':' || z[2]!='/')
#endif
  ) return 0;

  for(i=0; z[i]; i++){
    if( z[i]=='\\' ) return 0;
    if( z[i]=='/' ){
      if( z[i+1]=='.' ){
        if( z[i+2]=='/' || z[i+2]==0 ) return 0;
        if( z[i+2]=='.' && (z[i+3]=='/' || z[i+3]==0) ) return 0;
      }
    }
  }
  return 1;
}

/*
** Return a pointer to the first character in a pathname past the
** drive letter.  This routine is a no-op on unix.
*/
char *file_without_drive_letter(char *zIn){
#ifdef _WIN32
  if( fossil_isalpha(zIn[0]) && zIn[1]==':' ) zIn += 2;
#endif
  return zIn;
}

/*
** Compute a pathname for a file or directory that is relative
** to the current directory.  If the slash parameter is non-zero,
** the trailing slash, if any, is retained.
*/
void file_relative_name(const char *zOrigName, Blob *pOut, int slash){
  char *zPath;
  blob_set(pOut, zOrigName);
  blob_resize(pOut, file_simplify_name(blob_buffer(pOut),
                                       blob_size(pOut), slash));
  zPath = file_without_drive_letter(blob_buffer(pOut));
  if( zPath[0]=='/' ){
    int i, j;
    Blob tmp;
    char *zPwd;
    char zBuf[2000];
    zPwd = zBuf;
    file_getcwd(zBuf, sizeof(zBuf)-20);
    zPwd = file_without_drive_letter(zBuf);
    i = 1;
#ifdef _WIN32
    while( zPath[i] && fossil_tolower(zPwd[i])==fossil_tolower(zPath[i]) ) i++;
#else
    while( zPath[i] && zPwd[i]==zPath[i] ) i++;
#endif
    if( zPath[i]==0 ){
      blob_reset(pOut);
      if( zPwd[i]==0 ){
        blob_append(pOut, ".", 1);
      }else{
        blob_append(pOut, "..", 2);
        for(j=i+1; zPwd[j]; j++){
          if( zPwd[j]=='/' ) {
            blob_append(pOut, "/..", 3);
          }
        }
      }
      return;
    }
    if( zPwd[i]==0 && zPath[i]=='/' ){
      memcpy(&tmp, pOut, sizeof(tmp));
      blob_set(pOut, "./");
      blob_append(pOut, &zPath[i+1], -1);
      blob_reset(&tmp);
      return;
    }
    while( zPath[i-1]!='/' ){ i--; }
    blob_set(&tmp, "../");
    for(j=i; zPwd[j]; j++){
      if( zPwd[j]=='/' ) {
        blob_append(&tmp, "../", 3);
      }
    }
    blob_append(&tmp, &zPath[i], -1);
    blob_reset(pOut);
    memcpy(pOut, &tmp, sizeof(tmp));
  }
}

/*
** COMMAND:  test-relative-name
**
** Test the operation of the relative name generator.
*/
void cmd_test_relative_name(void){
  int i;
  Blob x;
  blob_zero(&x);
  for(i=2; i<g.argc; i++){
    file_relative_name(g.argv[i], &x, 0);
    fossil_print("%s\n", blob_buffer(&x));
    blob_reset(&x);
  }
}

/*
** Compute a pathname for a file relative to the root of the local
** tree.  Return TRUE on success.  On failure, print and error
** message and quit if the errFatal flag is true.  If errFatal is
** false, then simply return 0.
**
** The root of the tree is defined by the g.zLocalRoot variable.
*/
int file_tree_name(const char *zOrigName, Blob *pOut, int errFatal){
  Blob localRoot;
  int nLocalRoot;
  char *zLocalRoot;
  Blob full;
  int nFull;
  char *zFull;

  blob_zero(pOut);
  db_must_be_within_tree();
  file_canonical_name(g.zLocalRoot, &localRoot, 1);
  nLocalRoot = blob_size(&localRoot);
  zLocalRoot = blob_buffer(&localRoot);
  assert( nLocalRoot>0 && zLocalRoot[nLocalRoot-1]=='/' );
  file_canonical_name(zOrigName, &full, 0);
  nFull = blob_size(&full);
  zFull = blob_buffer(&full);

  /* Special case.  zOrigName refers to g.zLocalRoot directory. */
  if( nFull==nLocalRoot-1 && memcmp(zLocalRoot, zFull, nFull)==0 ){
    blob_append(pOut, ".", 1);
    blob_reset(&localRoot);
    blob_reset(&full);
    return 1;
  }

  if( nFull<=nLocalRoot || memcmp(zLocalRoot, zFull, nLocalRoot) ){
    blob_reset(&localRoot);
    blob_reset(&full);
    if( errFatal ){
      fossil_fatal("file outside of checkout tree: %s", zOrigName);
    }
    return 0;
  }
  blob_append(pOut, &zFull[nLocalRoot], nFull-nLocalRoot);
  blob_reset(&localRoot);
  blob_reset(&full);
  return 1;
}

/*
** COMMAND:  test-tree-name
**
** Test the operation of the tree name generator.
*/
void cmd_test_tree_name(void){
  int i;
  Blob x;
  blob_zero(&x);
  for(i=2; i<g.argc; i++){
    if( file_tree_name(g.argv[i], &x, 1) ){
      fossil_print("%s\n", blob_buffer(&x));
      blob_reset(&x);
    }
  }
}

/*
** Parse a URI into scheme, host, port, and path.
*/
void file_parse_uri(
  const char *zUri,
  Blob *pScheme,
  Blob *pHost,
  int *pPort,
  Blob *pPath
){
  int i, j;

  for(i=0; zUri[i] && zUri[i]>='a' && zUri[i]<='z'; i++){}
  if( zUri[i]!=':' ){
    blob_zero(pScheme);
    blob_zero(pHost);
    blob_set(pPath, zUri);
    return;
  }
  blob_init(pScheme, zUri, i);
  i++;
  if( zUri[i]=='/' && zUri[i+1]=='/' ){
    i += 2;
    j = i;
    while( zUri[i] && zUri[i]!='/' && zUri[i]!=':' ){ i++; }
    blob_init(pHost, &zUri[j], i-j);
    if( zUri[i]==':' ){
      i++;
      *pPort = atoi(&zUri[i]);
      while( zUri[i] && zUri[i]!='/' ){ i++; }
    }
  }else{
    blob_zero(pHost);
  }
  if( zUri[i]=='/' ){
    blob_set(pPath, &zUri[i]);
  }else{
    blob_set(pPath, "/");
  }
}

/*
** Construct a random temporary filename into zBuf[].
*/
void file_tempname(int nBuf, char *zBuf){
  static const char *azDirs[] = {
#if defined(_WIN32)
     0, /* GetTempPath */
     0, /* TEMP */
     0, /* TMP */
#else
     "/var/tmp",
     "/usr/tmp",
     "/tmp",
     "/temp",
#endif
     ".",
  };
  static const unsigned char zChars[] =
    "abcdefghijklmnopqrstuvwxyz"
    "ABCDEFGHIJKLMNOPQRSTUVWXYZ"
    "0123456789";
  unsigned int i, j;
  const char *zDir = ".";
  int cnt = 0;

#if defined(_WIN32)
  wchar_t zTmpPath[MAX_PATH];

  if( GetTempPathW(MAX_PATH, zTmpPath) ){
    azDirs[0] = fossil_unicode_to_utf8(zTmpPath);
  }

  azDirs[1] = fossil_getenv("TEMP");
  azDirs[2] = fossil_getenv("TMP");
#endif


  for(i=0; i<sizeof(azDirs)/sizeof(azDirs[0]); i++){
    if( azDirs[i]==0 ) continue;
    if( !file_isdir(azDirs[i]) ) continue;
    zDir = azDirs[i];
    break;
  }

  /* Check that the output buffer is large enough for the temporary file
  ** name. If it is not, return SQLITE_ERROR.
  */
  if( (strlen(zDir) + 17) >= (size_t)nBuf ){
    fossil_fatal("insufficient space for temporary filename");
  }

  do{
    if( cnt++>20 ) fossil_panic("cannot generate a temporary filename");
    sqlite3_snprintf(nBuf-17, zBuf, "%s/", zDir);
    j = (int)strlen(zBuf);
    sqlite3_randomness(15, &zBuf[j]);
    for(i=0; i<15; i++, j++){
      zBuf[j] = (char)zChars[ ((unsigned char)zBuf[j])%(sizeof(zChars)-1) ];
    }
    zBuf[j] = 0;
  }while( file_size(zBuf)>=0 );

#if defined(_WIN32)
  fossil_mbcs_free((char *)azDirs[1]);
  fossil_mbcs_free((char *)azDirs[2]);
#endif
}


/*
** Return true if a file named zName exists and has identical content
** to the blob pContent.  If zName does not exist or if the content is
** different in any way, then return false.
*/
int file_is_the_same(Blob *pContent, const char *zName){
  i64 iSize;
  int rc;
  Blob onDisk;

  iSize = file_wd_size(zName);
  if( iSize<0 ) return 0;
  if( iSize!=blob_size(pContent) ) return 0;
  if( file_wd_islink(zName) ){
    blob_read_link(&onDisk, zName);
  }else{
    blob_read_from_file(&onDisk, zName);
  }
  rc = blob_compare(&onDisk, pContent);
  blob_reset(&onDisk);
  return rc==0;
}

/*
** Portable unicode implementation of opendir()
*/
#if INTERFACE

#include <dirent.h>
#if defined(_WIN32)
# define DIR _WDIR
# define dirent _wdirent
# define opendir _wopendir
# define readdir _wreaddir
# define closedir _wclosedir
#endif /* _WIN32 */

#endif /* INTERFACE */



/**************************************************************************
** The following routines translate between MBCS and UTF8 on windows.
** Since everything is always UTF8 on unix, these routines are no-ops
** there.
*/

/*
** Translate MBCS to UTF8.  Return a pointer to the translated text.
** Call fossil_mbcs_free() to deallocate any memory used to store the
** returned pointer when done.
*/
char *fossil_mbcs_to_utf8(const char *zMbcs){
#ifdef _WIN32
  extern char *sqlite3_win32_mbcs_to_utf8(const char*);
  return sqlite3_win32_mbcs_to_utf8(zMbcs);
#else
  return (char*)zMbcs;  /* No-op on unix */
#endif
}

/*
** Translate Unicode to UTF8.  Return a pointer to the translated text.
** Call fossil_mbcs_free() to deallocate any memory used to store the
** returned pointer when done.
*/
char *fossil_unicode_to_utf8(const void *zUnicode){
#ifdef _WIN32
  int nByte = WideCharToMultiByte(CP_UTF8, 0, zUnicode, -1, 0, 0, 0, 0);
  char *zUtf = sqlite3_malloc( nByte );
  if( zUtf==0 ){
    return 0;
  }
  WideCharToMultiByte(CP_UTF8, 0, zUnicode, -1, zUtf, nByte, 0, 0);
  return zUtf;
#else
  return (char *)zUnicode;  /* No-op on unix */
#endif
}

/*
** Translate Unicode (filename) to UTF8.  Return a pointer to the
** translated text.  Call fossil_mbcs_free() to deallocate any
** memory used to store the returned pointer when done.
**
** On Windows, characters in the range U+F001 to U+F07F (private use area)
** are translated in ASCII characters in the range U+0001 - U+007F. The
** only place they can come from are filenames using Cygwin's trick
** to circumvent invalid characters in filenames.
** See: <http://cygwin.com/cygwin-ug-net/using-specialnames.html>
** This way, fossil will work nicely together with the cygwin shell
** handling those filenames. On other shells, the generated filename
** might not be as expected, but apart from that nothing goes wrong.
*/
char *fossil_filename_to_utf8(void *zUnicode){
#ifdef _WIN32
  WCHAR *wUnicode = zUnicode;
  while( *wUnicode != 0 ){
    if ( (*wUnicode & 0xFF80) == 0xF000 ){
      WCHAR converted = (*wUnicode & 0x7F);
      /* Only really convert it when the resulting char is in the given range*/
      if ( (converted < 32) || wcschr(L"\"*<>?|:", converted) ){
        *wUnicode = converted;
      }
    }
    ++wUnicode;
  }
  return fossil_unicode_to_utf8(zUnicode);
#else
  return (char *)zUnicode;  /* No-op on unix */
#endif
}

/*
** Translate UTF8 to MBCS for use in system calls.  Return a pointer to the
** translated text..  Call fossil_mbcs_free() to deallocate any memory
** used to store the returned pointer when done.
*/
char *fossil_utf8_to_mbcs(const char *zUtf8){
#ifdef _WIN32
  extern char *sqlite3_win32_utf8_to_mbcs(const char*);
  return sqlite3_win32_utf8_to_mbcs(zUtf8);
#else
  return (char*)zUtf8;  /* No-op on unix */
#endif
}

/*
** Translate UTF8 to unicode for use in system calls.  Return a pointer to the
** translated text..  Call fossil_mbcs_free() to deallocate any memory
** used to store the returned pointer when done.
*/
void *fossil_utf8_to_unicode(const char *zUtf8){
#ifdef _WIN32
  int nByte = MultiByteToWideChar(CP_UTF8, 0, zUtf8, -1, 0, 0);
  wchar_t *zUnicode = sqlite3_malloc( nByte * 2 );
  if( zUnicode==0 ){
    return 0;
  }
  MultiByteToWideChar(CP_UTF8, 0, zUtf8, -1, zUnicode, nByte);

  return zUnicode;
#else
  return (void *)zUtf8;  /* No-op on unix */
#endif
}

/*
** Translate UTF8 to unicode for use in filename translations.
** Return a pointer to the translated text..  Call fossil_mbcs_free()
** to deallocate any memory used to store the returned pointer when done.
**
** On Windows, characters in the range U+0001 to U+0031 and the
** characters '"', '*', ':', '<', '>', '?', '|' and '\\' are invalid
** to be used. Therefore, translated those to characters in the
** (private use area), in the range U+F001 - U+F07F, so those
** characters never arrive in any Windows API. The filenames might
** look strange in Windows explorer, but in the cygwin shell
** everything looks as expected.
**
** See: <http://cygwin.com/cygwin-ug-net/using-specialnames.html>
**
*/
void *fossil_utf8_to_filename(const char *zUtf8){
#ifdef _WIN32
  WCHAR *zUnicode = fossil_utf8_to_unicode(zUtf8);
  WCHAR *wUnicode = zUnicode;
  /* If path starts with "<drive>:/" or "<drive>:\", don't translate the ':' */
  if( fossil_isalpha(zUtf8[0]) && zUtf8[1]==':'
           && (zUtf8[2]=='\\' || zUtf8[2]=='/')) {
    wUnicode += 3;
  }
  while( *wUnicode != '\0' ){
    if ( (*wUnicode < 32) || wcschr(L"\"*<>?|:", *wUnicode) ){
      *wUnicode |= 0xF000;
    }
    ++wUnicode;
  }

  return zUnicode;
#else
  return (void *)zUtf8;  /* No-op on unix */
#endif
}

/*
** Return the value of an environment variable as UTF8.
*/
char *fossil_getenv(const char *zName){
#ifdef _WIN32
  wchar_t *uName = fossil_utf8_to_unicode(zName);
  void *zValue = _wgetenv(uName);
  fossil_mbcs_free(uName);
  if( zValue ) zValue = fossil_unicode_to_utf8(zValue);
#else
  char *zValue = getenv(zName);
#endif
  return zValue;
}

/*
** Display UTF8 on the console.  Return the number of
** Characters written. If stdout or stderr is redirected
** to a file, -1 is returned and nothing is written
** to the console.
*/
int fossil_utf8_to_console(const char *zUtf8, int nByte, int toStdErr){
#ifdef _WIN32
  int nChar;
  wchar_t *zUnicode; /* Unicode version of zUtf8 */
  DWORD dummy;

  static int istty[2] = { -1, -1 };
  if( istty[toStdErr] == -1 ){
    istty[toStdErr] = _isatty(toStdErr + 1) != 0;
  }
  if( !istty[toStdErr] ){
    /* stdout/stderr is not a console. */
    return -1;
  }

  nChar = MultiByteToWideChar(CP_UTF8, 0, zUtf8, nByte, NULL, 0);
  zUnicode = malloc( (nChar + 1) *sizeof(zUnicode[0]) );
  if( zUnicode==0 ){
    return 0;
  }
  nChar = MultiByteToWideChar(CP_UTF8, 0, zUtf8, nByte, zUnicode, nChar);
  if( nChar==0 ){
    free(zUnicode);
    return 0;
  }
  zUnicode[nChar] = '\0';
  WriteConsoleW(GetStdHandle(STD_OUTPUT_HANDLE - toStdErr), zUnicode, nChar, &dummy, 0);
  return nChar;
#else
  return -1;  /* No-op on unix */
#endif
}

/*
** Translate MBCS to UTF8.  Return a pointer.  Call fossil_mbcs_free()
** to deallocate any memory used to store the returned pointer when done.
*/
void fossil_mbcs_free(void *zOld){
#ifdef _WIN32
  extern void sqlite3_free(void*);
  sqlite3_free(zOld);
#else
  /* No-op on unix */
#endif
}

/*
** Like fopen() but always takes a UTF8 argument.
*/
FILE *fossil_fopen(const char *zName, const char *zMode){
#ifdef _WIN32
  wchar_t *uMode = fossil_utf8_to_unicode(zMode);
  wchar_t *uName = fossil_utf8_to_filename(zName);
  FILE *f = _wfopen(uName, uMode);
  fossil_mbcs_free(uName);
  fossil_mbcs_free(uMode);
#else
  FILE *f = fopen(zName, zMode);
#endif
  return f;
}<|MERGE_RESOLUTION|>--- conflicted
+++ resolved
@@ -497,9 +497,6 @@
     if( z[1]=='.' && (z[2]=='/' || z[2]==0) ) return 0;
   }
   for(i=0; (c=z[i])!=0; i++){
-<<<<<<< HEAD
-    if( c=='\\' ){
-=======
     if( (c & 0xf0) == 0xf0 ) {
       /* Unicode characters > U+FFFF are not supported.
        * Windows XP and earlier cannot handle them.
@@ -525,8 +522,7 @@
         return 0;
       }
     }
-    if( c=='\\' || c=='*' || c=='[' || c==']' || c=='?' ){
->>>>>>> 00aafe00
+    if( c=='\\' ){
       return 0;
     }
     if( c=='/' ){
