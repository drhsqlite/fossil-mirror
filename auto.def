# System autoconfiguration. Try: ./configure --help

use cc cc-lib

options {
    with-openssl:path|auto|none
                         => {Look for openssl in the given path, or auto or none}
    with-zlib:path       => {Look for zlib in the given path}
    with-th1-hooks=0     => {Enable TH1 hooks for commands and web pages}
    with-tcl:path        => {Enable Tcl integration, with Tcl in the specified path}
    with-tcl-stubs=0     => {Enable Tcl integration via stubs library mechanism}
    with-tcl-private-stubs=0
                         => {Enable Tcl integration via private stubs mechanism}
    internal-sqlite=1    => {Don't use the internal SQLite, use the system one}
    static=0             => {Link a static executable}
    lineedit=1           => {Disable line editing}
    fusefs=1             => {Disable the Fuse Filesystem}
    fossil-debug=0       => {Build with fossil debugging enabled}
    json=0               => {Build with fossil JSON API enabled}
}

# sqlite wants these types if possible
cc-with {-includes {stdint.h inttypes.h}} {
    cc-check-types uint32_t uint16_t int16_t uint8_t
}

# Use pread/pwrite system calls in place of seek + read/write if possible
define USE_PREAD [cc-check-functions pread]

# Find tclsh for the test suite. Can't yet use jimsh for this.
cc-check-progs tclsh

define EXTRA_CFLAGS ""
define EXTRA_LDFLAGS ""
define USE_SYSTEM_SQLITE 0

if {![opt-bool internal-sqlite]} {
  proc find_internal_sqlite {} {

    # On some systems (slackware), libsqlite3 requires -ldl to link. So
    # search for the system SQLite once with -ldl, and once without. If
    # the library can only be found with $extralibs set to -ldl, then
    # the code below will append -ldl to LIBS.
    #
    foreach extralibs {{} {-ldl}} {

      # Locate the system SQLite by searching for sqlite3_open(). Then check
      # if sqlite3_strglob() can be found as well. If we can find open() but
      # not strglob(), then the system SQLite is too old to link against
      # fossil.
      #
      if {[cc-check-function-in-lib sqlite3_open sqlite3 $extralibs]} {
        if {![cc-check-function-in-lib sqlite3_strglob sqlite3 $extralibs]} {
          user-error "system sqlite3 too old (require >= 3.7.17)"
        }

        # Success. Update symbols and return.
        #
        define USE_SYSTEM_SQLITE 1
        define-append LIBS $extralibs
        return
      }
    }
    user-error "system sqlite3 not found"
  }

  find_internal_sqlite
}

if {[string match *-solaris* [get-define host]]} {
    define-append EXTRA_CFLAGS -D_XOPEN_SOURCE=500
}

if {[opt-bool fossil-debug]} {
    define-append EXTRA_CFLAGS -DFOSSIL_DEBUG
    msg-result "Debugging support enabled"
}

if {[opt-bool json]} {
    # Reminder/FIXME (stephan): FOSSIL_ENABLE_JSON
    # is required in the CFLAGS because json*.c
    # have #ifdef guards around the whole file without
    # reading config.h first.
    define-append EXTRA_CFLAGS -DFOSSIL_ENABLE_JSON
    define FOSSIL_ENABLE_JSON
    msg-result "JSON support enabled"
}

if {[opt-bool with-th1-hooks]} {
    define-append EXTRA_CFLAGS -DFOSSIL_ENABLE_TH1_HOOKS
    define FOSSIL_ENABLE_TH1_HOOKS
    msg-result "TH1 hooks support enabled"
}

#if {[opt-bool markdown]} {
#    # no-op.  Markdown is now enabled by default.
#    msg-result "Markdown support enabled"
#}

if {[opt-bool static]} {
    # XXX: This will not work on all systems.
    define-append EXTRA_LDFLAGS -static
    msg-result "Trying to link statically"
}

set tclpath [opt-val with-tcl]
if {$tclpath ne ""} {
    set tclprivatestubs [opt-bool with-tcl-private-stubs]
    # Note parse-tclconfig-sh is in autosetup/local.tcl
    if {$tclpath eq "1"} {
        if {$tclprivatestubs} {
            set tclconfig(TCL_INCLUDE_SPEC) -Icompat/tcl-8.6/generic
            set tclconfig(TCL_VERSION) {Private Stubs}
            set tclconfig(TCL_PATCH_LEVEL) {}
            set tclconfig(TCL_PREFIX) {compat/tcl-8.6}
            set tclconfig(TCL_LD_FLAGS) { }
        } else {
            # Use the system Tcl. Look in some likely places.
            array set tclconfig [parse-tclconfig-sh \
                compat/tcl-8.6/unix compat/tcl-8.6/win \
                /usr /usr/local /usr/share /opt/local]
            set msg "on your system"
        }
    } else {
        array set tclconfig [parse-tclconfig-sh $tclpath]
        set msg "at $tclpath"
    }
    if {![info exists tclconfig(TCL_INCLUDE_SPEC)]} {
        user-error "Cannot find Tcl $msg"
    }
    set tclstubs [opt-bool with-tcl-stubs]
    if {$tclprivatestubs} {
        define FOSSIL_ENABLE_TCL_PRIVATE_STUBS
        define USE_TCL_STUBS
    } elseif {$tclstubs && $tclconfig(TCL_SUPPORTS_STUBS)} {
        set libs "$tclconfig(TCL_STUB_LIB_SPEC)"
        define FOSSIL_ENABLE_TCL_STUBS
        define USE_TCL_STUBS
    } else {
        set libs "$tclconfig(TCL_LIB_SPEC) $tclconfig(TCL_LIBS)"
    }
    set cflags $tclconfig(TCL_INCLUDE_SPEC)
    if {!$tclprivatestubs} {
        cc-with [list -cflags $cflags -libs $libs] {
            if {$tclstubs} {
                if {![cc-check-functions Tcl_InitStubs]} {
                    user-error "Cannot find a usable Tcl stubs library $msg"
                }
            } else {
                if {![cc-check-functions Tcl_CreateInterp]} {
                    user-error "Cannot find a usable Tcl library $msg"
                }
            }
        }
    }
    set version $tclconfig(TCL_VERSION)$tclconfig(TCL_PATCH_LEVEL)
    msg-result "Found Tcl $version at $tclconfig(TCL_PREFIX)"
    if {!$tclprivatestubs} {
        define-append LIBS $libs
    }
    define-append EXTRA_CFLAGS $cflags
    define-append EXTRA_LDFLAGS $tclconfig(TCL_LD_FLAGS)
    define FOSSIL_ENABLE_TCL
}

# Helper for openssl checking
proc check-for-openssl {msg {cflags {}}} {
    msg-checking "Checking for $msg..."
    set rc 0
    msg-quiet cc-with [list -cflags $cflags -libs {-lssl -lcrypto}] {
        if {[cc-check-includes openssl/ssl.h] && [cc-check-functions SSL_new]} {
            incr rc
        }
    }
    if {$rc} {
        msg-result "ok"
        return 1
    } else {
        msg-result "no"
        return 0
    }
}

set ssldirs [opt-val with-openssl]
if {$ssldirs ne "none"} {
    set found 0
    if {$ssldirs in {auto ""}} {
        catch {
            set cflags [exec pkg-config openssl --cflags-only-I]
            set ldflags [exec pkg-config openssl --libs-only-L]

            set found [check-for-openssl "ssl via pkg-config" "$cflags $ldflags"]
        } msg
        if {!$found} {
            set ssldirs "{} /usr/sfw /usr/local/ssl /usr/lib/ssl /usr/ssl /usr/pkg /usr/local /usr"
        }
    }
    if {!$found} {
        foreach dir $ssldirs {
            if {$dir eq ""} {
                set msg "system ssl"
                set cflags ""
                set ldflags ""
            } else {
                set msg "ssl in $dir"
                set cflags "-I$dir/include"
                set ldflags "-L$dir/lib"
            }
            if {[check-for-openssl $msg "$cflags $ldflags"]} {
                incr found
                break
            }
        }
    }
    if {$found} {
        define FOSSIL_ENABLE_SSL
        define-append EXTRA_CFLAGS $cflags
        define-append EXTRA_LDFLAGS $ldflags
        define-append LIBS -lssl -lcrypto
        msg-result "HTTPS support enabled"

        # Silence OpenSSL deprecation warnings on Mac OS X 10.7.
        if {[string match *-darwin* [get-define host]]} {
            if {[cctest -cflags {-Wdeprecated-declarations}]} {
                define-append EXTRA_CFLAGS -Wdeprecated-declarations
            }
        }
    } else {
        user-error "OpenSSL not found. Consider --with-openssl=none to disable HTTPS support"
    }
}

# Check for zlib, using the given location if specified
set zlibpath [opt-val with-zlib]
if {$zlibpath ne ""} {
    cc-with [list -cflags "-I$zlibpath -L$zlibpath"]
    define-append EXTRA_CFLAGS -I$zlibpath
    define-append EXTRA_LDFLAGS -L$zlibpath
    msg-result "Using zlib from $zlibpath"
}
if {![cc-check-includes zlib.h] || ![cc-check-function-in-lib inflateEnd z]} {
    user-error "zlib not found please install it or specify the location with --with-zlib"
}

if {[opt-bool lineedit]} {
    # Need readline-compatible line editing
    cc-with {-includes stdio.h} {
        if {[cc-check-includes readline/readline.h] && [cc-check-function-in-lib readline readline]} {
            msg-result "Using readline for line editing"
        } elseif {[cc-check-includes editline/readline.h] && [cc-check-function-in-lib readline edit]} {
            define-feature editline
            msg-result "Using editline for line editing"
        }
    }
}

# Network functions require libraries on some systems
cc-check-function-in-lib gethostbyname nsl
if {![cc-check-function-in-lib socket {socket network}]} {
    # Last resort, may be Windows
    if {[string match *mingw* [get-define host]]} {
        define-append LIBS -lwsock32
    }
}
cc-check-function-in-lib iconv iconv
cc-check-functions utime
<<<<<<< HEAD
=======
cc-check-functions usleep
>>>>>>> 5216fb08

# Check for getloadavg(), and if it doesn't exist, define FOSSIL_OMIT_LOAD_AVERAGE
if {![cc-check-functions getloadavg]} {
  define FOSSIL_OMIT_LOAD_AVERAGE 1
  msg-result "Load average support unavailable"
}

# Check for getpassphrase() for Solaris 10 where getpass() truncates to 10 chars
if {![cc-check-functions getpassphrase]} {
    # Haiku needs this
    cc-check-function-in-lib getpass bsd
}
cc-check-function-in-lib dlopen dl

# Check for the FuseFS library
if {[opt-bool fusefs]} {
  if {[cc-check-function-in-lib fuse_mount fuse]} {
     define FOSSIL_HAVE_FUSEFS 1
     define-append LIBS -lfuse
     msg-result "FuseFS support enabled"
  }
}

make-template Makefile.in
make-config-header autoconfig.h -auto {USE_* FOSSIL_*}<|MERGE_RESOLUTION|>--- conflicted
+++ resolved
@@ -264,10 +264,7 @@
 }
 cc-check-function-in-lib iconv iconv
 cc-check-functions utime
-<<<<<<< HEAD
-=======
 cc-check-functions usleep
->>>>>>> 5216fb08
 
 # Check for getloadavg(), and if it doesn't exist, define FOSSIL_OMIT_LOAD_AVERAGE
 if {![cc-check-functions getloadavg]} {
