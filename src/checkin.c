/*
** Copyright (c) 2007 D. Richard Hipp
**
** This program is free software; you can redistribute it and/or
** modify it under the terms of the Simplified BSD License (also
** known as the "2-Clause License" or "FreeBSD License".)

** This program is distributed in the hope that it will be useful,
** but without any warranty; without even the implied warranty of
** merchantability or fitness for a particular purpose.
**
** Author contact information:
**   drh@hwaci.com
**   http://www.hwaci.com/drh/
**
*******************************************************************************
**
** This file contains code used to check-in versions of the project
** from the local repository.
*/
#include "config.h"
#include "checkin.h"
#include <assert.h>

/*
** Generate text describing all changes.  Prepend zPrefix to each line
** of output.
**
** We assume that vfile_check_signature has been run.
**
** If missingIsFatal is true, then any files that are missing or which
** are not true files results in a fatal error.
*/
static void status_report(
  Blob *report,          /* Append the status report here */
  const char *zPrefix,   /* Prefix on each line of the report */
  int missingIsFatal,    /* MISSING and NOT_A_FILE are fatal errors */
  int cwdRelative        /* Report relative to the current working dir */
){
  Stmt q;
  int nPrefix = strlen(zPrefix);
  int nErr = 0;
  Blob rewrittenPathname;
  Blob where;
  const char *zName;
  int i;

  blob_zero(&where);
  for(i=2; i<g.argc; i++) {
    Blob fname;
    file_tree_name(g.argv[i], &fname, 1);
    zName = blob_str(&fname);
    if( fossil_strcmp(zName, ".")==0 ) {
      blob_reset(&where);
      break;
    }
    blob_appendf(&where, " %s (pathname=%Q %s) "
                 "OR (pathname>'%q/' %s AND pathname<'%q0' %s)",
                 (blob_size(&where)>0) ? "OR" : "AND", zName,
                 filename_collation(), zName, filename_collation(),
                 zName, filename_collation());
  }

  db_prepare(&q,
    "SELECT pathname, deleted, chnged, rid, coalesce(origname!=pathname,0)"
    "  FROM vfile "
    " WHERE is_selected(id) %s"
    "   AND (chnged OR deleted OR rid=0 OR pathname!=origname) ORDER BY 1",
    blob_str(&where)
  );
  blob_zero(&rewrittenPathname);
  while( db_step(&q)==SQLITE_ROW ){
    const char *zPathname = db_column_text(&q,0);
    const char *zDisplayName = zPathname;
    int isDeleted = db_column_int(&q, 1);
    int isChnged = db_column_int(&q,2);
    int isNew = db_column_int(&q,3)==0;
    int isRenamed = db_column_int(&q,4);
    char *zFullName = mprintf("%s%s", g.zLocalRoot, zPathname);
    if( cwdRelative ){
      file_relative_name(zFullName, &rewrittenPathname, 0);
      zDisplayName = blob_str(&rewrittenPathname);
      if( zDisplayName[0]=='.' && zDisplayName[1]=='/' ){
        zDisplayName += 2;  /* no unnecessary ./ prefix */
      }
    }
    blob_append(report, zPrefix, nPrefix);
    if( isDeleted ){
      blob_appendf(report, "DELETED       %s\n", zDisplayName);
    }else if( !file_wd_isfile_or_link(zFullName) ){
      if( file_access(zFullName, 0)==0 ){
        blob_appendf(report, "NOT_A_FILE    %s\n", zDisplayName);
        if( missingIsFatal ){
          fossil_warning("not a file: %s", zDisplayName);
          nErr++;
        }
      }else{
        blob_appendf(report, "MISSING       %s\n", zDisplayName);
        if( missingIsFatal ){
          fossil_warning("missing file: %s", zDisplayName);
          nErr++;
        }
      }
    }else if( isNew ){
      blob_appendf(report, "ADDED         %s\n", zDisplayName);
    }else if( isDeleted ){
<<<<<<< HEAD
      blob_appendf(report, "DELETED       %s\n", zDisplayName);
    }else if( isChnged ){
      if( isChnged==2 ){
        blob_appendf(report, "UPD_BY_MERGE  %s\n", zDisplayName);
      }else if( isChnged==3 ){
        blob_appendf(report, "ADD_BY_MERGE  %s\n", zDisplayName);
      }else if( file_contains_merge_marker(zFullName) ){
        blob_appendf(report, "CONFLICT      %s\n", zDisplayName);
=======
      blob_appendf(report, "DELETED    %s\n", zDisplayName);
    }else if( isChnged>0 ){
      if( isChnged==2 ){
        blob_appendf(report, "UPDATED_BY_MERGE %s\n", zDisplayName);
      }else if( isChnged==3 ){
        blob_appendf(report, "ADDED_BY_MERGE %s\n", zDisplayName);
      }else if( isChnged==4 ){
        blob_appendf(report, "UPDATED_BY_INTEGRATE %s\n", zDisplayName);
      }else if( isChnged==5 ){
        blob_appendf(report, "ADDED_BY_INTEGRATE %s\n", zDisplayName);
      }else if( file_contains_merge_marker(zFullName) ){
        blob_appendf(report, "CONFLICT   %s\n", zDisplayName);
>>>>>>> 66ef43de
      }else{
        blob_appendf(report, "EDITED        %s\n", zDisplayName);
      }
    }else if( isRenamed ){
      blob_appendf(report, "RENAMED       %s\n", zDisplayName);
    }else{
      report->nUsed -= nPrefix;
    }
    free(zFullName);
  }
  blob_reset(&rewrittenPathname);
  db_finalize(&q);
  db_prepare(&q, "SELECT uuid, id FROM vmerge JOIN blob ON merge=rid"
                 " WHERE id<=0");
  while( db_step(&q)==SQLITE_ROW ){
    const char *zLabel = "MERGED_WITH";
    switch( db_column_int(&q, 1) ){
<<<<<<< HEAD
      case -1:  zLabel = "CHERRYPICK ";  break;
      case -2:  zLabel = "BACKOUT    ";  break;
=======
      case -1:  zLabel = "CHERRYPICK";  break;
      case -2:  zLabel = "BACKOUT   ";  break;
      case -4:  zLabel = "INTEGRATE ";  break;
>>>>>>> 66ef43de
    }
    blob_append(report, zPrefix, nPrefix);
    blob_appendf(report, "%s %s\n", zLabel, db_column_text(&q, 0));
  }
  db_finalize(&q);
  if( nErr ){
    fossil_fatal("aborting due to prior errors");
  }
}

/*
** Use the "relative-paths" setting and the --abs-paths and
** --rel-paths command line options to determine whether the
** status report should be shown relative to the current
** working directory.
*/
static int determine_cwd_relative_option()
{
  int relativePaths = db_get_boolean("relative-paths", 1);
  int absPathOption = find_option("abs-paths", 0, 0)!=0;
  int relPathOption = find_option("rel-paths", 0, 0)!=0;
  if( absPathOption ){ relativePaths = 0; }
  if( relPathOption ){ relativePaths = 1; }
  return relativePaths;
}

/*
** COMMAND: changes
**
** Usage: %fossil changes ?OPTIONS?
**
** Report on the edit status of all files in the current checkout.
**
** Pathnames are displayed according to the "relative-paths" setting,
** unless overridden by the --abs-paths or --rel-paths options.
**
** Options:
**    --abs-paths       Display absolute pathnames.
**    --rel-paths       Display pathnames relative to the current working
**                      directory.
**    --sha1sum         Verify file status using SHA1 hashing rather
**                      than relying on file mtimes.
**    --header          Identify the repository if there are changes
**    -v|--verbose      Say "(none)" if there are no changes
**
** See also: extra, ls, status
*/
void changes_cmd(void){
  Blob report;
  int vid;
  int useSha1sum = find_option("sha1sum", 0, 0)!=0;
  int showHdr = find_option("header",0,0)!=0;
  int verboseFlag = find_option("verbose","v",0)!=0;
  int cwdRelative = 0;
  db_must_be_within_tree();
  cwdRelative = determine_cwd_relative_option();
  blob_zero(&report);
  vid = db_lget_int("checkout", 0);
  vfile_check_signature(vid, useSha1sum ? CKSIG_SHA1 : 0);
  status_report(&report, "", 0, cwdRelative);
  if( verboseFlag && blob_size(&report)==0 ){
    blob_append(&report, "  (none)\n", -1);
  }
  if( showHdr && blob_size(&report)>0 ){
    fossil_print("Changes for %s at %s:\n", db_get("project-name","???"),
                 g.zLocalRoot);
  }
  blob_write_to_file(&report, "-");
  blob_reset(&report);
}

/*
** COMMAND: status
**
** Usage: %fossil status ?OPTIONS?
**
** Report on the status of the current checkout.
**
** Pathnames are displayed according to the "relative-paths" setting,
** unless overridden by the --abs-paths or --rel-paths options.
**
** Options:
**
**    --abs-paths       Display absolute pathnames.
**    --rel-paths       Display pathnames relative to the current working
**                      directory.
**    --sha1sum         Verify file status using SHA1 hashing rather
**                      than relying on file mtimes.
**
** See also: changes, extra, ls
*/
void status_cmd(void){
  int vid;
  db_must_be_within_tree();
       /* 012345678901234 */
  fossil_print("repository:   %s\n", db_repository_filename());
  fossil_print("local-root:   %s\n", g.zLocalRoot);
  if( g.zConfigDbName ){
    fossil_print("config-db:    %s\n", g.zConfigDbName);
  }
  vid = db_lget_int("checkout", 0);
  if( vid ){
    show_common_info(vid, "checkout:", 1, 1);
  }
  db_record_repository_filename(0);
  changes_cmd();
}

/*
** COMMAND: ls
**
** Usage: %fossil ls ?OPTIONS? ?VERSION? ?FILENAMES?
**
** Show the names of all files in the current checkout.  The -v provides
** extra information about each file.  If FILENAMES are included, the only
** the files listed (or their children if they are directories) are shown.
**
** Options:
**   --age           Show when each file was committed
**   -v|--verbose    Provide extra information about each file.
**
** See also: changes, extra, status
*/
void ls_cmd(void){
  int vid;
  Stmt q;
  int verboseFlag;
  int showAge;
  char *zOrderBy = "pathname";
  Blob where;
  int i;
  const char *zName;

  verboseFlag = find_option("verbose","v", 0)!=0;
  if( !verboseFlag ){
    verboseFlag = find_option("l","l", 0)!=0; /* deprecated */
  }
  showAge = find_option("age",0,0)!=0;
  db_must_be_within_tree();
  vid = db_lget_int("checkout", 0);
  if( find_option("t","t",0)!=0 ){
    if( showAge ){
      zOrderBy = mprintf("checkin_mtime(%d,rid) DESC", vid);
    }else{
      zOrderBy = "mtime DESC";
    }
  }
  verify_all_options();
  blob_zero(&where);
  for(i=2; i<g.argc; i++){
    Blob fname;
    file_tree_name(g.argv[i], &fname, 1);
    zName = blob_str(&fname);
    if( fossil_strcmp(zName, ".")==0 ) {
      blob_reset(&where);
      break;
    }
    blob_appendf(&where, " %s (pathname=%Q %s) "
                 "OR (pathname>'%q/' %s AND pathname<'%q0' %s)",
                 (blob_size(&where)>0) ? "OR" : "WHERE", zName,
                 filename_collation(), zName, filename_collation(),
                 zName, filename_collation());
  }
  vfile_check_signature(vid, 0);
  if( showAge ){
    db_prepare(&q,
       "SELECT pathname, deleted, rid, chnged, coalesce(origname!=pathname,0),"
       "       datetime(checkin_mtime(%d,rid),'unixepoch','localtime')"
       "  FROM vfile %s"
       " ORDER BY %s", vid, blob_str(&where), zOrderBy
    );
  }else{
    db_prepare(&q,
       "SELECT pathname, deleted, rid, chnged, coalesce(origname!=pathname,0)"
       "  FROM vfile %s"
       " ORDER BY %s", blob_str(&where), zOrderBy
    );
  }
  blob_reset(&where);
  while( db_step(&q)==SQLITE_ROW ){
    const char *zPathname = db_column_text(&q,0);
    int isDeleted = db_column_int(&q, 1);
    int isNew = db_column_int(&q,2)==0;
    int chnged = db_column_int(&q,3);
    int renamed = db_column_int(&q,4);
    char *zFullName = mprintf("%s%s", g.zLocalRoot, zPathname);
    const char *type = "";
    if( verboseFlag ){
      if( isNew ){
        type = "ADDED         ";
      }else if( isDeleted ){
        type = "DELETED       ";
      }else if( !file_wd_isfile_or_link(zFullName) ){
        if( file_access(zFullName, 0)==0 ){
          type = "NOT_A_FILE    ";
        }else{
          type = "MISSING       ";
        }
      }else if( chnged ){
        if( chnged==2 ){
          type = "UPD_BY_MERGE  ";
        }else if( chnged==3 ){
          type = "ADD_BY_MERGE  ";
        }else if( file_contains_merge_marker(zFullName) ){
          type = "CONFLICT      ";
        }else{
          type = "EDITED        ";
        }
      }else if( renamed ){
        type = "RENAMED       ";
      }else{
        type = "UNCHANGED     ";
      }
    }
    if( showAge ){
      fossil_print("%s%s  %s\n", type, db_column_text(&q, 5), zPathname);
    }else{
      fossil_print("%s%s\n", type, zPathname);
    }
    free(zFullName);
  }
  db_finalize(&q);
}

/*
** Create a TEMP table named SFILE and add all unmanaged files named on the command-line
** to that table.  If directories are named, then add all unmanaged files contained
** underneath those directories.  If there are no files or directories named on the
** command-line, then add all unmanaged files anywhere in the checkout.
*/
static void locate_unmanaged_files(
  int argc,              /* Number of command-line arguments to examine */
  char **argv,           /* values of command-line arguments */
  unsigned scanFlags,    /* Zero or more SCAN_xxx flags */
  Glob *pIgnore1,        /* Do not add files that match this GLOB */
  Glob *pIgnore2         /* Omit files matching this GLOB too */
){
  Blob name;      /* Name of a candidate file or directory */
  char *zName;    /* Name of a candidate file or directory */
  int isDir;      /* 1 for a directory, 0 if doesn't exist, 2 for anything else */
  int i;          /* Loop counter */
  int nRoot;      /* length of g.zLocalRoot */

  db_multi_exec("CREATE TEMP TABLE sfile(x TEXT PRIMARY KEY %s)",
                filename_collation());
  nRoot = (int)strlen(g.zLocalRoot);
  if( argc==0 ){
    blob_init(&name, g.zLocalRoot, nRoot - 1);
    vfile_scan(&name, blob_size(&name), scanFlags, pIgnore1, pIgnore2);
    blob_reset(&name);
  }else{
    for(i=0; i<argc; i++){
      file_canonical_name(argv[i], &name, 0);
      zName = blob_str(&name);
      isDir = file_wd_isdir(zName);
      if( isDir==1 ){
        vfile_scan(&name, nRoot-1, scanFlags, pIgnore1, pIgnore2);
      }else if( isDir==0 ){
        fossil_warning("not found: %s", &zName[nRoot]);
      }else if( file_access(zName, R_OK) ){
        fossil_fatal("cannot open %s", &zName[nRoot]);
      }else{
        db_multi_exec(
           "INSERT OR IGNORE INTO sfile(x) VALUES(%Q)",
           &zName[nRoot]
        );
      }
      blob_reset(&name);
    }
  }
}

/*
** COMMAND: extras
** Usage: %fossil extras ?OPTIONS? ?PATH1 ...?
**
** Print a list of all files in the source tree that are not part of
** the current checkout.  See also the "clean" command. If paths are
** specified, only files in the given directories will be listed.
**
** Files and subdirectories whose names begin with "." are normally
** ignored but can be included by adding the --dotfiles option.
**
** The GLOBPATTERN is a comma-separated list of GLOB expressions for
** files that are ignored.  The GLOBPATTERN specified by the "ignore-glob"
** is used if the --ignore option is omitted.
**
** Pathnames are displayed according to the "relative-paths" setting,
** unless overridden by the --abs-paths or --rel-paths options.
**
** Options:
**    --abs-paths      Display absolute pathnames.
**    --case-sensitive <BOOL> override case-sensitive setting
**    --dotfiles       include files beginning with a dot (".")
**    --ignore <CSG>   ignore files matching patterns from the argument
**    --rel-paths      Display pathnames relative to the current working
**                     directory.
**
** See also: changes, clean, status
*/
void extra_cmd(void){
  Stmt q;
  const char *zIgnoreFlag = find_option("ignore",0,1);
  unsigned scanFlags = find_option("dotfiles",0,0)!=0 ? SCAN_ALL : 0;
  int cwdRelative = 0;
  Glob *pIgnore;
  Blob rewrittenPathname;
  const char *zPathname, *zDisplayName;

  if( find_option("temp",0,0)!=0 ) scanFlags |= SCAN_TEMP;
  capture_case_sensitive_option();
  db_must_be_within_tree();
  cwdRelative = determine_cwd_relative_option();
  if( zIgnoreFlag==0 ){
    zIgnoreFlag = db_get("ignore-glob", 0);
  }
  pIgnore = glob_create(zIgnoreFlag);
  locate_unmanaged_files(g.argc-2, g.argv+2, scanFlags, pIgnore, 0);
  glob_free(pIgnore);
  db_prepare(&q,
      "SELECT x FROM sfile"
      " WHERE x NOT IN (%s)"
      " ORDER BY 1",
      fossil_all_reserved_names(0)
  );
  db_multi_exec("DELETE FROM sfile WHERE x IN (SELECT pathname FROM vfile)");
  blob_zero(&rewrittenPathname);
  while( db_step(&q)==SQLITE_ROW ){
    zDisplayName = zPathname = db_column_text(&q, 0);
    if( cwdRelative ) {
      char *zFullName = mprintf("%s%s", g.zLocalRoot, zPathname);
      file_relative_name(zFullName, &rewrittenPathname, 0);
      free(zFullName);
      zDisplayName = blob_str(&rewrittenPathname);
      if( zDisplayName[0]=='.' && zDisplayName[1]=='/' ){
        zDisplayName += 2;  /* no unnecessary ./ prefix */
      }
    }
    fossil_print("%s\n", zDisplayName);
  }
  blob_reset(&rewrittenPathname);
  db_finalize(&q);
}

/*
** COMMAND: clean
** Usage: %fossil clean ?OPTIONS? ?PATH1 ...?
**
** Delete all "extra" files in the source tree.  "Extra" files are
** files that are not officially part of the checkout. This operation
** cannot be undone. If paths are specified, only the directories or
** files specified will be considered for cleaning.
**
** You will be prompted before removing each eligible file unless the
** --force flag is in use or it matches the --clean option.  The
** GLOBPATTERN specified by the "ignore-glob" setting is used if the
** --ignore option is omitted, the same with "clean-glob" and --clean
** as well as "keep-glob" and --keep.  If you are sure you wish to
** remove all "extra" files except the ones specified with --ignore
** and --keep, you can specify the optional -f|--force flag and no
** prompts will be issued.  If a file matches both --keep and --clean,
** --keep takes precedence.
**
** Files and subdirectories whose names begin with "." are
** normally kept.  They are handled if the "--dotfiles" option
** is used.
**
** Options:
**    --case-sensitive <BOOL> override case-sensitive setting
**    --dotfiles       Include files beginning with a dot (".").
**    -f|--force       Remove files without prompting.
**    --clean <CSG>    Never prompt for files matching this
**                     comma separated list of glob patterns.
**    --ignore <CSG>   Ignore files matching patterns from the
**                     comma separated list of glob patterns.
**    --keep <CSG>     Keep files matching this comma separated
**                     list of glob patterns.
**    -n|--dry-run     If given, display instead of run actions.
**    --temp           Remove only Fossil-generated temporary files.
**    -v|--verbose     Show all files as they are removed.
**
** See also: addremove, extra, status
*/
void clean_cmd(void){
  int allFlag, dryRunFlag, verboseFlag;
  unsigned scanFlags = 0;
  const char *zIgnoreFlag, *zKeepFlag, *zCleanFlag;
  Blob repo;
  Stmt q;
  Glob *pIgnore, *pKeep, *pClean;
  int nRoot;

  dryRunFlag = find_option("dry-run","n",0)!=0;
  if( !dryRunFlag ){
    dryRunFlag = find_option("test",0,0)!=0; /* deprecated */
  }
  allFlag = find_option("force","f",0)!=0;
  if( find_option("dotfiles",0,0)!=0 ) scanFlags |= SCAN_ALL;
  if( find_option("temp",0,0)!=0 ) scanFlags |= SCAN_TEMP;
  zIgnoreFlag = find_option("ignore",0,1);
  verboseFlag = find_option("verbose","v",0)!=0;
  zKeepFlag = find_option("keep",0,1);
  zCleanFlag = find_option("clean",0,1);
  capture_case_sensitive_option();
  db_must_be_within_tree();
  if( zIgnoreFlag==0 ){
    zIgnoreFlag = db_get("ignore-glob", 0);
  }
  if( zKeepFlag==0 ){
    zKeepFlag = db_get("keep-glob", 0);
  }
  if( zCleanFlag==0 ){
    zCleanFlag = db_get("clean-glob", 0);
  }
  verify_all_options();
  pIgnore = glob_create(zIgnoreFlag);
  pKeep = glob_create(zKeepFlag);
  pClean = glob_create(zCleanFlag);
  locate_unmanaged_files(g.argc-2, g.argv+2, scanFlags, pIgnore, pKeep);
  glob_free(pKeep);
  glob_free(pIgnore);
  db_prepare(&q,
      "SELECT %Q || x FROM sfile"
      " WHERE x NOT IN (%s)"
      " ORDER BY 1",
      g.zLocalRoot, fossil_all_reserved_names(0)
  );
  if( file_tree_name(g.zRepositoryName, &repo, 0) ){
    db_multi_exec("DELETE FROM sfile WHERE x=%B", &repo);
  }
  db_multi_exec("DELETE FROM sfile WHERE x IN (SELECT pathname FROM vfile)");
  nRoot = (int)strlen(g.zLocalRoot);
  while( db_step(&q)==SQLITE_ROW ){
    const char *zName = db_column_text(&q, 0);
    if( !allFlag && !dryRunFlag && !glob_match(pClean, zName+nRoot) ){
      Blob ans;
      char cReply;
      char *prompt = mprintf("Remove unmanaged file \"%s\" (a=all/y/N)? ",
                             zName+nRoot);
      blob_zero(&ans);
      prompt_user(prompt, &ans);
      cReply = blob_str(&ans)[0];
      if( cReply=='a' || cReply=='A' ){
        allFlag = 1;
      }else if( cReply!='y' && cReply!='Y' ){
        blob_reset(&ans);
        continue;
      }
      blob_reset(&ans);
    }
    if( verboseFlag || dryRunFlag ){
      fossil_print("Removed unmanaged file: %s\n", zName+nRoot);
    }
    if( !dryRunFlag ){
      file_delete(zName);
    }
  }
  glob_free(pClean);
  db_finalize(&q);
}

/*
** Prompt the user for a check-in or stash comment (given in pPrompt),
** gather the response, then return the response in pComment.
**
** Lines of the prompt that begin with # are discarded.  Excess whitespace
** is removed from the reply.
**
** Appropriate encoding translations are made on windows.
*/
void prompt_for_user_comment(Blob *pComment, Blob *pPrompt){
  const char *zEditor;
  char *zCmd;
  char *zFile;
  Blob reply, line;
  char *zComment;
  int i;

  zEditor = db_get("editor", 0);
  if( zEditor==0 ){
    zEditor = fossil_getenv("VISUAL");
  }
  if( zEditor==0 ){
    zEditor = fossil_getenv("EDITOR");
  }
#ifdef _WIN32
  if( zEditor==0 ){
    zEditor = mprintf("%s\\notepad.exe", fossil_getenv("SystemRoot"));
  }
#endif
  if( zEditor==0 ){
    blob_append(pPrompt,
       "#\n"
       "# Since no default text editor is set using EDITOR or VISUAL\n"
       "# environment variables or the \"fossil set editor\" command,\n"
       "# and because no comment was specified using the \"-m\" or \"-M\"\n"
       "# command-line options, you will need to enter the comment below.\n"
       "# Type \".\" on a line by itself when you are done:\n", -1);
    zFile = mprintf("-");
  }else{
    zFile = db_text(0, "SELECT '%qci-comment-' || hex(randomblob(6)) || '.txt'",
                    g.zLocalRoot);
  }
#if defined(_WIN32)
  blob_add_cr(pPrompt);
#endif
  blob_write_to_file(pPrompt, zFile);
  if( zEditor ){
    zCmd = mprintf("%s \"%s\"", zEditor, zFile);
    fossil_print("%s\n", zCmd);
    if( fossil_system(zCmd) ){
      fossil_fatal("editor aborted: \"%s\"", zCmd);
    }

    blob_read_from_file(&reply, zFile);
  }else{
    char zIn[300];
    blob_zero(&reply);
    while( fgets(zIn, sizeof(zIn), stdin)!=0 ){
      if( zIn[0]=='.' && (zIn[1]==0 || zIn[1]=='\r' || zIn[1]=='\n') ){
        break;
      }
      blob_append(&reply, zIn, -1);
    }
  }
  blob_to_utf8_no_bom(&reply, 1);
  blob_to_lf_only(&reply);
  file_delete(zFile);
  free(zFile);
  blob_zero(pComment);
  while( blob_line(&reply, &line) ){
    int i, n;
    char *z;
    n = blob_size(&line);
    z = blob_buffer(&line);
    for(i=0; i<n && fossil_isspace(z[i]);  i++){}
    if( i<n && z[i]=='#' ) continue;
    if( i<n || blob_size(pComment)>0 ){
      blob_appendf(pComment, "%b", &line);
    }
  }
  blob_reset(&reply);
  zComment = blob_str(pComment);
  i = strlen(zComment);
  while( i>0 && fossil_isspace(zComment[i-1]) ){ i--; }
  blob_resize(pComment, i);
}

/*
** Prepare a commit comment.  Let the user modify it using the
** editor specified in the global_config table or either
** the VISUAL or EDITOR environment variable.
**
** Store the final commit comment in pComment.  pComment is assumed
** to be uninitialized - any prior content is overwritten.
**
** zInit is the text of the most recent failed attempt to check in
** this same change.  Use zInit to reinitialize the check-in comment
** so that the user does not have to retype.
**
** zBranch is the name of a new branch that this check-in is forced into.
** zBranch might be NULL or an empty string if no forcing occurs.
**
** parent_rid is the recordid of the parent check-in.
*/
static void prepare_commit_comment(
  Blob *pComment,
  char *zInit,
  CheckinInfo *p,
  int parent_rid
){
  Blob prompt;
#ifdef _WIN32
  int bomSize;
  const unsigned char *bom = get_utf8_bom(&bomSize);
  blob_init(&prompt, (const char *) bom, bomSize);
  if( zInit && zInit[0]) {
    blob_append(&prompt, zInit, -1);
  }
#else
  blob_init(&prompt, zInit, -1);
#endif
  blob_append(&prompt,
    "\n"
    "# Enter comments on this check-in.  Lines beginning with # are ignored.\n"
    "#\n", -1
  );
  blob_appendf(&prompt, "# user: %s\n", p->zUserOvrd ? p->zUserOvrd : g.zLogin);
  if( p->zBranch && p->zBranch[0] ){
    blob_appendf(&prompt, "# tags: %s\n#\n", p->zBranch);
  }else{
    char *zTags = info_tags_of_checkin(parent_rid, 1);
    if( zTags )  blob_appendf(&prompt, "# tags: %z\n#\n", zTags);
  }
  status_report(&prompt, "# ", 1, 0);
  if( g.markPrivate ){
    blob_append(&prompt,
      "# PRIVATE BRANCH: This check-in will be private and will not sync to\n"
      "# repositories.\n"
      "#\n", -1
    );
  }
  prompt_for_user_comment(pComment, &prompt);
  blob_reset(&prompt);
}

/*
** Populate the Global.aCommitFile[] based on the command line arguments
** to a [commit] command. Global.aCommitFile is an array of integers
** sized at (N+1), where N is the number of arguments passed to [commit].
** The contents are the [id] values from the vfile table corresponding
** to the filenames passed as arguments.
**
** The last element of aCommitFile[] is always 0 - indicating the end
** of the array.
**
** If there were no arguments passed to [commit], aCommitFile is not
** allocated and remains NULL. Other parts of the code interpret this
** to mean "all files".
**
** Returns 1 if there was a warning, 0 otherwise.
*/
int select_commit_files(void){
  int result = 0;
  assert( g.aCommitFile==0 );
  if( g.argc>2 ){
    int ii, jj=0;
    Blob fname;
    Stmt q;
    const char *zCollate;
    Bag toCommit;

    zCollate = filename_collation();
    blob_zero(&fname);
    bag_init(&toCommit);
    for(ii=2; ii<g.argc; ii++){
      int cnt = 0;
      file_tree_name(g.argv[ii], &fname, 1);
      if( fossil_strcmp(blob_str(&fname),".")==0 ){
        bag_clear(&toCommit);
        return result;
      }
      db_prepare(&q,
        "SELECT id FROM vfile WHERE pathname=%Q %s"
        " OR (pathname>'%q/' %s AND pathname<'%q0' %s)",
        blob_str(&fname), zCollate, blob_str(&fname),
        zCollate, blob_str(&fname), zCollate);
      while( db_step(&q)==SQLITE_ROW ){
        cnt++;
        bag_insert(&toCommit, db_column_int(&q, 0));
      }
      db_finalize(&q);
      if( cnt==0 ){
        fossil_warning("fossil knows nothing about: %s", g.argv[ii]);
        result = 1;
      }
      blob_reset(&fname);
    }
    g.aCommitFile = fossil_malloc( (bag_count(&toCommit)+1) * sizeof(g.aCommitFile[0]) );
    for(ii=bag_first(&toCommit); ii>0; ii=bag_next(&toCommit, ii)){
      g.aCommitFile[jj++] = ii;
    }
    g.aCommitFile[jj] = 0;
    bag_clear(&toCommit);
  }
  return result;
}

/*
** Make sure the current check-in with timestamp zDate is younger than its
** ancestor identified rid and zUuid.  Throw a fatal error if not.
*/
static void checkin_verify_younger(
  int rid,              /* The record ID of the ancestor */
  const char *zUuid,    /* The artifact ID of the ancestor */
  const char *zDate     /* Date & time of the current check-in */
){
#ifndef FOSSIL_ALLOW_OUT_OF_ORDER_DATES
  int b;
  b = db_exists(
    "SELECT 1 FROM event"
    " WHERE datetime(mtime)>=%Q"
    "   AND type='ci' AND objid=%d",
    zDate, rid
  );
  if( b ){
    fossil_fatal("ancestor check-in [%.10s] (%s) is not older (clock skew?)"
                 " Use --allow-older to override.", zUuid, zDate);
  }
#endif
}

/*
** zDate should be a valid date string.  Convert this string into the
** format YYYY-MM-DDTHH:MM:SS.  If the string is not a valid date,
** print a fatal error and quit.
*/
char *date_in_standard_format(const char *zInputDate){
  char *zDate;
  if( g.perm.Setup && fossil_strcmp(zInputDate,"now")==0 ){
    zInputDate = PD("date_override","now");
  }
  zDate = db_text(0, "SELECT strftime('%%Y-%%m-%%dT%%H:%%M:%%f',%Q)",
                  zInputDate);
  if( zDate[0]==0 ){
    fossil_fatal(
      "unrecognized date format (%s): use \"YYYY-MM-DD HH:MM:SS.SSS\"",
      zInputDate
    );
  }
  return zDate;
}

/*
** COMMAND: test-date-format
**
** Usage: %fossil test-date-format DATE-STRING...
**
** Convert the DATE-STRING into the standard format used in artifacts
** and display the result.
*/
void test_date_format(void){
  int i;
  db_find_and_open_repository(OPEN_ANY_SCHEMA, 0);
  for(i=2; i<g.argc; i++){
    fossil_print("%s -> %s\n", g.argv[i], date_in_standard_format(g.argv[i]));
  }
}

#if INTERFACE
/*
** The following structure holds some of the information needed to construct a
** check-in manifest.
*/
struct CheckinInfo {
  Blob *pComment;             /* Check-in comment text */
  const char *zMimetype;      /* Mimetype of check-in command.  May be NULL */
  int verifyDate;             /* Verify that child is younger */
  Blob *pCksum;               /* Repository checksum.  May be 0 */
  const char *zDateOvrd;      /* Date override.  If 0 then use 'now' */
  const char *zUserOvrd;      /* User override.  If 0 then use g.zLogin */
  const char *zBranch;        /* Branch name.  May be 0 */
  const char *zColor;         /* One-time background color.  May be 0 */
  const char *zBrClr;         /* Persistent branch color.  May be 0 */
  const char **azTag;         /* Tags to apply to this check-in */
};
#endif /* INTERFACE */

/*
** Create a manifest.
*/
static void create_manifest(
  Blob *pOut,                 /* Write the manifest here */
  const char *zBaselineUuid,  /* UUID of baseline, or zero */
  Manifest *pBaseline,        /* Make it a delta manifest if not zero */
  int vid,                    /* BLOB.id for the parent check-in */
  CheckinInfo *p,             /* Information about the check-in */
  int *pnFBcard               /* OUT: Number of generated B- and F-cards */
){
  char *zDate;                /* Date of the check-in */
  char *zParentUuid;          /* UUID of parent check-in */
  Blob filename;              /* A single filename */
  int nBasename;              /* Size of base filename */
  Stmt q;                     /* Query of files changed */
  Stmt q2;                    /* Query of merge parents */
  Blob mcksum;                /* Manifest checksum */
  ManifestFile *pFile;        /* File from the baseline */
  int nFBcard = 0;            /* Number of B-cards and F-cards */
  int i;                      /* Loop counter */
  const char *zColor;         /* Modified value of p->zColor */

  assert( pBaseline==0 || pBaseline->zBaseline==0 );
  assert( pBaseline==0 || zBaselineUuid!=0 );
  blob_zero(pOut);
  zParentUuid = db_text(0, "SELECT uuid FROM blob WHERE rid=%d", vid);
  if( pBaseline ){
    blob_appendf(pOut, "B %s\n", zBaselineUuid);
    manifest_file_rewind(pBaseline);
    pFile = manifest_file_next(pBaseline, 0);
    nFBcard++;
  }else{
    pFile = 0;
  }
  blob_appendf(pOut, "C %F\n", blob_str(p->pComment));
  zDate = date_in_standard_format(p->zDateOvrd ? p->zDateOvrd : "now");
  blob_appendf(pOut, "D %s\n", zDate);
  zDate[10] = ' ';
  db_prepare(&q,
    "SELECT pathname, uuid, origname, blob.rid, isexe, islink,"
    "       is_selected(vfile.id)"
    "  FROM vfile JOIN blob ON vfile.mrid=blob.rid"
    " WHERE (NOT deleted OR NOT is_selected(vfile.id))"
    "   AND vfile.vid=%d"
    " ORDER BY if_selected(vfile.id, pathname, origname)",
    vid);
  blob_zero(&filename);
  blob_appendf(&filename, "%s", g.zLocalRoot);
  nBasename = blob_size(&filename);
  while( db_step(&q)==SQLITE_ROW ){
    const char *zName = db_column_text(&q, 0);
    const char *zUuid = db_column_text(&q, 1);
    const char *zOrig = db_column_text(&q, 2);
    int frid = db_column_int(&q, 3);
    int isExe = db_column_int(&q, 4);
    int isLink = db_column_int(&q, 5);
    int isSelected = db_column_int(&q, 6);
    const char *zPerm;
    int cmp;

    blob_resize(&filename, nBasename);
    blob_append(&filename, zName, -1);

#if !defined(_WIN32)
    /* For unix, extract the "executable" and "symlink" permissions
    ** directly from the filesystem.  On windows, permissions are
    ** unchanged from the original.  However, only do this if the file
    ** itself is actually selected to be part of this check-in.
    */
    if( isSelected ){
      int mPerm;

      mPerm = file_wd_perm(blob_str(&filename));
      isExe = ( mPerm==PERM_EXE );
      isLink = ( mPerm==PERM_LNK );
    }
#endif
    if( isExe ){
      zPerm = " x";
    }else if( isLink ){
      zPerm = " l"; /* note: symlinks don't have executable bit on unix */
    }else{
      zPerm = "";
    }
    if( !g.markPrivate ) content_make_public(frid);
    while( pFile && fossil_strcmp(pFile->zName,zName)<0 ){
      blob_appendf(pOut, "F %F\n", pFile->zName);
      pFile = manifest_file_next(pBaseline, 0);
      nFBcard++;
    }
    cmp = 1;
    if( pFile==0
      || (cmp = fossil_strcmp(pFile->zName,zName))!=0
      || fossil_strcmp(pFile->zUuid, zUuid)!=0
    ){
      if( zOrig && !isSelected ){ zName = zOrig; zOrig = 0; }
      if( zOrig==0 || fossil_strcmp(zOrig,zName)==0 ){
        blob_appendf(pOut, "F %F %s%s\n", zName, zUuid, zPerm);
      }else{
        if( zPerm[0]==0 ){ zPerm = " w"; }
        blob_appendf(pOut, "F %F %s%s %F\n", zName, zUuid, zPerm, zOrig);
      }
      nFBcard++;
    }
    if( cmp==0 ) pFile = manifest_file_next(pBaseline,0);
  }
  blob_reset(&filename);
  db_finalize(&q);
  while( pFile ){
    blob_appendf(pOut, "F %F\n", pFile->zName);
    pFile = manifest_file_next(pBaseline, 0);
    nFBcard++;
  }
  if( p->zMimetype && p->zMimetype[0] ){
    blob_appendf(pOut, "N %F\n", p->zMimetype);
  }
  blob_appendf(pOut, "P %s", zParentUuid);
  if( p->verifyDate ) checkin_verify_younger(vid, zParentUuid, zDate);
  free(zParentUuid);
  db_prepare(&q2, "SELECT merge FROM vmerge WHERE id=0 OR id<-2");
  while( db_step(&q2)==SQLITE_ROW ){
    char *zMergeUuid;
    int mid = db_column_int(&q2, 0);
    if( !g.markPrivate && content_is_private(mid) ) continue;
    zMergeUuid = db_text(0, "SELECT uuid FROM blob WHERE rid=%d", mid);
    if( zMergeUuid ){
      blob_appendf(pOut, " %s", zMergeUuid);
      if( p->verifyDate ) checkin_verify_younger(mid, zMergeUuid, zDate);
      free(zMergeUuid);
    }
  }
  db_finalize(&q2);
  free(zDate);
  blob_appendf(pOut, "\n");

  db_prepare(&q2,
    "SELECT CASE vmerge.id WHEN -1 THEN '+' ELSE '-' END || blob.uuid"
    "  FROM vmerge, blob"
    " WHERE (vmerge.id=-1 OR vmerge.id=-2)"
    "   AND blob.rid=vmerge.merge"
    " ORDER BY 1");
  while( db_step(&q2)==SQLITE_ROW ){
    const char *zCherrypickUuid = db_column_text(&q2, 0);
    blob_appendf(pOut, "Q %s\n", zCherrypickUuid);
  }
  db_finalize(&q2);

  if( p->pCksum ) blob_appendf(pOut, "R %b\n", p->pCksum);
  zColor = p->zColor;
  if( p->zBranch && p->zBranch[0] ){
    /* Set tags for the new branch */
    if( p->zBrClr && p->zBrClr[0] ){
      zColor = 0;
      blob_appendf(pOut, "T *bgcolor * %F\n", p->zBrClr);
    }
    blob_appendf(pOut, "T *branch * %F\n", p->zBranch);
    blob_appendf(pOut, "T *sym-%F *\n", p->zBranch);
  }
  if( zColor && zColor[0] ){
    /* One-time background color */
    blob_appendf(pOut, "T +bgcolor * %F\n", zColor);
  }
  if( p->azTag ){
    for(i=0; p->azTag[i]; i++){
      /* Add a symbolic tag to this check-in.  The tag names have already
      ** been sorted and converted using the %F format */
      assert( i==0 || strcmp(p->azTag[i-1], p->azTag[i])<=0 );
      blob_appendf(pOut, "T +sym-%s *\n", p->azTag[i]);
    }
  }
  if( p->zBranch && p->zBranch[0] ){
    /* For a new branch, cancel all prior propagating tags */
    Stmt q;
    db_prepare(&q,
        "SELECT tagname FROM tagxref, tag"
        " WHERE tagxref.rid=%d AND tagxref.tagid=tag.tagid"
        "   AND tagtype==2 AND tagname GLOB 'sym-*'"
        "   AND tagname!='sym-'||%Q"
        " ORDER BY tagname",
        vid, p->zBranch);
    while( db_step(&q)==SQLITE_ROW ){
      const char *zBrTag = db_column_text(&q, 0);
      blob_appendf(pOut, "T -%F *\n", zBrTag);
    }
    db_finalize(&q);
  }
  blob_appendf(pOut, "U %F\n", p->zUserOvrd ? p->zUserOvrd : g.zLogin);
  md5sum_blob(pOut, &mcksum);
  blob_appendf(pOut, "Z %b\n", &mcksum);
  if( pnFBcard ) *pnFBcard = nFBcard;
}

/*
** Issue a warning and give the user an opportunity to abandon out
** if a Unicode (UTF-16) byte-order-mark (BOM) or a \r\n line ending
** is seen in a text file.
**
** Return 1 if the user pressed 'c'. In that case, the file will have
** been converted to UTF-8 (if it was UTF-16) with NL line-endings,
** and the original file will have been renamed to "<filename>-original".
*/
static int commit_warning(
  Blob *p,              /* The content of the file being committed. */
  int crnlOk,           /* Non-zero if CR/NL warnings should be disabled. */
  int binOk,            /* Non-zero if binary warnings should be disabled. */
  int encodingOk,       /* Non-zero if encoding warnings should be disabled. */
  const char *zFilename /* The full name of the file being committed. */
){
  int bReverse;           /* UTF-16 byte order is reversed? */
  int fUnicode;           /* return value of could_be_utf16() */
  int fBinary;            /* does the blob content appear to be binary? */
  int lookFlags;          /* output flags from looks_like_utf8/utf16() */
  int fHasAnyCr;          /* the blob contains one or more CR chars */
  int fHasLoneCrOnly;     /* all detected line endings are CR only */
  int fHasCrLfOnly;       /* all detected line endings are CR/LF pairs */
  char *zMsg;             /* Warning message */
  Blob fname;             /* Relative pathname of the file */
  static int allOk = 0;   /* Set to true to disable this routine */

  if( allOk ) return 0;
  fUnicode = could_be_utf16(p, &bReverse);
  if( fUnicode ){
    lookFlags = looks_like_utf16(p, bReverse, LOOK_NUL);
  }else{
    lookFlags = looks_like_utf8(p, LOOK_NUL);
  }
  fHasAnyCr = (lookFlags & LOOK_CR);
  fBinary = (lookFlags & LOOK_BINARY);
  fHasLoneCrOnly = ((lookFlags & LOOK_EOL) == LOOK_LONE_CR);
  fHasCrLfOnly = ((lookFlags & LOOK_EOL) == LOOK_CRLF);
  if( fUnicode || fHasAnyCr || fBinary ){
    const char *zWarning;
    const char *zDisable;
    const char *zConvert = "c=convert/";
    Blob ans;
    char cReply;

    if( fBinary ){
      int fHasNul = (lookFlags & LOOK_NUL); /* contains NUL chars? */
      int fHasLong = (lookFlags & LOOK_LONG); /* overly long line? */
      if( binOk ){
        return 0; /* We don't want binary warnings for this file. */
      }
      if( !fHasNul && fHasLong ){
        zWarning = "long lines";
        zConvert = ""; /* We cannot convert binary files. */
      }else{
        zWarning = "binary data";
        zConvert = ""; /* We cannot convert binary files. */
      }
      zDisable = "\"binary-glob\" setting";
    }else if( fUnicode && fHasAnyCr ){
      if( crnlOk && encodingOk ){
        return 0; /* We don't want CR/NL and Unicode warnings for this file. */
      }
      if( fHasLoneCrOnly ){
        zWarning = "CR line endings and Unicode";
      }else if( fHasCrLfOnly ){
        zWarning = "CR/NL line endings and Unicode";
      }else{
        zWarning = "mixed line endings and Unicode";
      }
      zDisable = "\"crnl-glob\" and \"encoding-glob\" settings";
    }else if( fHasAnyCr ){
      if( crnlOk ){
        return 0; /* We don't want CR/NL warnings for this file. */
      }
      if( fHasLoneCrOnly ){
        zWarning = "CR line endings";
      }else if( fHasCrLfOnly ){
        zWarning = "CR/NL line endings";
      }else{
        zWarning = "mixed line endings";
      }
      zDisable = "\"crnl-glob\" setting";
    }else{
      if( encodingOk ){
        return 0; /* We don't want encoding warnings for this file. */
      }
      zWarning = "Unicode";
#if !defined(_WIN32) && !defined(__CYGWIN__)
      zConvert = ""; /* On Unix, we cannot easily convert Unicode files. */
#endif
      zDisable = "\"encoding-glob\" setting";
    }
    file_relative_name(zFilename, &fname, 0);
    blob_zero(&ans);
    zMsg = mprintf(
         "%s contains %s. Use --no-warnings or the %s to disable this warning.\n"
         "Commit anyhow (a=all/%sy/N)? ",
         blob_str(&fname), zWarning, zDisable, zConvert);
    prompt_user(zMsg, &ans);
    fossil_free(zMsg);
    cReply = blob_str(&ans)[0];
    if( cReply=='a' || cReply=='A' ){
      allOk = 1;
    }else if( *zConvert && (cReply=='c' || cReply=='C') ){
      char *zOrig = file_newname(zFilename, "original", 1);
      FILE *f;
      blob_write_to_file(p, zOrig);
      fossil_free(zOrig);
      f = fossil_fopen(zFilename, "wb");
      if( fUnicode ) {
        int bomSize;
        const unsigned char *bom = get_utf8_bom(&bomSize);
        fwrite(bom, 1, bomSize, f);
        blob_to_utf8_no_bom(p, 0);
      }
      if( fHasAnyCr ){
        blob_to_lf_only(p);
      }
      fwrite(blob_buffer(p), 1, blob_size(p), f);
      fclose(f);
      return 1;
    }else if( cReply!='y' && cReply!='Y' ){
      fossil_fatal("Abandoning commit due to %s in %s",
                   zWarning, blob_str(&fname));
    }
    blob_reset(&ans);
    blob_reset(&fname);
  }
  return 0;
}

/*
** qsort() comparison routine for an array of pointers to strings.
*/
static int tagCmp(const void *a, const void *b){
  char **pA = (char**)a;
  char **pB = (char**)b;
  return fossil_strcmp(pA[0], pB[0]);
}

/*
** COMMAND: ci*
** COMMAND: commit
**
** Usage: %fossil commit ?OPTIONS? ?FILE...?
**
** Create a new version containing all of the changes in the current
** checkout.  You will be prompted to enter a check-in comment unless
** the comment has been specified on the command-line using "-m" or a
** file containing the comment using -M.  The editor defined in the
** "editor" fossil option (see %fossil help set) will be used, or from
** the "VISUAL" or "EDITOR" environment variables (in that order) if
** no editor is set.
**
** All files that have changed will be committed unless some subset of
** files is specified on the command line.
**
** The --branch option followed by a branch name causes the new
** check-in to be placed in a newly-created branch with the name
** passed to the --branch option.
**
** Use the --branchcolor option followed by a color name (ex:
** '#ffc0c0') to specify the background color of entries in the new
** branch when shown in the web timeline interface.  The use of
** the --branchcolor option is not recommend.  Instead, let Fossil
** choose the branch color automatically.
**
** The --bgcolor option works like --branchcolor but only sets the
** background color for a single check-in.  Subsequent check-ins revert
** to the default color.
**
** A check-in is not permitted to fork unless the --allow-fork option
** appears.  An empty check-in (i.e. with nothing changed) is not
** allowed unless the --allow-empty option appears.  A check-in may not
** be older than its ancestor unless the --allow-older option appears.
** If any of files in the check-in appear to contain unresolved merge
** conflicts, the check-in will not be allowed unless the
** --allow-conflict option is present.  In addition, the entire
** check-in process may be aborted if a file contains content that
** appears to be binary, Unicode text, or text with CR/NL line endings
** unless the interactive user chooses to proceed.  If there is no
** interactive user or these warnings should be skipped for some other
** reason, the --no-warnings option may be used.  A check-in is not
** allowed against a closed leaf.
**
** The --private option creates a private check-in that is never synced.
** Children of private check-ins are automatically private.
**
** the --tag option applies the symbolic tag name to the check-in.
**
** Options:
**    --allow-conflict           allow unresolved merge conflicts
**    --allow-empty              allow a commit with no changes
**    --allow-fork               allow the commit to fork
**    --allow-older              allow a commit older than its ancestor
**    --baseline                 use a baseline manifest in the commit process
**    --bgcolor COLOR            apply COLOR to this one check-in only
**    --branch NEW-BRANCH-NAME   check in to this new branch
**    --branchcolor COLOR        apply given COLOR to the branch
**    --delta                    use a delta manifest in the commit process
**    -m|--comment COMMENT-TEXT  use COMMENT-TEXT as commit comment
**    -M|--message-file FILE     read the commit comment from given file
**    --mimetype MIMETYPE        mimetype of check-in comment
**    -n|--dry-run               If given, display instead of run actions
**    --no-warnings              omit all warnings about file contents
**    --nosign                   do not attempt to sign this commit with gpg
**    --private                  do not sync changes and their descendants
**    --tag TAG-NAME             assign given tag TAG-NAME to the checkin
**
** See also: branch, changes, checkout, extra, sync
*/
void commit_cmd(void){
  int hasChanges;        /* True if unsaved changes exist */
  int vid;               /* blob-id of parent version */
  int nrid;              /* blob-id of a modified file */
  int nvid;              /* Blob-id of the new check-in */
  Blob comment;          /* Check-in comment */
  const char *zComment;  /* Check-in comment */
  Stmt q;                /* Query to find files that have been modified */
  char *zUuid;           /* UUID of the new check-in */
  int noSign = 0;        /* True to omit signing the manifest using GPG */
  int isAMerge = 0;      /* True if checking in a merge */
  int noWarningFlag = 0; /* True if skipping all warnings */
  int forceFlag = 0;     /* Undocumented: Disables all checks */
  int forceDelta = 0;    /* Force a delta-manifest */
  int forceBaseline = 0; /* Force a baseline-manifest */
  int allowConflict = 0; /* Allow unresolve merge conflicts */
  int allowEmpty = 0;    /* Allow a commit with no changes */
  int allowFork = 0;     /* Allow the commit to fork */
  int allowOlder = 0;    /* Allow a commit older than its ancestor */
  char *zManifestFile;   /* Name of the manifest file */
  int useCksum;          /* True if checksums should be computed and verified */
  int outputManifest;    /* True to output "manifest" and "manifest.uuid" */
  int dryRunFlag;        /* True for a test run.  Debugging only */
  CheckinInfo sCiInfo;   /* Information about this check-in */
  const char *zComFile;  /* Read commit message from this file */
  int nTag = 0;          /* Number of --tag arguments */
  const char *zTag;      /* A single --tag argument */
  Blob manifest;         /* Manifest in baseline form */
  Blob muuid;            /* Manifest uuid */
  Blob cksum1, cksum2;   /* Before and after commit checksums */
  Blob cksum1b;          /* Checksum recorded in the manifest */
  int szD;               /* Size of the delta manifest */
  int szB;               /* Size of the baseline manifest */
  int nConflict = 0;     /* Number of unresolved merge conflicts */
  int abortCommit = 0;
  Blob ans;
  char cReply;

  memset(&sCiInfo, 0, sizeof(sCiInfo));
  url_proxy_options();
  noSign = find_option("nosign",0,0)!=0;
  forceDelta = find_option("delta",0,0)!=0;
  forceBaseline = find_option("baseline",0,0)!=0;
  if( forceDelta && forceBaseline ){
    fossil_fatal("cannot use --delta and --baseline together");
  }
  dryRunFlag = find_option("dry-run","n",0)!=0;
  if( !dryRunFlag ){
    dryRunFlag = find_option("test",0,0)!=0; /* deprecated */
  }
  zComment = find_option("comment","m",1);
  forceFlag = find_option("force", "f", 0)!=0;
  allowConflict = find_option("allow-conflict",0,0)!=0;
  allowEmpty = find_option("allow-empty",0,0)!=0;
  allowFork = find_option("allow-fork",0,0)!=0;
  allowOlder = find_option("allow-older",0,0)!=0;
  noWarningFlag = find_option("no-warnings", 0, 0)!=0;
  sCiInfo.zBranch = find_option("branch","b",1);
  sCiInfo.zColor = find_option("bgcolor",0,1);
  sCiInfo.zBrClr = find_option("branchcolor",0,1);
  sCiInfo.zMimetype = find_option("mimetype",0,1);
  while( (zTag = find_option("tag",0,1))!=0 ){
    if( zTag[0]==0 ) continue;
    sCiInfo.azTag = fossil_realloc((void*)sCiInfo.azTag, sizeof(char*)*(nTag+2));
    sCiInfo.azTag[nTag++] = zTag;
    sCiInfo.azTag[nTag] = 0;
  }
  zComFile = find_option("message-file", "M", 1);
  if( find_option("private",0,0) ){
    g.markPrivate = 1;
    if( sCiInfo.zBranch==0 ) sCiInfo.zBranch = "private";
    if( sCiInfo.zBrClr==0 && sCiInfo.zColor==0 ){
      sCiInfo.zBrClr = "#fec084";  /* Orange */
    }
  }
  sCiInfo.zDateOvrd = find_option("date-override",0,1);
  sCiInfo.zUserOvrd = find_option("user-override",0,1);
  db_must_be_within_tree();
  noSign = db_get_boolean("omitsign", 0)|noSign;
  if( db_get_boolean("clearsign", 0)==0 ){ noSign = 1; }
  useCksum = db_get_boolean("repo-cksum", 1);
  outputManifest = db_get_boolean("manifest", 0);
  verify_all_options();

  /* Escape special characters in tags and put all tags in sorted order */
  if( nTag ){
    int i;
    for(i=0; i<nTag; i++) sCiInfo.azTag[i] = mprintf("%F", sCiInfo.azTag[i]);
    qsort((void*)sCiInfo.azTag, nTag, sizeof(sCiInfo.azTag[0]), tagCmp);
  }

  /* So that older versions of Fossil (that do not understand delta-
  ** manifest) can continue to use this repository, do not create a new
  ** delta-manifest unless this repository already contains one or more
  ** delta-manifests, or unless the delta-manifest is explicitly requested
  ** by the --delta option.
  */
  if( !forceDelta && !db_get_boolean("seen-delta-manifest",0) ){
    forceBaseline = 1;
  }

  /* Get the ID of the parent manifest artifact */
  vid = db_lget_int("checkout", 0);
  if( content_is_private(vid) ){
    g.markPrivate = 1;
  }

  /*
  ** Autosync if autosync is enabled and this is not a private check-in.
  */
  if( !g.markPrivate ){
    if( autosync(SYNC_PULL) ){
      blob_zero(&ans);
      prompt_user("continue in spite of sync failure (y/N)? ", &ans);
      cReply = blob_str(&ans)[0];
      if( cReply!='y' && cReply!='Y' ){
        fossil_exit(1);
      }
    }
  }

  /* Require confirmation to continue with the check-in if there is
  ** clock skew
  */
  if( g.clockSkewSeen ){
    blob_zero(&ans);
    prompt_user("continue in spite of time skew (y/N)? ", &ans);
    cReply = blob_str(&ans)[0];
    if( cReply!='y' && cReply!='Y' ){
      fossil_exit(1);
    }
  }

  /* There are two ways this command may be executed. If there are
  ** no arguments following the word "commit", then all modified files
  ** in the checked out directory are committed. If one or more arguments
  ** follows "commit", then only those files are committed.
  **
  ** After the following function call has returned, the Global.aCommitFile[]
  ** array is allocated to contain the "id" field from the vfile table
  ** for each file to be committed. Or, if aCommitFile is NULL, all files
  ** should be committed.
  */
  if( select_commit_files() ){
    blob_zero(&ans);
    prompt_user("continue (y/N)? ", &ans);
    cReply = blob_str(&ans)[0];
    if( cReply!='y' && cReply!='Y' ) fossil_exit(1);;
  }
  isAMerge = db_exists("SELECT 1 FROM vmerge WHERE id=0 OR id<-2");
  if( g.aCommitFile && isAMerge ){
    fossil_fatal("cannot do a partial commit of a merge");
  }

  /* Doing "fossil mv fileA fileB; fossil add fileA; fossil commit fileA"
  ** will generate a manifest that has two fileA entries, which is illegal.
  ** When you think about it, the sequence above makes no sense.  So detect
  ** it and disallow it.  Ticket [0ff64b0a5fc8].
  */
  if( g.aCommitFile ){
    Stmt qRename;
    db_prepare(&qRename,
       "SELECT v1.pathname, v2.pathname"
       "  FROM vfile AS v1, vfile AS v2"
       " WHERE is_selected(v1.id)"
       "   AND v2.origname IS NOT NULL"
       "   AND v2.origname=v1.pathname"
       "   AND NOT is_selected(v2.id)");
    if( db_step(&qRename)==SQLITE_ROW ){
      const char *zFrom = db_column_text(&qRename, 0);
      const char *zTo = db_column_text(&qRename, 1);
      fossil_fatal("cannot do a partial commit of '%s' without '%s' because "
                   "'%s' was renamed to '%s'", zFrom, zTo, zFrom, zTo);
    }
    db_finalize(&qRename);
  }

  user_select();
  /*
  ** Check that the user exists.
  */
  if( !db_exists("SELECT 1 FROM user WHERE login=%Q", g.zLogin) ){
    fossil_fatal("no such user: %s", g.zLogin);
  }

  hasChanges = unsaved_changes();
  db_begin_transaction();
  db_record_repository_filename(0);
  if( hasChanges==0 && !isAMerge && !allowEmpty && !forceFlag ){
    fossil_fatal("nothing has changed; use --allow-empty to override");
  }

  /* If none of the files that were named on the command line have
  ** been modified, bail out now unless the --allow-empty or --force
  ** flags is used.
  */
  if( g.aCommitFile
   && !allowEmpty
   && !forceFlag
   && !db_exists(
        "SELECT 1 FROM vfile "
        " WHERE is_selected(id)"
        "   AND (chnged OR deleted OR rid=0 OR pathname!=origname)")
  ){
    fossil_fatal("none of the selected files have changed; use "
                 "--allow-empty to override.");
  }

  /*
  ** Do not allow a commit that will cause a fork unless the --allow-fork
  ** or --force flags is used, or unless this is a private check-in.
  */
  if( sCiInfo.zBranch==0 && allowFork==0 && forceFlag==0
    && g.markPrivate==0 && !is_a_leaf(vid)
  ){
    fossil_fatal("would fork.  \"update\" first or use --allow-fork.");
  }

  /*
  ** Do not allow a commit against a closed leaf
  */
  if( db_exists("SELECT 1 FROM tagxref"
                " WHERE tagid=%d AND rid=%d AND tagtype>0",
                TAG_CLOSED, vid) ){
    fossil_fatal("cannot commit against a closed leaf");
  }

  if( useCksum ) vfile_aggregate_checksum_disk(vid, &cksum1);
  if( zComment ){
    blob_zero(&comment);
    blob_append(&comment, zComment, -1);
  }else if( zComFile ){
    blob_zero(&comment);
    blob_read_from_file(&comment, zComFile);
    blob_to_utf8_no_bom(&comment, 1);
  }else{
    char *zInit = db_text(0, "SELECT value FROM vvar WHERE name='ci-comment'");
    prepare_commit_comment(&comment, zInit, &sCiInfo, vid);
    if( zInit && zInit[0] && fossil_strcmp(zInit, blob_str(&comment))==0 ){
      blob_zero(&ans);
      prompt_user("unchanged check-in comment.  continue (y/N)? ", &ans);
      cReply = blob_str(&ans)[0];
      if( cReply!='y' && cReply!='Y' ) fossil_exit(1);;
    }
    free(zInit);
  }
  if( blob_size(&comment)==0 ){
    blob_zero(&ans);
    prompt_user("empty check-in comment.  continue (y/N)? ", &ans);
    cReply = blob_str(&ans)[0];
    if( cReply!='y' && cReply!='Y' ){
      fossil_exit(1);
    }
  }else{
    db_multi_exec("REPLACE INTO vvar VALUES('ci-comment',%B)", &comment);
    db_end_transaction(0);
    db_begin_transaction();
  }

  /* Step 1: Insert records for all modified files into the blob
  ** table. If there were arguments passed to this command, only
  ** the identified files are inserted (if they have been modified).
  */
  db_prepare(&q,
    "SELECT id, %Q || pathname, mrid, %s, chnged, %s, %s FROM vfile "
    "WHERE chnged==1 AND NOT deleted AND is_selected(id)",
    g.zLocalRoot,
    glob_expr("pathname", db_get("crnl-glob","")),
    glob_expr("pathname", db_get("binary-glob","")),
    glob_expr("pathname", db_get("encoding-glob",""))
  );
  while( db_step(&q)==SQLITE_ROW ){
    int id, rid;
    const char *zFullname;
    Blob content;
    int crnlOk, binOk, encodingOk, chnged;

    id = db_column_int(&q, 0);
    zFullname = db_column_text(&q, 1);
    rid = db_column_int(&q, 2);
    crnlOk = db_column_int(&q, 3);
    chnged = db_column_int(&q, 4);
    binOk = db_column_int(&q, 5);
    encodingOk = db_column_int(&q, 6);

    blob_zero(&content);
    if( file_wd_islink(zFullname) ){
      /* Instead of file content, put link destination path */
      blob_read_link(&content, zFullname);
    }else{
      blob_read_from_file(&content, zFullname);
    }
    /* Do not emit any warnings when they are disabled. */
    if( !noWarningFlag ){
      abortCommit |= commit_warning(&content, crnlOk, binOk,
                                    encodingOk, zFullname);
    }
    if( chnged==1 && contains_merge_marker(&content) ){
      Blob fname; /* Relative pathname of the file */

      nConflict++;
      file_relative_name(zFullname, &fname, 0);
      fossil_print("possible unresolved merge conflict in %s\n",
                   blob_str(&fname));
      blob_reset(&fname);
    }
    nrid = content_put(&content);
    blob_reset(&content);
    if( rid>0 ){
      content_deltify(rid, nrid, 0);
    }
    db_multi_exec("UPDATE vfile SET mrid=%d, rid=%d WHERE id=%d", nrid,nrid,id);
    db_multi_exec("INSERT OR IGNORE INTO unsent VALUES(%d)", nrid);
  }
  db_finalize(&q);
  if( nConflict && !allowConflict ){
    fossil_fatal("abort due to unresolved merge conflicts; "
                 "use --allow-conflict to override");
  }else if( abortCommit ){
    fossil_fatal("one or more files were converted on your request; "
                 "please re-test before committing");
  }

  /* Create the new manifest */
  if( blob_size(&comment)==0 ){
    blob_append(&comment, "(no comment)", -1);
  }
  sCiInfo.pComment = &comment;
  sCiInfo.pCksum =  useCksum ? &cksum1 : 0;
  sCiInfo.verifyDate = !allowOlder && !forceFlag;
  if( forceDelta ){
    blob_zero(&manifest);
  }else{
    create_manifest(&manifest, 0, 0, vid, &sCiInfo, &szB);
  }

  /* See if a delta-manifest would be more appropriate */
  if( !forceBaseline ){
    const char *zBaselineUuid;
    Manifest *pParent;
    Manifest *pBaseline;
    pParent = manifest_get(vid, CFTYPE_MANIFEST);
    if( pParent && pParent->zBaseline ){
      zBaselineUuid = pParent->zBaseline;
      pBaseline = manifest_get_by_name(zBaselineUuid, 0);
    }else{
      zBaselineUuid = db_text(0, "SELECT uuid FROM blob WHERE rid=%d", vid);
      pBaseline = pParent;
    }
    if( pBaseline ){
      Blob delta;
      create_manifest(&delta, zBaselineUuid, pBaseline, vid, &sCiInfo, &szD);
      /*
      ** At this point, two manifests have been constructed, either of
      ** which would work for this checkin.  The first manifest (held
      ** in the "manifest" variable) is a baseline manifest and the second
      ** (held in variable named "delta") is a delta manifest.  The
      ** question now is: which manifest should we use?
      **
      ** Let B be the number of F-cards in the baseline manifest and
      ** let D be the number of F-cards in the delta manifest, plus one for
      ** the B-card.  (B is held in the szB variable and D is held in the
      ** szD variable.)  Assume that all delta manifests adds X new F-cards.
      ** Then to minimize the total number of F- and B-cards in the repository,
      ** we should use the delta manifest if and only if:
      **
      **      D*D < B*X - X*X
      **
      ** X is an unknown here, but for most repositories, we will not be
      ** far wrong if we assume X=3.
      */
      if( forceDelta || (szD*szD)<(szB*3-9) ){
        blob_reset(&manifest);
        manifest = delta;
      }else{
        blob_reset(&delta);
      }
    }else if( forceDelta ){
      fossil_panic("unable to find a baseline-manifest for the delta");
    }
  }
  if( !noSign && !g.markPrivate && clearsign(&manifest, &manifest) ){
    blob_zero(&ans);
    prompt_user("unable to sign manifest.  continue (y/N)? ", &ans);
    cReply = blob_str(&ans)[0];
    if( cReply!='y' && cReply!='Y' ){
      fossil_exit(1);
    }
  }

  /* If the -n|--dry-run option is specified, output the manifest file
  ** and rollback the transaction.
  */
  if( dryRunFlag ){
    blob_write_to_file(&manifest, "");
  }

  db_prepare(&q, "SELECT uuid,merge FROM vmerge JOIN blob ON merge=rid"
                 " WHERE id=-4");
  while( db_step(&q)==SQLITE_ROW ){
    const char *zIntegrateUuid = db_column_text(&q, 0);
    int rid = db_column_int(&q, 1);
    if( !is_a_leaf(rid) ){
      fossil_print("Not_Closed: %s (not a leaf any more)\n", zIntegrateUuid);
    }else{
      if (!db_exists("SELECT 1 FROM tagxref "
                   " WHERE tagid=%d AND rid=%d AND tagtype>0",
                   TAG_CLOSED, rid)
      ){
        Blob ctrl;
        Blob cksum;
        char *zNow;
        int nrid;

        blob_zero(&ctrl);
        zNow = date_in_standard_format("now");
        blob_appendf(&ctrl, "D %s\n", zNow);
        blob_appendf(&ctrl, "T +closed %s\n", zIntegrateUuid);
        blob_appendf(&ctrl, "U %F\n", g.zLogin);
        md5sum_blob(&ctrl, &cksum);
        blob_appendf(&ctrl, "Z %b\n", &cksum);
        nrid = content_put(&ctrl);
        manifest_crosslink(nrid, &ctrl);
        assert( blob_is_reset(&ctrl) );
      }
      fossil_print("Closed: %s\n", zIntegrateUuid);
    }
  }
  db_finalize(&q);

  if( outputManifest ){
    zManifestFile = mprintf("%smanifest", g.zLocalRoot);
    blob_write_to_file(&manifest, zManifestFile);
    blob_reset(&manifest);
    blob_read_from_file(&manifest, zManifestFile);
    free(zManifestFile);
  }
  nvid = content_put(&manifest);
  if( nvid==0 ){
    fossil_panic("trouble committing manifest: %s", g.zErrMsg);
  }
  db_multi_exec("INSERT OR IGNORE INTO unsent VALUES(%d)", nvid);
  manifest_crosslink(nvid, &manifest);
  assert( blob_is_reset(&manifest) );
  content_deltify(vid, nvid, 0);
  zUuid = db_text(0, "SELECT uuid FROM blob WHERE rid=%d", nvid);
  fossil_print("New_Version: %s\n", zUuid);
  if( outputManifest ){
    zManifestFile = mprintf("%smanifest.uuid", g.zLocalRoot);
    blob_zero(&muuid);
    blob_appendf(&muuid, "%s\n", zUuid);
    blob_write_to_file(&muuid, zManifestFile);
    free(zManifestFile);
    blob_reset(&muuid);
  }


  /* Update the vfile and vmerge tables */
  db_multi_exec(
    "DELETE FROM vfile WHERE (vid!=%d OR deleted) AND is_selected(id);"
    "DELETE FROM vmerge;"
    "UPDATE vfile SET vid=%d;"
    "UPDATE vfile SET rid=mrid, chnged=0, deleted=0, origname=NULL"
    " WHERE is_selected(id);"
    , vid, nvid
  );
  db_lset_int("checkout", nvid);

  if( useCksum ){
    /* Verify that the repository checksum matches the expected checksum
    ** calculated before the checkin started (and stored as the R record
    ** of the manifest file).
    */
    vfile_aggregate_checksum_repository(nvid, &cksum2);
    if( blob_compare(&cksum1, &cksum2) ){
      vfile_compare_repository_to_disk(nvid);
      fossil_fatal("working checkout does not match what would have ended "
                   "up in the repository:  %b versus %b",
                   &cksum1, &cksum2);
    }

    /* Verify that the manifest checksum matches the expected checksum */
    vfile_aggregate_checksum_manifest(nvid, &cksum2, &cksum1b);
    if( blob_compare(&cksum1, &cksum1b) ){
      fossil_fatal("manifest checksum self-test failed: "
                   "%b versus %b", &cksum1, &cksum1b);
    }
    if( blob_compare(&cksum1, &cksum2) ){
      fossil_fatal(
         "working checkout does not match manifest after commit: "
         "%b versus %b", &cksum1, &cksum2);
    }

    /* Verify that the commit did not modify any disk images. */
    vfile_aggregate_checksum_disk(nvid, &cksum2);
    if( blob_compare(&cksum1, &cksum2) ){
      fossil_fatal("working checkout before and after commit does not match");
    }
  }

  /* Clear the undo/redo stack */
  undo_reset();

  /* Commit */
  db_multi_exec("DELETE FROM vvar WHERE name='ci-comment'");
  db_multi_exec("PRAGMA %s.application_id=252006673;", db_name("repository"));
  db_multi_exec("PRAGMA %s.application_id=252006674;", db_name("localdb"));
  if( dryRunFlag ){
    db_end_transaction(1);
    exit(1);
  }
  db_end_transaction(0);

  if( !g.markPrivate ){
    autosync(SYNC_PUSH|SYNC_PULL);
  }
  if( count_nonbranch_children(vid)>1 ){
    fossil_print("**** warning: a fork has occurred *****\n");
  }
}<|MERGE_RESOLUTION|>--- conflicted
+++ resolved
@@ -104,29 +104,18 @@
     }else if( isNew ){
       blob_appendf(report, "ADDED         %s\n", zDisplayName);
     }else if( isDeleted ){
-<<<<<<< HEAD
       blob_appendf(report, "DELETED       %s\n", zDisplayName);
     }else if( isChnged ){
       if( isChnged==2 ){
         blob_appendf(report, "UPD_BY_MERGE  %s\n", zDisplayName);
       }else if( isChnged==3 ){
         blob_appendf(report, "ADD_BY_MERGE  %s\n", zDisplayName);
+      }else if( isChnged==4 ){
+        blob_appendf(report, "UPD_BY_INTEGR %s\n", zDisplayName);
+      }else if( isChnged==5 ){
+        blob_appendf(report, "ADD_BY_INTEGR %s\n", zDisplayName);
       }else if( file_contains_merge_marker(zFullName) ){
         blob_appendf(report, "CONFLICT      %s\n", zDisplayName);
-=======
-      blob_appendf(report, "DELETED    %s\n", zDisplayName);
-    }else if( isChnged>0 ){
-      if( isChnged==2 ){
-        blob_appendf(report, "UPDATED_BY_MERGE %s\n", zDisplayName);
-      }else if( isChnged==3 ){
-        blob_appendf(report, "ADDED_BY_MERGE %s\n", zDisplayName);
-      }else if( isChnged==4 ){
-        blob_appendf(report, "UPDATED_BY_INTEGRATE %s\n", zDisplayName);
-      }else if( isChnged==5 ){
-        blob_appendf(report, "ADDED_BY_INTEGRATE %s\n", zDisplayName);
-      }else if( file_contains_merge_marker(zFullName) ){
-        blob_appendf(report, "CONFLICT   %s\n", zDisplayName);
->>>>>>> 66ef43de
       }else{
         blob_appendf(report, "EDITED        %s\n", zDisplayName);
       }
@@ -144,14 +133,9 @@
   while( db_step(&q)==SQLITE_ROW ){
     const char *zLabel = "MERGED_WITH";
     switch( db_column_int(&q, 1) ){
-<<<<<<< HEAD
       case -1:  zLabel = "CHERRYPICK ";  break;
       case -2:  zLabel = "BACKOUT    ";  break;
-=======
-      case -1:  zLabel = "CHERRYPICK";  break;
-      case -2:  zLabel = "BACKOUT   ";  break;
       case -4:  zLabel = "INTEGRATE ";  break;
->>>>>>> 66ef43de
     }
     blob_append(report, zPrefix, nPrefix);
     blob_appendf(report, "%s %s\n", zLabel, db_column_text(&q, 0));
@@ -355,6 +339,10 @@
           type = "UPD_BY_MERGE  ";
         }else if( chnged==3 ){
           type = "ADD_BY_MERGE  ";
+        }else if( chnged==4 ){
+          type = "UPD_BY_INTEGR ";
+        }else if( chnged==5 ){
+          type = "ADD_BY_INTEGR ";
         }else if( file_contains_merge_marker(zFullName) ){
           type = "CONFLICT      ";
         }else{
