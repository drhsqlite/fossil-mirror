--- conflicted
+++ resolved
@@ -107,15 +107,9 @@
 ** [sqlite3_libversion_number()], [sqlite3_sourceid()],
 ** [sqlite_version()] and [sqlite_source_id()].
 */
-<<<<<<< HEAD
-#define SQLITE_VERSION        "3.8.5"
-#define SQLITE_VERSION_NUMBER 3008005
-#define SQLITE_SOURCE_ID      "2014-06-04 14:06:34 b1ed4f2a34ba66c29b130f8d13e9092758019212"
-=======
 #define SQLITE_VERSION        "3.8.6"
 #define SQLITE_VERSION_NUMBER 3008006
 #define SQLITE_SOURCE_ID      "2014-08-15 11:46:33 9491ba7d738528f168657adb43a198238abde19e"
->>>>>>> 3a75b0c3
 
 /*
 ** CAPI3REF: Run-Time Library Version Numbers
@@ -275,7 +269,7 @@
 **
 ** ^The sqlite3_close() and sqlite3_close_v2() routines are destructors
 ** for the [sqlite3] object.
-** ^Calls to sqlite3_close() and sqlite3_close_v2() return SQLITE_OK if
+** ^Calls to sqlite3_close() and sqlite3_close_v2() return [SQLITE_OK] if
 ** the [sqlite3] object is successfully destroyed and all associated
 ** resources are deallocated.
 **
@@ -283,7 +277,7 @@
 ** statements or unfinished sqlite3_backup objects then sqlite3_close()
 ** will leave the database connection open and return [SQLITE_BUSY].
 ** ^If sqlite3_close_v2() is called with unfinalized prepared statements
-** and unfinished sqlite3_backups, then the database connection becomes
+** and/or unfinished sqlite3_backups, then the database connection becomes
 ** an unusable "zombie" which will automatically be deallocated when the
 ** last prepared statement is finalized or the last sqlite3_backup is
 ** finished.  The sqlite3_close_v2() interface is intended for use with
@@ -296,7 +290,7 @@
 ** with the [sqlite3] object prior to attempting to close the object.  ^If
 ** sqlite3_close_v2() is called on a [database connection] that still has
 ** outstanding [prepared statements], [BLOB handles], and/or
-** [sqlite3_backup] objects then it returns SQLITE_OK but the deallocation
+** [sqlite3_backup] objects then it returns [SQLITE_OK] and the deallocation
 ** of resources is deferred until all [prepared statements], [BLOB handles],
 ** and [sqlite3_backup] objects are also destroyed.
 **
@@ -392,16 +386,14 @@
 
 /*
 ** CAPI3REF: Result Codes
-** KEYWORDS: SQLITE_OK {error code} {error codes}
-** KEYWORDS: {result code} {result codes}
+** KEYWORDS: {result code definitions}
 **
 ** Many SQLite functions return an integer result code from the set shown
 ** here in order to indicate success or failure.
 **
 ** New error codes may be added in future versions of SQLite.
 **
-** See also: [SQLITE_IOERR_READ | extended result codes],
-** [sqlite3_vtab_on_conflict()] [SQLITE_ROLLBACK | result codes].
+** See also: [extended result code definitions]
 */
 #define SQLITE_OK           0   /* Successful result */
 /* beginning-of-error-codes */
@@ -439,26 +431,19 @@
 
 /*
 ** CAPI3REF: Extended Result Codes
-** KEYWORDS: {extended error code} {extended error codes}
-** KEYWORDS: {extended result code} {extended result codes}
-**
-** In its default configuration, SQLite API routines return one of 26 integer
-** [SQLITE_OK | result codes].  However, experience has shown that many of
+** KEYWORDS: {extended result code definitions}
+**
+** In its default configuration, SQLite API routines return one of 30 integer
+** [result codes].  However, experience has shown that many of
 ** these result codes are too coarse-grained.  They do not provide as
 ** much information about problems as programmers might like.  In an effort to
 ** address this, newer versions of SQLite (version 3.3.8 and later) include
 ** support for additional result codes that provide more detailed information
-** about errors. The extended result codes are enabled or disabled
+** about errors. These [extended result codes] are enabled or disabled
 ** on a per database connection basis using the
-** [sqlite3_extended_result_codes()] API.
-**
-** Some of the available extended result codes are listed here.
-** One may expect the number of extended result codes will increase
-** over time.  Software that uses extended result codes should expect
-** to see new result codes in future releases of SQLite.
-**
-** The SQLITE_OK result code will never be extended.  It will always
-** be exactly zero.
+** [sqlite3_extended_result_codes()] API.  Or, the extended code for
+** the most recent error can be obtained using
+** [sqlite3_extended_errcode()].
 */
 #define SQLITE_IOERR_READ              (SQLITE_IOERR | (1<<8))
 #define SQLITE_IOERR_SHORT_READ        (SQLITE_IOERR | (2<<8))
@@ -691,7 +676,7 @@
 ** locking strategy (for example to use dot-file locks), to inquire
 ** about the status of a lock, or to break stale locks.  The SQLite
 ** core reserves all opcodes less than 100 for its own use.
-** A [SQLITE_FCNTL_LOCKSTATE | list of opcodes] less than 100 is available.
+** A [file control opcodes | list of opcodes] less than 100 is available.
 ** Applications that define a custom xFileControl method should use opcodes
 ** greater than 100 to avoid conflicts.  VFS implementations should
 ** return [SQLITE_NOTFOUND] for file control opcodes that they do not
@@ -764,6 +749,7 @@
 
 /*
 ** CAPI3REF: Standard File Control Opcodes
+** KEYWORDS: {file control opcodes} {file control opcode}
 **
 ** These integer constants are opcodes for the xFileControl method
 ** of the [sqlite3_io_methods] object and for the [sqlite3_file_control()]
@@ -2043,27 +2029,33 @@
 /*
 ** CAPI3REF: Register A Callback To Handle SQLITE_BUSY Errors
 **
-** ^This routine sets a callback function that might be invoked whenever
-** an attempt is made to open a database table that another thread
-** or process has locked.
-**
-** ^If the busy callback is NULL, then [SQLITE_BUSY] or [SQLITE_IOERR_BLOCKED]
+** ^The sqlite3_busy_handler(D,X,P) routine sets a callback function X
+** that might be invoked with argument P whenever
+** an attempt is made to access a database table associated with
+** [database connection] D when another thread
+** or process has the table locked.
+** The sqlite3_busy_handler() interface is used to implement
+** [sqlite3_busy_timeout()] and [PRAGMA busy_timeout].
+**
+** ^If the busy callback is NULL, then [SQLITE_BUSY]
 ** is returned immediately upon encountering the lock.  ^If the busy callback
 ** is not NULL, then the callback might be invoked with two arguments.
 **
 ** ^The first argument to the busy handler is a copy of the void* pointer which
 ** is the third argument to sqlite3_busy_handler().  ^The second argument to
 ** the busy handler callback is the number of times that the busy handler has
-** been invoked for this locking event.  ^If the
+** been invoked for the same locking event.  ^If the
 ** busy callback returns 0, then no additional attempts are made to
-** access the database and [SQLITE_BUSY] or [SQLITE_IOERR_BLOCKED] is returned.
+** access the database and [SQLITE_BUSY] is returned
+** to the application.
 ** ^If the callback returns non-zero, then another attempt
-** is made to open the database for reading and the cycle repeats.
+** is made to access the database and the cycle repeats.
 **
 ** The presence of a busy handler does not guarantee that it will be invoked
 ** when there is lock contention. ^If SQLite determines that invoking the busy
 ** handler could result in a deadlock, it will go ahead and return [SQLITE_BUSY]
-** or [SQLITE_IOERR_BLOCKED] instead of invoking the busy handler.
+** to the application instead of invoking the 
+** busy handler.
 ** Consider a scenario where one process is holding a read lock that
 ** it is trying to promote to a reserved lock and
 ** a second process is holding a reserved lock that it is trying
@@ -2077,28 +2069,15 @@
 **
 ** ^The default busy callback is NULL.
 **
-** ^The [SQLITE_BUSY] error is converted to [SQLITE_IOERR_BLOCKED]
-** when SQLite is in the middle of a large transaction where all the
-** changes will not fit into the in-memory cache.  SQLite will
-** already hold a RESERVED lock on the database file, but it needs
-** to promote this lock to EXCLUSIVE so that it can spill cache
-** pages into the database file without harm to concurrent
-** readers.  ^If it is unable to promote the lock, then the in-memory
-** cache will be left in an inconsistent state and so the error
-** code is promoted from the relatively benign [SQLITE_BUSY] to
-** the more severe [SQLITE_IOERR_BLOCKED].  ^This error code promotion
-** forces an automatic rollback of the changes.  See the
-** <a href="/cvstrac/wiki?p=CorruptionFollowingBusyError">
-** CorruptionFollowingBusyError</a> wiki page for a discussion of why
-** this is important.
-**
 ** ^(There can only be a single busy handler defined for each
 ** [database connection].  Setting a new busy handler clears any
 ** previously set handler.)^  ^Note that calling [sqlite3_busy_timeout()]
-** will also set or clear the busy handler.
+** or evaluating [PRAGMA busy_timeout=N] will change the
+** busy handler and thus clear any previously set busy handler.
 **
 ** The busy callback should not take any actions which modify the
-** database connection that invoked the busy handler.  Any such actions
+** database connection that invoked the busy handler.  In other words,
+** the busy handler is not reentrant.  Any such actions
 ** result in undefined behavior.
 ** 
 ** A busy handler must not close the database connection
@@ -2114,7 +2093,7 @@
 ** will sleep multiple times until at least "ms" milliseconds of sleeping
 ** have accumulated.  ^After at least "ms" milliseconds of sleeping,
 ** the handler returns 0 which causes [sqlite3_step()] to return
-** [SQLITE_BUSY] or [SQLITE_IOERR_BLOCKED].
+** [SQLITE_BUSY].
 **
 ** ^Calling this routine with an argument less than or equal to zero
 ** turns off all busy handlers.
@@ -2123,6 +2102,8 @@
 ** [database connection] any any given moment.  If another busy handler
 ** was defined  (using [sqlite3_busy_handler()]) prior to calling
 ** this routine, that other busy handler is cleared.)^
+**
+** See also:  [PRAGMA busy_timeout]
 */
 SQLITE_API int sqlite3_busy_timeout(sqlite3*, int ms);
 
@@ -2524,8 +2505,8 @@
 ** [sqlite3_set_authorizer | authorizer documentation] for additional
 ** information.
 **
-** Note that SQLITE_IGNORE is also used as a [SQLITE_ROLLBACK | return code]
-** from the [sqlite3_vtab_on_conflict()] interface.
+** Note that SQLITE_IGNORE is also used as a [conflict resolution mode]
+** returned from the [sqlite3_vtab_on_conflict()] interface.
 */
 #define SQLITE_DENY   1   /* Abort the SQL statement with an error */
 #define SQLITE_IGNORE 2   /* Don't allow access, but don't generate an error */
@@ -4712,6 +4693,13 @@
 ** is a NULL pointer, then SQLite performs a search for an appropriate
 ** temporary file directory.
 **
+** Applications are strongly discouraged from using this global variable.
+** It is required to set a temporary folder on Windows Runtime (WinRT).
+** But for all other platforms, it is highly recommended that applications
+** neither read nor write this variable.  This global variable is a relic
+** that exists for backwards compatibility of legacy applications and should
+** be avoided in new projects.
+**
 ** It is not safe to read or modify this variable in more than one
 ** thread at a time.  It is not safe to read or modify this variable
 ** if a [database connection] is being used at the same time in a separate
@@ -4730,6 +4718,11 @@
 ** Hence, if this variable is modified directly, either it should be
 ** made NULL or made to point to memory obtained from [sqlite3_malloc]
 ** or else the use of the [temp_store_directory pragma] should be avoided.
+** Except when requested by the [temp_store_directory pragma], SQLite
+** does not free the memory that sqlite3_temp_directory points to.  If
+** the application wants that memory to be freed, it must do
+** so itself, taking care to only do so after all [database connection]
+** objects have been destroyed.
 **
 ** <b>Note to Windows Runtime users:</b>  The temporary directory must be set
 ** prior to calling [sqlite3_open] or [sqlite3_open_v2].  Otherwise, various
@@ -5864,10 +5857,12 @@
 ** <li>  SQLITE_MUTEX_RECURSIVE
 ** <li>  SQLITE_MUTEX_STATIC_MASTER
 ** <li>  SQLITE_MUTEX_STATIC_MEM
-** <li>  SQLITE_MUTEX_STATIC_MEM2
+** <li>  SQLITE_MUTEX_STATIC_OPEN
 ** <li>  SQLITE_MUTEX_STATIC_PRNG
 ** <li>  SQLITE_MUTEX_STATIC_LRU
-** <li>  SQLITE_MUTEX_STATIC_LRU2
+** <li>  SQLITE_MUTEX_STATIC_PMEM
+** <li>  SQLITE_MUTEX_STATIC_APP1
+** <li>  SQLITE_MUTEX_STATIC_APP2
 ** </ul>)^
 **
 ** ^The first two constants (SQLITE_MUTEX_FAST and SQLITE_MUTEX_RECURSIVE)
@@ -6071,6 +6066,9 @@
 #define SQLITE_MUTEX_STATIC_LRU       6  /* lru page list */
 #define SQLITE_MUTEX_STATIC_LRU2      7  /* NOT USED */
 #define SQLITE_MUTEX_STATIC_PMEM      7  /* sqlite3PageMalloc() */
+#define SQLITE_MUTEX_STATIC_APP1      8  /* For use by application */
+#define SQLITE_MUTEX_STATIC_APP2      9  /* For use by application */
+#define SQLITE_MUTEX_STATIC_APP3     10  /* For use by application */
 
 /*
 ** CAPI3REF: Retrieve the mutex for a database connection
@@ -6166,7 +6164,8 @@
 #define SQLITE_TESTCTRL_NEVER_CORRUPT           20
 #define SQLITE_TESTCTRL_VDBE_COVERAGE           21
 #define SQLITE_TESTCTRL_BYTEORDER               22
-#define SQLITE_TESTCTRL_LAST                    22
+#define SQLITE_TESTCTRL_ISINIT                  23
+#define SQLITE_TESTCTRL_LAST                    23
 
 /*
 ** CAPI3REF: SQLite Runtime Status
@@ -7150,6 +7149,9 @@
 ** ^The [wal_autocheckpoint pragma] can be used to invoke this interface
 ** from SQL.
 **
+** ^Checkpoints initiated by this mechanism are
+** [sqlite3_wal_checkpoint_v2|PASSIVE].
+**
 ** ^Every new [database connection] defaults to having the auto-checkpoint
 ** enabled with a threshold of 1000 or [SQLITE_DEFAULT_WAL_AUTOCHECKPOINT]
 ** pages.  The use of this interface
@@ -7166,6 +7168,10 @@
 ** empty string, then a checkpoint is run on all databases of
 ** connection D.  ^If the database connection D is not in
 ** [WAL | write-ahead log mode] then this interface is a harmless no-op.
+** ^The [sqlite3_wal_checkpoint(D,X)] interface initiates a
+** [sqlite3_wal_checkpoint_v2|PASSIVE] checkpoint.
+** Use the [sqlite3_wal_checkpoint_v2()] interface to get a FULL
+** or RESET checkpoint.
 **
 ** ^The [wal_checkpoint pragma] can be used to invoke this interface
 ** from SQL.  ^The [sqlite3_wal_autocheckpoint()] interface and the
@@ -7188,10 +7194,12 @@
 **   Checkpoint as many frames as possible without waiting for any database 
 **   readers or writers to finish. Sync the db file if all frames in the log
 **   are checkpointed. This mode is the same as calling 
-**   sqlite3_wal_checkpoint(). The busy-handler callback is never invoked.
+**   sqlite3_wal_checkpoint(). The [sqlite3_busy_handler|busy-handler callback]
+**   is never invoked.
 **
 ** <dt>SQLITE_CHECKPOINT_FULL<dd>
-**   This mode blocks (calls the busy-handler callback) until there is no
+**   This mode blocks (it invokes the
+**   [sqlite3_busy_handler|busy-handler callback]) until there is no
 **   database writer and all readers are reading from the most recent database
 **   snapshot. It then checkpoints all frames in the log file and syncs the
 **   database file. This call blocks database writers while it is running,
@@ -7199,7 +7207,8 @@
 **
 ** <dt>SQLITE_CHECKPOINT_RESTART<dd>
 **   This mode works the same way as SQLITE_CHECKPOINT_FULL, except after 
-**   checkpointing the log file it blocks (calls the busy-handler callback)
+**   checkpointing the log file it blocks (calls the 
+**   [sqlite3_busy_handler|busy-handler callback])
 **   until all readers are reading from the database file only. This ensures 
 **   that the next client to write to the database file restarts the log file 
 **   from the beginning. This call blocks database writers while it is running,
@@ -7337,6 +7346,7 @@
 
 /*
 ** CAPI3REF: Conflict resolution modes
+** KEYWORDS: {conflict resolution mode}
 **
 ** These constants are returned by [sqlite3_vtab_on_conflict()] to
 ** inform a [virtual table] implementation what the [ON CONFLICT] mode
