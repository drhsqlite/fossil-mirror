--- conflicted
+++ resolved
@@ -641,15 +641,6 @@
 ** arguments appear, then only the files named, or files contained with
 ** directories named, will be removed.
 **
-<<<<<<< HEAD
-** Prompted are issued to confirm the removal of each file, unless
-** the --force flag is used or unless the file matches glob pattern
-** specified by the --ignore or --keep will ever be deleted. The
-** default values for --ignore, and --keep are determined by the
-** (versionable) clean-glob, ignore-glob, and keep-glob settings.
-** Files and subdirectories whose names begin with "." are automatically
-** ignored unless the --dotfiles option is used.
-=======
 ** If the --prompt option is used, prompts are issued to confirm the
 ** permanent removal of each file.  Otherwise, files are backed up to the
 ** undo buffer prior to removal, and prompts are issued only for files
@@ -659,21 +650,17 @@
 ** The --force option treats all prompts as having been answered yes,
 ** whereas --no-prompt treats them as having been answered no.
 ** 
-** Files matching any glob pattern specified by the --clean option are
-** deleted without prompting, and the removal cannot be undone.
->>>>>>> b1b0b490
-**
-** No file that matches glob patterns specified by --ignore or --keep will
+** No file that matches glob patterns specified by --ignore will
 ** ever be deleted.  Files and subdirectories whose names begin with "."
 ** are automatically ignored unless the --dotfiles option is used.
 ** 
-** The default values for --clean, --ignore, and --keep are determined by
-** the (versionable) clean-glob, ignore-glob, and keep-glob settings.
-**
-** The --verily option ignores the keep-glob and ignore-glob settings and
-** turns on --emptydirs and --dotfiles.  Use the
-** --verily option when you really want to clean up everything.  Extreme
-** care should be exercised when using the --verily option.
+** The default value for --ignore is determined by the (versionable)
+** ignore-glob setting.
+**
+** The --verily option ignores the ignore-glob setting and turns on
+** --emptydirs and --dotfiles.  Use the --verily option when you really
+** want to clean up everything.  Extreme care should be exercised when
+** using the --verily option.
 **
 ** Options:
 **    --allckouts      Check for empty directories within any checkouts
@@ -703,23 +690,10 @@
 **    -x|--verily      WARNING: Removes everything that is not a managed
 **                     file or the repository itself.  This option
 **                     implies the --emptydirs and --dotfiles options.
-<<<<<<< HEAD
-**                     --disable-undo options.  Furthermore, it completely
-**                     disregards ignore-glob settings.
-**                     Compatibile with "git clean -x".
-=======
-**                     Furthermore, it completely disregards the keep-glob
-**                     and ignore-glob settings.  However, it does honor
-**                     the --ignore and --keep options.
-**    --clean <CSG>    WARNING: Never prompt to delete any files matching
-**                     this comma separated list of glob patterns.  Also,
-**                     deletions of any files matching this pattern list
-**                     cannot be undone.
->>>>>>> b1b0b490
+**                     Furthermore, it completely disregards the ignore-glob
+**                     settings.  However, it does honor the --ignore option.
 **    --ignore <CSG>   Ignore files matching patterns from the
 **                     comma separated list of glob patterns.
-**    --keep <CSG>     Keep files matching this comma separated
-**                     list of glob patterns.
 **    -n|--dry-run     Delete nothing, but display what would have been
 **                     deleted.
 **    --no-prompt      This option disables prompting the user for input
@@ -736,8 +710,8 @@
   int alwaysPrompt = 0;
   unsigned scanFlags = 0;
   int verilyFlag = 0;
-  const char *zIgnoreFlag, *zKeepFlag, *zCleanFlag;
-  Glob *pIgnore, *pKeep, *pClean;
+  const char *zIgnoreFlag;
+  Glob *pIgnore;
   int nRoot;
 
 #ifndef UNDO_SIZE_LIMIT  /* TODO: Setting? */
@@ -763,25 +737,19 @@
   if( find_option("allckouts",0,0)!=0 ) scanFlags |= SCAN_NESTED;
   zIgnoreFlag = find_option("ignore",0,1);
   verboseFlag = find_option("verbose","v",0)!=0;
-  zKeepFlag = find_option("keep",0,1);
   db_must_be_within_tree();
   if( find_option("verily","x",0)!=0 ){
     verilyFlag = 1;
     emptyDirsFlag = 1;
     scanFlags |= SCAN_ALL;
-    zCleanFlag = 0;
     noPrompt = 1;
   }
   if( zIgnoreFlag==0 ){
     zIgnoreFlag = db_get("ignore-glob", 0);
-  }
-  if( zKeepFlag==0 && !verilyFlag ){
-    zKeepFlag = db_get("keep-glob", 0);
   }
   if( db_get_boolean("dotfiles", 0) ) scanFlags |= SCAN_ALL;
   verify_all_options();
   pIgnore = glob_create(zIgnoreFlag);
-  pKeep = glob_create(zKeepFlag);
   nRoot = (int)strlen(g.zLocalRoot);
   g.allowSymlinks = 1;  /* Find symlinks too */
   if( !dirsOnlyFlag ){
@@ -802,15 +770,7 @@
     db_multi_exec("DELETE FROM sfile WHERE x IN (SELECT pathname FROM vfile)");
     while( db_step(&q)==SQLITE_ROW ){
       const char *zName = db_column_text(&q, 0);
-      if( glob_match(pKeep, zName+nRoot) ){
-        if( verboseFlag ){
-          fossil_print("KEPT file \"%s\" not removed (due to --keep"
-                       " or \"keep-glob\")\n", zName+nRoot);
-        }
-        continue;
-      }
-      if( !dryRunFlag
-          && !(verilyFlag && glob_match(pIgnore, zName+nRoot)) ){
+      if( !dryRunFlag && !(verilyFlag && glob_match(pIgnore, zName+nRoot)) ){
         char *zPrompt = 0;
         char cReply;
         Blob ans = empty_blob;
@@ -883,12 +843,24 @@
     );
     while( db_step(&q)==SQLITE_ROW ){
       const char *zName = db_column_text(&q, 0);
-      if( glob_match(pKeep, zName+nRoot) ){
-        if( verboseFlag ){
-          fossil_print("KEPT directory \"%s\" not removed (due to --keep"
-                       " or \"keep-glob\")\n", zName+nRoot);
+      if( !(verilyFlag && glob_match(pIgnore, zName+nRoot)) ){
+        char cReply;
+        if( !noPrompt ){
+          Blob ans;
+          char *prompt = mprintf("Remove empty directory \"%s\" (a=all/y/N)? ",
+                                 zName+nRoot);
+          prompt_user(prompt, &ans);
+          cReply = blob_str(&ans)[0];
+          fossil_free(prompt);
+          blob_reset(&ans);
+        }else{
+          cReply = 'N';
         }
-        continue;
+        if( cReply=='a' || cReply=='A' ){
+          allDirFlag = 1;
+        }else if( cReply!='y' && cReply!='Y' ){
+          continue;
+        }
       }
       if( dryRunFlag || file_rmdir(zName)==0 ){
         if( verboseFlag || dryRunFlag ){
@@ -901,7 +873,6 @@
     db_finalize(&q);
     glob_free(pEmptyDirs);
   }
-  glob_free(pKeep);
   glob_free(pIgnore);
 }
 
