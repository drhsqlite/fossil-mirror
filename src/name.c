/*
** Copyright (c) 2006 D. Richard Hipp
**
** This program is free software; you can redistribute it and/or
** modify it under the terms of the Simplified BSD License (also
** known as the "2-Clause License" or "FreeBSD License".)

** This program is distributed in the hope that it will be useful,
** but without any warranty; without even the implied warranty of
** merchantability or fitness for a particular purpose.
**
** Author contact information:
**   drh@hwaci.com
**   http://www.hwaci.com/drh/
**
*******************************************************************************
**
** This file contains code used to convert user-supplied object names into
** canonical UUIDs.
**
** A user-supplied object name is any unique prefix of a valid UUID but
** not necessarily in canonical form.
*/
#include "config.h"
#include "name.h"
#include <assert.h>

/*
** Return TRUE if the string begins with something that looks roughly
** like an ISO date/time string.  The SQLite date/time functions will
** have the final say-so about whether or not the date/time string is
** well-formed.
*/
int fossil_isdate(const char *z){
  if( !fossil_isdigit(z[0]) ) return 0;
  if( !fossil_isdigit(z[1]) ) return 0;
  if( !fossil_isdigit(z[2]) ) return 0;
  if( !fossil_isdigit(z[3]) ) return 0;
  if( z[4]!='-') return 0;
  if( !fossil_isdigit(z[5]) ) return 0;
  if( !fossil_isdigit(z[6]) ) return 0;
  if( z[7]!='-') return 0;
  if( !fossil_isdigit(z[8]) ) return 0;
  if( !fossil_isdigit(z[9]) ) return 0;
  return 1;
}

/*
** Return the name of the branch containing RID -OR- zero if not found.
*/
char *name_of_branch(int rid){
  return db_text(0,"SELECT value FROM tagxref"
                   " WHERE rid=%d AND tagid=%d"
                   " AND tagtype>0",
                   rid, TAG_BRANCH);
}

/*
** Return the RID that is the "root" of the branch that contains
** check-in "rid" if inBranch==0 or the first check-in in the branch
** if inBranch==1.
*/
int start_of_branch(int rid, int inBranch){
  Stmt q;
  int rc;
  char *zBr;
  zBr = db_text("trunk","SELECT value FROM tagxref"
                        " WHERE rid=%d AND tagid=%d"
                        " AND tagtype>0",
                        rid, TAG_BRANCH);
  db_prepare(&q,
    "SELECT pid, EXISTS(SELECT 1 FROM tagxref"
                       " WHERE tagid=%d AND tagtype>0"
                       "   AND value=%Q AND rid=plink.pid)"
    "  FROM plink"
    " WHERE cid=:cid AND isprim",
    TAG_BRANCH, zBr
  );
  fossil_free(zBr);
  do{
    db_reset(&q);
    db_bind_int(&q, ":cid", rid);
    rc = db_step(&q);
    if( rc!=SQLITE_ROW ) break;
    if( inBranch && db_column_int(&q,1)==0 ) break;
    rid = db_column_int(&q, 0);
  }while( db_column_int(&q, 1)==1 && rid>0 );
  db_finalize(&q);
  return rid;
}

/*
** Convert a symbolic name into a RID.  Acceptable forms:
**
**   *  SHA1 hash
**   *  SHA1 hash prefix of at least 4 characters
**   *  Symbolic Name
**   *  "tag:" + symbolic name
**   *  Date or date-time
**   *  "date:" + Date or date-time
**   *  symbolic-name ":" date-time
**   *  "tip"
**
** The following additional forms are available in local checkouts:
**
**   *  "current"
**   *  "prev" or "previous"
**   *  "next"
**
** Return the RID of the matching artifact.  Or return 0 if the name does not
** match any known object.  Or return -1 if the name is ambiguous.
**
** The zType parameter specifies the type of artifact: ci, t, w, e, g.
** If zType is NULL or "" or "*" then any type of artifact will serve.
** If zType is "br" then find the first check-in of the named branch
** rather than the last.
** zType is "ci" in most use cases since we are usually searching for
** a check-in.
**
** Note that the input zTag for types "t" and "e" is the SHA1 hash of
** the ticket-change or event-change artifact, not the randomly generated
** hexadecimal identifier assigned to tickets and events.  Those identifiers
** live in a separate namespace.
*/
int symbolic_name_to_rid(const char *zTag, const char *zType){
  int vid;
  int rid = 0;
  int nTag;
  int i;
  int startOfBranch = 0;

  if( zType==0 || zType[0]==0 ){
    zType = "*";
  }else if( zType[0]=='b' ){
    zType = "ci";
    startOfBranch = 1;
  }
  if( zTag==0 || zTag[0]==0 ) return 0;

  /* special keyword: "tip" */
  if( fossil_strcmp(zTag, "tip")==0 && (zType[0]=='*' || zType[0]=='c') ){
    rid = db_int(0,
      "SELECT objid"
      "  FROM event"
      " WHERE type='ci'"
      " ORDER BY event.mtime DESC"
    );
    if( rid ) return rid;
  }

  /* special keywords: "prev", "previous", "current", and "next" */
  if( g.localOpen && (vid=db_lget_int("checkout",0))!=0 ){
    if( fossil_strcmp(zTag, "current")==0 ){
      rid = vid;
    }else if( fossil_strcmp(zTag, "prev")==0
              || fossil_strcmp(zTag, "previous")==0 ){
      rid = db_int(0, "SELECT pid FROM plink WHERE cid=%d AND isprim", vid);
    }else if( fossil_strcmp(zTag, "next")==0 ){
      rid = db_int(0, "SELECT cid FROM plink WHERE pid=%d"
                      "  ORDER BY isprim DESC, mtime DESC", vid);
    }
    if( rid ) return rid;
  }

  /* Date and times */
  if( memcmp(zTag, "date:", 5)==0 ){
    rid = db_int(0,
      "SELECT objid FROM event"
      " WHERE mtime<=julianday(%Q,'utc') AND type GLOB '%q'"
      " ORDER BY mtime DESC LIMIT 1",
      &zTag[5], zType);
    return rid;
  }
  if( fossil_isdate(zTag) ){
    rid = db_int(0,
      "SELECT objid FROM event"
      " WHERE mtime<=julianday(%Q,'utc') AND type GLOB '%q'"
      " ORDER BY mtime DESC LIMIT 1",
      zTag, zType);
    if( rid) return rid;
  }

  /* Deprecated date & time formats:   "local:" + date-time and
  ** "utc:" + date-time */
  if( memcmp(zTag, "local:", 6)==0 ){
    rid = db_int(0,
      "SELECT objid FROM event"
      " WHERE mtime<=julianday(%Q) AND type GLOB '%q'"
      " ORDER BY mtime DESC LIMIT 1",
      &zTag[6], zType);
    return rid;
  }
  if( memcmp(zTag, "utc:", 4)==0 ){
    rid = db_int(0,
      "SELECT objid FROM event"
      " WHERE mtime<=julianday('%qz') AND type GLOB '%q'"
      " ORDER BY mtime DESC LIMIT 1",
      &zTag[4], zType);
    return rid;
  }

  /* "pbranch:", as for parent branch.  It returns the checkin of
     the last checkin of the parent branch that has been merged in. */
  if( memcmp(zTag, "pbranch:", 8)==0 ){
    rid = symbolic_name_to_rid(&zTag[8], zType);
    if( rid==0 ) return 0; /* TODO: Negative rid allowed here? */
    rid = get_parent_branch_rid(rid);
    return rid;
  }

  /* "tag:" + symbolic-name */
  if( memcmp(zTag, "tag:", 4)==0 ){
    rid = db_int(0,
       "SELECT event.objid, max(event.mtime)"
       "  FROM tag, tagxref, event"
       " WHERE tag.tagname='sym-%q' "
       "   AND tagxref.tagid=tag.tagid AND tagxref.tagtype>0 "
       "   AND event.objid=tagxref.rid "
       "   AND event.type GLOB '%q'",
       &zTag[4], zType
    );
    if( startOfBranch ) rid = start_of_branch(rid,1);
    return rid;
  }

  /* root:TAG -> The origin of the branch */
  if( memcmp(zTag, "root:", 5)==0 ){
    rid = symbolic_name_to_rid(zTag+5, zType);
    return start_of_branch(rid, 0);
  }

  /* symbolic-name ":" date-time */
  nTag = strlen(zTag);
  for(i=0; i<nTag-10 && zTag[i]!=':'; i++){}
  if( zTag[i]==':' && fossil_isdate(&zTag[i+1]) ){
    char *zDate = mprintf("%s", &zTag[i+1]);
    char *zTagBase = mprintf("%.*s", i, zTag);
    int nDate = strlen(zDate);
    if( sqlite3_strnicmp(&zDate[nDate-3],"utc",3)==0 ){
      zDate[nDate-3] = 'z';
      zDate[nDate-2] = 0;
    }
    rid = db_int(0,
      "SELECT event.objid, max(event.mtime)"
      "  FROM tag, tagxref, event"
      " WHERE tag.tagname='sym-%q' "
      "   AND tagxref.tagid=tag.tagid AND tagxref.tagtype>0 "
      "   AND event.objid=tagxref.rid "
      "   AND event.mtime<=julianday(%Q)"
      "   AND event.type GLOB '%q'",
      zTagBase, zDate, zType
    );
    return rid;
  }

  /* SHA1 hash or prefix */
  if( nTag>=4 && nTag<=UUID_SIZE && validate16(zTag, nTag) ){
    Stmt q;
    char zUuid[UUID_SIZE+1];
    memcpy(zUuid, zTag, nTag+1);
    canonical16(zUuid, nTag);
    rid = 0;
    if( zType[0]=='*' ){
      db_prepare(&q, "SELECT rid FROM blob WHERE uuid GLOB '%q*'", zUuid);
    }else{
      db_prepare(&q,
        "SELECT blob.rid"
        "  FROM blob, event"
        " WHERE blob.uuid GLOB '%q*'"
        "   AND event.objid=blob.rid"
        "   AND event.type GLOB '%q'",
        zUuid, zType
      );
    }
    if( db_step(&q)==SQLITE_ROW ){
      rid = db_column_int(&q, 0);
      if( db_step(&q)==SQLITE_ROW ) rid = -1;
    }
    db_finalize(&q);
    if( rid ) return rid;
  }

  /* Symbolic name */
  rid = db_int(0,
    "SELECT event.objid, max(event.mtime)"
    "  FROM tag, tagxref, event"
    " WHERE tag.tagname='sym-%q' "
    "   AND tagxref.tagid=tag.tagid AND tagxref.tagtype>0 "
    "   AND event.objid=tagxref.rid "
    "   AND event.type GLOB '%q'",
    zTag, zType
  );
  if( rid>0 ){
    if( startOfBranch ) rid = start_of_branch(rid,1);
    return rid;
  }

  /* Undocumented:  numeric tags get translated directly into the RID */
  if( memcmp(zTag, "rid:", 4)==0 ){
    zTag += 4;
    for(i=0; fossil_isdigit(zTag[i]); i++){}
    if( zTag[i]==0 ){
      if( strcmp(zType,"*")==0 ){
        rid = atoi(zTag);
      }else{
        rid = db_int(0,
          "SELECT event.objid"
          "  FROM event"
          " WHERE event.objid=%s"
          "   AND event.type GLOB '%q'", zTag /*safe-for-%s*/, zType);
      }
    }
  }
  return rid;
}

/*
** This routine takes a user-entered UUID which might be in mixed
** case and might only be a prefix of the full UUID and converts it
** into the full-length UUID in canonical form.
**
** If the input is not a UUID or a UUID prefix, then try to resolve
** the name as a tag.  If multiple tags match, pick the latest.
** If the input name matches "tag:*" then always resolve as a tag.
**
** If the input is not a tag, then try to match it as an ISO-8601 date
** string YYYY-MM-DD HH:MM:SS and pick the nearest check-in to that date.
** If the input is of the form "date:*" then always resolve the name as
** a date. The forms "utc:*" and "local:" are deprecated.
**
** Return 0 on success.  Return 1 if the name cannot be resolved.
** Return 2 name is ambiguous.
*/
int name_to_uuid(Blob *pName, int iErrPriority, const char *zType){
  char *zName = blob_str(pName);
  int rid = symbolic_name_to_rid(zName, zType);
  if( rid<0 ){
    fossil_error(iErrPriority, "ambiguous name: %s", zName);
    return 2;
  }else if( rid==0 ){
    fossil_error(iErrPriority, "not found: %s", zName);
    return 1;
  }else{
    blob_reset(pName);
    db_blob(pName, "SELECT uuid FROM blob WHERE rid=%d", rid);
    return 0;
  }
}

/*
** This routine is similar to name_to_uuid() except in the form it
** takes its parameters and returns its value, and in that it does not
** treat errors as fatal. zName must be a UUID, as described for
** name_to_uuid(). zType is also as described for that function. If
** zName does not resolve, 0 is returned. If it is ambiguous, a
** negative value is returned. On success the rid is returned and
** pUuid (if it is not NULL) is set to the a newly-allocated string,
** the full UUID, which must eventually be free()d by the caller.
*/
int name_to_uuid2(const char *zName, const char *zType, char **pUuid){
  int rid = symbolic_name_to_rid(zName, zType);
  if((rid>0) && pUuid){
    *pUuid = db_text(NULL, "SELECT uuid FROM blob WHERE rid=%d", rid);
  }
  return rid;
}


/*
** name_collisions searches through events, blobs, and tickets for
** collisions of a given UUID based on its length on UUIDs no shorter
** than 4 characters in length.
*/
int name_collisions(const char *zName){
  int c = 0;         /* count of collisions for zName */
  int nLen;          /* length of zName */
  nLen = strlen(zName);
  if( nLen>=4 && nLen<=UUID_SIZE && validate16(zName, nLen) ){
    c = db_int(0,
      "SELECT"
      " (SELECT count(*) FROM ticket"
      "   WHERE tkt_uuid GLOB '%q*') +"
      " (SELECT count(*) FROM tag"
      "   WHERE tagname GLOB 'event-%q*') +"
      " (SELECT count(*) FROM blob"
      "   WHERE uuid GLOB '%q*');",
      zName, zName, zName
    );
    if( c<2 ) c = 0;
  }
  return c;
}

/*
** COMMAND:  test-name-to-id
**
** Convert a name to a full artifact ID.
*/
void test_name_to_id(void){
  int i;
  Blob name;
  db_must_be_within_tree();
  for(i=2; i<g.argc; i++){
    blob_init(&name, g.argv[i], -1);
    fossil_print("%s -> ", g.argv[i]);
    if( name_to_uuid(&name, 1, "*") ){
      fossil_print("ERROR: %s\n", g.zErrMsg);
      fossil_error_reset();
    }else{
      fossil_print("%s\n", blob_buffer(&name));
    }
    blob_reset(&name);
  }
}

/*
** Convert a name to a rid.  If the name can be any of the various forms
** accepted:
**
**   * SHA1 hash or prefix thereof
**   * symbolic name
**   * date
**   * label:date
**   * prev, previous
**   * next
**   * tip
**
** This routine is used by command-line routines to resolve command-line inputs
** into a rid.
*/
int name_to_typed_rid(const char *zName, const char *zType){
  int rid;

  if( zName==0 || zName[0]==0 ) return 0;
  rid = symbolic_name_to_rid(zName, zType);
  if( rid<0 ){
    fossil_fatal("ambiguous name: %s", zName);
  }else if( rid==0 ){
    fossil_fatal("not found: %s", zName);
  }
  return rid;
}
int name_to_rid(const char *zName){
  return name_to_typed_rid(zName, "*");
}

/*
** WEBPAGE: ambiguous
** URL: /ambiguous?name=UUID&src=WEBPAGE
**
** The UUID given by the name parameter is ambiguous.  Display a page
** that shows all possible choices and let the user select between them.
*/
void ambiguous_page(void){
  Stmt q;
  const char *zName = P("name");
  const char *zSrc = P("src");
  char *z;

  if( zName==0 || zName[0]==0 || zSrc==0 || zSrc[0]==0 ){
    fossil_redirect_home();
  }
  style_header("Ambiguous Artifact ID");
  @ <p>The artifact id <b>%h(zName)</b> is ambiguous and might
  @ mean any of the following:
  @ <ol>
  z = mprintf("%s", zName);
  canonical16(z, strlen(z));
  db_prepare(&q, "SELECT uuid, rid FROM blob WHERE uuid GLOB '%q*'", z);
  while( db_step(&q)==SQLITE_ROW ){
    const char *zUuid = db_column_text(&q, 0);
    int rid = db_column_int(&q, 1);
    @ <li><p><a href="%R/%T(zSrc)/%!S(zUuid)">
    @ %s(zUuid)</a> -
    object_description(rid, 0, 0);
    @ </p></li>
  }
  db_finalize(&q);
  db_prepare(&q,
    "   SELECT tkt_rid, tkt_uuid, title"
    "     FROM ticket, ticketchng"
    "    WHERE ticket.tkt_id = ticketchng.tkt_id"
    "      AND tkt_uuid GLOB '%q*'"
    " GROUP BY tkt_uuid"
    " ORDER BY tkt_ctime DESC", z);
  while( db_step(&q)==SQLITE_ROW ){
    int rid = db_column_int(&q, 0);
    const char *zUuid = db_column_text(&q, 1);
    const char *zTitle = db_column_text(&q, 2);
    @ <li><p><a href="%R/%T(zSrc)/%!S(zUuid)">
    @ %s(zUuid)</a> -
    @ <ul></ul>
    @ Ticket
    hyperlink_to_uuid(zUuid);
    @ - %s(zTitle).
    @ <ul><li>
    object_description(rid, 0, 0);
    @ </li></ul>
    @ </p></li>
  }
  db_finalize(&q);
  db_prepare(&q,
    "SELECT rid, uuid FROM"
    "  (SELECT tagxref.rid AS rid, substr(tagname, 7) AS uuid"
    "     FROM tagxref, tag WHERE tagxref.tagid = tag.tagid"
    "      AND tagname GLOB 'event-%q*') GROUP BY uuid", z);
  while( db_step(&q)==SQLITE_ROW ){
    int rid = db_column_int(&q, 0);
    const char* zUuid = db_column_text(&q, 1);
    @ <li><p><a href="%R/%T(zSrc)/%!S(zUuid)">
    @ %s(zUuid)</a> -
    @ <ul><li>
    object_description(rid, 0, 0);
    @ </li></ul>
    @ </p></li>
  }
  @ </ol>
  db_finalize(&q);
  style_footer();
}

/*
** Convert the name in CGI parameter zParamName into a rid and return that
** rid.  If the CGI parameter is missing or is not a valid artifact tag,
** return 0.  If the CGI parameter is ambiguous, redirect to a page that
** shows all possibilities and do not return.
*/
int name_to_rid_www(const char *zParamName){
  int rid;
  const char *zName = P(zParamName);
#ifdef FOSSIL_ENABLE_JSON
  if(!zName && fossil_has_json()){
    zName = json_find_option_cstr(zParamName,NULL,NULL);
  }
#endif
  if( zName==0 || zName[0]==0 ) return 0;
  rid = symbolic_name_to_rid(zName, "*");
  if( rid<0 ){
    cgi_redirectf("%s/ambiguous/%T?src=%t", g.zTop, zName, g.zPath);
    rid = 0;
  }
  return rid;
}

/*
** Generate a description of artifact "rid"
*/
void whatis_rid(int rid, int verboseFlag){
  Stmt q;
  int cnt;

  /* Basic information about the object. */
  db_prepare(&q,
     "SELECT uuid, size, datetime(mtime%s), ipaddr"
     "  FROM blob, rcvfrom"
     " WHERE rid=%d"
     "   AND rcvfrom.rcvid=blob.rcvid",
     timeline_utc(), rid);
  if( db_step(&q)==SQLITE_ROW ){
    if( verboseFlag ){
      fossil_print("artifact:   %s (%d)\n", db_column_text(&q,0), rid);
      fossil_print("size:       %d bytes\n", db_column_int(&q,1));
      fossil_print("received:   %s from %s\n",
         db_column_text(&q, 2),
         db_column_text(&q, 3));
    }else{
      fossil_print("artifact:   %s\n", db_column_text(&q,0));
      fossil_print("size:       %d bytes\n", db_column_int(&q,1));
    }
  }
  db_finalize(&q);

  /* Report any symbolic tags on this artifact */
  db_prepare(&q,
    "SELECT substr(tagname,5)"
    "  FROM tag JOIN tagxref ON tag.tagid=tagxref.tagid"
    " WHERE tagxref.rid=%d"
    "   AND tagname GLOB 'sym-*'"
    " ORDER BY 1",
    rid
  );
  cnt = 0;
  while( db_step(&q)==SQLITE_ROW ){
    const char *zPrefix = cnt++ ? ", " : "tags:       ";
    fossil_print("%s%s", zPrefix, db_column_text(&q,0));
  }
  if( cnt ) fossil_print("\n");
  db_finalize(&q);

  /* Report any HIDDEN, PRIVATE, CLUSTER, or CLOSED tags on this artifact */
  db_prepare(&q,
    "SELECT tagname"
    "  FROM tag JOIN tagxref ON tag.tagid=tagxref.tagid"
    " WHERE tagxref.rid=%d"
    "   AND tag.tagid IN (5,6,7,9)"
    " ORDER BY 1",
    rid
  );
  cnt = 0;
  while( db_step(&q)==SQLITE_ROW ){
    const char *zPrefix = cnt++ ? ", " : "raw-tags:   ";
    fossil_print("%s%s", zPrefix, db_column_text(&q,0));
  }
  if( cnt ) fossil_print("\n");
  db_finalize(&q);

  /* Check for entries on the timeline that reference this object */
  db_prepare(&q,
     "SELECT type, datetime(mtime%s),"
     "       coalesce(euser,user), coalesce(ecomment,comment)"
     "  FROM event WHERE objid=%d", timeline_utc(), rid);
  if( db_step(&q)==SQLITE_ROW ){
    const char *zType;
    switch( db_column_text(&q,0)[0] ){
      case 'c':  zType = "Check-in";       break;
      case 'w':  zType = "Wiki-edit";      break;
      case 'e':  zType = "Event";          break;
      case 't':  zType = "Ticket-change";  break;
      case 'g':  zType = "Tag-change";     break;
      default:   zType = "Unknown";        break;
    }
    fossil_print("type:       %s by %s on %s\n", zType, db_column_text(&q,2),
                 db_column_text(&q, 1));
    fossil_print("comment:    ");
    comment_print(db_column_text(&q,3), 0, 12, -1, g.comFmtFlags);
  }
  db_finalize(&q);

  /* Check to see if this object is used as a file in a check-in */
  db_prepare(&q,
    "SELECT filename.name, blob.uuid, datetime(event.mtime%s),"
    "       coalesce(euser,user), coalesce(ecomment,comment)"
    "  FROM mlink, filename, blob, event"
    " WHERE mlink.fid=%d"
    "   AND filename.fnid=mlink.fnid"
    "   AND event.objid=mlink.mid"
    "   AND blob.rid=mlink.mid"
    " ORDER BY event.mtime DESC /*sort*/",
    timeline_utc(), rid);
  while( db_step(&q)==SQLITE_ROW ){
    fossil_print("file:       %s\n", db_column_text(&q,0));
    fossil_print("            part of [%S] by %s on %s\n",
      db_column_text(&q, 1),
      db_column_text(&q, 3),
      db_column_text(&q, 2));
    fossil_print("            ");
    comment_print(db_column_text(&q,4), 0, 12, -1, g.comFmtFlags);
  }
  db_finalize(&q);

  /* Check to see if this object is used as an attachment */
  db_prepare(&q,
    "SELECT attachment.filename,"
    "       attachment.comment,"
    "       attachment.user,"
    "       datetime(attachment.mtime%s),"
    "       attachment.target,"
    "       CASE WHEN EXISTS(SELECT 1 FROM tag WHERE tagname=('tkt-'||target))"
    "            THEN 'ticket'"
    "       WHEN EXISTS(SELECT 1 FROM tag WHERE tagname=('wiki-'||target))"
    "            THEN 'wiki' END,"
    "       attachment.attachid,"
    "       (SELECT uuid FROM blob WHERE rid=attachid)"
    "  FROM attachment JOIN blob ON attachment.src=blob.uuid"
    " WHERE blob.rid=%d",
    timeline_utc(), rid
  );
  while( db_step(&q)==SQLITE_ROW ){
    fossil_print("attachment: %s\n", db_column_text(&q,0));
    fossil_print("            attached to %s %s\n",
                 db_column_text(&q,5), db_column_text(&q,4));
    if( verboseFlag ){
      fossil_print("            via %s (%d)\n",
                   db_column_text(&q,7), db_column_int(&q,6));
    }else{
      fossil_print("            via %s\n",
                   db_column_text(&q,7));
    }
    fossil_print("            by user %s on %s\n",
                 db_column_text(&q,2), db_column_text(&q,3));
    fossil_print("            ");
    comment_print(db_column_text(&q,1), 0, 12, -1, g.comFmtFlags);
  }
  db_finalize(&q);
}

/*
** COMMAND: whatis*
** Usage: %fossil whatis NAME
**
** Resolve the symbol NAME into its canonical 40-character SHA1-hash
** artifact name and provide a description of what role that artifact
** plays.
*/
void whatis_cmd(void){
  int rid;
  const char *zName;
  int verboseFlag;
  int i;
  const char *zType = 0;
  db_find_and_open_repository(0,0);
  verboseFlag = find_option("verbose","v",0)!=0;
  zType = find_option("type",0,1);

  /* We should be done with options.. */
  verify_all_options();

  if( g.argc<3 ) usage("whatis NAME ...");
  for(i=2; i<g.argc; i++){
    zName = g.argv[i];
    if( i>2 ) fossil_print("%.79c\n",'-');
    rid = symbolic_name_to_rid(zName, zType);
    if( rid<0 ){
      Stmt q;
      int cnt = 0;
      fossil_print("name:       %s (ambiguous)\n", zName);
      db_prepare(&q,
         "SELECT rid FROM blob WHERE uuid>=lower(%Q) AND uuid<(lower(%Q)||'z')",
         zName, zName
      );
      while( db_step(&q)==SQLITE_ROW ){
        if( cnt++ ) fossil_print("%12s---- meaning #%d ----\n", " ", cnt);
        whatis_rid(db_column_int(&q, 0), verboseFlag);
      }
      db_finalize(&q);
    }else if( rid==0 ){
                 /* 0123456789 12 */
      fossil_print("unknown:    %s\n", zName);
    }else{
      fossil_print("name:       %s\n", zName);
      whatis_rid(rid, verboseFlag);
    }
  }
}

/*
** COMMAND: test-whatis-all
** Usage: %fossil test-whatis-all
**
** Show "whatis" information about every artifact in the repository
*/
void test_whatis_all_cmd(void){
  Stmt q;
  int cnt = 0;
  db_find_and_open_repository(0,0);
  db_prepare(&q, "SELECT rid FROM blob ORDER BY rid");
  while( db_step(&q)==SQLITE_ROW ){
    if( cnt++ ) fossil_print("%.79c\n", '-');
    whatis_rid(db_column_int(&q,0), 1);
  }
  db_finalize(&q);
}


/*
** COMMAND: test-ambiguous
** Usage: %fossil test-ambiguous [--minsize N]
**
** Show a list of ambiguous SHA1-hash abbreviations of N characters or
** more where N defaults to 4.  Change N to a different value using
** the "--minsize N" command-line option.
*/
void test_ambiguous_cmd(void){
  Stmt q, ins;
  int i;
  int minSize = 4;
  const char *zMinsize;
  char zPrev[100];
  db_find_and_open_repository(0,0);
  zMinsize = find_option("minsize",0,1);
  if( zMinsize && atoi(zMinsize)>0 ) minSize = atoi(zMinsize);
  db_multi_exec("CREATE TEMP TABLE dups(uuid, cnt)");
  db_prepare(&ins,"INSERT INTO dups(uuid) VALUES(substr(:uuid,1,:cnt))");
  db_prepare(&q,
    "SELECT uuid FROM blob "
    "UNION "
    "SELECT substr(tagname,7) FROM tag WHERE tagname GLOB 'event-*' "
    "UNION "
    "SELECT tkt_uuid FROM ticket "
    "ORDER BY 1"
  );
  zPrev[0] = 0;
  while( db_step(&q)==SQLITE_ROW ){
    const char *zUuid = db_column_text(&q, 0);
    for(i=0; zUuid[i]==zPrev[i] && zUuid[i]!=0; i++){}
    if( i>=minSize ){
      db_bind_int(&ins, ":cnt", i);
      db_bind_text(&ins, ":uuid", zUuid);
      db_step(&ins);
      db_reset(&ins);
    }
    sqlite3_snprintf(sizeof(zPrev), zPrev, "%s", zUuid);
  }
  db_finalize(&ins);
  db_finalize(&q);
  db_prepare(&q, "SELECT uuid FROM dups ORDER BY length(uuid) DESC, uuid");
  while( db_step(&q)==SQLITE_ROW ){
    fossil_print("%s\n", db_column_text(&q, 0));
  }
  db_finalize(&q);
}

/*
** Schema for the description table
*/
static const char zDescTab[] =
@ CREATE TEMP TABLE IF NOT EXISTS description(
@   rid INTEGER PRIMARY KEY,       -- RID of the object
@   uuid TEXT,                     -- SHA1 hash of the object
@   ctime DATETIME,                -- Time of creation
@   isPrivate BOOLEAN DEFAULT 0,   -- True for unpublished artifacts
@   type TEXT,                     -- file, checkin, wiki, ticket, etc.
@   summary TEXT,                  -- Summary comment for the object
@   detail TEXT                    -- filename, checkin comment, etc
@ );
;

/*
** Create the description table if it does not already exists.
** Populate fields of this table with descriptions for all artifacts
** whose RID matches the SQL expression in zWhere.
*/
void describe_artifacts(const char *zWhere){
  db_multi_exec("%s", zDescTab/*safe-for-%s*/);

  /* Describe checkins */
  db_multi_exec(
    "INSERT OR IGNORE INTO description(rid,uuid,ctime,type,summary)\n"
    "SELECT blob.rid, blob.uuid, event.mtime, 'checkin',\n"
    "       'checkin on ' || strftime('%%Y-%%m-%%d %%H:%%M',event.mtime)\n"
    "  FROM event, blob\n"
    " WHERE (event.objid %s) AND event.type='ci'\n"
    "   AND event.objid=blob.rid;",
    zWhere /*safe-for-%s*/
  );

  /* Describe files */
  db_multi_exec(
    "INSERT OR IGNORE INTO description(rid,uuid,ctime,type,summary)\n"
    "SELECT blob.rid, blob.uuid, event.mtime, 'file', 'file '||filename.name\n"
    "  FROM mlink, blob, event, filename\n"
    " WHERE (mlink.fid %s)\n"
    "   AND mlink.mid=event.objid\n"
    "   AND filename.fnid=mlink.fnid\n"
    "   AND mlink.fid=blob.rid;",
    zWhere /*safe-for-%s*/
  );

  /* Describe tags */
  db_multi_exec(
   "INSERT OR IGNORE INTO description(rid,uuid,ctime,type,summary)\n"
    "SELECT blob.rid, blob.uuid, tagxref.mtime, 'tag',\n"
    "     'tag '||substr((SELECT uuid FROM blob WHERE rid=tagxref.rid),1,16)\n"
    "  FROM tagxref, blob\n"
    " WHERE (tagxref.srcid %s) AND tagxref.srcid!=tagxref.rid\n"
    "   AND tagxref.srcid=blob.rid;",
    zWhere /*safe-for-%s*/
  );

  /* Cluster artifacts */
  db_multi_exec(
    "INSERT OR IGNORE INTO description(rid,uuid,ctime,type,summary)\n"
    "SELECT blob.rid, blob.uuid, tagxref.mtime, 'cluster', 'cluster'\n"
    "  FROM tagxref, blob\n"
    " WHERE (tagxref.rid %s)\n"
    "   AND tagxref.tagid=(SELECT tagid FROM tag WHERE tagname='cluster')\n"
    "   AND blob.rid=tagxref.rid;",
    zWhere /*safe-for-%s*/
  );

  /* Ticket change artifacts */
  db_multi_exec(
    "INSERT OR IGNORE INTO description(rid,uuid,ctime,type,summary)\n"
    "SELECT blob.rid, blob.uuid, tagxref.mtime, 'ticket',\n"
    "       'ticket '||substr(tag.tagname,5,21)\n"
    "  FROM tagxref, tag, blob\n"
    " WHERE (tagxref.rid %s)\n"
    "   AND tag.tagid=tagxref.tagid\n"
    "   AND tag.tagname GLOB 'tkt-*'"
    "   AND blob.rid=tagxref.rid;",
    zWhere /*safe-for-%s*/
  );

  /* Wiki edit artifacts */
  db_multi_exec(
    "INSERT OR IGNORE INTO description(rid,uuid,ctime,type,summary)\n"
    "SELECT blob.rid, blob.uuid, tagxref.mtime, 'wiki',\n"
    "       printf('wiki \"%%s\"',substr(tag.tagname,6))\n"
    "  FROM tagxref, tag, blob\n"
    " WHERE (tagxref.rid %s)\n"
    "   AND tag.tagid=tagxref.tagid\n"
    "   AND tag.tagname GLOB 'wiki-*'"
    "   AND blob.rid=tagxref.rid;",
    zWhere /*safe-for-%s*/
  );

  /* Event edit artifacts */
  db_multi_exec(
    "INSERT OR IGNORE INTO description(rid,uuid,ctime,type,summary)\n"
    "SELECT blob.rid, blob.uuid, tagxref.mtime, 'event',\n"
    "       'event '||substr(tag.tagname,7)\n"
    "  FROM tagxref, tag, blob\n"
    " WHERE (tagxref.rid %s)\n"
    "   AND tag.tagid=tagxref.tagid\n"
    "   AND tag.tagname GLOB 'event-*'"
    "   AND blob.rid=tagxref.rid;",
    zWhere /*safe-for-%s*/
  );

  /* Attachments */
  db_multi_exec(
    "INSERT OR IGNORE INTO description(rid,uuid,ctime,type,summary)\n"
    "SELECT blob.rid, blob.uuid, attachment.mtime, 'attach-control',\n"
    "       'attachment-control for '||attachment.filename\n"
    "  FROM attachment, blob\n"
    " WHERE (attachment.attachid %s)\n"
    "   AND blob.rid=attachment.attachid",
    zWhere /*safe-for-%s*/
  );
  db_multi_exec(
    "INSERT OR IGNORE INTO description(rid,uuid,ctime,type,summary)\n"
    "SELECT blob.rid, blob.uuid, attachment.mtime, 'attachment',\n"
    "       'attachment '||attachment.filename\n"
    "  FROM attachment, blob\n"
    " WHERE (blob.rid %s)\n"
    "   AND blob.rid NOT IN (SELECT rid FROM description)\n"
    "   AND blob.uuid=attachment.src",
    zWhere /*safe-for-%s*/
  );

  /* Everything else */
  db_multi_exec(
    "INSERT OR IGNORE INTO description(rid,uuid,type,summary)\n"
    "SELECT blob.rid, blob.uuid,"
    "       CASE WHEN blob.size<0 THEN 'phantom' ELSE '' END,\n"
    "       'unknown'\n"
    "  FROM blob WHERE (blob.rid %s);",
    zWhere /*safe-for-%s*/
  );

  /* Mark private elements */
  db_multi_exec(
   "UPDATE description SET isPrivate=1 WHERE rid IN private"
  );
}

/*
** Print the content of the description table on stdout
*/
int describe_artifacts_to_stdout(const char *zWhere, const char *zLabel){
  Stmt q;
  int cnt = 0;
  describe_artifacts(zWhere);
  db_prepare(&q,
    "SELECT uuid, summary, isPrivate\n"
    "  FROM description\n"
    " ORDER BY ctime, type;"
  );
  while( db_step(&q)==SQLITE_ROW ){
    if( zLabel ){
      fossil_print("%s\n", zLabel);
      zLabel = 0;
    }
    fossil_print("  %.16s %s", db_column_text(&q,0), db_column_text(&q,1));
    if( db_column_int(&q,2) ) fossil_print(" (unpublished)");
    fossil_print("\n");
    cnt++;
  }
  db_finalize(&q);
  db_multi_exec("DELETE FROM description;");
  return cnt;
}

/*
** COMMAND: test-describe-artifacts
**
** Usage: %fossil test-describe-artifacts [--from S] [--count N]
**
** Display a one-line description of every artifact.
*/
void test_describe_artifacts_cmd(void){
  int iFrom = 0;
  int iCnt = 1000000;
  const char *z;
  char *zRange;
  db_find_and_open_repository(0,0);
  z = find_option("from",0,1);
  if( z ) iFrom = atoi(z);
  z = find_option("count",0,1);
  if( z ) iCnt = atoi(z);
  zRange = mprintf("BETWEEN %d AND %d", iFrom, iFrom+iCnt-1);
  describe_artifacts_to_stdout(zRange, 0);
}

/*
** WEBPAGE: bloblist
**
** Return a page showing all artifacts in the repository.  Query parameters:
**
**   n=N         Show N artifacts
**   s=S         Start with artifact number S
*/
void bloblist_page(void){
  Stmt q;
  int s = atoi(PD("s","0"));
  int n = atoi(PD("n","5000"));
  int mx = db_int(0, "SELECT max(rid) FROM blob");
  char *zRange;

  login_check_credentials();
  if( !g.perm.Read ){ login_needed(g.anon.Read); return; }
  style_header("List Of Artifacts");
  if( mx>n && P("s")==0 ){
    int i;
    @ <p>Select a range of artifacts to view:</p>
    @ <ul>
    for(i=1; i<=mx; i+=n){
      @ <li> %z(href("%R/bloblist?s=%d&n=%d",i,n))
      @ %d(i)..%d(i+n-1<mx?i+n-1:mx)</a>
    }
    @ </ul>
    style_footer();
    return;
  }
  if( mx>n ){
    style_submenu_element("Index", "Index", "bloblist");
  }
  zRange = mprintf("BETWEEN %d AND %d", s, s+n-1);
  describe_artifacts(zRange);
  db_prepare(&q,
    "SELECT rid, uuid, summary, isPrivate FROM description ORDER BY rid"
  );
  @ <table cellpadding="0" cellspacing="0">
  while( db_step(&q)==SQLITE_ROW ){
    int rid = db_column_int(&q,0);
    const char *zUuid = db_column_text(&q, 1);
    const char *zDesc = db_column_text(&q, 2);
    int isPriv = db_column_int(&q,2);
    @ <tr><td align="right">%d(rid)</td>
    @ <td>&nbsp;%z(href("%R/info/%!S",zUuid))%s(zUuid)</a>&nbsp;</td>
    @ <td align="left">%h(zDesc)</td>
    if( isPriv ){
      @ <td>(unpublished)</td>
    }
    @ </tr>
  }
  @ </table>
  db_finalize(&q);
  style_footer();
}

/*
** COMMAND: test-unsent
**
** Usage: %fossil test-unsent
**
** Show all artifacts in the unsent table
*/
void test_unsent_cmd(void){
  db_find_and_open_repository(0,0);
  describe_artifacts_to_stdout("IN unsent", 0);
}

/*
** COMMAND: test-unclustered
**
** Usage: %fossil test-unclustered
**
** Show all artifacts in the unclustered table
*/
void test_unclusterd_cmd(void){
  db_find_and_open_repository(0,0);
  describe_artifacts_to_stdout("IN unclustered", 0);
}

/*
** COMMAND: test-phantoms
**
** Usage: %fossil test-phantoms
**
** Show all phantom artifacts
*/
void test_phatoms_cmd(void){
  db_find_and_open_repository(0,0);
  describe_artifacts_to_stdout("IN (SELECT rid FROM blob WHERE size<0)", 0);
}

<<<<<<< HEAD
/*
** Returns the rid for the last checkin where the parent branch was merged.
*/
int get_parent_branch_rid(
  int branchRid /* The rid to find parent branch for. */
){
  Stmt s;
  char *branchName = 0;       /* Name of the branch at rid */
  char *parentBranchName = 0; /* Name of the parent branch */
  int rid;

  /* Get the name of the current branch */
  branchName = name_of_branch(branchRid);

  if( !branchName )
    return 0;

  parentBranchName = name_of_branch(start_of_branch(branchRid, 0));

  if( !parentBranchName ){
    fossil_free(branchName);
    return 0;
  }

  /* Find the last checkin coming from the parent branch */
  db_prepare(&s,
    "SELECT pid, tagxref.value FROM plink JOIN tagxref"
    " WHERE cid=:rid"
    "   AND tagxref.tagid=%d"
    "   AND tagxref.tagtype>0"
    "   AND tagxref.rid=pid ORDER BY isprim ASC",
    TAG_BRANCH
  );
  rid = branchRid;
  while( rid>0 ){
    db_bind_int(&s, ":rid", rid);
    int found = 0;
    while( db_step(&s)==SQLITE_ROW ){
      const char *zValue; /* Branch name of the pid */
      found++;
      rid = db_column_int(&s, 0);
      zValue = db_column_text(&s, 1);
      if( !zValue ){
        break;
      }
      if( fossil_strcmp(parentBranchName,zValue)==0 ){
        /* Found the last merge from the parent branch */
        db_finalize(&s);
        fossil_free(branchName);
        fossil_free(parentBranchName);
        return rid;
      }
    }
    if( found==0 ){
      break;
    }
    db_reset(&s);
  }
  db_finalize(&s);

  fossil_free(branchName);
  fossil_free(parentBranchName);
  return 0;
=======
/* Maximum number of collision examples to remember */
#define MAX_COLLIDE 25

/*
** WEBPAGE: hash-collisions
**
** Show the number of hash collisions for hash prefixes of various lengths.
*/
void hash_collisions_webpage(void){
  int i, j, kk;
  int nHash = 0;
  Stmt q;
  char zPrev[UUID_SIZE+1];
  struct {
    int cnt;
    char *azHit[MAX_COLLIDE];
    char z[UUID_SIZE+1];
  } aCollide[UUID_SIZE+1];
  login_check_credentials();
  if( !g.perm.Read ){ login_needed(g.anon.Read); return; }
  memset(aCollide, 0, sizeof(aCollide));
  memset(zPrev, 0, sizeof(zPrev));
  db_prepare(&q,"SELECT uuid FROM blob ORDER BY 1");
  while( db_step(&q)==SQLITE_ROW ){
    const char *zUuid = db_column_text(&q,0);
    int n = db_column_bytes(&q,0);
    int i;
    nHash++;
    for(i=0; zPrev[i] && zPrev[i]==zUuid[i]; i++){}
    if( i>0 && i<=UUID_SIZE ){
      if( i>=4 && aCollide[i].cnt<MAX_COLLIDE ){
        aCollide[i].azHit[aCollide[i].cnt] = mprintf("%.*s", i, zPrev);
      }
      aCollide[i].cnt++;
      if( aCollide[i].z[0]==0 ) memcpy(aCollide[i].z, zPrev, n+1);
    }
    memcpy(zPrev, zUuid, n+1);
  }
  db_finalize(&q);
  style_header("SHA1 Prefix Collisions");
  style_submenu_element("Activity Reports", 0, "reports");
  style_submenu_element("Stats", 0, "stat");
  @ <table border=1><thead>
  @ <tr><th>Length<th>Instances<th>First Instance</tr>
  @ </thead><tbody>
  for(i=1; i<=UUID_SIZE; i++){
    if( aCollide[i].cnt==0 ) continue;
    @ <tr><td>%d(i)<td>%d(aCollide[i].cnt)<td>%h(aCollide[i].z)</tr>
  }
  @ </tbody></table>
  @ <p>Total number of hashes: %d(nHash)</p>
  kk = 0;
  for(i=UUID_SIZE; i>=4; i--){
    if( aCollide[i].cnt==0 ) continue;
    if( aCollide[i].cnt>200 ) break;
    kk += aCollide[i].cnt;
    if( aCollide[i].cnt<25 ){
      @ <p>Collisions of length %d(i):
    }else{
      @ <p>First 25 collisions of length %d(i):
    }
    for(j=0; j<aCollide[i].cnt && j<MAX_COLLIDE; j++){
      char *zId = aCollide[i].azHit[j];
      if( zId==0 ) continue;
      @ %z(href("%R/whatis/%s",zId))%h(zId)</a>
    }
  }
  style_footer();
>>>>>>> 3f7455b6
}<|MERGE_RESOLUTION|>--- conflicted
+++ resolved
@@ -1085,7 +1085,6 @@
   describe_artifacts_to_stdout("IN (SELECT rid FROM blob WHERE size<0)", 0);
 }
 
-<<<<<<< HEAD
 /*
 ** Returns the rid for the last checkin where the parent branch was merged.
 */
@@ -1149,7 +1148,8 @@
   fossil_free(branchName);
   fossil_free(parentBranchName);
   return 0;
-=======
+}
+
 /* Maximum number of collision examples to remember */
 #define MAX_COLLIDE 25
 
@@ -1218,5 +1218,4 @@
     }
   }
   style_footer();
->>>>>>> 3f7455b6
 }