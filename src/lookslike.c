--- conflicted
+++ resolved
@@ -159,26 +159,14 @@
     c2 = c;
     c = *++z;
     if( c2>=0x80 ){
-<<<<<<< HEAD
-      if( (c2!=0xc0) || (c!=0x80) ){
-        if( ((c2==0xf4) && (c>=0x90)) ||
-            (c2<0xc2) || (c2>0xf4) || ((c&0xc0)!=0x80) ){
-   	      return 1; /* Invalid UTF-8 */
-        }
-=======
       if( ((c2<0xc2) || (c2>=0xf4) || ((c&0xc0)!=0x80)) &&
           (((c2!=0xf4) || (c>=0x90)) && ((c2!=0xc0) || (c!=0x80))) ){
         return LOOK_INVALID; /* Invalid UTF-8 */
->>>>>>> 7b1cca2d
       }
       c = (c2 >= 0xe0) ? (c2<<1)+1 : ' ';
     }
   }
-<<<<<<< HEAD
-  return c>=0x80; /* Last byte must be ASCII. */
-=======
   return (c>=0x80) ? LOOK_INVALID : 0; /* Last byte must be ASCII. */
->>>>>>> 7b1cca2d
 }
 
 
@@ -415,15 +403,6 @@
       lookFlags = looks_like_utf8(&blob, 0)|invalid_utf8(&blob);
     }
   }
-<<<<<<< HEAD
-  if( fUnicode ){
-    lookFlags = looks_like_utf16(&blob, bRevUnicode, 0);
-  }else{
-    lookFlags = looks_like_utf8(&blob, 0);
-    if (invalid_utf8(&blob)) lookFlags |= LOOK_INVALID;
-  }
-=======
->>>>>>> 7b1cca2d
   fossil_print("File \"%s\" has %d bytes.\n",g.argv[2],blob_size(&blob));
   fossil_print("Starts with UTF-8 BOM: %s\n",fUtf8?"yes":"no");
   fossil_print("Starts with UTF-16 BOM: %s\n",
