--- conflicted
+++ resolved
@@ -370,13 +370,9 @@
   int showAll = find_option("all", "a", 0)!=0;
   int showClosed = find_option("closed", "c", 0)!=0;
   int recomputeFlag = find_option("recompute",0,0)!=0;
-<<<<<<< HEAD
   int showForks = g.argv[1][0]!='l';
   int byBranch = (find_option("bybranch",0,0)!=0) || showForks;
-=======
-  int byBranch = find_option("bybranch",0,0)!=0;
-  int multipleFlag = find_option("multiple","m",0)!=0;
->>>>>>> cf2884da
+  int multipleFlag = (find_option("multiple","m",0))!=0 || showForks;
   const char *zWidth = find_option("width","W",1);
   char *zLastBr = 0;
   int n, width;
