--- conflicted
+++ resolved
@@ -1177,13 +1177,6 @@
   g.allowSymlinks = db_get_boolean("allow-symlinks", 0);
   g.zAuxSchema = db_get("aux-schema","");
 
-<<<<<<< HEAD
-  /* Verify that the MLINK table has the newer columns added by the
-  ** 2015-01-24 schema change.  Create them if necessary.  This code
-  ** can be removed in the future, once all users have upgraded to the
-  ** 2015-01-24 schema.
-  */  
-=======
   /* Verify that the PLINK table has a new column added by the
   ** 2014-11-28 schema change.  Create it if necessary.  This code
   ** can be removed in the future, once all users have upgraded to the
@@ -1200,16 +1193,11 @@
   ** can be removed in the future, once all users have upgraded to the
   ** 2015-01-24 or later schema.
   */
->>>>>>> 3ff4c28b
   if( !db_table_has_column("repository","mlink","isaux") ){
     db_begin_transaction();
     db_multi_exec(
       "ALTER TABLE %s.mlink ADD COLUMN pmid INTEGER DEFAULT 0;"
-<<<<<<< HEAD
-      "ALTER TABLE %s.mlink ADD COLUMN isaux INTEGER DEFAULT 0;",
-=======
       "ALTER TABLE %s.mlink ADD COLUMN isaux BOOLEAN DEFAULT 0;",
->>>>>>> 3ff4c28b
       db_name("repository"), db_name("repository")
     );
     db_end_transaction(0);
@@ -1282,7 +1270,7 @@
 */
 int db_schema_is_outofdate(void){
   return strcmp(g.zAuxSchema,AUX_SCHEMA_MIN)<0
-      || strcmp(g.zAuxSchema,"2015-01-24")>0;
+      || strcmp(g.zAuxSchema,AUX_SCHEMA_MAX)>0;
 }
 
 /*
