--- conflicted
+++ resolved
@@ -127,13 +127,19 @@
 */
 static int count_lines(
   const char *z,
-  int n
+  int n,
+  int *pnLine
 ){
   int nLine;
   const char *zNL, *z2;
-  for(nLine=0, z2=z; (zNL = fossil_strchr(z2,-1,'\n'))!=0; z2=zNL+1, nLine++){}
-  if( z2[0]!='\0' ) nLine++;
-  return nLine;
+  for(nLine=0, z2=z; (zNL = strchr(z2,'\n'))!=0; z2=zNL+1, nLine++){}
+  if( z2[0]!='\0' ){
+    nLine++;
+    do{ z2++; }while( z2[0] );
+  }
+  if( n!=(int)(z2-z) ) return 0;
+  if( pnLine ) *pnLine = nLine;
+  return 1;
 }
 
 /*
@@ -160,37 +166,21 @@
   int nLine, i, k, nn, s, x;
   unsigned int h, h2;
   DLine *a;
-<<<<<<< HEAD
   const char *zNL;
-=======
-  const char *zNL, *z2;
-
-  /* Count the number of lines in the input file.  Include the last line
-  ** in the count even if it lacks the \n terminator
-  */
-  for(nLine=0, z2=z; (zNL = strchr(z2,'\n'))!=0; z2=zNL+1, nLine++){}
-  if( z2[0]!=0 ){
-    nLine++;
-    do{ z2++; }while( z2[0] );
-  }
-  if( n!=(int)(z2-z) ) return 0;
->>>>>>> 0e69c2bb
-
-  nLine = count_lines(z, n);
+
+  if( count_lines(z, n, &nLine)==0 ){
+    return 0;
+  }
   assert( nLine>0 || z[0]=='\0' );
   a = fossil_malloc( sizeof(a[0])*nLine );
   memset(a, 0, sizeof(a[0])*nLine);
   if( nLine==0 ){
-    if( fossil_strchr(z,n,'\0')!=0 ){
-      fossil_free(a);
-      return 0;
-    }
     *pnLine = 0;
     return a;
   }
   i = 0;
   do{
-    zNL = fossil_strchr(z,n,'\n');
+    zNL = strchr(z,'\n');
     if( zNL==0 ) zNL = z+n;
     nn = (int)(zNL - z);
     if( nn>LENGTH_MASK ){
@@ -212,10 +202,6 @@
       while( s<k && fossil_isspace(z[s]) ){ s++; }
       for(h=0, x=s; x<k; x++){
         char c = z[x];
-        if( c=='\0' ){
-          fossil_free(a);
-          return 0;
-        }
         if( fossil_isspace(c) ){
           ++numws;
         }else{
@@ -226,12 +212,7 @@
       k -= numws;
     }else{
       for(h=0, x=s; x<k; x++){
-        char c = z[x];
-        if( c=='\0' ){
-          fossil_free(a);
-          return 0;
-        }
-        h += c;
+        h += z[x];
         h *= 0x9e3779b1;
       }
     }
