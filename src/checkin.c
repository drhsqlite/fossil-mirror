/*
** Copyright (c) 2007 D. Richard Hipp
**
** This program is free software; you can redistribute it and/or
** modify it under the terms of the Simplified BSD License (also
** known as the "2-Clause License" or "FreeBSD License".)

** This program is distributed in the hope that it will be useful,
** but without any warranty; without even the implied warranty of
** merchantability or fitness for a particular purpose.
**
** Author contact information:
**   drh@hwaci.com
**   http://www.hwaci.com/drh/
**
*******************************************************************************
**
** This file contains code used to check-in versions of the project
** from the local repository.
*/
#include "config.h"
#include "checkin.h"
#include <assert.h>

/*
** Generate text describing all changes.  Prepend zPrefix to each line
** of output.
**
** We assume that vfile_check_signature has been run.
**
** If missingIsFatal is true, then any files that are missing or which
** are not true files results in a fatal error.
*/
static void status_report(
  Blob *report,          /* Append the status report here */
  const char *zPrefix,   /* Prefix on each line of the report */
  int missingIsFatal,    /* MISSING and NOT_A_FILE are fatal errors */
  int cwdRelative        /* Report relative to the current working dir */
){
  Stmt q;
  int nPrefix = strlen(zPrefix);
  int nErr = 0;
  Blob rewrittenPathname;
  db_prepare(&q,
    "SELECT pathname, deleted, chnged, rid, coalesce(origname!=pathname,0)"
    "  FROM vfile "
    " WHERE is_selected(id)"
    "   AND (chnged OR deleted OR rid=0 OR pathname!=origname) ORDER BY 1"
  );
  blob_zero(&rewrittenPathname);
  while( db_step(&q)==SQLITE_ROW ){
    const char *zPathname = db_column_text(&q,0);
    const char *zDisplayName = zPathname;
    int isDeleted = db_column_int(&q, 1);
    int isChnged = db_column_int(&q,2);
    int isNew = db_column_int(&q,3)==0;
    int isRenamed = db_column_int(&q,4);
    char *zFullName = mprintf("%s%s", g.zLocalRoot, zPathname);
    if( cwdRelative ){
      file_relative_name(zFullName, &rewrittenPathname, 0);
      zDisplayName = blob_str(&rewrittenPathname);
      if( zDisplayName[0]=='.' && zDisplayName[1]=='/' ){
        zDisplayName += 2;  /* no unnecessary ./ prefix */
      }
    }
    blob_append(report, zPrefix, nPrefix);
    if( isDeleted ){
      blob_appendf(report, "DELETED    %s\n", zDisplayName);
    }else if( !file_wd_isfile_or_link(zFullName) ){
      if( file_access(zFullName, 0)==0 ){
        blob_appendf(report, "NOT_A_FILE %s\n", zDisplayName);
        if( missingIsFatal ){
          fossil_warning("not a file: %s", zDisplayName);
          nErr++;
        }
      }else{
        blob_appendf(report, "MISSING    %s\n", zDisplayName);
        if( missingIsFatal ){
          fossil_warning("missing file: %s", zDisplayName);
          nErr++;
        }
      }
    }else if( isNew ){
      blob_appendf(report, "ADDED      %s\n", zDisplayName);
    }else if( isDeleted ){
      blob_appendf(report, "DELETED    %s\n", zDisplayName);
    }else if( isChnged==2 ){
      blob_appendf(report, "UPDATED_BY_MERGE %s\n", zDisplayName);
    }else if( isChnged==3 ){
      blob_appendf(report, "ADDED_BY_MERGE %s\n", zDisplayName);
    }else if( isChnged==1 ){
      if( file_contains_merge_marker(zFullName) ){
        blob_appendf(report, "CONFLICT   %s\n", zDisplayName);
      }else{
        blob_appendf(report, "EDITED     %s\n", zDisplayName);
      }
    }else if( isRenamed ){
      blob_appendf(report, "RENAMED    %s\n", zDisplayName);
    }
    free(zFullName);
  }
  blob_reset(&rewrittenPathname);
  db_finalize(&q);
  db_prepare(&q, "SELECT uuid, id FROM vmerge JOIN blob ON merge=rid"
                 " WHERE id<=0");
  while( db_step(&q)==SQLITE_ROW ){
    const char *zLabel = "MERGED_WITH";
    switch( db_column_int(&q, 1) ){
      case -1:  zLabel = "CHERRYPICK ";  break;
      case -2:  zLabel = "BACKOUT    ";  break;
    }
    blob_append(report, zPrefix, nPrefix);
    blob_appendf(report, "%s %s\n", zLabel, db_column_text(&q, 0));
  }
  db_finalize(&q);
  if( nErr ){
    fossil_fatal("aborting due to prior errors");
  }
}

/*
** Use the "relative-paths" setting and the --abs-paths and
** --rel-paths command line options to determine whether the
** status report should be shown relative to the current
** working directory.
*/
static int determine_cwd_relative_option()
{
  int relativePaths = db_get_boolean("relative-paths", 1);
  int absPathOption = find_option("abs-paths", 0, 0)!=0;
  int relPathOption = find_option("rel-paths", 0, 0)!=0;
  if( absPathOption ){ relativePaths = 0; }
  if( relPathOption ){ relativePaths = 1; }
  return relativePaths;
}

/*
** COMMAND: changes
**
** Usage: %fossil changes ?OPTIONS?
**
** Report on the edit status of all files in the current checkout.
**
** Pathnames are displayed according to the "relative-paths" setting,
** unless overridden by the --abs-paths or --rel-paths options.
**
** Options:
**    --abs-paths       Display absolute pathnames.
**    --rel-paths       Display pathnames relative to the current working
**                      directory.
**    --sha1sum         Verify file status using SHA1 hashing rather
**                      than relying on file mtimes.
**    --header          Identify the repository if there are changes
**    -v                Say "no changes" if there are none
**
** See also: extra, ls, status
*/
void changes_cmd(void){
  Blob report;
  int vid;
  int useSha1sum = find_option("sha1sum", 0, 0)!=0;
  int showHdr = find_option("header",0,0)!=0;
  int verbose = find_option("verbose","v",0)!=0;
  int cwdRelative = 0;
  db_must_be_within_tree();
  cwdRelative = determine_cwd_relative_option();
  blob_zero(&report);
  vid = db_lget_int("checkout", 0);
  vfile_check_signature(vid, useSha1sum ? CKSIG_SHA1 : 0);
  status_report(&report, "", 0, cwdRelative);
  if( verbose && blob_size(&report)==0 ){
    blob_append(&report, "  (none)\n", -1);
  }
  if( showHdr && blob_size(&report)>0 ){
    fossil_print("Changes for %s at %s:\n", db_get("project-name","???"),
                 g.zLocalRoot);
  }
  blob_write_to_file(&report, "-");
}

/*
** COMMAND: status
**
** Usage: %fossil status ?OPTIONS?
**
** Report on the status of the current checkout.
**
** Pathnames are displayed according to the "relative-paths" setting,
** unless overridden by the --abs-paths or --rel-paths options.
**
** Options:
**
**    --abs-paths       Display absolute pathnames.
**    --rel-paths       Display pathnames relative to the current working
**                      directory.
**    --sha1sum         Verify file status using SHA1 hashing rather
**                      than relying on file mtimes.
**
** See also: changes, extra, ls
*/
void status_cmd(void){
  int vid;
  db_must_be_within_tree();
       /* 012345678901234 */
  fossil_print("repository:   %s\n", db_repository_filename());
  fossil_print("local-root:   %s\n", g.zLocalRoot);
  vid = db_lget_int("checkout", 0);
  if( vid ){
    show_common_info(vid, "checkout:", 1, 1);
  }
  db_record_repository_filename(0);
  changes_cmd();
}

/*
** COMMAND: ls
**
** Usage: %fossil ls ?OPTIONS? ?VERSION?
**
** Show the names of all files in the current checkout.  The -l provides
** extra information about each file.
**
** Options:
**   -l              Provide extra information about each file.
**   --age           Show when each file was committed
**
** See also: changes, extra, status
*/
void ls_cmd(void){
  int vid;
  Stmt q;
  int isBrief;
  int showAge;
  char *zOrderBy = "pathname";

  isBrief = find_option("l","l", 0)==0;
  showAge = find_option("age",0,0)!=0;
  db_must_be_within_tree();
  vid = db_lget_int("checkout", 0);
  if( find_option("t","t",0)!=0 ){
    if( showAge ){
      zOrderBy = mprintf("checkin_mtime(%d,rid) DESC", vid);
    }else{
      zOrderBy = "mtime DESC";
    }
  }
  verify_all_options();
  vfile_check_signature(vid, 0);
  if( showAge ){
    db_prepare(&q,
       "SELECT pathname, deleted, rid, chnged, coalesce(origname!=pathname,0),"
       "       datetime(checkin_mtime(%d,rid),'unixepoch','localtime')"
       "  FROM vfile"
       " ORDER BY %s", vid, zOrderBy
    );
  }else{
    db_prepare(&q,
       "SELECT pathname, deleted, rid, chnged, coalesce(origname!=pathname,0)"
       "  FROM vfile"
       " ORDER BY %s", zOrderBy
    );
  }
  while( db_step(&q)==SQLITE_ROW ){
    const char *zPathname = db_column_text(&q,0);
    int isDeleted = db_column_int(&q, 1);
    int isNew = db_column_int(&q,2)==0;
    int chnged = db_column_int(&q,3);
    int renamed = db_column_int(&q,4);
    char *zFullName = mprintf("%s%s", g.zLocalRoot, zPathname);
    if( showAge ){
      fossil_print("%s  %s\n", db_column_text(&q, 5), zPathname);
    }else if( isBrief ){
      fossil_print("%s\n", zPathname);
    }else if( isNew ){
      fossil_print("ADDED      %s\n", zPathname);
    }else if( isDeleted ){
      fossil_print("DELETED    %s\n", zPathname);
    }else if( !file_wd_isfile_or_link(zFullName) ){
      if( file_access(zFullName, 0)==0 ){
        fossil_print("NOT_A_FILE %s\n", zPathname);
      }else{
        fossil_print("MISSING    %s\n", zPathname);
      }
    }else if( chnged ){
      fossil_print("EDITED     %s\n", zPathname);
    }else if( renamed ){
      fossil_print("RENAMED    %s\n", zPathname);
    }else{
      fossil_print("UNCHANGED  %s\n", zPathname);
    }
    free(zFullName);
  }
  db_finalize(&q);
}

/*
** COMMAND: extras
** Usage: %fossil extras ?OPTIONS?
**
** Print a list of all files in the source tree that are not part of
** the current checkout.  See also the "clean" command.
**
** Files and subdirectories whose names begin with "." are normally
** ignored but can be included by adding the --dotfiles option.
**
** The GLOBPATTERN is a comma-separated list of GLOB expressions for
** files that are ignored.  The GLOBPATTERN specified by the "ignore-glob"
** is used if the --ignore option is omitted.
**
** Pathnames are displayed according to the "relative-paths" setting,
** unless overridden by the --abs-paths or --rel-paths options.
**
** Options:
**    --abs-paths      Display absolute pathnames.
**    --dotfiles       include files beginning with a dot (".")
**    --ignore <CSG>   ignore files matching patterns from the argument
**    --rel-paths      Display pathnames relative to the current working
**                     directory.
**
** See also: changes, clean, status
*/
void extra_cmd(void){
  Blob path;
  Stmt q;
  int n;
  const char *zIgnoreFlag = find_option("ignore",0,1);
  unsigned scanFlags = find_option("dotfiles",0,0)!=0 ? SCAN_ALL : 0;
  int cwdRelative = 0;
  Glob *pIgnore;
  Blob rewrittenPathname;
  const char *zPathname, *zDisplayName;

  if( find_option("temp",0,0)!=0 ) scanFlags |= SCAN_TEMP;
  db_must_be_within_tree();
  cwdRelative = determine_cwd_relative_option();
  db_multi_exec("CREATE TEMP TABLE sfile(x TEXT PRIMARY KEY %s)",
                filename_collation());
  n = strlen(g.zLocalRoot);
  blob_init(&path, g.zLocalRoot, n-1);
  if( zIgnoreFlag==0 ){
    zIgnoreFlag = db_get("ignore-glob", 0);
  }
  pIgnore = glob_create(zIgnoreFlag);
  vfile_scan(&path, blob_size(&path), scanFlags, pIgnore);
  glob_free(pIgnore);
  db_prepare(&q,
      "SELECT x FROM sfile"
      " WHERE x NOT IN (%s)"
      " ORDER BY 1",
      fossil_all_reserved_names(0)
  );
  db_multi_exec("DELETE FROM sfile WHERE x IN (SELECT pathname FROM vfile)");
  blob_zero(&rewrittenPathname);
  while( db_step(&q)==SQLITE_ROW ){
    zDisplayName = zPathname = db_column_text(&q, 0);
    if( cwdRelative ) {
      char *zFullName = mprintf("%s%s", g.zLocalRoot, zPathname);
      file_relative_name(zFullName, &rewrittenPathname, 0);
      free(zFullName);
      zDisplayName = blob_str(&rewrittenPathname);
      if( zDisplayName[0]=='.' && zDisplayName[1]=='/' ){
        zDisplayName += 2;  /* no unnecessary ./ prefix */
      }
    }
    fossil_print("%s\n", zDisplayName);
  }
  blob_reset(&rewrittenPathname);
  db_finalize(&q);
}

/*
** COMMAND: clean
** Usage: %fossil clean ?OPTIONS?
**
** Delete all "extra" files in the source tree.  "Extra" files are
** files that are not officially part of the checkout. This operation
** cannot be undone.
**
** You will be prompted before removing each file. If you are
** sure you wish to remove all "extra" files you can specify the
** optional --force flag and no prompts will be issued.
**
** Files and subdirectories whose names begin with "." are
** normally ignored.  They are included if the "--dotfiles" option
** is used.
**
** The GLOBPATTERN is a comma-separated list of GLOB expressions for
** files that are ignored.  The GLOBPATTERN specified by the "ignore-glob"
** is used if the --ignore option is omitted.
**
** Options:
**    --dotfiles       include files beginning with a dot (".")
**    --force          Remove files without prompting
**    --ignore <CSG>   ignore files matching patterns from the
**                     comma separated list of glob patterns.
**    --temp           Remove only Fossil-generated temporary files
**
** See also: addremove, extra, status
*/
void clean_cmd(void){
  int allFlag;
  unsigned scanFlags = 0;
  const char *zIgnoreFlag;
  Blob path, repo;
  Stmt q;
  int n;
  Glob *pIgnore;
  int testFlag = 0;

  allFlag = find_option("force","f",0)!=0;
  if( find_option("dotfiles",0,0)!=0 ) scanFlags |= SCAN_ALL;
  if( find_option("temp",0,0)!=0 ) scanFlags |= SCAN_TEMP;
  zIgnoreFlag = find_option("ignore",0,1);
  testFlag = find_option("test",0,0)!=0;
  db_must_be_within_tree();
  if( zIgnoreFlag==0 ){
    zIgnoreFlag = db_get("ignore-glob", 0);
  }
  db_multi_exec("CREATE TEMP TABLE sfile(x TEXT PRIMARY KEY %s)",
                filename_collation());
  n = strlen(g.zLocalRoot);
  blob_init(&path, g.zLocalRoot, n-1);
  pIgnore = glob_create(zIgnoreFlag);
  vfile_scan(&path, blob_size(&path), scanFlags, pIgnore);
  glob_free(pIgnore);
  db_prepare(&q,
      "SELECT %Q || x FROM sfile"
      " WHERE x NOT IN (%s)"
      " ORDER BY 1",
      g.zLocalRoot, fossil_all_reserved_names(0)
  );
  if( file_tree_name(g.zRepositoryName, &repo, 0) ){
    db_multi_exec("DELETE FROM sfile WHERE x=%B", &repo);
  }
  db_multi_exec("DELETE FROM sfile WHERE x IN (SELECT pathname FROM vfile)");
  while( db_step(&q)==SQLITE_ROW ){
    if( testFlag ){
      fossil_print("%s\n", db_column_text(&q,0));
    }else if( allFlag ){
      file_delete(db_column_text(&q, 0));
    }else{
      Blob ans;
      char cReply;
      char *prompt = mprintf("remove unmanaged file \"%s\" (y/N)? ",
                              db_column_text(&q, 0));
      blob_zero(&ans);
      prompt_user(prompt, &ans);
      cReply = blob_str(&ans)[0];
      if( cReply=='y' || cReply=='Y' ){
        file_delete(db_column_text(&q, 0));
      }
    }
  }
  db_finalize(&q);
}

/*
** Prompt the user for a check-in or stash comment (given in pPrompt),
** gather the response, then return the response in pComment.
**
** Lines of the prompt that begin with # are discarded.  Excess whitespace
** is removed from the reply.
**
** Appropriate encoding translations are made on windows.
*/
void prompt_for_user_comment(Blob *pComment, Blob *pPrompt){
  const char *zEditor;
  char *zCmd;
  char *zFile;
  Blob reply, line;
  char *zComment;
  int i;

  zEditor = db_get("editor", 0);
  if( zEditor==0 ){
    zEditor = fossil_getenv("VISUAL");
  }
  if( zEditor==0 ){
    zEditor = fossil_getenv("EDITOR");
  }
#ifdef _WIN32
  if( zEditor==0 ){
    zEditor = mprintf("%s\\notepad.exe", fossil_getenv("SystemRoot"));
  }
#endif
  if( zEditor==0 ){
    blob_append(pPrompt,
       "#\n"
       "# Since no default text editor is set using EDITOR or VISUAL\n"
       "# environment variables or the \"fossil set editor\" command,\n"
       "# and because no comment was specified using the \"-m\" or \"-M\"\n"
       "# command-line options, you will need to enter the comment below.\n"
       "# Type \".\" on a line by itself when you are done:\n", -1);
    zFile = mprintf("-");
  }else{
    zFile = db_text(0, "SELECT '%qci-comment-' || hex(randomblob(6)) || '.txt'",
                    g.zLocalRoot);
  }
#if defined(_WIN32)
  blob_add_cr(pPrompt);
#endif
  blob_write_to_file(pPrompt, zFile);
  if( zEditor ){
    zCmd = mprintf("%s \"%s\"", zEditor, zFile);
    fossil_print("%s\n", zCmd);
    if( fossil_system(zCmd) ){
      fossil_fatal("editor aborted: \"%s\"", zCmd);
    }

    blob_read_from_file(&reply, zFile);
  }else{
    char zIn[300];
    blob_zero(&reply);
    while( fgets(zIn, sizeof(zIn), stdin)!=0 ){
      if( zIn[0]=='.' && (zIn[1]==0 || zIn[1]=='\r' || zIn[1]=='\n') ){
        break;
      }
      blob_append(&reply, zIn, -1);
    }
  }
  blob_to_utf8_no_bom(&reply, 1);
  blob_remove_cr(&reply);
  file_delete(zFile);
  free(zFile);
  blob_zero(pComment);
  while( blob_line(&reply, &line) ){
    int i, n;
    char *z;
    n = blob_size(&line);
    z = blob_buffer(&line);
    for(i=0; i<n && fossil_isspace(z[i]);  i++){}
    if( i<n && z[i]=='#' ) continue;
    if( i<n || blob_size(pComment)>0 ){
      blob_appendf(pComment, "%b", &line);
    }
  }
  blob_reset(&reply);
  zComment = blob_str(pComment);
  i = strlen(zComment);
  while( i>0 && fossil_isspace(zComment[i-1]) ){ i--; }
  blob_resize(pComment, i);
}

/*
** Prepare a commit comment.  Let the user modify it using the
** editor specified in the global_config table or either
** the VISUAL or EDITOR environment variable.
**
** Store the final commit comment in pComment.  pComment is assumed
** to be uninitialized - any prior content is overwritten.
**
** zInit is the text of the most recent failed attempt to check in
** this same change.  Use zInit to reinitialize the check-in comment
** so that the user does not have to retype.
**
** zBranch is the name of a new branch that this check-in is forced into.
** zBranch might be NULL or an empty string if no forcing occurs.
**
** parent_rid is the recordid of the parent check-in.
*/
static void prepare_commit_comment(
  Blob *pComment,
  char *zInit,
  const char *zBranch,
  int parent_rid,
  const char *zUserOvrd
){
  Blob prompt;
#ifdef _WIN32
  int bomSize;
  const unsigned char *bom = get_utf8_bom(&bomSize);
  blob_init(&prompt, (const char *) bom, bomSize);
  if( zInit && zInit[0]) {
    blob_append(&prompt, zInit, -1);
  }
#else
  blob_init(&prompt, zInit, -1);
#endif
  blob_append(&prompt,
    "\n"
    "# Enter comments on this check-in.  Lines beginning with # are ignored.\n"
    "#\n", -1
  );
  blob_appendf(&prompt, "# user: %s\n", zUserOvrd ? zUserOvrd : g.zLogin);
  if( zBranch && zBranch[0] ){
    blob_appendf(&prompt, "# tags: %s\n#\n", zBranch);
  }else{
    char *zTags = info_tags_of_checkin(parent_rid, 1);
    if( zTags )  blob_appendf(&prompt, "# tags: %z\n#\n", zTags);
  }
  status_report(&prompt, "# ", 1, 0);
  if( g.markPrivate ){
    blob_append(&prompt,
      "# PRIVATE BRANCH: This check-in will be private and will not sync to\n"
      "# repositories.\n"
      "#\n", -1
    );
  }
  prompt_for_user_comment(pComment, &prompt);
  blob_reset(&prompt);
}

/*
** Populate the Global.aCommitFile[] based on the command line arguments
** to a [commit] command. Global.aCommitFile is an array of integers
** sized at (N+1), where N is the number of arguments passed to [commit].
** The contents are the [id] values from the vfile table corresponding
** to the filenames passed as arguments.
**
** The last element of aCommitFile[] is always 0 - indicating the end
** of the array.
**
** If there were no arguments passed to [commit], aCommitFile is not
** allocated and remains NULL. Other parts of the code interpret this
** to mean "all files".
**
** Returns 1 if there was a warning, 0 otherwise.
*/
int select_commit_files(void){
  int result = 0;
  if( g.argc>2 ){
    int ii, jj=0;
    Blob b;
    blob_zero(&b);
    g.aCommitFile = fossil_malloc(sizeof(int)*(g.argc-1));

    for(ii=2; ii<g.argc; ii++){
      int iId;
      file_tree_name(g.argv[ii], &b, 1);
      iId = db_int(-1, "SELECT id FROM vfile WHERE pathname=%Q", blob_str(&b));
      if( iId<0 ){
        fossil_warning("fossil knows nothing about: %s", g.argv[ii]);
        result = 1;
      } else {
        g.aCommitFile[jj++] = iId;
      }
      blob_reset(&b);
    }
    g.aCommitFile[jj] = 0;
  }
  return result;
}

/*
** Make sure the current check-in with timestamp zDate is younger than its
** ancestor identified rid and zUuid.  Throw a fatal error if not.
*/
static void checkin_verify_younger(
  int rid,              /* The record ID of the ancestor */
  const char *zUuid,    /* The artifact ID of the ancestor */
  const char *zDate     /* Date & time of the current check-in */
){
#ifndef FOSSIL_ALLOW_OUT_OF_ORDER_DATES
  int b;
  b = db_exists(
    "SELECT 1 FROM event"
    " WHERE datetime(mtime)>=%Q"
    "   AND type='ci' AND objid=%d",
    zDate, rid
  );
  if( b ){
    fossil_fatal("ancestor check-in [%.10s] (%s) is not older (clock skew?)"
                 " Use --allow-older to override.", zUuid, zDate);
  }
#endif
}

/*
** zDate should be a valid date string.  Convert this string into the
** format YYYY-MM-DDTHH:MM:SS.  If the string is not a valid date,
** print a fatal error and quit.
*/
char *date_in_standard_format(const char *zInputDate){
  char *zDate;
  if( g.perm.Setup && fossil_strcmp(zInputDate,"now")==0 ){
    zInputDate = PD("date_override","now");
  }
  zDate = db_text(0, "SELECT strftime('%%Y-%%m-%%dT%%H:%%M:%%f',%Q)",
                  zInputDate);
  if( zDate[0]==0 ){
    fossil_fatal(
      "unrecognized date format (%s): use \"YYYY-MM-DD HH:MM:SS.SSS\"",
      zInputDate
    );
  }
  return zDate;
}

/*
** COMMAND: test-date-format
**
** Usage: %fossil test-date-format DATE-STRING...
**
** Convert the DATE-STRING into the standard format used in artifacts
** and display the result.
*/
void test_date_format(void){
  int i;
  db_find_and_open_repository(OPEN_ANY_SCHEMA, 0);
  for(i=2; i<g.argc; i++){
    fossil_print("%s -> %s\n", g.argv[i], date_in_standard_format(g.argv[i]));
  }
}

/*
** Create a manifest.
*/
static void create_manifest(
  Blob *pOut,                 /* Write the manifest here */
  const char *zBaselineUuid,  /* UUID of baseline, or zero */
  Manifest *pBaseline,        /* Make it a delta manifest if not zero */
  Blob *pComment,             /* Check-in comment text */
  int vid,                    /* blob-id of the parent manifest */
  int verifyDate,             /* Verify that child is younger */
  Blob *pCksum,               /* Repository checksum.  May be 0 */
  const char *zDateOvrd,      /* Date override.  If 0 then use 'now' */
  const char *zUserOvrd,      /* User override.  If 0 then use g.zLogin */
  const char *zBranch,        /* Branch name.  May be 0 */
  const char *zColor,         /* One-time background color.  May be 0 */
  const char *zBrClr,         /* Persistent branch color.  May be 0 */
  const char **azTag,         /* Tags to apply to this check-in */
  int *pnFBcard               /* Number of generated B- and F-cards */
){
  char *zDate;                /* Date of the check-in */
  char *zParentUuid;          /* UUID of parent check-in */
  Blob filename;              /* A single filename */
  int nBasename;              /* Size of base filename */
  Stmt q;                     /* Query of files changed */
  Stmt q2;                    /* Query of merge parents */
  Blob mcksum;                /* Manifest checksum */
  ManifestFile *pFile;        /* File from the baseline */
  int nFBcard = 0;            /* Number of B-cards and F-cards */
  int i;                      /* Loop counter */

  assert( pBaseline==0 || pBaseline->zBaseline==0 );
  assert( pBaseline==0 || zBaselineUuid!=0 );
  blob_zero(pOut);
  zParentUuid = db_text(0, "SELECT uuid FROM blob WHERE rid=%d", vid);
  if( pBaseline ){
    blob_appendf(pOut, "B %s\n", zBaselineUuid);
    manifest_file_rewind(pBaseline);
    pFile = manifest_file_next(pBaseline, 0);
    nFBcard++;
  }else{
    pFile = 0;
  }
  blob_appendf(pOut, "C %F\n", blob_str(pComment));
  zDate = date_in_standard_format(zDateOvrd ? zDateOvrd : "now");
  blob_appendf(pOut, "D %s\n", zDate);
  zDate[10] = ' ';
  db_prepare(&q,
    "SELECT pathname, uuid, origname, blob.rid, isexe, islink,"
    "       is_selected(vfile.id)"
    "  FROM vfile JOIN blob ON vfile.mrid=blob.rid"
    " WHERE (NOT deleted OR NOT is_selected(vfile.id))"
    "   AND vfile.vid=%d"
    " ORDER BY if_selected(vfile.id, pathname, origname)",
    vid);
  blob_zero(&filename);
  blob_appendf(&filename, "%s", g.zLocalRoot);
  nBasename = blob_size(&filename);
  while( db_step(&q)==SQLITE_ROW ){
    const char *zName = db_column_text(&q, 0);
    const char *zUuid = db_column_text(&q, 1);
    const char *zOrig = db_column_text(&q, 2);
    int frid = db_column_int(&q, 3);
    int isExe = db_column_int(&q, 4);
    int isLink = db_column_int(&q, 5);
    int isSelected = db_column_int(&q, 6);
    const char *zPerm;
    int cmp;

    blob_resize(&filename, nBasename);
    blob_append(&filename, zName, -1);

#if !defined(_WIN32)
    /* For unix, extract the "executable" and "symlink" permissions
    ** directly from the filesystem.  On windows, permissions are
    ** unchanged from the original.  However, only do this if the file
    ** itself is actually selected to be part of this check-in.
    */
    if( isSelected ){
      int mPerm;

      mPerm = file_wd_perm(blob_str(&filename));
      isExe = ( mPerm==PERM_EXE );
      isLink = ( mPerm==PERM_LNK );
    }
#endif
    if( isExe ){
      zPerm = " x";
    }else if( isLink ){
      zPerm = " l"; /* note: symlinks don't have executable bit on unix */
    }else{
      zPerm = "";
    }
    if( !g.markPrivate ) content_make_public(frid);
    while( pFile && fossil_strcmp(pFile->zName,zName)<0 ){
      blob_appendf(pOut, "F %F\n", pFile->zName);
      pFile = manifest_file_next(pBaseline, 0);
      nFBcard++;
    }
    cmp = 1;
    if( pFile==0
      || (cmp = fossil_strcmp(pFile->zName,zName))!=0
      || fossil_strcmp(pFile->zUuid, zUuid)!=0
    ){
      if( zOrig && !isSelected ){ zName = zOrig; zOrig = 0; }
      if( zOrig==0 || fossil_strcmp(zOrig,zName)==0 ){
        blob_appendf(pOut, "F %F %s%s\n", zName, zUuid, zPerm);
      }else{
        if( zPerm[0]==0 ){ zPerm = " w"; }
        blob_appendf(pOut, "F %F %s%s %F\n", zName, zUuid, zPerm, zOrig);
      }
      nFBcard++;
    }
    if( cmp==0 ) pFile = manifest_file_next(pBaseline,0);
  }
  blob_reset(&filename);
  db_finalize(&q);
  while( pFile ){
    blob_appendf(pOut, "F %F\n", pFile->zName);
    pFile = manifest_file_next(pBaseline, 0);
    nFBcard++;
  }
  blob_appendf(pOut, "P %s", zParentUuid);
  if( verifyDate ) checkin_verify_younger(vid, zParentUuid, zDate);
  free(zParentUuid);
  db_prepare(&q2, "SELECT merge FROM vmerge WHERE id=0");
  while( db_step(&q2)==SQLITE_ROW ){
    char *zMergeUuid;
    int mid = db_column_int(&q2, 0);
    if( !g.markPrivate && content_is_private(mid) ) continue;
    zMergeUuid = db_text(0, "SELECT uuid FROM blob WHERE rid=%d", mid);
    if( zMergeUuid ){
      blob_appendf(pOut, " %s", zMergeUuid);
      if( verifyDate ) checkin_verify_younger(mid, zMergeUuid, zDate);
      free(zMergeUuid);
    }
  }
  db_finalize(&q2);
  free(zDate);

  blob_appendf(pOut, "\n");
  if( pCksum ) blob_appendf(pOut, "R %b\n", pCksum);
  if( zBranch && zBranch[0] ){
    /* Set tags for the new branch */
    if( zBrClr && zBrClr[0] ){
      zColor = 0;
      blob_appendf(pOut, "T *bgcolor * %F\n", zBrClr);
    }
    blob_appendf(pOut, "T *branch * %F\n", zBranch);
    blob_appendf(pOut, "T *sym-%F *\n", zBranch);
  }
  if( zColor && zColor[0] ){
    /* One-time background color */
    blob_appendf(pOut, "T +bgcolor * %F\n", zColor);
  }
  if( azTag ){
    for(i=0; azTag[i]; i++){
      /* Add a symbolic tag to this check-in.  The tag names have already
      ** been sorted and converted using the %F format */
      blob_appendf(pOut, "T +sym-%s *\n", azTag[i]);
    }
  }
  if( zBranch && zBranch[0] ){
    /* For a new branch, cancel all prior propagating tags */
    Stmt q;
    db_prepare(&q,
        "SELECT tagname FROM tagxref, tag"
        " WHERE tagxref.rid=%d AND tagxref.tagid=tag.tagid"
        "   AND tagtype==2 AND tagname GLOB 'sym-*'"
        "   AND tagname!='sym-'||%Q"
        " ORDER BY tagname",
        vid, zBranch);
    while( db_step(&q)==SQLITE_ROW ){
      const char *zBrTag = db_column_text(&q, 0);
      blob_appendf(pOut, "T -%F *\n", zBrTag);
    }
    db_finalize(&q);
  }
  blob_appendf(pOut, "U %F\n", zUserOvrd ? zUserOvrd : g.zLogin);
  md5sum_blob(pOut, &mcksum);
  blob_appendf(pOut, "Z %b\n", &mcksum);
  if( pnFBcard ) *pnFBcard = nFBcard;
}

/*
** Issue a warning and give the user an opportunity to abandon out
** if a Unicode (UTF-16) byte-order-mark (BOM) or a \r\n line ending
** is seen in a text file.
**
** Return 1 if the user pressed 'c'. In that case, the file will have
** been converted to UTF-8 (if it was UTF-16) with NL line-endings,
** and the original file will have been renamed to "<filename>-original".
*/
static int commit_warning(
  Blob *p,              /* The content of the file being committed. */
  int crnlOk,           /* Non-zero if CR/NL warnings should be disabled. */
  int binOk,            /* Non-zero if binary warnings should be disabled. */
  int encodingOk,        /* Non-zero if encoding warnings should be disabled. */
  const char *zFilename /* The full name of the file being committed. */
){
  int eType;              /* return value of looks_like_utf8/utf16() */
  int fUnicode;           /* 1 if  blob starts with UTF-16 BOM */
  char *zMsg;             /* Warning message */
  Blob fname;             /* Relative pathname of the file */
  static int allOk = 0;   /* Set to true to disable this routine */

  if( allOk ) return 0;
<<<<<<< HEAD
  fUnicode = (starts_with_bom(p) == 2);
=======
  fUnicode = starts_with_utf16_bom(p, 0, 0);
>>>>>>> 0de2889d
  eType = fUnicode ? looks_like_utf16(p) : looks_like_utf8(p);
  if( eType<-2){
    const char *zWarning;
    const char *zDisable;
    const char *zConvert;
    Blob ans;
    char cReply;

    if(eType==-4){
      if (binOk) goto go_on;
      zWarning = "long lines";
      zDisable = "\"binary-glob\" setting";
      zConvert = "";
    }else{
      if (encodingOk) goto go_on;
      zWarning = "invalid UTF-8";
      zDisable = "\"encoding-glob\" setting";
      zConvert = "c=convert/";
    }
    blob_zero(&ans);
    file_relative_name(zFilename, &fname, 0);
    zMsg = mprintf(
         "%s appears to be text, but contains %s. Use --no-warnings or the"
    	 " %s to disable this warning.\nCommit anyhow (a=all/%sy/N)? ",
         blob_str(&fname), zWarning, zDisable, zConvert);
    prompt_user(zMsg, &ans);
    fossil_free(zMsg);
    cReply = blob_str(&ans)[0];
    if( *zConvert && (cReply=='c' || cReply=='C') ){
      char *zOrig = file_newname(zFilename, "original", 1);
      FILE *f;
      blob_write_to_file(p, zOrig);
      fossil_free(zOrig);
      f = fossil_fopen(zFilename, "wb");
      blob_cp1252_to_utf8(p);
      fwrite(blob_buffer(p), 1, blob_size(p), f);
      fclose(f);
      return 1;
    } else if( cReply!='y' && cReply!='Y' ){
      fossil_fatal("Abandoning commit due to %s in %s",
                   zWarning, blob_str(&fname));
    }
    blob_reset(&ans);
  go_on:
    eType +=4 ;
  }
  if( eType==0 || eType==-1 || fUnicode ){
    const char *zWarning;
    const char *zDisable;
    const char *zConvert = "c=convert/";
    Blob ans;
    char cReply;

    if( eType==-1 && fUnicode ){
      if ( crnlOk && encodingOk ){
        return 0; /* We don't want CR/NL and Unicode warnings for this file. */
      }
      zWarning = "CR/NL line endings and Unicode";
      zDisable = "\"crnl-glob\" and \"encoding-glob\" settings";
    }else if( eType==-1 ){
      if( crnlOk ){
        return 0; /* We don't want CR/NL warnings for this file. */
      }
      zWarning = "CR/NL line endings";
      zDisable = "\"crnl-glob\" setting";
    }else if( eType==0 ){
      if( binOk ){
        return 0; /* We don't want binary warnings for this file. */
      }
      zWarning = "binary data";
      zDisable = "\"binary-glob\" setting";
      zConvert = ""; /* We cannot convert binary files. */
    }else{
      if ( encodingOk ){
        return 0; /* We don't want encoding warnings for this file. */
      }
      zWarning = "Unicode";
      zDisable = "\"encoding-glob\" setting";
#ifndef _WIN32
      zConvert = ""; /* On Unix, we cannot easily convert Unicode files. */
#endif
    }
    file_relative_name(zFilename, &fname, 0);
    blob_zero(&ans);
    zMsg = mprintf(
         "%s contains %s. Use --no-warnings or the %s to disable this warning.\n"
    	 "Commit anyhow (a=all/%sy/N)? ",
         blob_str(&fname), zWarning, zDisable, zConvert);
    prompt_user(zMsg, &ans);
    fossil_free(zMsg);
    cReply = blob_str(&ans)[0];
    if( cReply=='a' || cReply=='A' ){
      allOk = 1;
    }else if( *zConvert && (cReply=='c' || cReply=='C') ){
      char *zOrig = file_newname(zFilename, "original", 1);
      FILE *f;
      blob_write_to_file(p, zOrig);
      fossil_free(zOrig);
      f = fossil_fopen(zFilename, "wb");
      if( fUnicode ) {
        int bomSize;
        const unsigned char *bom = get_utf8_bom(&bomSize);
        fwrite(bom, 1, bomSize, f);
        blob_to_utf8_no_bom(p, 0);
      }
      blob_remove_cr(p);
      fwrite(blob_buffer(p), 1, blob_size(p), f);
      fclose(f);
      return 1;
    }else if( cReply!='y' && cReply!='Y' ){
      fossil_fatal("Abandoning commit due to %s in %s",
                   zWarning, blob_str(&fname));
    }
    blob_reset(&ans);
    blob_reset(&fname);
  }
  return 0;
}

/*
** qsort() comparison routine for an array of pointers to strings.
*/
static int tagCmp(const void *a, const void *b){
  char **pA = (char**)a;
  char **pB = (char**)b;
  return fossil_strcmp(pA[0], pB[0]);
}

/*
** COMMAND: ci*
** COMMAND: commit
**
** Usage: %fossil commit ?OPTIONS? ?FILE...?
**
** Create a new version containing all of the changes in the current
** checkout.  You will be prompted to enter a check-in comment unless
** the comment has been specified on the command-line using "-m" or a
** file containing the comment using -M.  The editor defined in the
** "editor" fossil option (see %fossil help set) will be used, or from
** the "VISUAL" or "EDITOR" environment variables (in that order) if
** no editor is set.
**
** All files that have changed will be committed unless some subset of
** files is specified on the command line.
**
** The --branch option followed by a branch name causes the new
** check-in to be placed in a newly-created branch with the name
** passed to the --branch option.
**
** Use the --branchcolor option followed by a color name (ex:
** '#ffc0c0') to specify the background color of entries in the new
** branch when shown in the web timeline interface.  The use of
** the --branchcolor option is not recommend.  Instead, let Fossil
** choose the branch color automatically.
**
** The --bgcolor option works like --branchcolor but only sets the
** background color for a single check-in.  Subsequent check-ins revert
** to the default color.
**
** A check-in is not permitted to fork unless the --allow-fork option
** appears.  An empty check-in (i.e. with nothing changed) is not
** allowed unless the --allow-empty option appears.  A check-in may not
** be older than its ancestor unless the --allow-older option appears.
** If any of files in the check-in appear to contain unresolved merge
** conflicts, the check-in will not be allowed unless the
** --allow-conflict option is present.  In addition, the entire
** check-in process may be aborted if a file contains content that
** appears to be binary, Unicode text, or text with CR/NL line endings
** unless the interactive user chooses to proceed.  If there is no
** interactive user or these warnings should be skipped for some other
** reason, the --no-warnings option may be used.  A check-in is not
** allowed against a closed leaf.
**
** The --private option creates a private check-in that is never synced.
** Children of private check-ins are automatically private.
**
** the --tag option applies the symbolic tag name to the check-in.
**
** Options:
**    --allow-conflict           allow unresolved merge conflicts
**    --allow-empty              allow a commit with no changes
**    --allow-fork               allow the commit to fork
**    --allow-older              allow a commit older than its ancestor
**    --baseline                 use a baseline manifest in the commit process
**    --bgcolor COLOR            apply COLOR to this one check-in only
**    --branch NEW-BRANCH-NAME   check in to this new branch
**    --branchcolor COLOR        apply given COLOR to the branch
**    --comment|-m COMMENT-TEXT  use COMMENT-TEXT as commit comment
**    --delta                    use a delta manifest in the commit process
**    --message-file|-M FILE     read the commit comment from given file
**    --no-warnings              omit all warnings about file contents
**    --nosign                   do not attempt to sign this commit with gpg
**    --private                  do not sync changes and their descendants
**    --tag TAG-NAME             assign given tag TAG-NAME to the checkin
**
** See also: branch, changes, checkout, extra, sync
*/
void commit_cmd(void){
  int hasChanges;        /* True if unsaved changes exist */
  int vid;               /* blob-id of parent version */
  int nrid;              /* blob-id of a modified file */
  int nvid;              /* Blob-id of the new check-in */
  Blob comment;          /* Check-in comment */
  const char *zComment;  /* Check-in comment */
  Stmt q;                /* Query to find files that have been modified */
  char *zUuid;           /* UUID of the new check-in */
  int noSign = 0;        /* True to omit signing the manifest using GPG */
  int isAMerge = 0;      /* True if checking in a merge */
  int noWarningFlag = 0; /* True if skipping all warnings */
  int forceFlag = 0;     /* Undocumented: Disables all checks */
  int forceDelta = 0;    /* Force a delta-manifest */
  int forceBaseline = 0; /* Force a baseline-manifest */
  int allowConflict = 0; /* Allow unresolve merge conflicts */
  int allowEmpty = 0;    /* Allow a commit with no changes */
  int allowFork = 0;     /* Allow the commit to fork */
  int allowOlder = 0;    /* Allow a commit older than its ancestor */
  char *zManifestFile;   /* Name of the manifest file */
  int useCksum;          /* True if checksums should be computed and verified */
  int outputManifest;    /* True to output "manifest" and "manifest.uuid" */
  int testRun;           /* True for a test run.  Debugging only */
  const char *zBranch;   /* Create a new branch with this name */
  const char *zBrClr;    /* Set background color when branching */
  const char *zColor;    /* One-time check-in color */
  const char *zDateOvrd; /* Override date string */
  const char *zUserOvrd; /* Override user name */
  const char *zComFile;  /* Read commit message from this file */
  int nTag = 0;          /* Number of --tag arguments */
  const char *zTag;      /* A single --tag argument */
  const char **azTag = 0;/* Array of all --tag arguments */
  Blob manifest;         /* Manifest in baseline form */
  Blob muuid;            /* Manifest uuid */
  Blob cksum1, cksum2;   /* Before and after commit checksums */
  Blob cksum1b;          /* Checksum recorded in the manifest */
  int szD;               /* Size of the delta manifest */
  int szB;               /* Size of the baseline manifest */
  int nConflict = 0;     /* Number of unresolved merge conflicts */
  int abortCommit = 0;
  Blob ans;
  char cReply;

  url_proxy_options();
  noSign = find_option("nosign",0,0)!=0;
  forceDelta = find_option("delta",0,0)!=0;
  forceBaseline = find_option("baseline",0,0)!=0;
  if( forceDelta && forceBaseline ){
    fossil_fatal("cannot use --delta and --baseline together");
  }
  testRun = find_option("test",0,0)!=0;
  zComment = find_option("comment","m",1);
  forceFlag = find_option("force", "f", 0)!=0;
  allowConflict = find_option("allow-conflict",0,0)!=0;
  allowEmpty = find_option("allow-empty",0,0)!=0;
  allowFork = find_option("allow-fork",0,0)!=0;
  allowOlder = find_option("allow-older",0,0)!=0;
  noWarningFlag = find_option("no-warnings", 0, 0)!=0;
  zBranch = find_option("branch","b",1);
  zColor = find_option("bgcolor",0,1);
  zBrClr = find_option("branchcolor",0,1);
  while( (zTag = find_option("tag",0,1))!=0 ){
    if( zTag[0]==0 ) continue;
    azTag = fossil_realloc((void *)azTag, sizeof(char*)*(nTag+2));
    azTag[nTag++] = zTag;
    azTag[nTag] = 0;
  }
  zComFile = find_option("message-file", "M", 1);
  if( find_option("private",0,0) ){
    g.markPrivate = 1;
    if( zBranch==0 ) zBranch = "private";
    if( zBrClr==0 && zColor==0 ) zBrClr = "#fec084";  /* Orange */
  }
  zDateOvrd = find_option("date-override",0,1);
  zUserOvrd = find_option("user-override",0,1);
  db_must_be_within_tree();
  noSign = db_get_boolean("omitsign", 0)|noSign;
  if( db_get_boolean("clearsign", 0)==0 ){ noSign = 1; }
  useCksum = db_get_boolean("repo-cksum", 1);
  outputManifest = db_get_boolean("manifest", 0);
  verify_all_options();

  /* Escape special characters in tags and put all tags in sorted order */
  if( nTag ){
    int i;
    for(i=0; i<nTag; i++) azTag[i] = mprintf("%F", azTag[i]);
    qsort((void*)azTag, nTag, sizeof(azTag[0]), tagCmp);
  }

  /* So that older versions of Fossil (that do not understand delta-
  ** manifest) can continue to use this repository, do not create a new
  ** delta-manifest unless this repository already contains one or more
  ** delta-manifests, or unless the delta-manifest is explicitly requested
  ** by the --delta option.
  */
  if( !forceDelta && !db_get_boolean("seen-delta-manifest",0) ){
    forceBaseline = 1;
  }

  /* Get the ID of the parent manifest artifact */
  vid = db_lget_int("checkout", 0);
  if( content_is_private(vid) ){
    g.markPrivate = 1;
  }

  /*
  ** Autosync if autosync is enabled and this is not a private check-in.
  */
  if( !g.markPrivate ){
    if( autosync(SYNC_PULL) ){
      blob_zero(&ans);
      prompt_user("continue in spite of sync failure (y/N)? ", &ans);
      cReply = blob_str(&ans)[0];
      if( cReply!='y' && cReply!='Y' ){
        fossil_exit(1);
      }
    }
  }

  /* Require confirmation to continue with the check-in if there is
  ** clock skew
  */
  if( g.clockSkewSeen ){
    blob_zero(&ans);
    prompt_user("continue in spite of time skew (y/N)? ", &ans);
    cReply = blob_str(&ans)[0];
    if( cReply!='y' && cReply!='Y' ){
      fossil_exit(1);
    }
  }

  /* There are two ways this command may be executed. If there are
  ** no arguments following the word "commit", then all modified files
  ** in the checked out directory are committed. If one or more arguments
  ** follows "commit", then only those files are committed.
  **
  ** After the following function call has returned, the Global.aCommitFile[]
  ** array is allocated to contain the "id" field from the vfile table
  ** for each file to be committed. Or, if aCommitFile is NULL, all files
  ** should be committed.
  */
  if ( select_commit_files() ){
    blob_zero(&ans);
    prompt_user("continue (y/N)? ", &ans);
    cReply = blob_str(&ans)[0];
    if( cReply!='y' && cReply!='Y' ) fossil_exit(1);;
  }
  isAMerge = db_exists("SELECT 1 FROM vmerge WHERE id=0");
  if( g.aCommitFile && isAMerge ){
    fossil_fatal("cannot do a partial commit of a merge");
  }

  /* Doing "fossil mv fileA fileB; fossil add fileA; fossil commit fileA"
  ** will generate a manifest that has two fileA entries, which is illegal.
  ** When you think about it, the sequence above makes no sense.  So detect
  ** it and disallow it.  Ticket [0ff64b0a5fc8].
  */
  if( g.aCommitFile ){
    Stmt qRename;
    db_prepare(&qRename,
       "SELECT v1.pathname, v2.pathname"
       "  FROM vfile AS v1, vfile AS v2"
       " WHERE is_selected(v1.id)"
       "   AND v2.origname IS NOT NULL"
       "   AND v2.origname=v1.pathname"
       "   AND NOT is_selected(v2.id)");
    if( db_step(&qRename)==SQLITE_ROW ){
      const char *zFrom = db_column_text(&qRename, 0);
      const char *zTo = db_column_text(&qRename, 1);
      fossil_fatal("cannot do a partial commit of '%s' without '%s' because "
                   "'%s' was renamed to '%s'", zFrom, zTo, zFrom, zTo);
    }
    db_finalize(&qRename);
  }

  user_select();
  /*
  ** Check that the user exists.
  */
  if( !db_exists("SELECT 1 FROM user WHERE login=%Q", g.zLogin) ){
    fossil_fatal("no such user: %s", g.zLogin);
  }

  hasChanges = unsaved_changes();
  db_begin_transaction();
  db_record_repository_filename(0);
  if( hasChanges==0 && !isAMerge && !allowEmpty && !forceFlag ){
    fossil_fatal("nothing has changed; use --allow-empty to override");
  }

  /* If none of the files that were named on the command line have
  ** been modified, bail out now unless the --allow-empty or --force
  ** flags is used.
  */
  if( g.aCommitFile
   && !allowEmpty
   && !forceFlag
   && !db_exists(
        "SELECT 1 FROM vfile "
        " WHERE is_selected(id)"
        "   AND (chnged OR deleted OR rid=0 OR pathname!=origname)")
  ){
    fossil_fatal("none of the selected files have changed; use "
                 "--allow-empty to override.");
  }

  /*
  ** Do not allow a commit that will cause a fork unless the --allow-fork
  ** or --force flags is used, or unless this is a private check-in.
  */
  if( zBranch==0 && allowFork==0 && forceFlag==0
    && g.markPrivate==0 && !is_a_leaf(vid)
  ){
    fossil_fatal("would fork.  \"update\" first or use --allow-fork.");
  }

  /*
  ** Do not allow a commit against a closed leaf
  */
  if( db_exists("SELECT 1 FROM tagxref"
                " WHERE tagid=%d AND rid=%d AND tagtype>0",
                TAG_CLOSED, vid) ){
    fossil_fatal("cannot commit against a closed leaf");
  }

  if( useCksum ) vfile_aggregate_checksum_disk(vid, &cksum1);
  if( zComment ){
    blob_zero(&comment);
    blob_append(&comment, zComment, -1);
  }else if( zComFile ){
    blob_zero(&comment);
    blob_read_from_file(&comment, zComFile);
    blob_to_utf8_no_bom(&comment, 1);
  }else{
    char *zInit = db_text(0, "SELECT value FROM vvar WHERE name='ci-comment'");
    prepare_commit_comment(&comment, zInit, zBranch, vid, zUserOvrd);
    if( zInit && zInit[0] && fossil_strcmp(zInit, blob_str(&comment))==0 ){
      blob_zero(&ans);
      prompt_user("unchanged check-in comment.  continue (y/N)? ", &ans);
      cReply = blob_str(&ans)[0];
      if( cReply!='y' && cReply!='Y' ) fossil_exit(1);;
    }
    free(zInit);
  }
  if( blob_size(&comment)==0 ){
    blob_zero(&ans);
    prompt_user("empty check-in comment.  continue (y/N)? ", &ans);
    cReply = blob_str(&ans)[0];
    if( cReply!='y' && cReply!='Y' ){
      fossil_exit(1);
    }
  }else{
    db_multi_exec("REPLACE INTO vvar VALUES('ci-comment',%B)", &comment);
    db_end_transaction(0);
    db_begin_transaction();
  }

  /* Step 1: Insert records for all modified files into the blob
  ** table. If there were arguments passed to this command, only
  ** the identified files are inserted (if they have been modified).
  */
  db_prepare(&q,
    "SELECT id, %Q || pathname, mrid, %s, chnged, %s, %s FROM vfile "
    "WHERE chnged==1 AND NOT deleted AND is_selected(id)",
    g.zLocalRoot,
    glob_expr("pathname", db_get("crnl-glob","")),
    glob_expr("pathname", db_get("binary-glob","")),
    glob_expr("pathname", db_get("encoding-glob",""))
  );
  while( db_step(&q)==SQLITE_ROW ){
    int id, rid;
    const char *zFullname;
    Blob content;
    int crnlOk, binOk, encodingOk, chnged;

    id = db_column_int(&q, 0);
    zFullname = db_column_text(&q, 1);
    rid = db_column_int(&q, 2);
    crnlOk = db_column_int(&q, 3);
    chnged = db_column_int(&q, 4);
    binOk = db_column_int(&q, 5);
    encodingOk = db_column_int(&q, 6);

    blob_zero(&content);
    if( file_wd_islink(zFullname) ){
      /* Instead of file content, put link destination path */
      blob_read_link(&content, zFullname);
    }else{
      blob_read_from_file(&content, zFullname);
    }
    /* Do not emit any warnings when they are disabled. */
    if( !noWarningFlag ){
      abortCommit |= commit_warning(&content, crnlOk, binOk,
                                    encodingOk, zFullname);
    }
    if( chnged==1 && contains_merge_marker(&content) ){
      Blob fname; /* Relative pathname of the file */

      nConflict++;
      file_relative_name(zFullname, &fname, 0);
      fossil_print("possible unresolved merge conflict in %s\n",
                   blob_str(&fname));
      blob_reset(&fname);
    }
    nrid = content_put(&content);
    blob_reset(&content);
    if( rid>0 ){
      content_deltify(rid, nrid, 0);
    }
    db_multi_exec("UPDATE vfile SET mrid=%d, rid=%d WHERE id=%d", nrid,nrid,id);
    db_multi_exec("INSERT OR IGNORE INTO unsent VALUES(%d)", nrid);
  }
  db_finalize(&q);
  if( nConflict && !allowConflict ){
    fossil_fatal("abort due to unresolved merge conflicts; "
                 "use --allow-conflict to override");
  } else if( abortCommit ){
    fossil_fatal("one or more files were converted on your request; "
                 "please re-test before committing");
  }

  /* Create the new manifest */
  if( blob_size(&comment)==0 ){
    blob_append(&comment, "(no comment)", -1);
  }
  if( forceDelta ){
    blob_zero(&manifest);
  }else{
    create_manifest(&manifest, 0, 0, &comment, vid,
                    !allowOlder && !forceFlag, useCksum ? &cksum1 : 0,
                    zDateOvrd, zUserOvrd, zBranch, zColor, zBrClr,
                    azTag, &szB);
  }

  /* See if a delta-manifest would be more appropriate */
  if( !forceBaseline ){
    const char *zBaselineUuid;
    Manifest *pParent;
    Manifest *pBaseline;
    pParent = manifest_get(vid, CFTYPE_MANIFEST);
    if( pParent && pParent->zBaseline ){
      zBaselineUuid = pParent->zBaseline;
      pBaseline = manifest_get_by_name(zBaselineUuid, 0);
    }else{
      zBaselineUuid = db_text(0, "SELECT uuid FROM blob WHERE rid=%d", vid);
      pBaseline = pParent;
    }
    if( pBaseline ){
      Blob delta;
      create_manifest(&delta, zBaselineUuid, pBaseline, &comment, vid,
                      !allowOlder && !forceFlag, useCksum ? &cksum1 : 0,
                      zDateOvrd, zUserOvrd, zBranch, zColor, zBrClr,
                      azTag, &szD);
      /*
      ** At this point, two manifests have been constructed, either of
      ** which would work for this checkin.  The first manifest (held
      ** in the "manifest" variable) is a baseline manifest and the second
      ** (held in variable named "delta") is a delta manifest.  The
      ** question now is: which manifest should we use?
      **
      ** Let B be the number of F-cards in the baseline manifest and
      ** let D be the number of F-cards in the delta manifest, plus one for
      ** the B-card.  (B is held in the szB variable and D is held in the
      ** szD variable.)  Assume that all delta manifests adds X new F-cards.
      ** Then to minimize the total number of F- and B-cards in the repository,
      ** we should use the delta manifest if and only if:
      **
      **      D*D < B*X - X*X
      **
      ** X is an unknown here, but for most repositories, we will not be
      ** far wrong if we assume X=3.
      */
      if( forceDelta || (szD*szD)<(szB*3-9) ){
        blob_reset(&manifest);
        manifest = delta;
      }else{
        blob_reset(&delta);
      }
    }else if( forceDelta ){
      fossil_panic("unable to find a baseline-manifest for the delta");
    }
  }
  if( !noSign && !g.markPrivate && clearsign(&manifest, &manifest) ){
    blob_zero(&ans);
    prompt_user("unable to sign manifest.  continue (y/N)? ", &ans);
    cReply = blob_str(&ans)[0];
    if( cReply!='y' && cReply!='Y' ){
      fossil_exit(1);
    }
  }

  /* If the --test option is specified, output the manifest file
  ** and rollback the transaction.
  */
  if( testRun ){
    blob_write_to_file(&manifest, "");
  }

  if( outputManifest ){
    zManifestFile = mprintf("%smanifest", g.zLocalRoot);
    blob_write_to_file(&manifest, zManifestFile);
    blob_reset(&manifest);
    blob_read_from_file(&manifest, zManifestFile);
    free(zManifestFile);
  }
  nvid = content_put(&manifest);
  if( nvid==0 ){
    fossil_panic("trouble committing manifest: %s", g.zErrMsg);
  }
  db_multi_exec("INSERT OR IGNORE INTO unsent VALUES(%d)", nvid);
  manifest_crosslink(nvid, &manifest);
  assert( blob_is_reset(&manifest) );
  content_deltify(vid, nvid, 0);
  zUuid = db_text(0, "SELECT uuid FROM blob WHERE rid=%d", nvid);
  fossil_print("New_Version: %s\n", zUuid);
  if( outputManifest ){
    zManifestFile = mprintf("%smanifest.uuid", g.zLocalRoot);
    blob_zero(&muuid);
    blob_appendf(&muuid, "%s\n", zUuid);
    blob_write_to_file(&muuid, zManifestFile);
    free(zManifestFile);
    blob_reset(&muuid);
  }


  /* Update the vfile and vmerge tables */
  db_multi_exec(
    "DELETE FROM vfile WHERE (vid!=%d OR deleted) AND is_selected(id);"
    "DELETE FROM vmerge;"
    "UPDATE vfile SET vid=%d;"
    "UPDATE vfile SET rid=mrid, chnged=0, deleted=0, origname=NULL"
    " WHERE is_selected(id);"
    , vid, nvid
  );
  db_lset_int("checkout", nvid);

  if( useCksum ){
    /* Verify that the repository checksum matches the expected checksum
    ** calculated before the checkin started (and stored as the R record
    ** of the manifest file).
    */
    vfile_aggregate_checksum_repository(nvid, &cksum2);
    if( blob_compare(&cksum1, &cksum2) ){
      vfile_compare_repository_to_disk(nvid);
      fossil_fatal("working checkout does not match what would have ended "
                   "up in the repository:  %b versus %b",
                   &cksum1, &cksum2);
    }

    /* Verify that the manifest checksum matches the expected checksum */
    vfile_aggregate_checksum_manifest(nvid, &cksum2, &cksum1b);
    if( blob_compare(&cksum1, &cksum1b) ){
      fossil_fatal("manifest checksum self-test failed: "
                   "%b versus %b", &cksum1, &cksum1b);
    }
    if( blob_compare(&cksum1, &cksum2) ){
      fossil_fatal(
         "working checkout does not match manifest after commit: "
         "%b versus %b", &cksum1, &cksum2);
    }

    /* Verify that the commit did not modify any disk images. */
    vfile_aggregate_checksum_disk(nvid, &cksum2);
    if( blob_compare(&cksum1, &cksum2) ){
      fossil_fatal("working checkout before and after commit does not match");
    }
  }

  /* Clear the undo/redo stack */
  undo_reset();

  /* Commit */
  db_multi_exec("DELETE FROM vvar WHERE name='ci-comment'");
  if( testRun ){
    db_end_transaction(1);
    exit(1);
  }
  db_end_transaction(0);

  if( !g.markPrivate ){
    autosync(SYNC_PUSH|SYNC_PULL);
  }
  if( count_nonbranch_children(vid)>1 ){
    fossil_print("**** warning: a fork has occurred *****\n");
  }
}<|MERGE_RESOLUTION|>--- conflicted
+++ resolved
@@ -902,17 +902,13 @@
   const char *zFilename /* The full name of the file being committed. */
 ){
   int eType;              /* return value of looks_like_utf8/utf16() */
-  int fUnicode;           /* 1 if  blob starts with UTF-16 BOM */
+  int fUnicode;           /* return value of starts_with_utf16_bom() */
   char *zMsg;             /* Warning message */
   Blob fname;             /* Relative pathname of the file */
   static int allOk = 0;   /* Set to true to disable this routine */
 
   if( allOk ) return 0;
-<<<<<<< HEAD
-  fUnicode = (starts_with_bom(p) == 2);
-=======
   fUnicode = starts_with_utf16_bom(p, 0, 0);
->>>>>>> 0de2889d
   eType = fUnicode ? looks_like_utf16(p) : looks_like_utf8(p);
   if( eType<-2){
     const char *zWarning;
