/*
** Copyright (c) 2007 D. Richard Hipp
**
** This program is free software; you can redistribute it and/or
** modify it under the terms of the Simplified BSD License (also
** known as the "2-Clause License" or "FreeBSD License".)

** This program is distributed in the hope that it will be useful,
** but without any warranty; without even the implied warranty of
** merchantability or fitness for a particular purpose.
**
** Author contact information:
**   drh@hwaci.com
**   http://www.hwaci.com/drh/
**
*******************************************************************************
**
** This file contains code to implement the "info" command.  The
** "info" command gives command-line access to information about
** the current tree, or a particular artifact or check-in.
*/
#include "config.h"
#include "info.h"
#include <assert.h>

/*-----------------------------------------------------------------------------
** LOCAL DIFF CHANGES
**
** The goal is to show "(working) changes in the current checkout" in much the
** same way as the current "check-in" pages show the changes within a check-in.
**
** The page is on "/local" (no parameters needed; an alias of "/vinfo" and
** "/ci"), but at present there are no links to it within Fossil. Other changes:
** "/localpatch" produces a patch-set for all changes in the current checkout;
** "/localdiff" is an alias for "/fdiff" to show changes for an individual file;
** both "/file" and "/hexdump" have been extended to support local files.
**
** A number of points-of-query are labeld "TODO:LD". Most relate to these
** changes, although some are about existing code.
**
** In "checkin.c", the function "locate_unmanaged_files()" has been made
** non-static so that it can be called from here.
**-----------------------------------------------------------------------------
** Options to control the "local changes" changes. At present, these are
** defines: if these changes are adopted, some may want to be made into
** configuration options.
-----------------------------------------------------------------------------*/

/*
** Return a string (in memory obtained from malloc) holding a
** comma-separated list of tags that apply to check-in with
** record-id rid.  If the "propagatingOnly" flag is true, then only
** show branch tags (tags that propagate to children).
**
** Return NULL if there are no such tags.
*/
char *info_tags_of_checkin(int rid, int propagatingOnly){
  char *zTags;
  zTags = db_text(0, "SELECT group_concat(substr(tagname, 5), ', ')"
                     "  FROM tagxref, tag"
                     " WHERE tagxref.rid=%d AND tagxref.tagtype>%d"
                     "   AND tag.tagid=tagxref.tagid"
                     "   AND tag.tagname GLOB 'sym-*'",
                     rid, propagatingOnly!=0);
  return zTags;
}


/*
** Print common information about a particular record.
**
**     *  The artifact hash
**     *  The record ID
**     *  mtime and ctime
**     *  who signed it
**
*/
void show_common_info(
  int rid,                   /* The rid for the check-in to display info for */
  const char *zRecDesc,      /* Brief record description; e.g. "check-out:" */
  int showComment,           /* True to show the check-in comment */
  int showFamily             /* True to show parents and children */
){
  Stmt q;
  char *zComment = 0;
  char *zTags;
  char *zDate;
  char *zUuid;
  zUuid = db_text(0, "SELECT uuid FROM blob WHERE rid=%d", rid);
  if( zUuid ){
    zDate = db_text(0,
      "SELECT datetime(mtime) || ' UTC' FROM event WHERE objid=%d",
      rid
    );
         /* 01234567890123 */
    fossil_print("%-13s %.40s %s\n", zRecDesc, zUuid, zDate ? zDate : "");
    free(zDate);
    if( showComment ){
      zComment = db_text(0,
        "SELECT coalesce(ecomment,comment) || "
        "       ' (user: ' || coalesce(euser,user,'?') || ')' "
        "  FROM event WHERE objid=%d",
        rid
      );
    }
    free(zUuid);
  }
  if( showFamily ){
    db_prepare(&q, "SELECT uuid, pid, isprim FROM plink JOIN blob ON pid=rid "
                   " WHERE cid=%d"
                   " ORDER BY isprim DESC, mtime DESC /*sort*/", rid);
    while( db_step(&q)==SQLITE_ROW ){
      const char *zUuid = db_column_text(&q, 0);
      const char *zType = db_column_int(&q, 2) ? "parent:" : "merged-from:";
      zDate = db_text("",
        "SELECT datetime(mtime) || ' UTC' FROM event WHERE objid=%d",
        db_column_int(&q, 1)
      );
      fossil_print("%-13s %.40s %s\n", zType, zUuid, zDate);
      free(zDate);
    }
    db_finalize(&q);
    db_prepare(&q, "SELECT uuid, cid, isprim FROM plink JOIN blob ON cid=rid "
                   " WHERE pid=%d"
                   " ORDER BY isprim DESC, mtime DESC /*sort*/", rid);
    while( db_step(&q)==SQLITE_ROW ){
      const char *zUuid = db_column_text(&q, 0);
      const char *zType = db_column_int(&q, 2) ? "child:" : "merged-into:";
      zDate = db_text("",
        "SELECT datetime(mtime) || ' UTC' FROM event WHERE objid=%d",
        db_column_int(&q, 1)
      );
      fossil_print("%-13s %.40s %s\n", zType, zUuid, zDate);
      free(zDate);
    }
    db_finalize(&q);
  }
  zTags = info_tags_of_checkin(rid, 0);
  if( zTags && zTags[0] ){
    fossil_print("tags:         %s\n", zTags);
  }
  free(zTags);
  if( zComment ){
    fossil_print("comment:      ");
    comment_print(zComment, 0, 14, -1, get_comment_format());
    free(zComment);
  }
}

/*
** Print information about the URLs used to access a repository and
** checkouts in a repository.
*/
static void extraRepoInfo(void){
  Stmt s;
  db_prepare(&s, "SELECT substr(name,7), date(mtime,'unixepoch')"
                 "  FROM config"
                 " WHERE name GLOB 'ckout:*' ORDER BY mtime DESC");
  while( db_step(&s)==SQLITE_ROW ){
    const char *zName;
    const char *zCkout = db_column_text(&s, 0);
    if( !vfile_top_of_checkout(zCkout) ) continue;
    if( g.localOpen ){
      if( fossil_strcmp(zCkout, g.zLocalRoot)==0 ) continue;
      zName = "alt-root:";
    }else{
      zName = "check-out:";
    }
    fossil_print("%-11s   %-54s %s\n", zName, zCkout,
                 db_column_text(&s, 1));
  }
  db_finalize(&s);
  db_prepare(&s, "SELECT substr(name,9), date(mtime,'unixepoch')"
                 "  FROM config"
                 " WHERE name GLOB 'baseurl:*' ORDER BY mtime DESC");
  while( db_step(&s)==SQLITE_ROW ){
    fossil_print("access-url:   %-54s %s\n", db_column_text(&s, 0),
                 db_column_text(&s, 1));
  }
  db_finalize(&s);
}

/*
** Show the parent project, if any
*/
static void showParentProject(void){
  const char *zParentCode;
  zParentCode = db_get("parent-project-code",0);
  if( zParentCode ){
    fossil_print("derived-from: %s %s\n", zParentCode,
                 db_get("parent-project-name",""));
  }
}

/*
** COMMAND: info
**
** Usage: %fossil info ?VERSION | REPOSITORY_FILENAME? ?OPTIONS?
**
** With no arguments, provide information about the current tree.
** If an argument is specified, provide information about the object
** in the repository of the current tree that the argument refers
** to.  Or if the argument is the name of a repository, show
** information about that repository.
**
** If the argument is a repository name, then the --verbose option shows
** all known check-out locations for that repository and all URLs used
** to access the repository.  The --verbose is (currently) a no-op if
** the argument is the name of an object within the repository.
**
** Use the "finfo" command to get information about a specific
** file in a check-out.
**
** Options:
**    -R|--repository REPO       Extract info from repository REPO
**    -v|--verbose               Show extra information about repositories
**
** See also: [[annotate]], [[artifact]], [[finfo]], [[timeline]]
*/
void info_cmd(void){
  i64 fsize;
  int verboseFlag = find_option("verbose","v",0)!=0;
  if( !verboseFlag ){
    verboseFlag = find_option("detail","l",0)!=0; /* deprecated */
  }

  if( g.argc==3
   && file_isfile(g.argv[2], ExtFILE)
   && (fsize = file_size(g.argv[2], ExtFILE))>0
   && (fsize&0x1ff)==0
  ){
    db_open_config(0, 0);
    db_open_repository(g.argv[2]);
    db_record_repository_filename(g.argv[2]);
    fossil_print("project-name: %s\n", db_get("project-name", "<unnamed>"));
    fossil_print("project-code: %s\n", db_get("project-code", "<none>"));
    showParentProject();
    extraRepoInfo();
    return;
  }
  db_find_and_open_repository(OPEN_OK_NOT_FOUND,0);
  verify_all_options();
  if( g.argc==2 ){
    int vid;
    if( g.repositoryOpen ){
      db_record_repository_filename(0);
      fossil_print("project-name: %s\n", db_get("project-name", "<unnamed>"));
    }else{
      db_open_config(0,1);
    }
    if( g.localOpen ){
      fossil_print("repository:   %s\n", db_repository_filename());
      fossil_print("local-root:   %s\n", g.zLocalRoot);
    }
    if( verboseFlag && g.repositoryOpen ){
      extraRepoInfo();
    }
    if( g.zConfigDbName ){
      fossil_print("config-db:    %s\n", g.zConfigDbName);
    }
    if( g.repositoryOpen ){
      fossil_print("project-code: %s\n", db_get("project-code", ""));
      showParentProject();
      vid = g.localOpen ? db_lget_int("checkout", 0) : 0;
      if( vid ){
        show_common_info(vid, "checkout:", 1, 1);
      }
      fossil_print("check-ins:    %d\n",
             db_int(-1, "SELECT count(*) FROM event WHERE type='ci' /*scan*/"));
    }
    if( verboseFlag || !g.repositoryOpen ){
      Blob vx;
      char *z;
      fossil_version_blob(&vx, 0);
      z = strstr(blob_str(&vx), "version");
      if( z ){
        z += 8;
      }else{
        z = blob_str(&vx);
      }
      fossil_print("fossil:       %z\n", file_fullexename(g.nameOfExe));
      fossil_print("version:      %s", z);
      blob_reset(&vx);
    }
  }else{
    int rid;
    rid = name_to_rid(g.argv[2]);
    if( rid==0 ){
      fossil_fatal("no such object: %s", g.argv[2]);
    }
    show_common_info(rid, "hash:", 1, 1);
  }
}

/*
** Show the context graph (immediate parents and children) for
** check-in rid and rid2
*/
void render_checkin_context(int rid, int rid2, int parentsOnly, int mFlags){
  Blob sql;
  Stmt q;
  int rx[2];
  int i, n;
  rx[0] = rid;
  rx[1] = rid2;
  n = rid2 ? 2 : 1;
  blob_zero(&sql);
  blob_append(&sql, timeline_query_for_www(), -1);

  db_multi_exec(
    "CREATE TEMP TABLE IF NOT EXISTS ok(rid INTEGER PRIMARY KEY);"
    "DELETE FROM ok;"
  );
  for(i=0; i<n; i++){
    db_multi_exec(
      "INSERT OR IGNORE INTO ok VALUES(%d);"
      "INSERT OR IGNORE INTO ok SELECT pid FROM plink WHERE cid=%d;",
      rx[i], rx[i]
    );
  }
  if( !parentsOnly ){
    for(i=0; i<n; i++){
      db_multi_exec(
        "INSERT OR IGNORE INTO ok SELECT cid FROM plink WHERE pid=%d;", rx[i]
      );
      if( db_table_exists("repository","cherrypick") ){
        db_multi_exec(
          "INSERT OR IGNORE INTO ok "
          "  SELECT parentid FROM cherrypick WHERE childid=%d;"
          "INSERT OR IGNORE INTO ok "
          "  SELECT childid FROM cherrypick WHERE parentid=%d;",
          rx[i], rx[i]
        );
      }
    }
  }
  blob_append_sql(&sql, " AND event.objid IN ok ORDER BY mtime DESC");
  db_prepare(&q, "%s", blob_sql_text(&sql));
  www_print_timeline(&q,
         mFlags
         |TIMELINE_GRAPH
         |TIMELINE_FILLGAPS
         |TIMELINE_NOSCROLL
         |TIMELINE_XMERGE
         |TIMELINE_CHPICK,
       0, 0, 0, rid, rid2, 0);
  db_finalize(&q);
}

/*
** Read the content of file zName (prepended with the checkout directory) and
** put it into the uninitialized blob, returning 1. The blob is zeroed if the
** file does not exist or cannot be accessed, in which case it returns 0.
*/
static int content_from_file(
  const char *zName,    /* Filename (relative to checkout) of file to be read */
  Blob *pBlob           /* Pointer to blob to receive contents */
){
  const char *zFullPath = mprintf("%s%s", g.zLocalRoot, zName);
  blob_zero(pBlob);
  if( file_size(zFullPath, ExtFILE)<0 ){
    return 0;
  }
  blob_read_from_file(pBlob, zFullPath, ExtFILE);
  return 1;
}

/*
** Append the difference between artifacts to the output
** If zLocal is not NULL, instead compare against the local
** copy of the file it names in the repository.
*/
static void append_diff(
  const char *zFrom,    /* Diff from this artifact */
  const char *zTo,      /*  ... to this artifact */
<<<<<<< HEAD
  const char *zLocal,   /*  ... OR to this local file */
  u64 diffFlags,        /* Diff formatting flags */
  ReCompiled *pRe       /* Only show change matching this regex */
=======
  DiffConfig *pCfg      /* The diff configuration */
>>>>>>> 4671fefc
){
  int fromid;
  int toid;
  Blob from, to;
  if( zFrom ){
    fromid = uuid_to_rid(zFrom, 0);
    content_get(fromid, &from);
    pCfg->zLeftHash = zFrom;
  }else{
    blob_zero(&from);
    pCfg->zLeftHash = 0;
  }
  if( zTo ){
    toid = uuid_to_rid(zTo, 0);
    content_get(toid, &to);
  }else if( zLocal ){ /* Read the file on disk */
    content_from_file(zLocal, &to);
  }else{
    blob_zero(&to);
  }
  if( pCfg->diffFlags & DIFF_SIDEBYSIDE ){
    pCfg->diffFlags |= DIFF_HTML | DIFF_NOTTOOBIG;
  }else{
    pCfg->diffFlags |= DIFF_LINENO | DIFF_HTML | DIFF_NOTTOOBIG;
  }
  text_diff(&from, &to, cgi_output_blob(), pCfg);
  pCfg->zLeftHash = 0;
  blob_reset(&from);
  blob_reset(&to);
}

/*
** Write a line of web-page output that shows changes that have occurred
** to a file between two check-ins.
*/
static void append_file_change_line(
  const char *zCkin,    /* The check-in on which the change occurs */
  const char *zName,    /* Name of the file that has changed */
  const char *zOld,     /* blob.uuid before change.  NULL for added files */
  const char *zNew,     /* blob.uuid after change.  NULL for deletes */
  const char *zOldName, /* Prior name.  NULL if no name change. */
  DiffConfig *pCfg,     /* Flags for text_diff() or NULL to omit all */
  int mperm             /* executable or symlink permission for zNew */
){
  @ <p>
  if( !g.perm.Hyperlink ){
    if( zNew==0 ){
      @ Deleted %h(zName).
    }else if( zOld==0 ){
      @ Added %h(zName).
    }else if( zOldName!=0 && fossil_strcmp(zName,zOldName)!=0 ){
      @ Name change from %h(zOldName) to %h(zName).
    }else if( fossil_strcmp(zNew, zOld)==0 ){
      if( mperm==PERM_EXE ){
        @ %h(zName) became executable.
      }else if( mperm==PERM_LNK ){
        @ %h(zName) became a symlink.
      }else{
        @ %h(zName) became a regular file.
      }
    }else{
      @ Changes to %h(zName).
    }
<<<<<<< HEAD
    if( diffFlags ){
      append_diff(zOld, zNew, NULL, diffFlags, pRe);
=======
    if( pCfg ){
      append_diff(zOld, zNew, pCfg);
>>>>>>> 4671fefc
    }
  }else{
    if( zOld && zNew ){
      if( fossil_strcmp(zOld, zNew)!=0 ){
        @ Modified %z(href("%R/finfo?name=%T&m=%!S&ci=%!S",zName,zNew,zCkin))\
        @ %h(zName)</a>
        @ from %z(href("%R/artifact/%!S",zOld))[%S(zOld)]</a>
        @ to %z(href("%R/artifact/%!S",zNew))[%S(zNew)]</a>.
      }else if( zOldName!=0 && fossil_strcmp(zName,zOldName)!=0 ){
        @ Name change
        @ from %z(href("%R/finfo?name=%T&m=%!S&ci=%!S",zOldName,zOld,zCkin))\
        @ %h(zOldName)</a>
        @ to %z(href("%R/finfo?name=%T&m=%!S&ci=%!S",zName,zNew,zCkin))\
        @ %h(zName)</a>.
      }else{
        @ %z(href("%R/finfo?name=%T&m=%!S&ci=%!S",zName,zNew,zCkin))\
        @ %h(zName)</a> became
        if( mperm==PERM_EXE ){
          @ executable with contents
        }else if( mperm==PERM_LNK ){
          @ a symlink with target
        }else{
          @ a regular file with contents
        }
        @ %z(href("%R/artifact/%!S",zNew))[%S(zNew)]</a>.
      }
    }else if( zOld ){
      @ Deleted %z(href("%R/finfo?name=%T&m=%!S&ci=%!S",zName,zOld,zCkin))\
      @ %h(zName)</a> version %z(href("%R/artifact/%!S",zOld))[%S(zOld)]</a>.
    }else{
      @ Added %z(href("%R/finfo?name=%T&m=%!S&ci=%!S",zName,zNew,zCkin))\
      @ %h(zName)</a> version %z(href("%R/artifact/%!S",zNew))[%S(zNew)]</a>.
    }
<<<<<<< HEAD
    if( diffFlags ){
      append_diff(zOld, zNew, NULL, diffFlags, pRe);
=======
    if( pCfg ){
      append_diff(zOld, zNew, pCfg);
>>>>>>> 4671fefc
    }else if( zOld && zNew && fossil_strcmp(zOld,zNew)!=0 ){
      @ &nbsp;&nbsp;
      @ %z(href("%R/fdiff?v1=%!S&v2=%!S",zOld,zNew))[diff]</a>
    }
  }
  @ </p>
}

/*
** Append notice of executable or symlink being gained or lost.
*/
static void append_status(
  const char *zAction,  /* Whether status was gained or lost */
  const char *zStatus,  /* The status that was gained/lost */
  const char *zName,    /* Name of file */
  const char *zOld      /* Existing artifact */
){
  if( !g.perm.Hyperlink ){
    @ %h(zName) %h(zAction) %h(zStatus) status.
  }else{
    @ %z(href("%R/finfo?name=%T&m=%!S",zName,zOld))%h(zName)</a>
    @ from %z(href("%R/artifact/%!S",zOld))[%S(zOld)]</a>
    @ %h(zAction) %h(zStatus) status.
  }
}

/*
** Append web-page output that shows changes between a file at last check-in
** and its current state on disk (i.e. any uncommitted changes). The status
** ("changed", "missing" etc.) is a blend of that from append_file_change_line()
** and diff_against_disk() (in "diffcmd.c").
**
** The file-differences (if being shown) use append_diff() as before, but
** there is an additional parameter (zLocal) which, if non-NULL, causes it
** to compare the checked-in version against the named file on disk.
*/
static void append_local_file_change_line(
  const char *zName,    /* Name of the file that has changed */
  const char *zOld,     /* blob.uuid before change.  NULL for added files */
  int isDeleted,        /* Has the file-on-disk been removed from Fossil? */
  int isChnged,         /* Has the file changed in some way (see vfile.c) */
  int isNew,            /* Has the file been ADDed but not yet committed? */
  int isLink,           /* Is the file a symbolic link? */
  u64 diffFlags,        /* Flags for text_diff().  Zero to omit diffs */
  ReCompiled *pRe,      /* Only show diffs that match this regex, if not NULL */
  int pass              /* 0x01 - Display single-line entries only        */
                        /* 0x02 - Display entries with "diff blocks" only */
                        /* 0x03 - Display both                            */
){
  /* This remembers whether a side-by-side "diff-block" was shown the last
  ** time through. If it was, we will add "<hr/>" to better separate the
  ** blocks.
  */
  static int diffShownLastTime = 0;

  char *zFullName = mprintf("%s%s", g.zLocalRoot, zName);
  int isFilePresent = !file_access(zFullName, F_OK);

  /* Determing up-front whether we would be showing a "diff-block" so we can
  ** filter them according to which pass we are on: the first pass will show
  ** only the "single-line" entries; the second will show only those with
  ** diff-blocks.
  */
  int showDiff = (  isDeleted && isFilePresent )
              || ( !isDeleted && !isNew && ( ( isChnged == 1 )
                                          || ( isChnged == 2 )
                                          || ( isChnged == 4 )
                                           )
                 );
  /* We don't use 'diffFlags' in these tests so that whether "Hide diffs" is
  ** in effect or not, the order won't change.
  */
  if(  showDiff && (pass == 1) ){ return; } /* Don't do diff on pass 1 of 2 */
  if( !showDiff && (pass == 2) ){ return; } /* Don't do line on pass 2 of 2 */

  /* If a SBS diff-block was shown by the previous entry, add a divider */
  if( diffShownLastTime && (diffFlags & DIFF_SIDEBYSIDE) ){
    @ <hr/>
  }
  /* Record whether we will be showing a diff-block this time. We DO factor in
  ** 'diffFlags' here so that in "Hide diffs" mode, we don't get extra lines.
  */
  diffShownLastTime = showDiff && diffFlags;

  @ <p>
  if( !g.perm.Hyperlink ){
    if( isDeleted ){
      if( isFilePresent ){
        @ Deleted %h(zName) (still present as a local file).
      }else{
        @ Deleted %h(zName).
      }
    }else if( isNew ){
      if( isFilePresent ){
        @ Added %h(zName) but not committed.
      }else{
        @ Missing %h(zName) (was added to checkout).
      }
    }else switch( isChnged ){
      case 3:
        @ Added %h(zName) due to a merge.
        break;
      case 5:
        @ Added %h(zName) due to an integrate-merge.
        break;
      case 6:   append_status( "gained", "executable", zName, zOld);    break;
      case 7:   append_status( "gained", "symlink",    zName, zOld);    break;
      case 8:   append_status(   "lost", "executable", zName, zOld);    break;
      case 9:   append_status(   "lost", "symlink",    zName, zOld);    break;

      default: /* Normal edit */
        switch( isChnged ){
          case 1:
            @ Local changes
            break;
          case 2:
            @ Merge
            break;
          case 4:
            @ Integrate-merge
            break;
        }
        @ of %h(zName).
    }
    if( showDiff && diffFlags ){
      append_diff(zOld, NULL, zName, diffFlags, pRe);
    }
  }else{ /* With hyperlinks */
    if( isDeleted ){
      if( isFilePresent ){                    /* DELETEd but still on disk */
        @ Deleted %z(href("%R/finfo?name=%T&m=%!S",zName,zOld))%h(zName)</a>
        @ from %z(href("%R/artifact/%!S",zOld))[%S(zOld)]</a> (still present
        @ as %z(href("%R/file/%T?ci=ckout&annot=removed from checkout",zName))
        @ [local file]</a>).
      }else{                              /* DELETEd and deleted from disk */
        @ Deleted %z(href("%R/finfo?name=%T&m=%!S",zName,zOld))%h(zName)</a>
        @ from %z(href("%R/artifact/%!S",zOld))[%S(zOld)]</a>.
      }
    }else if( isNew ){
      if( isFilePresent ){                    /* ADDed and present on disk */
        @ Added %z(href("%R/file/%T?ci=ckout",zName))%h(zName)</a>
        @ but not committed.
      }else{                              /* ADDed but not present on disk */
        @ Missing %h(zName) (was added to checkout).
      }
    }else switch( isChnged ){
      case 3:                                          /* Added by a merge */
        @ Added
        @ %z(href("%R/file/%T?ci=ckout&annot=added by merge",zName))%h(zName)
        @ </a> to %z(href("%R/artifact/%!S",zOld))[%S(zOld)]</a> due to merge.
        break;
      case 5:                             /* Added by an integration merge */
        @ Added
        @ %z(href("%R/file/%T?ci=ckout&annot=added by integration-merge",zName))
        @ %h(zName)</a> to
        @ %z(href("%R/artifact/%!S",zOld))[%S(zOld)]</a> due to integrate merge.
        break;
      case 6:   append_status( "gained", "executable", zName, zOld);    break;
      case 7:   append_status( "gained", "symlink",    zName, zOld);    break;
      case 8:   append_status(   "lost", "executable", zName, zOld);    break;
      case 9:   append_status(   "lost", "symlink",    zName, zOld);    break;

      default: /* Normal edit */
        switch( isChnged ){
          case 1:
            @ Local changes
            break;
          case 2:
            @ Merge
            break;
          case 4:
            @ Integrate-merge
            break;
        }
        @ of %z(href("%R/finfo?name=%T&m=%!S",zName,zOld))%h(zName)</a>
        @ from %z(href("%R/artifact/%!S",zOld))[%S(zOld)]</a> to
        @ %z(href("%R/file/%T?ci=ckout&annot=edited locally",zName))
        @ [local file]</a>
    }
    if( showDiff ){
      if( diffFlags ){
        append_diff(zOld, NULL, zName, diffFlags, pRe);
      }else if( isChnged ){
        @ &nbsp;&nbsp;
        @ %z(href("%R/localdiff?name=%T&from=%!S",zName,zOld))[diff]</a>
      }
    }
  }
  @ </p>
  fossil_free(zFullName);
}

/*
** Generate javascript to enhance HTML diffs.
*/
void append_diff_javascript(int diffType){
  if( diffType==0 ) return;
  builtin_fossil_js_bundle_or("diff", NULL);
}

/*
** Construct an appropriate diffFlag for text_diff() based on query
** parameters and the to boolean arguments.
*/
DiffConfig *construct_diff_flags(int diffType, DiffConfig *pCfg){
  u64 diffFlags = 0;  /* Zero means do not show any diff */
  if( diffType>0 ){
    int x;
    if( diffType==2 ) diffFlags = DIFF_SIDEBYSIDE;
    if( P("w") )      diffFlags |= DIFF_IGNORE_ALLWS;
    if( PD("noopt",0)!=0 ) diffFlags |= DIFF_NOOPT;
    diffFlags |= DIFF_STRIP_EOLCR;
    diff_config_init(pCfg, diffFlags);

    /* "dc" query parameter determines lines of context */
    x = atoi(PD("dc","7"));
    if( x>0 ) pCfg->nContext = x;

    /* The "noopt" parameter disables diff optimization */
    return pCfg;
  }else{
    diff_config_init(pCfg, 0);
    return 0;
  }
}

/*
** WEBPAGE: ci_tags
** URL:    /ci_tags?name=ARTIFACTID
**
** Show all tags and properties for a given check-in.
**
** This information used to be part of the main /ci page, but it is of
** marginal usefulness.  Better to factor it out into a sub-screen.
*/
void ci_tags_page(void){
  const char *zHash;
  int rid;
  Stmt q;
  int cnt = 0;
  Blob sql;
  char const *zType;

  login_check_credentials();
  if( !g.perm.Read ){ login_needed(g.anon.Read); return; }
  rid = name_to_rid_www("name");
  if( rid==0 ){
    style_header("Check-in Information Error");
    @ No such object: %h(PD("name",""))
    style_finish_page();
    return;
  }
  zHash = db_text(0, "SELECT uuid FROM blob WHERE rid=%d", rid);
  style_header("Tags and Properties");
  zType = whatis_rid_type_label(rid);
  if(!zType) zType = "Artifact";
  @ <h1>Tags and Properties for %s(zType)  \
  @ %z(href("%R/ci/%!S",zHash))%S(zHash)</a></h1>
  db_prepare(&q,
    "SELECT tag.tagid, tagname, "
    "       (SELECT uuid FROM blob WHERE rid=tagxref.srcid AND rid!=%d),"
    "       value, datetime(tagxref.mtime,toLocal()), tagtype,"
    "       (SELECT uuid FROM blob WHERE rid=tagxref.origid AND rid!=%d)"
    "  FROM tagxref JOIN tag ON tagxref.tagid=tag.tagid"
    " WHERE tagxref.rid=%d"
    " ORDER BY tagname /*sort*/", rid, rid, rid
  );
  while( db_step(&q)==SQLITE_ROW ){
    const char *zTagname = db_column_text(&q, 1);
    const char *zSrcUuid = db_column_text(&q, 2);
    const char *zValue = db_column_text(&q, 3);
    const char *zDate = db_column_text(&q, 4);
    int tagtype = db_column_int(&q, 5);
    const char *zOrigUuid = db_column_text(&q, 6);
    cnt++;
    if( cnt==1 ){
      @ <ul>
    }
    @ <li>
    if( tagtype==0 ){
      @ <span class="infoTagCancelled">%h(zTagname)</span> cancelled
    }else if( zValue ){
      @ <span class="infoTag">%h(zTagname)=%h(zValue)</span>
    }else {
      @ <span class="infoTag">%h(zTagname)</span>
    }
    if( tagtype==2 ){
      if( zOrigUuid && zOrigUuid[0] ){
        @ inherited from
        hyperlink_to_version(zOrigUuid);
      }else{
        @ propagates to descendants
      }
    }
    if( zSrcUuid && zSrcUuid[0] ){
      if( tagtype==0 ){
        @ by
      }else{
        @ added by
      }
      hyperlink_to_version(zSrcUuid);
      @ on
      hyperlink_to_date(zDate,0);
    }
    @ </li>
  }
  db_finalize(&q);
  if( cnt ){
    @ </ul>
  }
  @ <div class="section">Context</div>
  db_multi_exec(
     "CREATE TEMP TABLE IF NOT EXISTS ok(rid INTEGER PRIMARY KEY);"
     "DELETE FROM ok;"
     "INSERT INTO ok VALUES(%d);"
     "INSERT OR IGNORE INTO ok "
     " SELECT tagxref.srcid"
     "   FROM tagxref JOIN tag ON tagxref.tagid=tag.tagid"
     "  WHERE tagxref.rid=%d;"
     "INSERT OR IGNORE INTO ok "
     " SELECT tagxref.origid"
     "   FROM tagxref JOIN tag ON tagxref.tagid=tag.tagid"
     "  WHERE tagxref.rid=%d;",
     rid, rid, rid
  );
#if 0
  db_multi_exec(
    "SELECT tag.tagid, tagname, "
    "       (SELECT uuid FROM blob WHERE rid=tagxref.srcid AND rid!=%d),"
    "       value, datetime(tagxref.mtime,toLocal()), tagtype,"
    "       (SELECT uuid FROM blob WHERE rid=tagxref.origid AND rid!=%d)"
    "  FROM tagxref JOIN tag ON tagxref.tagid=tag.tagid"
    " WHERE tagxref.rid=%d"
    " ORDER BY tagname /*sort*/", rid, rid, rid
  );
#endif
  blob_zero(&sql);
  blob_append(&sql, timeline_query_for_www(), -1);
  blob_append_sql(&sql, " AND event.objid IN ok ORDER BY mtime DESC");
  db_prepare(&q, "%s", blob_sql_text(&sql));
  www_print_timeline(&q, TIMELINE_DISJOINT|TIMELINE_GRAPH|TIMELINE_NOSCROLL,
                     0, 0, 0, rid, 0, 0);
  db_finalize(&q);
  style_finish_page();
}

/*
** Options for the "extras" report in "local-diff" mode. The bit-mask versions
** are used for "&ef=.." to select which category(ies) to show.
*/
enum {
  EXB_PLAIN,  EXB_IGNORE, EXB_CLEAN,  EXB_KEEP,

  EX_PLAIN    = 1 << EXB_PLAIN,     /* Matches none of the others */
  EX_IGNORE   = 1 << EXB_IGNORE,    /* Matches "ignore-glob" */
  EX_CLEAN    = 1 << EXB_CLEAN,     /* Matches "clean-glob" */
  EX_KEEP     = 1 << EXB_KEEP,      /* Matches "keep-glob" */
  EX_ALL      = EX_PLAIN            /* All entries */
              | EX_IGNORE
              | EX_CLEAN
              | EX_KEEP
};

/*
** Called while generating "/local": appends a report of any "extra" files that
** might be present in the current checkout.
**
** The format is controlled by "zExtra" (the value from the "ex=" URL option).
** This is converted to an int ("extrasFlags") and treated as a collection of
** the EX_xxx flags defined above. Thus "1" will list all "plain" files:
** unmanaged files that match none of the ignore/clean/keep blob-lists, and "2"
** would list all files matching the ignore-blob setting. "3" would list both
** those sets of files.
**
** An empty "zExtra" is a special case: it converts to zero which would normally
** select none of the EX_xxx flags above. Instead, it is converted to EX_PLAIN
** (=1) but with a (smallish) upper-limit on the number of files that will be
** listed. This is the "default" mode as it offers a combination of usefulness
** and non-intrusiveness:
**  o  If the glob-lists are configured well, the only files that will show are
**     likely to be new source files that have not been "fossil add"ed.
**  o  If the glob-lists HAVEN'T been configured, only a relatively small number
**     of temporary files (e.g. ".o" or ".obj") will be shown.
** 
*/
static void append_extras_report(
  const char *zExtra,                     /* Value of "ef=" from URL */
  const int diffType,                     /* Used to preserve current */
  const char *zW                          /*  settings in URLs */
){
  const char *zIgnoreFlag, *zKeepFlag, *zCleanFlag;
  Glob *pIgnore, *pKeep, *pClean;
  int nRoot;
  zIgnoreFlag = db_get("ignore-glob", 0); /* Patterns to ignore */
  zCleanFlag = db_get("clean-glob", 0);   /* ...that "clean" clobbers */
  zKeepFlag = db_get("keep-glob", 0);     /* ...that "clean" won't touch */
  pIgnore = glob_create(zIgnoreFlag);     /* Object versions of above */
  pKeep = glob_create(zKeepFlag);
  pClean = glob_create(zCleanFlag);
  nRoot = (int)strlen(g.zLocalRoot);      /* Length of root component */
  Stmt q;
  Blob repo;
  int maxExtrasToShow = 5;                /* Before showing "+ xx others" */
  int extrasFlags = atoi(zExtra);         /* Which entries to show */
  int nExtras;
  int nMatch;
  int nShown;
  int nPlain;
  int nIgnore;
  int nClean;
  int nKeep;

  locate_unmanaged_files(0, NULL, 0, NULL);   /* Get all unmanaged files */
  /*TODO:LD
  ** The first two of these exclusions come from clean_cmd() in checkin.c.
  ** Not sure exactly what they are intended to do (seem to have no effect on
  ** my test repos).
  */
  if( file_tree_name(g.zRepositoryName, &repo, 0, 0) ){
    db_multi_exec("DELETE FROM sfile WHERE pathname=%B", &repo);
  }
  db_multi_exec("DELETE FROM sfile WHERE pathname IN"
                " (SELECT pathname FROM vfile)");
  db_multi_exec("DELETE FROM sfile WHERE pathname IN (%s)",
                fossil_all_reserved_names(0));

  /* Handle the special case where zExtra was empty (and got converted to zero).
  ** If so, show "plain" files (those not matching any glob-list) but with an
  ** upper limit to the number shown (set above). If a value WAS given (i.e.
  ** after following a link), display all of the selected entries. */
  if( extrasFlags==0 ){
    extrasFlags = EX_PLAIN;
  }else{
    maxExtrasToShow = 0x7fffffff; /* Basically, all of them... */
  }

  /* Describe the files listed. Currently, the only "built-in" options are to
  ** list "plain" files (those unmanaged files not matching any glob-list),
  ** or to list those files matching ONE of the glob-lists. However, manual
  ** editing would allow selecting combinations of matching files.
  **
  ** If only EX_PLAIN is present, then other types are explicitly excluded
  ** by definition: PLAIN means "not matching any glob-list". For all other
  ** cases, we cannot say things like "not ignored" because a file can match
  ** more than one list.
  */
  @ <p><b>Extra Files
  if( extrasFlags == EX_PLAIN ){
    @ (unmanaged, not ignored, not for cleaning, not kept)
  }else{
    Blob desc;
    blob_zero(&desc);
    if( extrasFlags & EX_PLAIN  ){ blob_appendf(&desc, " + unmanaged"    ); }
    if( extrasFlags & EX_IGNORE ){ blob_appendf(&desc, " + ignored"      ); }
    if( extrasFlags & EX_CLEAN  ){ blob_appendf(&desc, " + to be cleaned"); }
    if( extrasFlags & EX_KEEP   ){ blob_appendf(&desc, " + to be kept"   ); }
    if( blob_size(&desc) > 3 ){         /* Should never fail... */
      /* Add the string built above, skipping the leading " + " */
      @ (%h(blob_str(&desc)+3))
    }
    blob_reset(&desc);
  }
  @ </b></p>

  db_prepare(&q,
      "SELECT %Q || pathname FROM sfile"
      " ORDER BY 1",  /*TODO:LD Order by pathname, as for differences? */
      g.zLocalRoot
  );
  /*
  ** Put the file-list in one paragraph with line-breaks between.
  */
  @ <p>
  nExtras = nMatch = nShown = nPlain = nKeep = nClean = nIgnore = 0;
  while( db_step(&q)==SQLITE_ROW ){
    const char *zName = db_column_text(&q, 0);
    int entryFlags = 0
                   | ( glob_match(pIgnore, zName+nRoot) ? EX_IGNORE : 0 )
                   | ( glob_match(pClean,  zName+nRoot) ? EX_CLEAN  : 0 )
                   | ( glob_match(pKeep,   zName+nRoot) ? EX_KEEP   : 0 ) ;
    if( entryFlags == 0 ){
      entryFlags = EX_PLAIN;
    }
    if( entryFlags & EX_PLAIN  ){ nPlain++;  }
    if( entryFlags & EX_IGNORE ){ nIgnore++; }
    if( entryFlags & EX_CLEAN  ){ nClean++;  }
    if( entryFlags & EX_KEEP   ){ nKeep++;   }

    nExtras++;
    if( entryFlags & extrasFlags ){
      nMatch++ ;
      if( nShown < maxExtrasToShow ){
        nShown++;
        if( g.perm.Hyperlink ){
          @ %z(href("%R/file/%T?ci=ckout&annot=not managed",zName+nRoot))
          @ %h(zName+nRoot)</a>
        }else{
          @ %h(zName+nRoot)
        }
        if( entryFlags & EX_IGNORE ){
          @ (marked ignore)
        }
        if( entryFlags & EX_CLEAN ){
          @ (marked clean)
        }
        if( entryFlags & EX_KEEP ){
          @ (marked keep)
        }
        @ <br/>
      }
    }
  }

  if( nShown < nMatch ){
    const int nHidden = nMatch - nShown;
    @ ... plus %d(nHidden) other matching file%h(nHidden==1?"":"s")
    @ (%z(href("/local?diff=%d%s&ef=%d",diffType,zW,extrasFlags))
    @ show all)</a>.
  }
  @ </p>

  @ <p>
  if( nExtras==0 ){
    @ No unmanaged files in checkout\
  }else if( (nPlain==0) && (P("ef")==NULL) ){
    @ No extra files in checkout
    @ (%z(href("%R/local?diff=%d%s&ef=1",diffType,zW))show exclusions</a>)\
  }else{
    /* Report types and counts of extra files, with links to see all of the
    ** selected type. Note the extra space before "including": the output of
    ** append_count() ends with "\" to get the formatting correct.
    */ 
    append_count( EX_ALL,    nExtras, "extra file",    1, 0, diffType,zW );
    @  including
    append_count( EX_PLAIN,  nPlain,  "unmanaged",     0, 1, diffType,zW );
    append_count( EX_IGNORE, nIgnore, "marked ignore", 0, 1, diffType,zW );
    append_count( EX_CLEAN,  nClean,  "to be cleaned", 0, 1, diffType,zW );
    append_count( EX_KEEP,   nKeep,   "to be kept",    0, 1, diffType,zW );
  }
  @ .</p><hr/>
  blob_reset(&repo);
  db_finalize(&q);
}

/*
** Append "26 extra files" type message as a link (assuming count is non-zero),
** with pluralisation if requested and needed. If "commaBefore" is true, the
** link is preceded by ", " if there have been earler entries with commaBefore
** set. If false, it resets the count. This allows correct construction of
** variants like:
**      27 extra files including 27 ignored.
**      30 extra files including 3 unmanaged, 27 ignored.
** The dt (diffType) and zW parameters pass on formatting selections from the
** rest of the /local page.
*/
void append_count(
  int ef,                 /* Flags for link */
  int count,              /* Number of files */
  const char *linkText,   /* Link text after count */
  int pluralise,          /* Add optional "s"? */
  int commaBefore,        /* Precede with ", " if earlier non-zero counts */
  int dt,                 /* DiffType */
  const char *zW          /* Whitespace setting ("" or "&w") */
){
  static int earlierCounts = 0;
  if( count == 0 ){
    return;
  }
  if( !commaBefore ){
    earlierCounts = 0 ;
  }else if( earlierCounts ){
    @ ,
  }
  @ %z(href("%R/local?diff=%d%s&ef=%d",dt,zW,ef))%d(count) %h(linkText)\
  if( pluralise ){
    @ %h(count==1?"":"s")\
  }
  @ </a>\
  if( commaBefore ){
    earlierCounts += count;
  }
}

/*
** WEBPAGE: vinfo
** WEBPAGE: ci
** WEBPAGE: local
** URL:  /ci/ARTIFACTID
**  OR:  /ci?name=ARTIFACTID
**
** Display information about a particular check-in.  The exact
** same information is shown on the /info page if the name query
** parameter to /info describes a check-in.
**
** The ARTIFACTID can be a unique prefix for the HASH of the check-in,
** or a tag or branch name that identifies the check-in.
**
** Use of /local (or the use of "ckout" for ARTIFACTID) will show the
** same header details as /ci/tip, but then displays any (uncommitted)
** edits made to files in the checkout directory. It can also display
** any "extra" files (roughly equivalent to "fossil extras").
*/
void ci_page(void){
  Stmt q1, q2, q3;
  int rid;
  int isLeaf;
  int diffType;        /* 0: no diff,  1: unified,  2: side-by-side */
  const char *zName;   /* Name of the check-in to be displayed */
  const char *zUuid;   /* Hash of zName, found via blob.uuid */
  const char *zParent; /* Hash of the parent check-in (if any) */
  const char *zRe;     /* regex parameter */
  ReCompiled *pRe = 0; /* regex */
  const char *zW;               /* URL param for ignoring whitespace */
  const char *zPage = "vinfo";  /* Page that shows diffs */
  const char *zPageHide = "ci"; /* Page that hides diffs */
<<<<<<< HEAD
  const char *zBrName; /* Branch name */
  int bLocalMode;      /* TRUE for /local; FALSE otherwise */
  int vid;             /* Virtual file system? */
  int showExtras;      /* Whether to show the extras report */
  const char *zExtra;  /* How to show the report */
=======
  const char *zBrName;          /* Branch name */
  DiffConfig DCfg,*pCfg;        /* Type of diff */
>>>>>>> 4671fefc

  login_check_credentials();
  if( !g.perm.Read ){ login_needed(g.anon.Read); return; }
  style_set_current_feature("vinfo");
  zName = P("name");
  /*
  ** "zExtra" controls if, and how, the "extras report" is displayed. It is a
  ** string, because when passed around in the URL (as "ef=") a value of "" has
  ** a different meaning to "0".  A value of "" means "show a limited number of
  ** unmanaged files" (those that aren't ignored, marked to be cleaned, or
  ** marked kept)... this is what you'd most want to see if you've created a new
  ** source file and forgotten to "fossil add" it. A value of "0" will hide the
  ** extras report. Other (numeric) values control what the report shows (e.g.
  ** "1" would list ALL unmanaged files without limiting their number).
  **
  ** If the "ef=" is absent then default to "" (show (some) unmanaged files).
  */
  zExtra = P("ef");
  if( zExtra==NULL ) {
    zExtra = "";
  }
  showExtras = strcmp(zExtra,"0")!=0;

  /* Local mode is selected by either "/local" or with a "name" of "ckout".
  ** First, check we have access to the checkout (and report to the user if we
  ** don't), then refresh the "vfile" table (recording which files in the
  ** checkout have changed etc.). We then change the "name" parameter to "tip"
  ** so that the "header" section displays info about the check-in that the
  ** checkout came from.
  */
  bLocalMode = (g.zPath[0]=='l') || (fossil_strcmp(zName,"ckout")==0);
  if( bLocalMode ){
    vid = g.localOpen ? db_lget_int("checkout", 0) : 0;
    if( vid==0 ){
      style_header("No Local Checkout");
      @ No access to local checkout.
      style_finish_page();
      return;
    }
    vfile_check_signature(vid, CKSIG_ENOTFILE);
    zName = "tip";
    cgi_replace_parameter("name","tip"); /* Needed to get rid below */
  }
  rid = name_to_rid_www("name");
  if( rid==0 ){
    style_header("Check-in Information Error");
    @ No such object: %h(zName)
    style_finish_page();
    return;
  }
  zRe = P("regex");
  if( zRe ) re_compile(&pRe, zRe, 0);
  zUuid = db_text(0, "SELECT uuid FROM blob WHERE rid=%d", rid);
  zParent = db_text(0,
    "SELECT uuid FROM plink, blob"
    " WHERE plink.cid=%d AND blob.rid=plink.pid AND plink.isprim",
    rid
  );
  isLeaf = !db_exists("SELECT 1 FROM plink WHERE pid=%d", rid);
  db_prepare(&q1,
     "SELECT uuid, datetime(mtime,toLocal()), user, comment,"
     "       datetime(omtime,toLocal()), mtime"
     "  FROM blob, event"
     " WHERE blob.rid=%d"
     "   AND event.objid=%d",
     rid, rid
  );
  zBrName = branch_of_rid(rid);
<<<<<<< HEAD

  cookie_link_parameter("diff","diff","2");
  diffType = atoi(PD("diff","2"));
=======
  
  diffType = preferred_diff_type();
>>>>>>> 4671fefc
  if( db_step(&q1)==SQLITE_ROW ){
    const char *zUuid = db_column_text(&q1, 0);
    int nUuid = db_column_bytes(&q1, 0);
    char *zEUser, *zEComment;
    const char *zUser;
    const char *zOrigUser;
    const char *zComment;
    const char *zDate;
    const char *zOrigDate;
    int okWiki = 0;
    Blob wiki_read_links = BLOB_INITIALIZER;
    Blob wiki_add_links = BLOB_INITIALIZER;

    Th_Store("current_checkin", zName);
    if( bLocalMode ){
      style_header("Local Changes from Check-in [%S]", zUuid);
    }else{
      style_header("Check-in [%S]", zUuid);
    }
    login_anonymous_available();
    zEUser = db_text(0,
                   "SELECT value FROM tagxref"
                   " WHERE tagid=%d AND rid=%d AND tagtype>0",
                    TAG_USER, rid);
    zEComment = db_text(0,
                   "SELECT value FROM tagxref WHERE tagid=%d AND rid=%d",
                   TAG_COMMENT, rid);
    zOrigUser = db_column_text(&q1, 2);
    zUser = zEUser ? zEUser : zOrigUser;
    zComment = db_column_text(&q1, 3);
    zDate = db_column_text(&q1,1);
    zOrigDate = db_column_text(&q1, 4);
    if( zOrigDate==0 ) zOrigDate = zDate;
    @ <div class="section accordion">Overview</div>
    @ <div class="accordion_panel">
    @ <table class="label-value">
    @ <tr><th>Comment:</th><td class="infoComment">\
    @ %!W(zEComment?zEComment:zComment)</td></tr>

    /* The Download: line */
    if( g.perm.Zip  ){
      char *zPJ = db_get("short-project-name", 0);
      char *zUrl;
      Blob projName;
      int jj;
      if( zPJ==0 ) zPJ = db_get("project-name", "unnamed");
      blob_zero(&projName);
      blob_append(&projName, zPJ, -1);
      blob_trim(&projName);
      zPJ = blob_str(&projName);
      for(jj=0; zPJ[jj]; jj++){
        if( (zPJ[jj]>0 && zPJ[jj]<' ') || strchr("\"*/:<>?\\|", zPJ[jj]) ){
          zPJ[jj] = '_';
        }
      }
      zUrl = mprintf("%R/tarball/%S/%t-%S.tar.gz", zUuid, zPJ, zUuid);
      @ <tr><th>Downloads:</th><td>
      @ %z(href("%s",zUrl))Tarball</a>
      @ | %z(href("%R/zip/%S/%t-%S.zip",zUuid, zPJ,zUuid))ZIP archive</a>
      @ | %z(href("%R/sqlar/%S/%t-%S.sqlar",zUuid,zPJ,zUuid))\
      @ SQL archive</a></td></tr>
      fossil_free(zUrl);
      blob_reset(&projName);
    }

    @ <tr><th>Timelines:</th><td>
    @   %z(href("%R/timeline?f=%!S&unhide",zUuid))family</a>
    if( zParent ){
      @ | %z(href("%R/timeline?p=%!S&unhide",zUuid))ancestors</a>
    }
    if( !isLeaf ){
      @ | %z(href("%R/timeline?d=%!S&unhide",zUuid))descendants</a>
    }
    if( zParent && !isLeaf ){
      @ | %z(href("%R/timeline?dp=%!S&unhide",zUuid))both</a>
    }
    db_prepare(&q2,"SELECT substr(tag.tagname,5) FROM tagxref, tag "
                   " WHERE rid=%d AND tagtype>0 "
                   "   AND tag.tagid=tagxref.tagid "
                   "   AND +tag.tagname GLOB 'sym-*'", rid);
    while( db_step(&q2)==SQLITE_ROW ){
      const char *zTagName = db_column_text(&q2, 0);
      if( fossil_strcmp(zTagName,zBrName)==0 ){
        cgi_printf(" | ");
        style_copy_button(1, "name-br", 0, 0, "%z%h</a>",
          href("%R/timeline?r=%T&unhide",zTagName), zTagName);
        cgi_printf("\n");
        if( wiki_tagid2("branch",zTagName)!=0 ){
          blob_appendf(&wiki_read_links, " | %z%h</a>",
              href("%R/%s?name=branch/%h",
                   (g.perm.Write && g.perm.WrWiki)
                   ? "wikiedit" : "wiki",
                   zTagName), zTagName);
        }else if( g.perm.Write && g.perm.WrWiki ){
          blob_appendf(&wiki_add_links, " | %z%h</a>",
              href("%R/wikiedit?name=branch/%h",zTagName), zTagName);
        }
      }else{
        @  | %z(href("%R/timeline?t=%T&unhide",zTagName))%h(zTagName)</a>
        if( wiki_tagid2("tag",zTagName)!=0 ){
          blob_appendf(&wiki_read_links, " | %z%h</a>",
              href("%R/wiki?name=tag/%h",zTagName), zTagName);
        }else if( g.perm.Write && g.perm.WrWiki ){
          blob_appendf(&wiki_add_links, " | %z%h</a>",
              href("%R/wikiedit?name=tag/%h",zTagName), zTagName);
        }
      }
    }
    db_finalize(&q2);
    @ </td></tr>

    @ <tr><th>Files:</th>
    @   <td>
    @     %z(href("%R/tree?ci=%!S",zUuid))files</a>
    @   | %z(href("%R/fileage?name=%!S",zUuid))file ages</a>
    @   | %z(href("%R/tree?nofiles&type=tree&ci=%!S",zUuid))folders</a>
    @   </td>
    @ </tr>

    @ <tr><th>%s(hname_alg(nUuid)):</th><td>
    style_copy_button(1, "hash-ci", 0, 2, "%.32s<wbr>%s", zUuid, zUuid+32);
    if( g.perm.Setup ){
      @  (Record ID: %d(rid))
    }
    @ </td></tr>
    @ <tr><th>User&nbsp;&amp;&nbsp;Date:</th><td>
    hyperlink_to_user(zUser,zDate," on ");
    hyperlink_to_date(zDate, "</td></tr>");
    if( zEComment ){
      @ <tr><th>Original&nbsp;Comment:</th>
      @     <td class="infoComment">%!W(zComment)</td></tr>
    }
    if( fossil_strcmp(zDate, zOrigDate)!=0
     || fossil_strcmp(zOrigUser, zUser)!=0
    ){
      @ <tr><th>Original&nbsp;User&nbsp;&amp;&nbsp;Date:</th><td>
      hyperlink_to_user(zOrigUser,zOrigDate," on ");
      hyperlink_to_date(zOrigDate, "</td></tr>");
    }
    if( g.perm.Admin ){
      db_prepare(&q2,
         "SELECT rcvfrom.ipaddr, user.login, datetime(rcvfrom.mtime),"
               " blob.rcvid"
         "  FROM blob JOIN rcvfrom USING(rcvid) LEFT JOIN user USING(uid)"
         " WHERE blob.rid=%d",
         rid
      );
      if( db_step(&q2)==SQLITE_ROW ){
        const char *zIpAddr = db_column_text(&q2, 0);
        const char *zUser = db_column_text(&q2, 1);
        const char *zDate = db_column_text(&q2, 2);
        int rcvid = db_column_int(&q2,3);
        if( zUser==0 || zUser[0]==0 ) zUser = "unknown";
        @ <tr><th>Received&nbsp;From:</th>
        @ <td>%h(zUser) @ %h(zIpAddr) on %s(zDate) \
        @ (<a href="%R/rcvfrom?rcvid=%d(rcvid)">Rcvid %d(rcvid)</a>)</td></tr>
      }
      db_finalize(&q2);
    }

    /* Only show links to edit wiki pages if the users can read wiki
    ** and if the wiki pages already exist */
    if( g.perm.WrWiki
     && g.perm.RdWiki
     && g.perm.Write
     && ((okWiki = wiki_tagid2("checkin",zUuid))!=0 ||
                 blob_size(&wiki_read_links)>0)
     && db_get_boolean("wiki-about",1)
    ){
      const char *zLinks = blob_str(&wiki_read_links);
      @ <tr><th>Edit&nbsp;Wiki:</th><td>\
      if( okWiki ){
        @ %z(href("%R/wikiedit?name=checkin/%s",zUuid))this check-in</a>\
      }else if( zLinks[0] ){
        zLinks += 3;
      }
      @ %s(zLinks)</td></tr>
    }

    /* Only show links to create new wiki pages if the users can write wiki
    ** and if the wiki pages do not already exist */
    if( g.perm.WrWiki
     && g.perm.RdWiki
     && g.perm.Write
     && (blob_size(&wiki_add_links)>0 || !okWiki)
     && db_get_boolean("wiki-about",1)
    ){
      const char *zLinks = blob_str(&wiki_add_links);
      @ <tr><th>Add&nbsp;Wiki:</th><td>\
      if( !okWiki ){
        @ %z(href("%R/wikiedit?name=checkin/%s",zUuid))this check-in</a>\
      }else if( zLinks[0] ){
        zLinks += 3;
      }
      @ %s(zLinks)</td></tr>
    }

    if( g.perm.Hyperlink ){
      @ <tr><th>Other&nbsp;Links:</th>
      @   <td>
      if( fossil_strcmp(zBrName, db_get("main-branch",0))!=0 ){
        @ %z(href("%R/vdiff?branch=%!S", zUuid))branch diff</a> |
      }
      @ %z(href("%R/artifact/%!S",zUuid))manifest</a>
      @ | %z(href("%R/ci_tags/%!S",zUuid))tags</a>
      if( g.perm.Admin ){
        @   | %z(href("%R/mlink?ci=%!S",zUuid))mlink table</a>
      }
      if( g.anon.Write ){
        @   | %z(href("%R/ci_edit?r=%!S",zUuid))edit</a>
      }
      @   </td>
      @ </tr>
    }
    @ </table>
    blob_reset(&wiki_read_links);
    blob_reset(&wiki_add_links);
  }else{
    style_header("Check-in Information");
    login_anonymous_available();
  }
  db_finalize(&q1);
  @ </div>
  builtin_request_js("accordion.js");  
  if( !PB("nowiki") ){
    wiki_render_associated("checkin", zUuid, 0);
  }
<<<<<<< HEAD
  render_backlink_graph(zUuid, "<div class=\"section\">References</div>\n");
  @ <div class="section">Context</div>
  render_checkin_context(rid, 0, 0);
  if( bLocalMode ){
    @ <div class="section">Uncommitted Changes</div>
  }else{
    @ <div class="section">Changes</div>
  }
  @ <div class="sectionmenu">
  diffFlags = construct_diff_flags(diffType);
  zW = (diffFlags&DIFF_IGNORE_ALLWS)?"&w":"";

  /* In local mode, having displayed the header info for "tip", switch zName
  ** to be "ckout" so the style-altering links (unified or side-by-side etc.)
  ** will correctly re-select local-mode.
  */
  if( bLocalMode ){
    zName = "ckout";
  }
=======
  render_backlink_graph(zUuid, 
       "<div class=\"section accordion\">References</div>\n");
  @ <div class="section accordion">Context</div><div class="accordion_panel">
  render_checkin_context(rid, 0, 0, 0);
  @ </div><div class="section accordion">Changes</div>
  @ <div class="accordion_panel">
  @ <div class="sectionmenu">
  pCfg = construct_diff_flags(diffType, &DCfg);
  DCfg.pRe = pRe;
  zW = (DCfg.diffFlags&DIFF_IGNORE_ALLWS)?"&w":"";
>>>>>>> 4671fefc
  if( diffType!=0 ){
    @ %z(chref("button","%R/%s/%T?diff=0&ef=%s",zPageHide,zName,zExtra))\
    @ Hide&nbsp;Diffs</a>
  }
  if( diffType!=1 ){
    @ %z(chref("button","%R/%s/%T?diff=1%s&ef=%s",zPage,zName,zW,zExtra))\
    @ Unified&nbsp;Diffs</a>
  }
  if( diffType!=2 ){
    @ %z(chref("button","%R/%s/%T?diff=2%s&ef=%s",zPage,zName,zW,zExtra))\
    @ Side-by-Side&nbsp;Diffs</a>
  }
  if( diffType!=0 ){
    if( *zW ){
      @ %z(chref("button","%R/%s/%T?diff=%d&ef=%s",zPage,zName,diffType,zExtra))
      @ Show&nbsp;Whitespace&nbsp;Changes</a>
    }else{
      char *button = chref("button","%R/%s/%T?diff=%d&w&ef=%s",
                           zPage,zName,diffType,zExtra);
      @ %z(button)
      @ Ignore&nbsp;Whitespace</a>
    }
  }
  if( bLocalMode ){
    @ %z(chref("button","%R/localpatch")) Patch</a>
    if( showExtras ){
      @ %z(chref("button","%R/local?diff=%d%s&ef=0",diffType,zW))Hide Extras</a>
    }else{
      @ %z(chref("button","%R/local?diff=%d%s&ef=",diffType,zW))Show Extras</a>
    }
  }else //TODO:LD Rejoin else-if?
  if( zParent ){
    @ %z(chref("button","%R/vpatch?from=%!S&to=%!S",zParent,zUuid))
    @ Patch</a>
  }
  if( g.perm.Admin ){
    @ %z(chref("button","%R/mlink?ci=%!S",zUuid))MLink Table</a>
  }
  @ </div>
  if( pRe ){
    @ <p><b>Only differences that match regular expression "%h(zRe)"
    @ are shown.</b></p>
  }
<<<<<<< HEAD
  if( bLocalMode ){
    if( showExtras ){
      append_extras_report(zExtra, diffType, zW);
    }
    /* Following SQL taken from diff_against_disk() in diffcmd.c */
    db_begin_transaction();
    db_prepare(&q3,
      "SELECT pathname, deleted, chnged , rid==0, rid, islink"
      "  FROM vfile"
      " WHERE vid=%d"
      "   AND (deleted OR chnged OR rid==0)"
      " ORDER BY pathname /*scan*/",
      vid
    );

    /* To prevent single-line diff-entries (those without "diff-blocks") from
    ** getting "lost", the first pass will only show one-line entries and the
    ** second pass will only show those with diff-blocks.
    ** TODO:LD   Add this to the original (non-local) loop?
    */
    int pass;
    int anyDifferences = 0;
    for(pass=1; pass<=2; pass++) {
      while( db_step(&q3)==SQLITE_ROW ){
        const char *zPathname = db_column_text(&q3,0);
        int isDeleted = db_column_int(&q3, 1);
        int isChnged = db_column_int(&q3,2);
        int isNew = db_column_int(&q3,3);
        int srcid = db_column_int(&q3, 4);
        int isLink = db_column_int(&q3, 5);
        char *zUuid = db_text(0, "SELECT uuid FROM blob WHERE rid=%d", srcid);
        append_local_file_change_line( zPathname, zUuid,
                      isDeleted, isChnged, isNew, isLink, diffFlags,pRe,pass );
        free(zUuid);
        anyDifferences = 1;
      }
      db_reset(&q3);
    }
    if( !anyDifferences ){
      @ <p>No changes in the local checkout.</p>
    }
    db_end_transaction(1);  /* ROLLBACK to fix uncommitted xaction complaint */
    /*TODO:LD: Implement the optional two-pass code? */
  }else{ /* Normal, non-local-mode: show diffs against parent */
    db_prepare(&q3,
      "SELECT name,"
      "       mperm,"
      "       (SELECT uuid FROM blob WHERE rid=mlink.pid),"
      "       (SELECT uuid FROM blob WHERE rid=mlink.fid),"
      "       (SELECT name FROM filename WHERE filename.fnid=mlink.pfnid)"
      "  FROM mlink JOIN filename ON filename.fnid=mlink.fnid"
      " WHERE mlink.mid=%d AND NOT mlink.isaux"
      "   AND (mlink.fid>0"
             " OR mlink.fnid NOT IN (SELECT pfnid FROM mlink WHERE mid=%d))"
      " ORDER BY name /*sort*/",
      rid, rid
    );
    while( db_step(&q3)==SQLITE_ROW ){
      const char *zName = db_column_text(&q3,0);
      int mperm = db_column_int(&q3, 1);
      const char *zOld = db_column_text(&q3,2);
      const char *zNew = db_column_text(&q3,3);
      const char *zOldName = db_column_text(&q3, 4);
      append_file_change_line(zUuid, zName, zOld, zNew, zOldName, 
                              diffFlags,pRe,mperm);
    }
=======
  db_prepare(&q3,
    "SELECT name,"
    "       mperm,"
    "       (SELECT uuid FROM blob WHERE rid=mlink.pid),"
    "       (SELECT uuid FROM blob WHERE rid=mlink.fid),"
    "       (SELECT name FROM filename WHERE filename.fnid=mlink.pfnid)"
    "  FROM mlink JOIN filename ON filename.fnid=mlink.fnid"
    " WHERE mlink.mid=%d AND NOT mlink.isaux"
    "   AND (mlink.fid>0"
           " OR mlink.fnid NOT IN (SELECT pfnid FROM mlink WHERE mid=%d))"
    " ORDER BY name /*sort*/",
    rid, rid
  );
  while( db_step(&q3)==SQLITE_ROW ){
    const char *zName = db_column_text(&q3,0);
    int mperm = db_column_int(&q3, 1);
    const char *zOld = db_column_text(&q3,2);
    const char *zNew = db_column_text(&q3,3);
    const char *zOldName = db_column_text(&q3, 4);
    append_file_change_line(zUuid, zName, zOld, zNew, zOldName,
                            pCfg,mperm);
>>>>>>> 4671fefc
  }
  db_finalize(&q3);
  @ </div>
  append_diff_javascript(diffType);
  style_finish_page();
}

/*
** WEBPAGE: localpatch
** URL:  /localpatch
**
** Shows a patch from the current checkout, incorporating any
** uncommitted local edits.
*/
void localpatch_page(void){
  Stmt q3;
  int vid;

  login_check_credentials();
  if( !g.perm.Read ){ login_needed(g.anon.Read); return; }

  vid = g.localOpen ? db_lget_int("checkout", 0) : 0;
  if( vid==0 ){
    style_header("No Local Checkout");
    @ No access to local checkout.
    style_finish_page();
    return;
  }
  vfile_check_signature(vid, CKSIG_ENOTFILE);

  cgi_set_content_type("text/plain");

  db_begin_transaction();
  /*TODO:LD
  ** This query is the same as in ci_page() for local-mode (as well as in
  ** diff_against_disk() in diffcmd.c, where it was originally taken from).
  ** Should they be "coalesced" in some way?
  */
  db_prepare(&q3,
    "SELECT pathname, deleted, chnged , rid==0, rid, islink"
    "  FROM vfile"
    " WHERE vid=%d"
    "   AND (deleted OR chnged OR rid==0)"
    " ORDER BY pathname /*scan*/",
    vid
  );
  while( db_step(&q3)==SQLITE_ROW ){
    const char *zPathname = db_column_text(&q3,0);
    int isChnged = db_column_int(&q3,2);
    int srcid = db_column_int(&q3, 4);
    char *zUuid = db_text(0, "SELECT uuid FROM blob WHERE rid=%d", srcid);

    if( isChnged ){
      Blob c1, c2;    /* Content to diff */
      Blob out;       /* Diff output text */
      int diffFlags = 4;

      content_get(srcid, &c1);
      content_from_file(zPathname, &c2);
      blob_zero(&out);
      text_diff(&c1, &c2, &out, 0, diffFlags);
      blob_reset(&c1);
      blob_reset(&c2);
      if( blob_size(&out) ){
        diff_print_index(zPathname, diffFlags, 0);
        diff_print_filenames(zPathname, zPathname, diffFlags, 0);
        fossil_print("%s\n", blob_str(&out));
      }
      /* Release memory resources */
      blob_reset(&out);
    }
    free(zUuid);
  }
  db_finalize(&q3);
  db_end_transaction(1);  /* ROLLBACK */
}

/*
** WEBPAGE: winfo
** URL:  /winfo?name=HASH
**
** Display information about a wiki page.
*/
void winfo_page(void){
  int rid;
  Manifest *pWiki;
  char *zUuid;
  char *zDate;
  Blob wiki;
  int modPending;
  const char *zModAction;
  int tagid;
  int ridNext;

  login_check_credentials();
  if( !g.perm.RdWiki ){ login_needed(g.anon.RdWiki); return; }
  style_set_current_feature("winfo");
  rid = name_to_rid_www("name");
  if( rid==0 || (pWiki = manifest_get(rid, CFTYPE_WIKI, 0))==0 ){
    style_header("Wiki Page Information Error");
    @ No such object: %h(P("name"))
    style_finish_page();
    return;
  }
  if( g.perm.ModWiki && (zModAction = P("modaction"))!=0 ){
    if( strcmp(zModAction,"delete")==0 ){
      moderation_disapprove(rid);
      /*
      ** Next, check if the wiki page still exists; if not, we cannot
      ** redirect to it.
      */
      if( db_exists("SELECT 1 FROM tagxref JOIN tag USING(tagid)"
                    " WHERE rid=%d AND tagname LIKE 'wiki-%%'", rid) ){
        cgi_redirectf("%R/wiki?name=%T", pWiki->zWikiTitle);
        /*NOTREACHED*/
      }else{
        cgi_redirectf("%R/modreq");
        /*NOTREACHED*/
      }
    }
    if( strcmp(zModAction,"approve")==0 ){
      moderation_approve('w', rid);
    }
  }
  style_header("Update of \"%h\"", pWiki->zWikiTitle);
  zUuid = db_text(0, "SELECT uuid FROM blob WHERE rid=%d", rid);
  zDate = db_text(0, "SELECT datetime(%.17g,toLocal())", pWiki->rDate);
  style_submenu_element("Raw", "%R/artifact/%s", zUuid);
  style_submenu_element("History", "%R/whistory?name=%t", pWiki->zWikiTitle);
  style_submenu_element("Page", "%R/wiki?name=%t", pWiki->zWikiTitle);
  login_anonymous_available();
  @ <div class="section">Overview</div>
  @ <p><table class="label-value">
  @ <tr><th>Artifact&nbsp;ID:</th>
  @ <td>%z(href("%R/artifact/%!S",zUuid))%s(zUuid)</a>
  if( g.perm.Setup ){
    @ (%d(rid))
  }
  modPending = moderation_pending_www(rid);
  @ </td></tr>
  @ <tr><th>Page&nbsp;Name:</th>\
  @ <td>%z(href("%R/whistory?name=%h",pWiki->zWikiTitle))\
  @ %h(pWiki->zWikiTitle)</a></td></tr>
  @ <tr><th>Date:</th><td>
  hyperlink_to_date(zDate, "</td></tr>");
  @ <tr><th>Original&nbsp;User:</th><td>
  hyperlink_to_user(pWiki->zUser, zDate, "</td></tr>");
  if( pWiki->zMimetype ){
    @ <tr><th>Mimetype:</th><td>%h(pWiki->zMimetype)</td></tr>
  }
  if( pWiki->nParent>0 ){
    int i;
    @ <tr><th>Parent%s(pWiki->nParent==1?"":"s"):</th><td>
    for(i=0; i<pWiki->nParent; i++){
      char *zParent = pWiki->azParent[i];
      @ %z(href("%R/info/%!S",zParent))%s(zParent)</a>
      @ %z(href("%R/wdiff?id=%!S&pid=%!S",zUuid,zParent))(diff)</a>
    }
    @ </td></tr>
  }
  tagid = wiki_tagid(pWiki->zWikiTitle);
  if( tagid>0 && (ridNext = wiki_next(tagid, pWiki->rDate))>0 ){
    char *zId = db_text(0, "SELECT uuid FROM blob WHERE rid=%d", ridNext);
    @ <tr><th>Next</th>
    @ <td>%z(href("%R/info/%!S",zId))%s(zId)</a></td>
  }
  @ </table>

  if( g.perm.ModWiki && modPending ){
    @ <div class="section">Moderation</div>
    @ <blockquote>
    @ <form method="POST" action="%R/winfo/%s(zUuid)">
    @ <label><input type="radio" name="modaction" value="delete">
    @ Delete this change</label><br />
    @ <label><input type="radio" name="modaction" value="approve">
    @ Approve this change</label><br />
    @ <input type="submit" value="Submit">
    @ </form>
    @ </blockquote>
  }


  @ <div class="section">Content</div>
  blob_init(&wiki, pWiki->zWiki, -1);
  safe_html_context(DOCSRC_WIKI);
  wiki_render_by_mimetype(&wiki, pWiki->zMimetype);
  blob_reset(&wiki);
  manifest_destroy(pWiki);
  document_emit_js();
  style_finish_page();
}

/*
** Find an check-in based on query parameter zParam and parse its
** manifest.  Return the number of errors.
*/
static Manifest *vdiff_parse_manifest(const char *zParam, int *pRid){
  int rid;

  *pRid = rid = name_to_rid_www(zParam);
  if( rid==0 ){
    const char *z = P(zParam);
    if( z==0 || z[0]==0 ){
      webpage_error("Missing \"%s\" query parameter.", zParam);
    }else{
      webpage_error("No such artifact: \"%s\"", z);
    }
    return 0;
  }
  if( !is_a_version(rid) ){
    webpage_error("Artifact %s is not a check-in.", P(zParam));
    return 0;
  }
  return manifest_get(rid, CFTYPE_MANIFEST, 0);
}

#if 0 /* not used */
/*
** Output a description of a check-in
*/
static void checkin_description(int rid){
  Stmt q;
  db_prepare(&q,
    "SELECT datetime(mtime), coalesce(euser,user),"
    "       coalesce(ecomment,comment), uuid,"
    "      (SELECT group_concat(substr(tagname,5), ', ') FROM tag, tagxref"
    "        WHERE tagname GLOB 'sym-*' AND tag.tagid=tagxref.tagid"
    "          AND tagxref.rid=blob.rid AND tagxref.tagtype>0)"
    "  FROM event, blob"
    " WHERE event.objid=%d AND type='ci'"
    "   AND blob.rid=%d",
    rid, rid
  );
  while( db_step(&q)==SQLITE_ROW ){
    const char *zDate = db_column_text(&q, 0);
    const char *zUser = db_column_text(&q, 1);
    const char *zUuid = db_column_text(&q, 3);
    const char *zTagList = db_column_text(&q, 4);
    Blob comment;
    int wikiFlags = WIKI_INLINE|WIKI_NOBADLINKS;
    if( db_get_boolean("timeline-block-markup", 0)==0 ){
      wikiFlags |= WIKI_NOBLOCK;
    }
    hyperlink_to_version(zUuid);
    blob_zero(&comment);
    db_column_blob(&q, 2, &comment);
    wiki_convert(&comment, 0, wikiFlags);
    blob_reset(&comment);
    @ (user:
    hyperlink_to_user(zUser,zDate,",");
    if( zTagList && zTagList[0] && g.perm.Hyperlink ){
      int i;
      const char *z = zTagList;
      Blob links;
      blob_zero(&links);
      while( z && z[0] ){
        for(i=0; z[i] && (z[i]!=',' || z[i+1]!=' '); i++){}
        blob_appendf(&links,
              "%z%#h</a>%.2s",
              href("%R/timeline?r=%#t&nd&c=%t",i,z,zDate), i,z, &z[i]
        );
        if( z[i]==0 ) break;
        z += i+2;
      }
      @ tags: %s(blob_str(&links)),
      blob_reset(&links);
    }else{
      @ tags: %h(zTagList),
    }
    @ date:
    hyperlink_to_date(zDate, ")");
    tag_private_status(rid);
  }
  db_finalize(&q);
}
#endif /* not used */


/*
** WEBPAGE: vdiff
** URL: /vdiff?from=TAG&to=TAG
**
** Show the difference between two check-ins identified by the from= and
** to= query parameters.
**
** Query parameters:
**
**   from=TAG        Left side of the comparison
**   to=TAG          Right side of the comparison
**   branch=TAG      Show all changes on a particular branch
**   diff=INTEGER    0: none, 1: unified, 2: side-by-side
**   glob=STRING     only diff files matching this glob
**   dc=N            show N lines of context around each diff
**   w=BOOLEAN       ignore whitespace when computing diffs
**   nohdr           omit the description at the top of the page
**   nc              omit branch coloration from the header graph
**   inv             "Invert".  Exchange the roles of from= and to=
**
** Show all differences between two check-ins.
*/
void vdiff_page(void){
  int ridFrom, ridTo;
  int diffType = 0;        /* 0: none, 1: unified, 2: side-by-side */
  Manifest *pFrom, *pTo;
  ManifestFile *pFileFrom, *pFileTo;
  const char *zBranch;
  const char *zFrom;
  const char *zTo;
  const char *zRe;
  const char *zGlob;
  char *zMergeOrigin = 0;
  ReCompiled *pRe = 0;
  DiffConfig DCfg, *pCfg = 0;
  int graphFlags = 0;
  Blob qp;
  int bInvert = PB("inv");

  login_check_credentials();
  if( !g.perm.Read ){ login_needed(g.anon.Read); return; }
  login_anonymous_available();
  fossil_nice_default();
  blob_init(&qp, 0, 0);
  diffType = preferred_diff_type();
  zRe = P("regex");
  if( zRe ) re_compile(&pRe, zRe, 0);
  zBranch = P("branch");
  if( zBranch && zBranch[0]==0 ) zBranch = 0;
  if( zBranch ){
    blob_appendf(&qp, "branch=%T", zBranch);
    zMergeOrigin = mprintf("merge-in:%s", zBranch);
    cgi_replace_parameter("from", zMergeOrigin);
    cgi_replace_parameter("to", zBranch);
  }else{
    if( bInvert ){
      blob_appendf(&qp, "to=%T&from=%T",PD("from",""),PD("to",""));
    }else{
      blob_appendf(&qp, "from=%T&to=%T",PD("from",""),PD("to",""));
    }
  }
  pTo = vdiff_parse_manifest("to", &ridTo);
  if( pTo==0 ) return;
  pFrom = vdiff_parse_manifest("from", &ridFrom);
  if( pFrom==0 ) return;
  zGlob = P("glob");
  zFrom = P("from");
  zTo = P("to");
  if( bInvert ){
    Manifest *pTemp = pTo;
    const char *zTemp = zTo;
    pTo = pFrom;
    pFrom = pTemp;
    zTo = zFrom;
    zFrom = zTemp;
  }
  if( zGlob ){
    if( !*zGlob ){
      zGlob = NULL;
    }else{
      blob_appendf(&qp, "&glob=%T", zGlob);
    }
  }
  if( PB("nc") ){
    graphFlags |= TIMELINE_NOCOLOR;
    blob_appendf(&qp, "&nc");
  }
  pCfg = construct_diff_flags(diffType, &DCfg);
  if( DCfg.diffFlags & DIFF_IGNORE_ALLWS ){
    blob_appendf(&qp, "&w");
  }
  style_set_current_feature("vdiff");
  if( zBranch==0 ){
    style_submenu_element("Path", "%R/timeline?me=%T&you=%T", zFrom, zTo);
  }
  if( diffType!=0 ){
    style_submenu_element("Hide Diff", "%R/vdiff?diff=0&%b", &qp);
  }
  if( diffType!=2 ){
    style_submenu_element("Side-by-Side Diff", "%R/vdiff?diff=2&%b", &qp);
  }
<<<<<<< HEAD
  if( diffType!=1 ){
    style_submenu_element("Unified Diff",
                          "%R/vdiff?%s&diff=1%s%T%s",
                          zQuery,
                          zGlob ? "&glob=" : "", zGlob ? zGlob : "", zW);
  }
  if( zBranch==0 ){
    //TODO:LD Is there an extra "&" here?
    style_submenu_element("Invert",
                          "%R/vdiff?from=%T&to=%T&%s%T%s", zTo, zFrom,
                          zGlob ? "&glob=" : "", zGlob ? zGlob : "", zW);
  }
  if( zGlob ){
    //TODO:LD Is there an extra "&" here?
    style_submenu_element("Clear glob",
                          "%R/vdiff?%s&%s", zQuery, zW);
=======
  if( diffType!=1 ) {
    style_submenu_element("Unified Diff", "%R/vdiff?diff=1&%b", &qp);
  }
  if( zBranch==0 ){
    style_submenu_element("Invert","%R/vdiff?diff=%d&inv&%b", diffType, &qp);
  }
  if( zGlob ){
    style_submenu_element("Clear glob", "%R/vdiff?diff=%d&%b", diffType, &qp);
>>>>>>> 4671fefc
  }else{
    style_submenu_element("Patch", "%R/vpatch?from=%T&to=%T%s", zFrom, zTo,
           (DCfg.diffFlags & DIFF_IGNORE_ALLWS)?"&w":"");
  }
  if( diffType!=0 ){
    style_submenu_checkbox("w", "Ignore Whitespace", 0, 0);
  }
  if( zBranch ){
    style_header("Changes On Branch %h", zBranch);
  }else{
    style_header("Check-in Differences");
  }
  if( P("nohdr")==0 ){
    if( zBranch ){
      char *zRealBranch = branch_of_rid(ridTo);
      char *zToUuid = rid_to_uuid(ridTo);
      char *zFromUuid = rid_to_uuid(ridFrom);
      @ <h2>Changes In Branch \
      @ %z(href("%R/timeline?r=%T",zRealBranch))%h(zRealBranch)</a>
      if( ridTo != symbolic_name_to_rid(zRealBranch,"ci") ){
        @ Through %z(href("%R/info/%!S",zToUuid))[%S(zToUuid)]</a>
      }
      @ Excluding Merge-Ins</h2>
      @ <p>This is equivalent to a diff from
      @ <span class='timelineSelected'>\
      @ %z(href("%R/info/%!S",zFromUuid))%S(zFromUuid)</a></span>
      @ to <span class='timelineSelected timelineSecondary'>\
      @ %z(href("%R/info/%!S",zToUuid))%S(zToUuid)</a></span></p>
    }else{
      @ <h2>Difference From <span class='timelineSelected'>\
      @ %z(href("%R/info/%h",zFrom))%h(zFrom)</a></span>
      @ To <span class='timelineSelected timelineSecondary'>\
      @ %z(href("%R/info/%h",zTo))%h(zTo)</a></span></h2>
    }
    render_checkin_context(ridFrom, ridTo, 0, graphFlags);
    if( pRe ){
      @ <p><b>Only differences that match regular expression "%h(zRe)"
      @ are shown.</b></p>
    }
    if( zGlob ){
      @ <p><b>Only files matching the glob "%h(zGlob)" are shown.</b></p>
    }
    @<hr /><p>
  }
  blob_reset(&qp);

  manifest_file_rewind(pFrom);
  pFileFrom = manifest_file_next(pFrom, 0);
  manifest_file_rewind(pTo);
  pFileTo = manifest_file_next(pTo, 0);
  DCfg.pRe = pRe;
  while( pFileFrom || pFileTo ){
    int cmp;
    if( pFileFrom==0 ){
      cmp = +1;
    }else if( pFileTo==0 ){
      cmp = -1;
    }else{
      cmp = fossil_strcmp(pFileFrom->zName, pFileTo->zName);
    }
    if( cmp<0 ){
      if( !zGlob || sqlite3_strglob(zGlob, pFileFrom->zName)==0 ){
        append_file_change_line(zFrom, pFileFrom->zName,
                                pFileFrom->zUuid, 0, 0, pCfg, 0);
      }
      pFileFrom = manifest_file_next(pFrom, 0);
    }else if( cmp>0 ){
      if( !zGlob || sqlite3_strglob(zGlob, pFileTo->zName)==0 ){
        append_file_change_line(zTo, pFileTo->zName,
                                0, pFileTo->zUuid, 0, pCfg,
                                manifest_file_mperm(pFileTo));
      }
      pFileTo = manifest_file_next(pTo, 0);
    }else if( fossil_strcmp(pFileFrom->zUuid, pFileTo->zUuid)==0 ){
      pFileFrom = manifest_file_next(pFrom, 0);
      pFileTo = manifest_file_next(pTo, 0);
    }else{
      if(!zGlob || (sqlite3_strglob(zGlob, pFileFrom->zName)==0
                || sqlite3_strglob(zGlob, pFileTo->zName)==0) ){
        append_file_change_line(zFrom, pFileFrom->zName,
                                pFileFrom->zUuid,
                                pFileTo->zUuid, 0, pCfg,
                                manifest_file_mperm(pFileTo));
      }
      pFileFrom = manifest_file_next(pFrom, 0);
      pFileTo = manifest_file_next(pTo, 0);
    }
  }
  manifest_destroy(pFrom);
  manifest_destroy(pTo);
  append_diff_javascript(diffType);
  style_finish_page();
}

#if INTERFACE
/*
** Possible return values from object_description()
*/
#define OBJTYPE_CHECKIN    0x0001
#define OBJTYPE_CONTENT    0x0002
#define OBJTYPE_WIKI       0x0004
#define OBJTYPE_TICKET     0x0008
#define OBJTYPE_ATTACHMENT 0x0010
#define OBJTYPE_EVENT      0x0020
#define OBJTYPE_TAG        0x0040
#define OBJTYPE_SYMLINK    0x0080
#define OBJTYPE_EXE        0x0100
#define OBJTYPE_FORUM      0x0200

/*
** Possible flags for the second parameter to
** object_description()
*/
#define OBJDESC_DETAIL      0x0001   /* Show more detail */
#define OBJDESC_BASE        0x0002   /* Set <base> using this object */
#endif

/*
** Write a description of an object to the www reply.
*/
int object_description(
  int rid,                 /* The artifact ID for the object to describe */
  u32 objdescFlags,        /* Flags to control display */
  const char *zFileName,   /* For file objects, use this name.  Can be NULL */
  Blob *pDownloadName      /* Fill with a good download name.  Can be NULL */
){
  Stmt q;
  int cnt = 0;
  int nWiki = 0;
  int objType = 0;
  char *zUuid = db_text(0, "SELECT uuid FROM blob WHERE rid=%d", rid);
  int showDetail = (objdescFlags & OBJDESC_DETAIL)!=0;
  char *prevName = 0;
  int bNeedBase = (objdescFlags & OBJDESC_BASE)!=0;

  db_prepare(&q,
    "SELECT filename.name, datetime(event.mtime,toLocal()),"
    "       coalesce(event.ecomment,event.comment),"
    "       coalesce(event.euser,event.user),"
    "       b.uuid, mlink.mperm,"
    "       coalesce((SELECT value FROM tagxref"
                  "  WHERE tagid=%d AND tagtype>0 AND rid=mlink.mid),'trunk'),"
    "       a.size"
    "  FROM mlink, filename, event, blob a, blob b"
    " WHERE filename.fnid=mlink.fnid"
    "   AND event.objid=mlink.mid"
    "   AND a.rid=mlink.fid"
    "   AND b.rid=mlink.mid"
    "   AND mlink.fid=%d"
    "   ORDER BY filename.name, event.mtime /*sort*/",
    TAG_BRANCH, rid
  );
  @ <ul>
  while( db_step(&q)==SQLITE_ROW ){
    const char *zName = db_column_text(&q, 0);
    const char *zDate = db_column_text(&q, 1);
    const char *zCom = db_column_text(&q, 2);
    const char *zUser = db_column_text(&q, 3);
    const char *zVers = db_column_text(&q, 4);
    int mPerm = db_column_int(&q, 5);
    const char *zBr = db_column_text(&q, 6);
    int szFile = db_column_int(&q,7);
    int sameFilename = prevName!=0 && fossil_strcmp(zName,prevName)==0;
    if( zFileName && fossil_strcmp(zName,zFileName)!=0 ) continue;
    if( sameFilename && !showDetail ){
      if( cnt==1 ){
        @ %z(href("%R/whatis/%!S",zUuid))[more...]</a>
      }
      cnt++;
      continue;
    }
    if( !sameFilename ){
      if( prevName && showDetail ){
        @ </ul>
      }
      if( mPerm==PERM_LNK ){
        @ <li>Symbolic link
        objType |= OBJTYPE_SYMLINK;
      }else if( mPerm==PERM_EXE ){
        @ <li>Executable file
        objType |= OBJTYPE_EXE;
      }else{
        @ <li>File
        if( bNeedBase ){
          bNeedBase = 0;
          style_set_current_page("doc/%S/%s",zVers,zName);
        }
      }
      objType |= OBJTYPE_CONTENT;
      @ %z(href("%R/finfo?name=%T&ci=%!S&m=%!S",zName,zVers,zUuid))\
      @ %h(zName)</a>
      tag_private_status(rid);
      if( showDetail ){
        @ <ul>
      }
      prevName = fossil_strdup(zName);
    }
    if( showDetail ){
      @ <li>
      hyperlink_to_date(zDate,"");
      @ &mdash; part of check-in
      hyperlink_to_version(zVers);
    }else{
      @ &mdash; part of check-in
      hyperlink_to_version(zVers);
      @ at
      hyperlink_to_date(zDate,"");
    }
    if( zBr && zBr[0] ){
      @ on branch %z(href("%R/timeline?r=%T",zBr))%h(zBr)</a>
    }
    @ &mdash; %!W(zCom) (user:
    hyperlink_to_user(zUser,zDate,",");
    @ size: %d(szFile))
    if( g.perm.Hyperlink ){
      @ %z(href("%R/annotate?filename=%T&checkin=%!S",zName,zVers))
      @ [annotate]</a>
      @ %z(href("%R/blame?filename=%T&checkin=%!S",zName,zVers))
      @ [blame]</a>
      @ %z(href("%R/timeline?uf=%!S",zUuid))[check-ins&nbsp;using]</a>
      if( fileedit_is_editable(zName) ){
        @ %z(href("%R/fileedit?filename=%T&checkin=%!S",zName,zVers))[edit]</a>
      }
    }
    cnt++;
    if( pDownloadName && blob_size(pDownloadName)==0 ){
      blob_append(pDownloadName, zName, -1);
    }
  }
  if( prevName && showDetail ){
    @ </ul>
  }
  @ </ul>
  free(prevName);
  db_finalize(&q);
  db_prepare(&q,
    "SELECT substr(tagname, 6, 10000), datetime(event.mtime, toLocal()),"
    "       coalesce(event.euser, event.user)"
    "  FROM tagxref, tag, event"
    " WHERE tagxref.rid=%d"
    "   AND tag.tagid=tagxref.tagid"
    "   AND tag.tagname LIKE 'wiki-%%'"
    "   AND event.objid=tagxref.rid",
    rid
  );
  while( db_step(&q)==SQLITE_ROW ){
    const char *zPagename = db_column_text(&q, 0);
    const char *zDate = db_column_text(&q, 1);
    const char *zUser = db_column_text(&q, 2);
    if( cnt>0 ){
      @ Also wiki page
    }else{
      @ Wiki page
    }
    objType |= OBJTYPE_WIKI;
    @ [%z(href("%R/wiki?name=%t",zPagename))%h(zPagename)</a>] by
    hyperlink_to_user(zUser,zDate," on");
    hyperlink_to_date(zDate,".");
    nWiki++;
    cnt++;
    if( pDownloadName && blob_size(pDownloadName)==0 ){
      blob_appendf(pDownloadName, "%s.txt", zPagename);
    }
  }
  db_finalize(&q);
  if( nWiki==0 ){
    db_prepare(&q,
      "SELECT datetime(mtime, toLocal()), user, comment, type, uuid, tagid"
      "  FROM event, blob"
      " WHERE event.objid=%d"
      "   AND blob.rid=%d",
      rid, rid
    );
    while( db_step(&q)==SQLITE_ROW ){
      const char *zDate = db_column_text(&q, 0);
      const char *zUser = db_column_text(&q, 1);
      const char *zCom = db_column_text(&q, 2);
      const char *zType = db_column_text(&q, 3);
      const char *zUuid = db_column_text(&q, 4);
      int eventTagId = db_column_int(&q, 5);
      if( cnt>0 ){
        @ Also
      }
      if( zType[0]=='w' ){
        @ Wiki edit
        objType |= OBJTYPE_WIKI;
      }else if( zType[0]=='t' ){
        @ Ticket change
        objType |= OBJTYPE_TICKET;
      }else if( zType[0]=='c' ){
        @ Manifest of check-in
        objType |= OBJTYPE_CHECKIN;
      }else if( zType[0]=='e' ){
        if( eventTagId != 0){
          @ Instance of technote
          objType |= OBJTYPE_EVENT;
          hyperlink_to_event_tagid(db_column_int(&q, 5));
        }else{
          @ Attachment to technote
        }
      }else if( zType[0]=='f' ){
        objType |= OBJTYPE_FORUM;
        @ Forum post
      }else{
        @ Tag referencing
      }
      if( zType[0]!='e' || eventTagId == 0){
        hyperlink_to_version(zUuid);
      }
      @ - %!W(zCom) by
      hyperlink_to_user(zUser,zDate," on");
      hyperlink_to_date(zDate, ".");
      if( pDownloadName && blob_size(pDownloadName)==0 ){
        blob_appendf(pDownloadName, "%S.txt", zUuid);
      }
      tag_private_status(rid);
      cnt++;
    }
    db_finalize(&q);
  }
  db_prepare(&q,
    "SELECT target, filename, datetime(mtime, toLocal()), user, src"
    "  FROM attachment"
    " WHERE src=(SELECT uuid FROM blob WHERE rid=%d)"
    " ORDER BY mtime DESC /*sort*/",
    rid
  );
  while( db_step(&q)==SQLITE_ROW ){
    const char *zTarget = db_column_text(&q, 0);
    const char *zFilename = db_column_text(&q, 1);
    const char *zDate = db_column_text(&q, 2);
    const char *zUser = db_column_text(&q, 3);
    /* const char *zSrc = db_column_text(&q, 4); */
    if( cnt>0 ){
      @ Also attachment "%h(zFilename)" to
    }else{
      @ Attachment "%h(zFilename)" to
    }
    objType |= OBJTYPE_ATTACHMENT;
    if( fossil_is_artifact_hash(zTarget) ){
      if( db_exists("SELECT 1 FROM tag WHERE tagname='tkt-%q'",
            zTarget)
      ){
        if( g.perm.Hyperlink && g.anon.RdTkt ){
          @ ticket [%z(href("%R/tktview?name=%!S",zTarget))%S(zTarget)</a>]
        }else{
          @ ticket [%S(zTarget)]
        }
      }else if( db_exists("SELECT 1 FROM tag WHERE tagname='event-%q'",
            zTarget)
      ){
        if( g.perm.Hyperlink && g.anon.RdWiki ){
          @ tech note [%z(href("%R/technote/%h",zTarget))%S(zTarget)</a>]
        }else{
          @ tech note [%S(zTarget)]
        }
      }else{
        if( g.perm.Hyperlink && g.anon.RdWiki ){
          @ wiki page [%z(href("%R/wiki?name=%t",zTarget))%h(zTarget)</a>]
        }else{
          @ wiki page [%h(zTarget)]
        }
      }
    }else{
      if( g.perm.Hyperlink && g.anon.RdWiki ){
        @ wiki page [%z(href("%R/wiki?name=%t",zTarget))%h(zTarget)</a>]
      }else{
        @ wiki page [%h(zTarget)]
      }
    }
    @ added by
    hyperlink_to_user(zUser,zDate," on");
    hyperlink_to_date(zDate,".");
    cnt++;
    if( pDownloadName && blob_size(pDownloadName)==0 ){
      blob_append(pDownloadName, zFilename, -1);
    }
    tag_private_status(rid);
  }
  db_finalize(&q);
  if( db_exists("SELECT 1 FROM tagxref WHERE rid=%d AND tagid=%d",
                rid, TAG_CLUSTER) ){
    @ Cluster
    cnt++;
  }
  if( cnt==0 ){
    @ Unrecognized artifact
    if( pDownloadName && blob_size(pDownloadName)==0 ){
      blob_appendf(pDownloadName, "%S.txt", zUuid);
    }
    tag_private_status(rid);
  }
  return objType;
}

/*
** SETTING: preferred-diff-type         width=16 default=0
**
** The preferred-diff-type setting determines the preferred diff format
** for web pages if the format is not otherwise specified, for example
** by a query parameter or cookie.  Allowed values:
**
**    1    Unified diff
**    2    Side-by-side diff
**
** If this setting is omitted or has a value of 0 or less, then it
** is ignored.
*/
/*
** Return the preferred diff type.
**
**    0 = No diff at all.
**    1 = unified diff
**    2 = side-by-side diff
**
** To determine the preferred diff type, the following values are
** consulted in the order shown.  The first available source wins.
**
**    *  The "diff" query parameter
**    *  The "diff" field of the user display cookie
**    *  The "preferred-diff-type" setting
**    *  1 for mobile and 2 for desktop, based on the UserAgent
*/
int preferred_diff_type(void){
  int dflt;
  static char zDflt[2]
    /*static b/c cookie_link_parameter() does not copy it!*/;
  dflt = db_get_int("preferred-diff-type",-99);
  if( dflt<=0 ) dflt = user_agent_is_likely_mobile() ? 1 : 2;
  zDflt[0] = dflt + '0';
  zDflt[1] = 0;
  cookie_link_parameter("diff","diff", zDflt);
  return atoi(PD("diff",zDflt));
}


/*
** WEBPAGE: fdiff
** WEBPAGE: localdiff
** URL: fdiff?v1=HASH&v2=HASH
** URL: localdiff?name=filename&from=HASH
**
** Two arguments, v1 and v2, identify the artifacts to be diffed.
** Show diff side by side unless sbs is 0.  Generate plain text if
** "patch" is present, otherwise generate "pretty" HTML.
**
** Alternative URL:  fdiff?from=filename1&to=filename2&ci=checkin
**
** If the "from" and "to" query parameters are both present, then they are
** the names of two files within the check-in "ci" that are diffed.  If the
** "ci" parameter is omitted, then the most recent check-in ("tip") is
** used.
**
** The /localdiff from shows changes to the locally-checkedout copy of "name"
** compared with the artifact identified by "from" (normally the version which
** was originally checked-out).
**
** Additional parameters:
**
**      dc=N             Show N lines of context around each diff
**      patch            Use the patch diff format
**      regex=REGEX      Only show differences that match REGEX
**      sbs=BOOLEAN      Turn side-by-side diffs on and off (default: on)
**      verbose=BOOLEAN  Show more detail when describing artifacts
**      w=BOOLEAN        Ignore whitespace
*/
void diff_page(void){
  int v1, v2;
  int isPatch = P("patch")!=0;
  int diffType;          /* 0: none, 1: unified,  2: side-by-side */
  char *zV1;
  char *zV2;
  const char *zRe;
  ReCompiled *pRe = 0;
  u64 diffFlags;
  u32 objdescFlags = 0;
  int verbose = PB("verbose");
<<<<<<< HEAD
  int bLocalMode = g.zPath[0]=='l';  /* diff against checkout */
  const char *zLocalName = NULL;      /* Holds local filename */

  login_check_credentials();
  if( !g.perm.Read ){ login_needed(g.anon.Read); return; }
  cookie_link_parameter("diff","diff","2");
  diffType = atoi(PD("diff","2"));
  cookie_render();
  if( bLocalMode ){
    zLocalName = P("name");
    v1 = name_to_rid_www("from");
    v2 = (zLocalName!=NULL)?-1:0; /* -1 prevents "not found" check below */
  }else
=======
  DiffConfig DCfg;

  login_check_credentials();
  if( !g.perm.Read ){ login_needed(g.anon.Read); return; }
  diffType = preferred_diff_type();
>>>>>>> 4671fefc
  if( P("from") && P("to") ){
    v1 = artifact_from_ci_and_filename("from");
    v2 = artifact_from_ci_and_filename("to");
  }else{
    Stmt q;
    v1 = name_to_rid_www("v1");
    v2 = name_to_rid_www("v2");

    /* If the two file versions being compared both have the same
    ** filename, then offer an "Annotate" link that constructs an
    ** annotation between those version. */
    db_prepare(&q,
      "SELECT (SELECT substr(uuid,1,20) FROM blob WHERE rid=a.mid),"
      "       (SELECT substr(uuid,1,20) FROM blob WHERE rid=b.mid),"
      "       (SELECT name FROM filename WHERE filename.fnid=a.fnid)"
      "  FROM mlink a, event ea, mlink b, event eb"
      " WHERE a.fid=%d"
      "   AND b.fid=%d"
      "   AND a.fnid=b.fnid"
      "   AND a.fid!=a.pid"
      "   AND b.fid!=b.pid"
      "   AND ea.objid=a.mid"
      "   AND eb.objid=b.mid"
      " ORDER BY ea.mtime ASC, eb.mtime ASC",
      v1, v2
    );
    if( db_step(&q)==SQLITE_ROW ){
      const char *zCkin = db_column_text(&q, 0);
      const char *zOrig = db_column_text(&q, 1);
      const char *zFN = db_column_text(&q, 2);
      style_submenu_element("Annotate",
        "%R/annotate?origin=%s&checkin=%s&filename=%T",
        zOrig, zCkin, zFN);
    }
    db_finalize(&q);
  }
  if( v1==0 || v2==0 ) fossil_redirect_home();
  zRe = P("regex");
  if( zRe ) re_compile(&pRe, zRe, 0);
  if( verbose ) objdescFlags |= OBJDESC_DETAIL;
  if( isPatch ){
    Blob c1, c2, *pOut;
    DiffConfig DCfg;
    pOut = cgi_output_blob();
    cgi_set_content_type("text/plain");
    diffFlags = DIFF_VERBOSE;
    content_get(v1, &c1);
<<<<<<< HEAD
    if( bLocalMode ){
      content_from_file(zLocalName, &c2);
    }else{
      content_get(v2, &c2);
    }
    text_diff(&c1, &c2, pOut, pRe, diffFlags);
=======
    content_get(v2, &c2);
    diff_config_init(&DCfg, diffFlags);
    DCfg.pRe = pRe;
    text_diff(&c1, &c2, pOut, &DCfg);
>>>>>>> 4671fefc
    blob_reset(&c1);
    blob_reset(&c2);
    return;
  }

  zV1 = db_text(0, "SELECT uuid FROM blob WHERE rid=%d", v1);
  zV2 = db_text(0, "SELECT uuid FROM blob WHERE rid=%d", v2);
  construct_diff_flags(diffType, &DCfg);
  DCfg.diffFlags |= DIFF_HTML;

  style_set_current_feature("fdiff");
  style_header("Diff");
  style_submenu_checkbox("w", "Ignore Whitespace", 0, 0);
  if( bLocalMode ){//TODO:LD Merge these?
    if( diffType==2 ){
      style_submenu_element("Unified Diff", "%R/localdiff?name=%T&diff=1",
                            zLocalName);
    }else{
      style_submenu_element("Side-by-side Diff", "%R/localdiff?name=%T&diff=2",
                            zLocalName);
    }
  }else /* Normal */
  if( diffType==2 ){
    style_submenu_element("Unified Diff", "%R/fdiff?v1=%T&v2=%T&diff=1",
                          P("v1"), P("v2"));
  }else{
    style_submenu_element("Side-by-side Diff", "%R/fdiff?v1=%T&v2=%T&diff=2",
                          P("v1"), P("v2"));
  }
  style_submenu_checkbox("verbose", "Verbose", 0, 0);
  if( bLocalMode ){
    style_submenu_element("Patch", "%R/localdiff?name=%T&patch", zLocalName);
  }else{
    style_submenu_element("Patch", "%R/fdiff?v1=%T&v2=%T&patch",
                          P("v1"), P("v2"));
  }

  if( P("smhdr")!=0 ){
    @ <h2>Differences From Artifact
    @ %z(href("%R/artifact/%!S",zV1))[%S(zV1)]</a> To
    if( bLocalMode ){
      @ %z(href("%R/local"))[Local Changes]</a> of
      @ %z(href("%R/file/%T?ci=ckout",zLocalName))%h(zLocalName)</a>.
    }else{
      @ %z(href("%R/artifact/%!S",zV2))[%S(zV2)]</a>.</h2>
    }
  }else{
    @ <h2>Differences From
    @ Artifact %z(href("%R/artifact/%!S",zV1))[%S(zV1)]</a>:</h2>
    object_description(v1, objdescFlags,0, 0);
    if( bLocalMode ){
      @ <h2>To %z(href("%R/local"))[Local Changes]</a>
      @ of %z(href("%R/file/%T?ci=ckout",zLocalName))%h(zLocalName)</a>.</h2>
    }else{
      @ <h2>To Artifact %z(href("%R/artifact/%!S",zV2))[%S(zV2)]</a>:</h2>
      object_description(v2, objdescFlags,0, 0);
    }
  }
  if( pRe ){
    @ <b>Only differences that match regular expression "%h(zRe)"
    @ are shown.</b>
    DCfg.pRe = pRe;
  }
  @ <hr />
<<<<<<< HEAD
  append_diff(zV1, zV2, zLocalName, diffFlags, pRe);
=======
  append_diff(zV1, zV2, &DCfg);
>>>>>>> 4671fefc
  append_diff_javascript(diffType);
  style_finish_page();
}

/*
** WEBPAGE: raw
** URL: /raw/ARTIFACTID
** URL: /raw?ci=BRANCH&filename=NAME
**
** Additional query parameters:
**
**    m=MIMETYPE       The mimetype is MIMETYPE
**    at=FILENAME      Content-disposition; attachment; filename=FILENAME;
**
** Return the uninterpreted content of an artifact.  Used primarily
** to view artifacts that are images.
*/
void rawartifact_page(void){
  int rid = 0;
  char *zUuid;

  if( P("ci") ){
    rid = artifact_from_ci_and_filename(0);
  }
  if( rid==0 ){
    rid = name_to_rid_www("name");
  }
  login_check_credentials();
  if( !g.perm.Read ){ login_needed(g.anon.Read); return; }
  if( rid==0 ) fossil_redirect_home();
  zUuid = db_text(0, "SELECT uuid FROM blob WHERE rid=%d", rid);
  etag_check(ETAG_HASH, zUuid);
  if( fossil_strcmp(P("name"), zUuid)==0 && login_is_nobody() ){
    g.isConst = 1;
  }
  free(zUuid);
  deliver_artifact(rid, P("m"));
}


/*
** WEBPAGE: secureraw
** URL: /secureraw/HASH?m=TYPE
**
** Return the uninterpreted content of an artifact.  This is similar
** to /raw except in this case the only way to specify the artifact
** is by the full-length SHA1 or SHA3 hash.  Abbreviations are not
** accepted.
*/
void secure_rawartifact_page(void){
  int rid = 0;
  const char *zName = PD("name", "");

  login_check_credentials();
  if( !g.perm.Read ){ login_needed(g.anon.Read); return; }
  rid = db_int(0, "SELECT rid FROM blob WHERE uuid=%Q", zName);
  if( rid==0 ){
    cgi_set_status(404, "Not Found");
    @ Unknown artifact: "%h(zName)"
    return;
  }
  g.isConst = 1;
  deliver_artifact(rid, P("m"));
}


/*
** WEBPAGE: jchunk hidden
** URL: /jchunk/HASH?from=N&to=M
**
** Return lines of text from a file as a JSON array - one entry in the
** array for each line of text.
**
** **Warning:**  This is an internal-use-only interface that is subject to
** change at any moment.  External application should not use this interface
** since the application will break when this interface changes, and this
** interface will undoubtedly change.
**
** This page is intended to be used in an XHR from javascript on a
** diff page, to return unseen context to fill in additional context
** when the user clicks on the appropriate button. The response is
** always in JSON form and errors are reported as documented for
** ajax_route_error().
*/
void jchunk_page(void){
  int rid = 0;
  const char *zName = PD("name", "");
  int iFrom = atoi(PD("from","0"));
  int iTo = atoi(PD("to","0"));
  int ln;
  int go = 1;
  const char *zSep;
  Blob content;
  Blob line;
  Blob *pOut;

  if(0){
    ajax_route_error(400, "Just testing client-side error handling.");
    return;
  }

  login_check_credentials();
  if( !g.perm.Read ){
    ajax_route_error(403, "Access requires Read permissions.");
    return;
  }
#if 1
  /* Re-enable this block once this code is integrated somewhere into
     the UI. */
  rid = db_int(0, "SELECT rid FROM blob WHERE uuid=%Q", zName);
  if( rid==0 ){
    ajax_route_error(404, "Unknown artifact: %h", zName);
    return;
  }
#else
  /* This impl is only to simplify "manual" testing via the JS
     console. */
  rid = symbolic_name_to_rid(zName, "*");
  if( rid==0 ){
    ajax_route_error(404, "Unknown artifact: %h", zName);
    return;
  }else if( rid<0 ){
    ajax_route_error(418, "Ambiguous artifact name: %h", zName);
    return;
  }
#endif
  if( iFrom<1 || iTo<iFrom ){
    ajax_route_error(500, "Invalid line range from=%d, to=%d.",
                     iFrom, iTo);
    return;
  }
  content_get(rid, &content);
  g.isConst = 1;
  cgi_set_content_type("application/json");
  ln = 0;
  while( go && ln<iFrom ){
    go = blob_line(&content, &line);
    ln++;
  }
  pOut = cgi_output_blob();
  blob_append(pOut, "[\n", 2);
  zSep = 0;
  while( go && ln<=iTo ){
    if( zSep ) blob_append(pOut, zSep, 2);
    blob_trim(&line);
    blob_append_json_literal(pOut, blob_buffer(&line), blob_size(&line));
    zSep = ",\n";
    go = blob_line(&content, &line);
    ln++;
  }
  blob_appendf(pOut,"]\n");
  blob_reset(&content);
}

/*
** Generate a verbatim artifact as the result of an HTTP request.
** If zMime is not NULL, use it as the mimetype.  If zMime is
** NULL, guess at the mimetype based on the filename
** associated with the artifact.
*/
void deliver_artifact(int rid, const char *zMime){
  Blob content;
  const char *zAttachName = P("at");
  if( zMime==0 ){
    char *zFN = (char*)zAttachName;
    if( zFN==0 ){
      zFN = db_text(0, "SELECT filename.name FROM mlink, filename"
                       " WHERE mlink.fid=%d"
                       "   AND filename.fnid=mlink.fnid", rid);
    }
    if( zFN==0 ){
      /* Look also at the attachment table */
      zFN = db_text(0, "SELECT attachment.filename FROM attachment, blob"
                       " WHERE blob.rid=%d"
                       "   AND attachment.src=blob.uuid", rid);
    }
    if( zFN ){
      zMime = mimetype_from_name(zFN);
    }
    if( zMime==0 ){
      zMime = "application/x-fossil-artifact";
    }
  }
  content_get(rid, &content);
  fossil_free(style_csp(1));
  cgi_set_content_type(zMime);
  if( zAttachName ){
    cgi_content_disposition_filename(zAttachName);
  }
  cgi_set_content(&content);
}

/*
** Render a hex dump of a file.
*/
static void hexdump(Blob *pBlob){
  const unsigned char *x;
  int n, i, j, k;
  char zLine[100];
  static const char zHex[] = "0123456789abcdef";

  x = (const unsigned char*)blob_buffer(pBlob);
  n = blob_size(pBlob);
  for(i=0; i<n; i+=16){
    j = 0;
    zLine[0] = zHex[(i>>24)&0xf];
    zLine[1] = zHex[(i>>16)&0xf];
    zLine[2] = zHex[(i>>8)&0xf];
    zLine[3] = zHex[i&0xf];
    zLine[4] = ':';
    sqlite3_snprintf(sizeof(zLine), zLine, "%04x: ", i);
    for(j=0; j<16; j++){
      k = 5+j*3;
      zLine[k] = ' ';
      if( i+j<n ){
        unsigned char c = x[i+j];
        zLine[k+1] = zHex[c>>4];
        zLine[k+2] = zHex[c&0xf];
      }else{
        zLine[k+1] = ' ';
        zLine[k+2] = ' ';
      }
    }
    zLine[53] = ' ';
    zLine[54] = ' ';
    cgi_append_content(zLine, 55);
    for(j=k=0; j<16; j++){
      if( i+j<n ){
        unsigned char c = x[i+j];
        if( c>'>' && c<=0x7e ){
          zLine[k++] = c;
        }else if( c=='>' ){
          zLine[k++] = '&';
          zLine[k++] = 'g';
          zLine[k++] = 't';
          zLine[k++] = ';';
        }else if( c=='<' ){
          zLine[k++] = '&';
          zLine[k++] = 'l';
          zLine[k++] = 't';
          zLine[k++] = ';';
        }else if( c=='&' ){
          zLine[k++] = '&';
          zLine[k++] = 'a';
          zLine[k++] = 'm';
          zLine[k++] = 'p';
          zLine[k++] = ';';
        }else if( c>=' ' ){
          zLine[k++] = c;
        }else{
          zLine[k++] = '.';
        }
      }else{
        break;
      }
    }
    zLine[k++] = '\n';
    cgi_append_content(zLine, k);
  }
}

/*
** WEBPAGE: hexdump
** URL: /hexdump?name=ARTIFACTID
** URL: /hexdump?local=FILENAME
**
** Show the complete content of a file identified by ARTIFACTID
** as preformatted text.
**
** The second version does the same for FILENAME from the local checkout.
**
** Other parameters:
**
**     verbose              Show more detail when describing the object
*/
void hexdump_page(void){
  int rid;
  Blob content;
  Blob downloadName;
  char *zUuid;
  u32 objdescFlags = 0;
  const char *zLocalName = P("local");
  int bLocalMode = zLocalName!=NULL;

  rid = name_to_rid_www("name");
  login_check_credentials();
  if( !g.perm.Read ){ login_needed(g.anon.Read); return; }
  if( !bLocalMode ){
    if( rid==0 ) fossil_redirect_home();
    if( g.perm.Admin ){
      const char *zUuid = db_text("", "SELECT uuid FROM blob WHERE rid=%d",rid);
      if( db_exists("SELECT 1 FROM shun WHERE uuid=%Q", zUuid) ){
        style_submenu_element("Unshun", "%R/shun?accept=%s&sub=1#delshun", zUuid);
      }else{
        style_submenu_element("Shun", "%R/shun?shun=%s#addshun", zUuid);
      }
    }
  }
  style_header("Hex Artifact Content");
  /*TODO:LD
  ** Could the call to style_header() be moved so these two exclusion
  ** blocks could be merged? I don't think any of them make sense for
  ** a local file.
  */
  if( !bLocalMode ){
    zUuid = db_text("?","SELECT uuid FROM blob WHERE rid=%d", rid);
    etag_check(ETAG_HASH, zUuid);
    @ <h2>Artifact
    style_copy_button(1, "hash-ar", 0, 2, "%s", zUuid);
    if( g.perm.Setup ){
      @  (%d(rid)):</h2>
    }else{
      @ :</h2>
    }
    blob_zero(&downloadName);
    if( P("verbose")!=0 ) objdescFlags |= OBJDESC_DETAIL;
    object_description(rid, objdescFlags, 0, &downloadName);
    style_submenu_element("Download", "%R/raw/%s?at=%T",
                          zUuid, file_tail(blob_str(&downloadName)));
  }else{
    @ <h2>File %z(href("%R/finfo?name=%T&m=tip",zLocalName))%h(zLocalName)</a>
    @ from %z(href("%R/local"))[Local Changes]</a></h2>
  }
  @ <hr />
  if( bLocalMode ){
      content_from_file(zLocalName, &content);
  }else{
    content_get(rid, &content);
  }
  if( !g.isHuman ){
    /* Prevent robots from running hexdump on megabyte-sized source files
    ** and there by eating up lots of CPU time and bandwidth.  There is
    ** no good reason for a robot to need a hexdump. */
    @ <p>A hex dump of this file is not available.
    @  Please download the raw binary file and generate a hex dump yourself.</p>
  }else{
    @ <blockquote><pre>
    hexdump(&content);
    /* TODO:LD: Should content (and downloadName?) be reset/freed? */
    @ </pre></blockquote>
  }
  style_finish_page();
}

/*
** Look for "ci" and "filename" query parameters.  If found, try to
** use them to extract the record ID of an artifact for the file.
**
** Also look for "fn" and "name" as an aliases for "filename".  If any
** "filename" or "fn" or "name" are present but "ci" is missing, then
** use "tip" as the default value for "ci".
**
** If zNameParam is not NULL, then use that parameter as the filename
** rather than "fn" or "filename" or "name".  the zNameParam is used
** for the from= and to= query parameters of /fdiff.
*/
int artifact_from_ci_and_filename(const char *zNameParam){
  const char *zFilename;
  const char *zCI;
  int cirid;
  Manifest *pManifest;
  ManifestFile *pFile;
  int rid = 0;

  if( zNameParam ){
    zFilename = P(zNameParam);
  }else{
    zFilename = P("filename");
    if( zFilename==0 ){
      zFilename = P("fn");
    }
    if( zFilename==0 ){
      zFilename = P("name");
    }
  }
  if( zFilename==0 ) return 0;

  zCI = PD("ci", "tip");
  cirid = name_to_typed_rid(zCI, "ci");
  if( cirid<=0 ) return 0;
  pManifest = manifest_get(cirid, CFTYPE_MANIFEST, 0);
  if( pManifest==0 ) return 0;
  manifest_file_rewind(pManifest);
  while( (pFile = manifest_file_next(pManifest,0))!=0 ){
    if( fossil_strcmp(zFilename, pFile->zName)==0 ){
      rid = db_int(0, "SELECT rid FROM blob WHERE uuid=%Q", pFile->zUuid);
      break;
    }
  }
  manifest_destroy(pManifest);
  return rid;
}

/*
** The "z" argument is a string that contains the text of a source
** code file and nZ is its length in bytes. This routine appends that
** text to the HTTP reply with line numbering.
**
** zName is the content's file name, if any (it may be NULL). If that
** name contains a '.' then the part after the final '.' is used as
** the X part of a "language-X" CSS class on the generated CODE block.
**
** zLn is the ?ln= parameter for the HTTP query.  If there is an argument,
** then highlight that line number and scroll to it once the page loads.
** If there are two line numbers, highlight the range of lines.
** Multiple ranges can be highlighed by adding additional line numbers
** separated by a non-digit character (also not one of [-,.]).
**
** If includeJS is true then the JS code associated with line
** numbering is also emitted, else it is not. If this routine is
** called multiple times in a single app run, the JS is emitted only
** once. Note that when using this routine to emit Ajax responses, the
** JS should be not be included, as it will not get imported properly
** into the response's rendering.
*/
void output_text_with_line_numbers(
  const char *z,
  int nZ,
  const char *zName,
  const char *zLn,
  int includeJS
){
  int iStart, iEnd;    /* Start and end of region to highlight */
  int n = 0;           /* Current line number */
  int i = 0;           /* Loop index */
  int iTop = 0;        /* Scroll so that this line is on top of screen. */
  int nLine = 0;       /* content line count */
  int nSpans = 0;      /* number of distinct zLn spans */
  const char *zExt = file_extension(zName);
  static int emittedJS = 0; /* emitted shared JS yet? */
  Stmt q;

  iStart = iEnd = atoi(zLn);
  db_multi_exec(
    "CREATE TEMP TABLE lnos(iStart INTEGER PRIMARY KEY, iEnd INTEGER)");
  if( iStart>0 ){
    do{
      while( fossil_isdigit(zLn[i]) ) i++;
      if( zLn[i]==',' || zLn[i]=='-' || zLn[i]=='.' ){
        i++;
        while( zLn[i]=='.' ){ i++; }
        iEnd = atoi(&zLn[i]);
        while( fossil_isdigit(zLn[i]) ) i++;
      }
      while( fossil_isdigit(zLn[i]) ) i++;
      if( iEnd<iStart ) iEnd = iStart;
      db_multi_exec(
        "INSERT OR REPLACE INTO lnos VALUES(%d,%d)", iStart, iEnd
      );
      ++nSpans;
      iStart = iEnd = atoi(&zLn[i++]);
    }while( zLn[i] && iStart && iEnd );
  }
  /*cgi_printf("<!-- ln span count=%d -->", nSpans);*/
  cgi_append_content("<table class='numbered-lines'><tbody>"
                     "<tr><td class='line-numbers'><pre>", -1);
  iStart = iEnd = 0;
  count_lines(z, nZ, &nLine);
  for( n=1 ; n<=nLine; ++n ){
    const char * zAttr = "";
    const char * zId = "";
    if(nSpans>0 && iEnd==0){/*Grab the next range of zLn marking*/
      db_prepare(&q, "SELECT iStart, iEnd FROM lnos "
                 "WHERE iStart >= %d ORDER BY iStart", n);
      if( db_step(&q)==SQLITE_ROW ){
        iStart = db_column_int(&q, 0);
        iEnd = db_column_int(&q, 1);
        if(!iTop){
          iTop = iStart - 15 + (iEnd-iStart)/4;
          if( iTop>iStart - 2 ) iTop = iStart-2;
        }
      }else{
        /* Note that overlapping multi-spans, e.g. 10-15+12-20,
           can cause us to miss a row. */
        iStart = iEnd = 0;
      }
      db_finalize(&q);
      --nSpans;
      /*cgi_printf("<!-- iStart=%d, iEnd=%d -->", iStart, iEnd);*/
    }
    if(n==iTop) {
      zId = " id='scrollToMe'";
    }
    if(n==iStart){/*Figure out which CSS class(es) this line needs...*/
      if(n==iEnd){
        zAttr = " class='selected-line start end'";
        iEnd = 0;
      }else{
        zAttr = " class='selected-line start'";
      }
      iStart = 0;
    }else if(n==iEnd){
      zAttr = " class='selected-line end'";
      iEnd = 0;
    }else if( n>iStart && n<iEnd ){
      zAttr = " class='selected-line'";
    }
    cgi_printf("<span%s%s>%6d</span>\n", zId, zAttr, n)
      /* ^^^ explicit \n is necessary for text-mode browsers. */;
  }
  cgi_append_content("</pre></td><td class='file-content'><pre>",-1);
  if(zExt && *zExt){
    cgi_printf("<code class='language-%h'>",zExt);
  }else{
    cgi_append_content("<code>", -1);
  }
  cgi_printf("%z", htmlize(z, nZ));
  CX("</code></pre></td></tr></tbody></table>\n");
  if(includeJS && !emittedJS){
    emittedJS = 1;
    if( db_int(0, "SELECT EXISTS(SELECT 1 FROM lnos)") ){
      builtin_request_js("scroll.js");
    }
    builtin_fossil_js_bundle_or("numbered-lines", NULL);
  }
}

/*
** COMMAND: test-line-numbers
**
** Usage: %fossil test-line-numbers FILE ?LN-SPEC?
**
*/
void cmd_test_line_numbers(void){
  Blob content = empty_blob;
  const char * zLn = "";
  const char * zFilename = 0;

  if(g.argc < 3){
    usage("FILE");
  }else if(g.argc>3){
    zLn = g.argv[3];
  }
  db_find_and_open_repository(0,0);
  zFilename = g.argv[2];
  fossil_print("%s %s\n", zFilename, zLn);

  blob_read_from_file(&content, zFilename, ExtFILE);
  output_text_with_line_numbers(blob_str(&content), blob_size(&content),
                                zFilename, zLn, 0);
  blob_reset(&content);
  fossil_print("%b\n", cgi_output_blob());
}

/*
** WEBPAGE: artifact
** WEBPAGE: file
** WEBPAGE: whatis
**
** Typical usage:
**
**    /artifact/HASH
**    /whatis/HASH
**    /file/NAME
**
** Additional query parameters:
**
**   ln              - show line numbers
**   ln=N            - highlight line number N
**   ln=M-N          - highlight lines M through N inclusive
**   ln=M-N+Y-Z      - highlight lines M through N and Y through Z (inclusive)
**   verbose         - show more detail in the description
**   download        - redirect to the download (artifact page only)
**   name=NAME       - filename or hash as a query parameter
**   filename=NAME   - alternative spelling for "name="
**   fn=NAME         - alternative spelling for "name="
**   ci=VERSION      - The specific check-in to use with "name=" to
**                     identify the file.
**   txt             - Force display of unformatted source text
**
** The /artifact page show the complete content of a file
** identified by HASH.  The /whatis page shows only a description
** of how the artifact is used.  The /file page shows the most recent
** version of the file or directory called NAME, or a list of the
** top-level directory if NAME is omitted.
**
** For /artifact and /whatis, the name= query parameter can refer to
** either the name of a file, or an artifact hash.  If the ci= query
** parameter is also present, then name= must refer to a file name.
** If ci= is omitted, then the hash interpretation is preferred but
** if name= cannot be understood as a hash, a default "tip" value is
** used for ci=.
**
** For /file, name= can only be interpreted as a filename.  As before,
** a default value of "tip" is used for ci= if ci= is omitted.
**
** If ci=ckout then display the content of the file NAME in the local
** checkout directory.
*/
void artifact_page(void){
  int rid = 0;
  Blob content;
  const char *zMime;
  Blob downloadName;
  int renderAsWiki = 0;
  int renderAsHtml = 0;
  int renderAsSvg = 0;
  int objType;
  int asText;
  const char *zUuid = 0;
  u32 objdescFlags = OBJDESC_BASE;
  int descOnly = fossil_strcmp(g.zPath,"whatis")==0;
  int isFile = fossil_strcmp(g.zPath,"file")==0;
  const char *zLn = P("ln");
  const char *zName = P("name");
  const char *zCI = P("ci");
  HQuery url;
  char *zCIUuid = 0;
  int isSymbolicCI = 0;  /* ci= exists and is a symbolic name, not a hash */
  int isBranchCI = 0;    /* ci= refers to a branch name */
  char *zHeader = 0;
  int bLocalMode = 0;     /* TRUE if trying to show file in local checkout */

  login_check_credentials();
  if( !g.perm.Read ){ login_needed(g.anon.Read); return; }
  style_set_current_feature("artifact");

  /* Capture and normalize the name= and ci= query parameters */
  if( zName==0 ){
    zName = P("filename");
    if( zName==0 ){
      zName = P("fn");
    }
  }
  if( zCI && strlen(zCI)==0 ){ zCI = 0; }
  if( zCI
   && name_to_uuid2(zCI, "ci", &zCIUuid)
   && sqlite3_strnicmp(zCIUuid, zCI, strlen(zCI))!=0
  ){
    isSymbolicCI = 1;
    isBranchCI = branch_includes_uuid(zCI, zCIUuid);
  }

  /* The name= query parameter (or at least one of its alternative
  ** spellings) is required.  Except for /file, show a top-level
  ** directory listing if name= is omitted.
  */
  if( zName==0 ){
    if( isFile ){
      if( P("ci")==0 ) cgi_set_query_parameter("ci","tip");
      page_tree();
      return;
    }
    style_header("Missing name= query parameter");
    @ The name= query parameter is missing
    style_finish_page();
    return;
  }

  url_initialize(&url, g.zPath);
  url_add_parameter(&url, "name", zName);
  url_add_parameter(&url, "ci", zCI);     /* no-op if zCI is NULL */

  if( zCI==0 && !isFile ){
    /* If there is no ci= query parameter, then prefer to interpret
    ** name= as a hash for /artifact and /whatis.  But not for /file.
    ** For /file, a name= without a ci= will prefer to use the default
    ** "tip" value for ci=. */
    rid = name_to_rid(zName);
  }
  if( fossil_strcmp(zCI,"ckout")==0 ){
    /* "ci=ckout" is an extension for viewing files in the local checkout. */
    bLocalMode = 1;
    rid = -1;     /* Dummy value to make it look found */
  }else
  if( rid==0 ){
    rid = artifact_from_ci_and_filename(0);
  }

  if( rid==0 ){  /* Artifact not found */
    if( isFile ){
      Stmt q;
      /* For /file, also check to see if name= refers to a directory,
      ** and if so, do a listing for that directory */
      int nName = (int)strlen(zName);
      if( nName && zName[nName-1]=='/' ) nName--;
      if( db_exists(
         "SELECT 1 FROM filename"
         " WHERE name GLOB '%.*q/*' AND substr(name,1,%d)=='%.*q/';",
         nName, zName, nName+1, nName, zName
      ) ){
        if( P("ci")==0 ) cgi_set_query_parameter("ci","tip");
        page_tree();
        return;
      }
      /* No directory found, look for an historic version of the file
      ** that was subsequently deleted. */
      db_prepare(&q, 
        "SELECT fid, uuid FROM mlink, filename, event, blob"
        " WHERE filename.name=%Q"
        "   AND mlink.fnid=filename.fnid AND mlink.fid>0"
        "   AND event.objid=mlink.mid"
        "   AND blob.rid=mlink.mid"
        " ORDER BY event.mtime DESC",
        zName
      );
      if( db_step(&q)==SQLITE_ROW ){
        rid = db_column_int(&q, 0);
        zCI = fossil_strdup(db_column_text(&q, 1));
        zCIUuid = fossil_strdup(zCI);
        url_add_parameter(&url, "ci", zCI);
      }
      db_finalize(&q);
      if( rid==0 ){     
        style_header("No such file");
        @ File '%h(zName)' does not exist in this repository.
      }
    }else{
      style_header("No such artifact");
      @ Artifact '%h(zName)' does not exist in this repository.
    }
    if( rid==0 ){
      style_finish_page();
      return;
    }
  }

  if( descOnly || P("verbose")!=0 ){
    url_add_parameter(&url, "verbose", "1");
    objdescFlags |= OBJDESC_DETAIL;
  }
  zUuid = db_text("?", "SELECT uuid FROM blob WHERE rid=%d", rid);
  etag_check(ETAG_HASH, zUuid);

  asText = P("txt")!=0;
  if( isFile ){
    if( bLocalMode ){
      /*TODO:LD
      ** Is this the best way of handling annotations to the description?
      ** If "annot=message" is part of the URL, the message is appended
      ** to the description of the file. Only used for "local" files to
      ** distinguish such files from part of the repository.
      */
      const char *annot = P("annot");
      @ <h2>File %z(href("%R/finfo?name=%T&m=tip",zName))%h(zName)</a>
      @ from %z(href("%R/local"))[Local Changes]</a>
      if( annot ){
        @ (%h(annot))
      }
      @ </h2>
    }else
    if( zCI==0 || fossil_strcmp(zCI,"tip")==0 ){
      zCI = "tip";
      isSymbolicCI = 1; /* Mark default-to-"tip" as symbolic */
      @ <h2>File %z(href("%R/finfo?name=%T&m&ci=tip",zName))%h(zName)</a>
      @ from the %z(href("%R/info/tip"))latest check-in</a></h2>
    }else{
      const char *zPath;
      Blob path;
      blob_zero(&path);
      hyperlinked_path(zName, &path, zCI, "dir", "", LINKPATH_FINFO);
      zPath = blob_str(&path);
      @ <h2>File %s(zPath) artifact \
      style_copy_button(1,"hash-fid",0,0,"%z%S</a> ",
           href("%R/info/%s",zUuid),zUuid);
      if( isBranchCI ){
        @ on branch %z(href("%R/timeline?r=%T",zCI))%h(zCI)</a></h2>
      }else if( isSymbolicCI ){
        @ part of check-in %z(href("%R/info/%!S",zCIUuid))%s(zCI)</a></h2>
      }else{
        @ part of check-in %z(href("%R/info/%!S",zCIUuid))%S(zCIUuid)</a></h2>
      }
      blob_reset(&path);
    }
<<<<<<< HEAD
    if( !bLocalMode ){
      style_submenu_element("Artifact", "%R/artifact/%S", zUuid);
      zMime = mimetype_from_name(zName);
      style_submenu_element("Annotate", "%R/annotate?filename=%T&checkin=%T",
                            zName, zCI);
      style_submenu_element("Blame", "%R/blame?filename=%T&checkin=%T",
                            zName, zCI);
    }
=======
    style_submenu_element("Artifact", "%R/artifact/%S", zUuid);
    zMime = mimetype_from_name(zName);
    style_submenu_element("Annotate", "%R/annotate?filename=%T&checkin=%T",
                          zName, zCI);
    style_submenu_element("Blame", "%R/blame?filename=%T&checkin=%T",
                          zName, zCI);
    style_submenu_element("Doc", "%R/doc/%T/%T", zCI, zName);
>>>>>>> 4671fefc
    blob_init(&downloadName, zName, -1);
    objType = OBJTYPE_CONTENT;
  }else{
    @ <h2>Artifact
    style_copy_button(1, "hash-ar", 0, 2, "%s", zUuid);
    if( g.perm.Setup ){
      @  (%d(rid)):</h2>
    }else{
      @ :</h2>
    }
    blob_zero(&downloadName);
    if( asText ) objdescFlags &= ~OBJDESC_BASE;
    objType = object_description(rid, objdescFlags,
                                (isFile?zName:0), &downloadName);
    zMime = mimetype_from_name(blob_str(&downloadName));
  }
  if( !bLocalMode ){
    if( !descOnly && P("download")!=0 ){
      cgi_redirectf("%R/raw/%s?at=%T",
            db_text("x", "SELECT uuid FROM blob WHERE rid=%d", rid),
            file_tail(blob_str(&downloadName)));
      /*NOTREACHED*/
    }
    if( g.perm.Admin ){
      const char *zUuid = db_text("", "SELECT uuid FROM blob WHERE rid=%d", rid);
      if( db_exists("SELECT 1 FROM shun WHERE uuid=%Q", zUuid) ){
        style_submenu_element("Unshun", "%R/shun?accept=%s&sub=1#accshun", zUuid);
      }else{
        style_submenu_element("Shun", "%R/shun?shun=%s#addshun",zUuid);
      }
    }
  }

  if( isFile ){
    if( isSymbolicCI ){
      zHeader = mprintf("%s at %s", file_tail(zName), zCI);
      style_set_current_page("doc/%t/%T", zCI, zName);
    }else if( bLocalMode ){
      zHeader = mprintf("%s (local changes)", file_tail(zName));
    }else if( zCIUuid && zCIUuid[0] ){
      zHeader = mprintf("%s at [%S]", file_tail(zName), zCIUuid);
      style_set_current_page("doc/%S/%T", zCIUuid, zName);
    }else{
      zHeader = mprintf("%s", file_tail(zName));
      style_set_current_page("doc/tip/%T", zName);
    }
  }else if( descOnly ){
    zHeader = mprintf("Artifact Description [%S]", zUuid);
  }else{
    zHeader = mprintf("Artifact [%S]", zUuid);
  }
  style_header("%s", zHeader);
  fossil_free(zCIUuid);
  fossil_free(zHeader);
  if( !isFile && g.perm.Admin ){
    Stmt q;
    db_prepare(&q,
      "SELECT coalesce(user.login,rcvfrom.uid),"
      "       datetime(rcvfrom.mtime,toLocal()), rcvfrom.ipaddr"
      "  FROM blob, rcvfrom LEFT JOIN user ON user.uid=rcvfrom.uid"
      " WHERE blob.rid=%d"
      "   AND rcvfrom.rcvid=blob.rcvid;", rid);
    while( db_step(&q)==SQLITE_ROW ){
      const char *zUser = db_column_text(&q,0);
      const char *zDate = db_column_text(&q,1);
      const char *zIp = db_column_text(&q,2);
      @ <p>Received on %s(zDate) from %h(zUser) at %h(zIp).</p>
    }
    db_finalize(&q);
  }
  if( !bLocalMode ){
    style_submenu_element("Download", "%R/raw/%s?at=%T", zUuid, file_tail(zName));
    if( db_exists("SELECT 1 FROM mlink WHERE fid=%d", rid) ){
      style_submenu_element("Check-ins Using", "%R/timeline?uf=%s", zUuid);
    }
  } else {
    zMime = mimetype_from_name(blob_str(&downloadName));
  }
  if( zMime ){
    if( fossil_strcmp(zMime, "text/html")==0 ){
      if( asText ){
        style_submenu_element("Html", "%s", url_render(&url, "txt", 0, 0, 0));
      }else{
        renderAsHtml = 1;
        style_submenu_element("Text", "%s", url_render(&url, "txt", "1", 0, 0));
      }
    }else if( fossil_strcmp(zMime, "text/x-fossil-wiki")==0
           || fossil_strcmp(zMime, "text/x-markdown")==0
           || fossil_strcmp(zMime, "text/x-pikchr")==0 ){
      if( asText ){
        style_submenu_element(zMime[7]=='p' ? "Pikchr" : "Wiki",
                              "%s", url_render(&url, "txt", 0, 0, 0));
      }else{
        renderAsWiki = 1;
        style_submenu_element("Text", "%s", url_render(&url, "txt", "1", 0, 0));
      }
    }else if( fossil_strcmp(zMime, "image/svg+xml")==0 ){
      if( asText ){
        style_submenu_element("Svg", "%s", url_render(&url, "txt", 0, 0, 0));
      }else{
        renderAsSvg = 1;
        style_submenu_element("Text", "%s", url_render(&url, "txt", "1", 0, 0));
      }
    }
    if( !bLocalMode ){ /* This way madness lies... */
      if( fileedit_is_editable(zName) ){
        style_submenu_element("Edit",
                              "%R/fileedit?filename=%T&checkin=%!S",
                              zName, zCI);
      }
    }
  }
  if( (objType & (OBJTYPE_WIKI|OBJTYPE_TICKET))!=0 ){
    style_submenu_element("Parsed", "%R/info/%s", zUuid);
  }
  if( descOnly ){
    style_submenu_element("Content", "%R/artifact/%s", zUuid);
  }else{
    @ <hr />
    if( bLocalMode ){
      if( !content_from_file(zName, &content) ){
        fossil_warning("Cannot find/access %s.", zName);
      }
    }else{
      content_get(rid, &content);
    }
    if( renderAsWiki ){
      safe_html_context(DOCSRC_FILE);
      wiki_render_by_mimetype(&content, zMime);
      document_emit_js();
    }else if( renderAsHtml ){
      @ <iframe src="%R/raw/%s(zUuid)"
      @ width="100%%" frameborder="0" marginwidth="0" marginheight="0"
      @ sandbox="allow-same-origin" id="ifm1">
      @ </iframe>
      @ <script nonce="%h(style_nonce())">/* info.c:%d(__LINE__) */
      @ document.getElementById("ifm1").addEventListener("load",
      @   function(){
      @     this.height=this.contentDocument.documentElement.scrollHeight + 75;
      @   }
      @ );
      @ </script>
    }else if( renderAsSvg ){
      @ <object type="image/svg+xml" data="%R/raw/%s(zUuid)"></object>
    }else{
      const char *zContentMime;
      if( bLocalMode ){
        style_submenu_element("Hex", "%R/hexdump?local=%s", zName);
      }else{
        style_submenu_element("Hex", "%R/hexdump?name=%s", zUuid);
      }
      if( zLn==0 || atoi(zLn)==0 ){
        style_submenu_checkbox("ln", "Line Numbers", 0, 0);
      }
      blob_to_utf8_no_bom(&content, 0);
      zContentMime = mimetype_from_content(&content);
      if( zMime==0 ) zMime = zContentMime;
      @ <blockquote class="file-content">
      if( zContentMime==0 ){
        const char *z, *zFileName, *zExt;
        z = blob_str(&content);
        zFileName = db_text(0,
         "SELECT name FROM mlink, filename"
         " WHERE filename.fnid=mlink.fnid"
         "   AND mlink.fid=%d",
         rid);
        zExt = zFileName ? file_extension(zFileName) : 0;
        if( zLn ){
          output_text_with_line_numbers(z, blob_size(&content),
                                        zFileName, zLn, 1);
        }else if( zExt && zExt[0] ){
          @ <pre>
          @ <code class="language-%s(zExt)">%h(z)</code>
          @ </pre>
        }else{
          @ <pre>
          @ %h(z)
          @ </pre>
        }
      }else if( strncmp(zMime, "image/", 6)==0 ){
        @ <p>(file is %d(blob_size(&content)) bytes of image data)</i></p>
        @ <p><img src="%R/raw/%s(zUuid)?m=%s(zMime)"></p>
        style_submenu_element("Image", "%R/raw/%s?m=%s", zUuid, zMime);
      }else if( strncmp(zMime, "audio/", 6)==0 ){
        @ <p>(file is %d(blob_size(&content)) bytes of sound data)</i></p>
        @ <audio controls src="%R/raw/%s(zUuid)?m=%s(zMime)">
        @ (Not supported by this browser)
        @ </audio>
      }else{
        @ <i>(file is %d(blob_size(&content)) bytes of binary data)</i>
      }
      @ </blockquote>
    }
  }
  style_finish_page();
}

/*
** WEBPAGE: tinfo
** URL: /tinfo?name=ARTIFACTID
**
** Show the details of a ticket change control artifact.
*/
void tinfo_page(void){
  int rid;
  char *zDate;
  const char *zUuid;
  char zTktName[HNAME_MAX+1];
  Manifest *pTktChng;
  int modPending;
  const char *zModAction;
  char *zTktTitle;
  login_check_credentials();
  if( !g.perm.RdTkt ){ login_needed(g.anon.RdTkt); return; }
  rid = name_to_rid_www("name");
  if( rid==0 ){ fossil_redirect_home(); }
  zUuid = db_text("", "SELECT uuid FROM blob WHERE rid=%d", rid);
  if( g.perm.Admin ){
    if( db_exists("SELECT 1 FROM shun WHERE uuid=%Q", zUuid) ){
      style_submenu_element("Unshun", "%R/shun?accept=%s&sub=1#accshun", zUuid);
    }else{
      style_submenu_element("Shun", "%R/shun?shun=%s#addshun", zUuid);
    }
  }
  pTktChng = manifest_get(rid, CFTYPE_TICKET, 0);
  if( pTktChng==0 ) fossil_redirect_home();
  zDate = db_text(0, "SELECT datetime(%.12f,toLocal())", pTktChng->rDate);
  sqlite3_snprintf(sizeof(zTktName), zTktName, "%s", pTktChng->zTicketUuid);
  if( g.perm.ModTkt && (zModAction = P("modaction"))!=0 ){
    if( strcmp(zModAction,"delete")==0 ){
      moderation_disapprove(rid);
      /*
      ** Next, check if the ticket still exists; if not, we cannot
      ** redirect to it.
      */
      if( db_exists("SELECT 1 FROM ticket WHERE tkt_uuid GLOB '%q*'",
                    zTktName) ){
        cgi_redirectf("%R/tktview/%s", zTktName);
        /*NOTREACHED*/
      }else{
        cgi_redirectf("%R/modreq");
        /*NOTREACHED*/
      }
    }
    if( strcmp(zModAction,"approve")==0 ){
      moderation_approve('t', rid);
    }
  }
  zTktTitle = db_table_has_column("repository", "ticket", "title" )
      ? db_text("(No title)", 
                "SELECT title FROM ticket WHERE tkt_uuid=%Q", zTktName)
      : 0;
  style_set_current_feature("tinfo");
  style_header("Ticket Change Details");
  style_submenu_element("Raw", "%R/artifact/%s", zUuid);
  style_submenu_element("History", "%R/tkthistory/%s#%S", zTktName,zUuid);
  style_submenu_element("Page", "%R/tktview/%t", zTktName);
  style_submenu_element("Timeline", "%R/tkttimeline/%t", zTktName);
  if( P("plaintext") ){
    style_submenu_element("Formatted", "%R/info/%s", zUuid);
  }else{
    style_submenu_element("Plaintext", "%R/info/%s?plaintext", zUuid);
  }

  @ <div class="section">Overview</div>
  @ <p><table class="label-value">
  @ <tr><th>Artifact&nbsp;ID:</th>
  @ <td>%z(href("%R/artifact/%!S",zUuid))%s(zUuid)</a>
  if( g.perm.Setup ){
    @ (%d(rid))
  }
  modPending = moderation_pending_www(rid);
  @ <tr><th>Ticket:</th>
  @ <td>%z(href("%R/tktview/%s",zTktName))%s(zTktName)</a>
  if( zTktTitle ){
        @<br />%h(zTktTitle)
  }
  @</td></tr>
  @ <tr><th>User&nbsp;&amp;&nbsp;Date:</th><td>
  hyperlink_to_user(pTktChng->zUser, zDate, " on ");
  hyperlink_to_date(zDate, "</td></tr>");
  @ </table>
  free(zDate);
  free(zTktTitle);

  if( g.perm.ModTkt && modPending ){
    @ <div class="section">Moderation</div>
    @ <blockquote>
    @ <form method="POST" action="%R/tinfo/%s(zUuid)">
    @ <label><input type="radio" name="modaction" value="delete">
    @ Delete this change</label><br />
    @ <label><input type="radio" name="modaction" value="approve">
    @ Approve this change</label><br />
    @ <input type="submit" value="Submit">
    @ </form>
    @ </blockquote>
  }

  @ <div class="section">Changes</div>
  @ <p>
  ticket_output_change_artifact(pTktChng, 0, 1, 0);
  manifest_destroy(pTktChng);
  style_finish_page();
}


/*
** WEBPAGE: info
** URL: info/NAME
**
** The NAME argument is any valid artifact name: an artifact hash,
** a timestamp, a tag name, etc.
**
** Because NAME can match so many different things (commit artifacts,
** wiki pages, ticket comments, forum posts...) the format of the output
** page depends on the type of artifact that NAME matches.
*/
void info_page(void){
  const char *zName;
  Blob uuid;
  int rid;
  int rc;
  int nLen;

  zName = P("name");
  if( zName==0 ) fossil_redirect_home();
  nLen = strlen(zName);
  blob_set(&uuid, zName);
  if( name_collisions(zName) ){
    cgi_set_parameter("src","info");
    ambiguous_page();
    return;
  }
  rc = name_to_uuid(&uuid, -1, "*");
  if( rc==1 ){
    if( validate16(zName, nLen) ){
      if( db_exists("SELECT 1 FROM ticket WHERE tkt_uuid GLOB '%q*'", zName) ){
        cgi_set_parameter_nocopy("tl","1",0);
        tktview_page();
        return;
      }
      if( db_exists("SELECT 1 FROM tag"
                    " WHERE tagname GLOB 'event-%q*'", zName) ){
        event_page();
        return;
      }
    }
    style_header("No Such Object");
    @ <p>No such object: %h(zName)</p>
    if( nLen<4 ){
      @ <p>Object name should be no less than 4 characters.  Ten or more
      @ characters are recommended.</p>
    }
    style_finish_page();
    return;
  }else if( rc==2 ){
    cgi_set_parameter("src","info");
    ambiguous_page();
    return;
  }
  zName = blob_str(&uuid);
  rid = db_int(0, "SELECT rid FROM blob WHERE uuid=%Q", zName);
  if( rid==0 ){
    style_header("Broken Link");
    @ <p>No such object: %h(zName)</p>
    style_finish_page();
    return;
  }
  if( db_exists("SELECT 1 FROM mlink WHERE mid=%d", rid) ){
    ci_page();
  }else
  if( db_exists("SELECT 1 FROM tagxref JOIN tag USING(tagid)"
                " WHERE rid=%d AND tagname LIKE 'wiki-%%'", rid) ){
    winfo_page();
  }else
  if( db_exists("SELECT 1 FROM tagxref JOIN tag USING(tagid)"
                " WHERE rid=%d AND tagname LIKE 'tkt-%%'", rid) ){
    tinfo_page();
  }else
  if( db_table_exists("repository","forumpost")
   && db_exists("SELECT 1 FROM forumpost WHERE fpid=%d", rid)
  ){
    forumthread_page();
  }else
  if( db_exists("SELECT 1 FROM plink WHERE cid=%d", rid) ){
    ci_page();
  }else
  if( db_exists("SELECT 1 FROM plink WHERE pid=%d", rid) ){
    ci_page();
  }else
  if( db_exists("SELECT 1 FROM attachment WHERE attachid=%d", rid) ){
    ainfo_page();
  }else
  {
    artifact_page();
  }
}

/*
** Do a comment comparison.
**
** +  Leading and trailing whitespace are ignored.
** +  \r\n characters compare equal to \n
**
** Return true if equal and false if not equal.
*/
static int comment_compare(const char *zA, const char *zB){
  if( zA==0 ) zA = "";
  if( zB==0 ) zB = "";
  while( fossil_isspace(zA[0]) ) zA++;
  while( fossil_isspace(zB[0]) ) zB++;
  while( zA[0] && zB[0] ){
    if( zA[0]==zB[0] ){ zA++; zB++; continue; }
    if( zA[0]=='\r' && zA[1]=='\n' && zB[0]=='\n' ){
      zA += 2;
      zB++;
      continue;
    }
    if( zB[0]=='\r' && zB[1]=='\n' && zA[0]=='\n' ){
      zB += 2;
      zA++;
      continue;
    }
    return 0;
  }
  while( fossil_isspace(zB[0]) ) zB++;
  while( fossil_isspace(zA[0]) ) zA++;
  return zA[0]==0 && zB[0]==0;
}

/*
** The following methods operate on the newtags temporary table
** that is used to collect various changes to be added to a control
** artifact for a check-in edit.
*/
static void init_newtags(void){
  db_multi_exec("CREATE TEMP TABLE newtags(tag UNIQUE, prefix, value)");
}

static void change_special(
  const char *zName,    /* Name of the special tag */
  const char *zOp,      /* Operation prefix (e.g. +,-,*) */
  const char *zValue    /* Value of the tag */
){
  db_multi_exec("REPLACE INTO newtags VALUES(%Q,'%q',%Q)", zName, zOp, zValue);
}

static void change_sym_tag(const char *zTag, const char *zOp){
  db_multi_exec("REPLACE INTO newtags VALUES('sym-%q',%Q,NULL)", zTag, zOp);
}

static void cancel_special(const char *zTag){
  change_special(zTag,"-",0);
}

static void add_color(const char *zNewColor, int fPropagateColor){
  change_special("bgcolor",fPropagateColor ? "*" : "+", zNewColor);
}

static void cancel_color(void){
  change_special("bgcolor","-",0);
}

static void add_comment(const char *zNewComment){
  change_special("comment","+",zNewComment);
}

static void add_date(const char *zNewDate){
  change_special("date","+",zNewDate);
}

static void add_user(const char *zNewUser){
  change_special("user","+",zNewUser);
}

static void add_tag(const char *zNewTag){
  change_sym_tag(zNewTag,"+");
}

static void cancel_tag(int rid, const char *zCancelTag){
  if( db_exists("SELECT 1 FROM tagxref, tag"
                " WHERE tagxref.rid=%d AND tagtype>0"
                "   AND tagxref.tagid=tag.tagid AND tagname='sym-%q'",
                rid, zCancelTag)
  ) change_sym_tag(zCancelTag,"-");
}

static void hide_branch(void){
  change_special("hidden","*",0);
}

static void close_leaf(int rid){
  change_special("closed",is_a_leaf(rid)?"+":"*",0);
}

static void change_branch(int rid, const char *zNewBranch){
  db_multi_exec(
    "REPLACE INTO newtags "
    " SELECT tagname, '-', NULL FROM tagxref, tag"
    "  WHERE tagxref.rid=%d AND tagtype==2"
    "    AND tagname GLOB 'sym-*'"
    "    AND tag.tagid=tagxref.tagid",
    rid
  );
  change_special("branch","*",zNewBranch);
  change_sym_tag(zNewBranch,"*");
}

/*
** The apply_newtags method is called after all newtags have been added
** and the control artifact is completed and then written to the DB.
*/
static void apply_newtags(
  Blob *ctrl,
  int rid,
  const char *zUuid,
  const char *zUserOvrd,  /* The user name on the control artifact */
  int fDryRun             /* Print control artifact, but make no changes */
){
  Stmt q;
  int nChng = 0;

  db_prepare(&q, "SELECT tag, prefix, value FROM newtags"
                 " ORDER BY prefix || tag");
  while( db_step(&q)==SQLITE_ROW ){
    const char *zTag = db_column_text(&q, 0);
    const char *zPrefix = db_column_text(&q, 1);
    const char *zValue = db_column_text(&q, 2);
    nChng++;
    if( zValue ){
      blob_appendf(ctrl, "T %s%F %s %F\n", zPrefix, zTag, zUuid, zValue);
    }else{
      blob_appendf(ctrl, "T %s%F %s\n", zPrefix, zTag, zUuid);
    }
  }
  db_finalize(&q);
  if( nChng>0 ){
    int nrid;
    Blob cksum;
    if( zUserOvrd && zUserOvrd[0] ){
      blob_appendf(ctrl, "U %F\n", zUserOvrd);
    }else{
      blob_appendf(ctrl, "U %F\n", login_name());
    }
    md5sum_blob(ctrl, &cksum);
    blob_appendf(ctrl, "Z %b\n", &cksum);
    if( fDryRun ){
      assert( g.isHTTP==0 ); /* Only print control artifact in console mode. */
      fossil_print("%s", blob_str(ctrl));
      blob_reset(ctrl);
    }else{
      db_begin_transaction();
      g.markPrivate = content_is_private(rid);
      nrid = content_put(ctrl);
      manifest_crosslink(nrid, ctrl, MC_PERMIT_HOOKS);
      db_end_transaction(0);
    }
    assert( blob_is_reset(ctrl) );
  }
}

/*
** This method checks that the date can be parsed.
** Returns 1 if datetime() can validate, 0 otherwise.
*/
int is_datetime(const char* zDate){
  return db_int(0, "SELECT datetime(%Q) NOT NULL", zDate);
}

/*
** WEBPAGE: ci_edit
**
** Edit a check-in.  (Check-ins are immutable and do not really change.
** This page really creates supplemental tags that affect the display
** of the check-in.)
**
** Query parameters:
**
**     rid=INTEGER        Record ID of the check-in to edit (REQUIRED)
**
** POST parameters after pressing "Preview", "Cancel", or "Apply":
**
**     c=TEXT             New check-in comment
**     u=TEXT             New user name
**     newclr             Apply a background color
**     clr=TEXT           New background color (only if newclr)
**     pclr               Propagate new background color (only if newclr)
**     dt=TEXT            New check-in date/time (ISO8610 format)
**     newtag             Add a new tag to the check-in
**     tagname=TEXT       Name of the new tag to be added (only if newtag)
**     newbr              Put the check-in on a new branch
**     brname=TEXT        Name of the new branch (only if newbr)
**     close              Close this check-in
**     hide               Hide this check-in
**     cNNN               Cancel tag with tagid=NNN
**
**     cancel             Cancel the edit.  Return to the check-in view
**     preview            Show a preview of the edited check-in comment
**     apply              Apply changes
*/
void ci_edit_page(void){
  int rid;
  const char *zComment;         /* Current comment on the check-in */
  const char *zNewComment;      /* Revised check-in comment */
  const char *zUser;            /* Current user for the check-in */
  const char *zNewUser;         /* Revised user */
  const char *zDate;            /* Current date of the check-in */
  const char *zNewDate;         /* Revised check-in date */
  const char *zNewColorFlag;    /* "checked" if "Change color" is checked */
  const char *zColor;           /* Current background color */
  const char *zNewColor;        /* Revised background color */
  const char *zNewTagFlag;      /* "checked" if "Add tag" is checked */
  const char *zNewTag;          /* Name of the new tag */
  const char *zNewBrFlag;       /* "checked" if "New branch" is checked */
  const char *zNewBranch;       /* Name of the new branch */
  const char *zCloseFlag;       /* "checked" if "Close" is checked */
  const char *zHideFlag;        /* "checked" if "Hide" is checked */
  int fPropagateColor;          /* True if color propagates before edit */
  int fNewPropagateColor;       /* True if color propagates after edit */
  int fHasHidden = 0;           /* True if hidden tag already set */
  int fHasClosed = 0;           /* True if closed tag already set */
  const char *zChngTime = 0;    /* Value of chngtime= query param, if any */
  char *zUuid;
  Blob comment;
  char *zBranchName = 0;
  Stmt q;

  login_check_credentials();
  if( !g.perm.Write ){ login_needed(g.anon.Write); return; }
  rid = name_to_typed_rid(P("r"), "ci");
  zUuid = db_text(0, "SELECT uuid FROM blob WHERE rid=%d", rid);
  zComment = db_text(0, "SELECT coalesce(ecomment,comment)"
                        "  FROM event WHERE objid=%d", rid);
  if( zComment==0 ) fossil_redirect_home();
  if( P("cancel") ){
    cgi_redirectf("%R/ci/%S", zUuid);
  }
  if( g.perm.Setup ) zChngTime = P("chngtime");
  zNewComment = PD("c",zComment);
  zUser = db_text(0, "SELECT coalesce(euser,user)"
                     "  FROM event WHERE objid=%d", rid);
  if( zUser==0 ) fossil_redirect_home();
  zNewUser = PDT("u",zUser);
  zDate = db_text(0, "SELECT datetime(mtime)"
                     "  FROM event WHERE objid=%d", rid);
  if( zDate==0 ) fossil_redirect_home();
  zNewDate = PDT("dt",zDate);
  zColor = db_text("", "SELECT bgcolor"
                        "  FROM event WHERE objid=%d", rid);
  zNewColor = PDT("clr",zColor);
  fPropagateColor = db_int(0, "SELECT tagtype FROM tagxref"
                              " WHERE rid=%d AND tagid=%d",
                              rid, TAG_BGCOLOR)==2;
  fNewPropagateColor = P("clr")!=0 ? P("pclr")!=0 : fPropagateColor;
  zNewColorFlag = P("newclr") ? " checked" : "";
  zNewTagFlag = P("newtag") ? " checked" : "";
  zNewTag = PDT("tagname","");
  zNewBrFlag = P("newbr") ? " checked" : "";
  zNewBranch = PDT("brname","");
  zCloseFlag = P("close") ? " checked" : "";
  zHideFlag = P("hide") ? " checked" : "";
  if( P("apply") && cgi_csrf_safe(1) ){
    Blob ctrl;
    char *zNow;

    login_verify_csrf_secret();
    blob_zero(&ctrl);
    zNow = date_in_standard_format(zChngTime ? zChngTime : "now");
    blob_appendf(&ctrl, "D %s\n", zNow);
    init_newtags();
    if( zNewColorFlag[0]
     && zNewColor[0]
     && (fPropagateColor!=fNewPropagateColor
             || fossil_strcmp(zColor,zNewColor)!=0)
    ){
      add_color(zNewColor,fNewPropagateColor);
    }
    if( comment_compare(zComment,zNewComment)==0 ) add_comment(zNewComment);
    if( fossil_strcmp(zDate,zNewDate)!=0 ) add_date(zNewDate);
    if( fossil_strcmp(zUser,zNewUser)!=0 ) add_user(zNewUser);
    db_prepare(&q,
       "SELECT tag.tagid, tagname FROM tagxref, tag"
       " WHERE tagxref.rid=%d AND tagtype>0 AND tagxref.tagid=tag.tagid",
       rid
    );
    while( db_step(&q)==SQLITE_ROW ){
      int tagid = db_column_int(&q, 0);
      const char *zTag = db_column_text(&q, 1);
      char zLabel[30];
      sqlite3_snprintf(sizeof(zLabel), zLabel, "c%d", tagid);
      if( P(zLabel) ) cancel_special(zTag);
    }
    db_finalize(&q);
    if( zHideFlag[0] ) hide_branch();
    if( zCloseFlag[0] ) close_leaf(rid);
    if( zNewTagFlag[0] && zNewTag[0] ) add_tag(zNewTag);
    if( zNewBrFlag[0] && zNewBranch[0] ) change_branch(rid,zNewBranch);
    apply_newtags(&ctrl, rid, zUuid, 0, 0);
    cgi_redirectf("%R/ci/%S", zUuid);
  }
  blob_zero(&comment);
  blob_append(&comment, zNewComment, -1);
  zUuid[10] = 0;
  style_header("Edit Check-in [%s]", zUuid);
  if( P("preview") ){
    Blob suffix;
    int nTag = 0;
    @ <b>Preview:</b>
    @ <blockquote>
    @ <table border=0>
    if( zNewColorFlag[0] && zNewColor && zNewColor[0] ){
      @ <tr><td style="background-color: %h(zNewColor);">
    }else if( zColor[0] ){
      @ <tr><td style="background-color: %h(zColor);">
    }else{
      @ <tr><td>
    }
    @ %!W(blob_str(&comment))
    blob_zero(&suffix);
    blob_appendf(&suffix, "(user: %h", zNewUser);
    db_prepare(&q, "SELECT substr(tagname,5) FROM tagxref, tag"
                   " WHERE tagname GLOB 'sym-*' AND tagxref.rid=%d"
                   "   AND tagtype>1 AND tag.tagid=tagxref.tagid",
                   rid);
    while( db_step(&q)==SQLITE_ROW ){
      const char *zTag = db_column_text(&q, 0);
      if( nTag==0 ){
        blob_appendf(&suffix, ", tags: %h", zTag);
      }else{
        blob_appendf(&suffix, ", %h", zTag);
      }
      nTag++;
    }
    db_finalize(&q);
    blob_appendf(&suffix, ")");
    @ %s(blob_str(&suffix))
    @ </td></tr></table>
    if( zChngTime ){
      @ <p>The timestamp on the tag used to make the changes above
      @ will be overridden as: %s(date_in_standard_format(zChngTime))</p>
    }
    @ </blockquote>
    @ <hr />
    blob_reset(&suffix);
  }
  @ <p>Make changes to attributes of check-in
  @ [%z(href("%R/ci/%!S",zUuid))%s(zUuid)</a>]:</p>
  form_begin(0, "%R/ci_edit");
  login_insert_csrf_secret();
  @ <div><input type="hidden" name="r" value="%s(zUuid)" />
  @ <table border="0" cellspacing="10">

  @ <tr><th align="right" valign="top">User:</th>
  @ <td valign="top">
  @   <input type="text" name="u" size="20" value="%h(zNewUser)" />
  @ </td></tr>

  @ <tr><th align="right" valign="top">Comment:</th>
  @ <td valign="top">
  @ <textarea name="c" rows="10" cols="80">%h(zNewComment)</textarea>
  @ </td></tr>

  @ <tr><th align="right" valign="top">Check-in Time:</th>
  @ <td valign="top">
  @   <input type="text" name="dt" size="20" value="%h(zNewDate)" />
  @ </td></tr>

  if( zChngTime ){
    @ <tr><th align="right" valign="top">Timestamp of this change:</th>
    @ <td valign="top">
    @   <input type="text" name="chngtime" size="20" value="%h(zChngTime)" />
    @ </td></tr>
  }

  @ <tr><th align="right" valign="top">Background&nbsp;Color:</th>
  @ <td valign="top">
  @ <div><label><input type='checkbox' name='newclr'%s(zNewColorFlag) />
  @ Change background color: \
  @ <input type='color' name='clr'\
  @ value='%s(zNewColor[0]?zNewColor:"#808080")'></label></div>
  @ <div><label>
  if( fNewPropagateColor ){
    @ <input type="checkbox" name="pclr" checked="checked" />
  }else{
    @ <input type="checkbox" name="pclr" />
  }
  @ Propagate color to descendants</label></div>
  @ <div class='font-size-80'>Be aware that fixed background
  @ colors will not interact well with all available skins.
  @ It is recommended that Fossil be allowed to select these
  @ colors automatically so that it can take the skin's
  @ preferences into account.</div>
  @ </td></tr>

  @ <tr><th align="right" valign="top">Tags:</th>
  @ <td valign="top">
  @ <label><input type="checkbox" id="newtag" name="newtag"%s(zNewTagFlag) />
  @ Add the following new tag name to this check-in:</label>
  @ <input type="text" size='15' name="tagname" value="%h(zNewTag)" \
  @ id='tagname' />
  zBranchName = db_text(0, "SELECT value FROM tagxref, tag"
     " WHERE tagxref.rid=%d AND tagtype>0 AND tagxref.tagid=tag.tagid"
     " AND tagxref.tagid=%d", rid, TAG_BRANCH);
  db_prepare(&q,
     "SELECT tag.tagid, tagname, tagxref.value FROM tagxref, tag"
     " WHERE tagxref.rid=%d AND tagtype>0 AND tagxref.tagid=tag.tagid"
     " ORDER BY CASE WHEN tagname GLOB 'sym-*' THEN substr(tagname,5)"
     "               ELSE tagname END /*sort*/",
     rid
  );
  while( db_step(&q)==SQLITE_ROW ){
    int tagid = db_column_int(&q, 0);
    const char *zTagName = db_column_text(&q, 1);
    int isSpecialTag = fossil_strncmp(zTagName, "sym-", 4)!=0;
    char zLabel[30];

    if( tagid == TAG_CLOSED ){
      fHasClosed = 1;
    }else if( (tagid == TAG_COMMENT) || (tagid == TAG_BRANCH) ){
      continue;
    }else if( tagid==TAG_HIDDEN ){
      fHasHidden = 1;
    }else if( !isSpecialTag && zTagName &&
        fossil_strcmp(&zTagName[4], zBranchName)==0){
      continue;
    }
    sqlite3_snprintf(sizeof(zLabel), zLabel, "c%d", tagid);
    @ <br /><label>
    if( P(zLabel) ){
      @ <input type="checkbox" name="c%d(tagid)" checked="checked" />
    }else{
      @ <input type="checkbox" name="c%d(tagid)" />
    }
    if( isSpecialTag ){
      @ Cancel special tag <b>%h(zTagName)</b></label>
    }else{
      @ Cancel tag <b>%h(&zTagName[4])</b></label>
    }
  }
  db_finalize(&q);
  @ </td></tr>

  if( !zBranchName ){
    zBranchName = db_get("main-branch", 0);
  }
  if( !zNewBranch || !zNewBranch[0]){
    zNewBranch = zBranchName;
  }
  @ <tr><th align="right" valign="top">Branching:</th>
  @ <td valign="top">
  @ <label><input id="newbr" type="checkbox" name="newbr" \
  @ data-branch='%h(zBranchName)'%s(zNewBrFlag) />
  @ Make this check-in the start of a new branch named:</label>
  @ <input id="brname" type="text" style="width:15;" name="brname" \
  @ value="%h(zNewBranch)" /></td></tr>
  if( !fHasHidden ){
    @ <tr><th align="right" valign="top">Branch Hiding:</th>
    @ <td valign="top">
    @ <label><input type="checkbox" id="hidebr" name="hide"%s(zHideFlag) />
    @ Hide branch
    @ <span style="font-weight:bold" id="hbranch">%h(zBranchName)</span>
    @ from the timeline starting from this check-in</label>
    @ </td></tr>
  }
  if( !fHasClosed ){
    if( is_a_leaf(rid) ){
      @ <tr><th align="right" valign="top">Leaf Closure:</th>
      @ <td valign="top">
      @ <label><input type="checkbox" name="close"%s(zCloseFlag) />
      @ Mark this leaf as "closed" so that it no longer appears on the
      @ "leaves" page and is no longer labeled as a "<b>Leaf</b>"</label>
      @ </td></tr>
    }else if( zBranchName ){
      @ <tr><th align="right" valign="top">Branch Closure:</th>
      @ <td valign="top">
      @ <label><input type="checkbox" name="close"%s(zCloseFlag) />
      @ Mark branch
      @ <span style="font-weight:bold" id="cbranch">%h(zBranchName)</span>
      @ as "closed".</label>
      @ </td></tr>
    }
  }
  if( zBranchName ) fossil_free(zBranchName);


  @ <tr><td colspan="2">
  @ <input type="submit" name="cancel" value="Cancel" />
  @ <input type="submit" name="preview" value="Preview" />
  if( P("preview") ){
    @ <input type="submit" name="apply" value="Apply Changes" />
  }
  @ </td></tr>
  @ </table>
  @ </div></form>
  builtin_request_js("ci_edit.js");
  style_finish_page();
}

/*
** Prepare an ammended commit comment.  Let the user modify it using the
** editor specified in the global_config table or either
** the VISUAL or EDITOR environment variable.
**
** Store the final commit comment in pComment.  pComment is assumed
** to be uninitialized - any prior content is overwritten.
**
** Use zInit to initialize the check-in comment so that the user does
** not have to retype.
*/
static void prepare_amend_comment(
  Blob *pComment,
  const char *zInit,
  const char *zUuid
){
  Blob prompt;
#if defined(_WIN32) || defined(__CYGWIN__)
  int bomSize;
  const unsigned char *bom = get_utf8_bom(&bomSize);
  blob_init(&prompt, (const char *) bom, bomSize);
  if( zInit && zInit[0]){
    blob_append(&prompt, zInit, -1);
  }
#else
  blob_init(&prompt, zInit, -1);
#endif
  blob_append(&prompt, "\n# Enter a new comment for check-in ", -1);
  if( zUuid && zUuid[0] ){
    blob_append(&prompt, zUuid, -1);
  }
  blob_append(&prompt, ".\n# Lines beginning with a # are ignored.\n", -1);
  prompt_for_user_comment(pComment, &prompt);
  blob_reset(&prompt);
}

#define AMEND_USAGE_STMT "HASH OPTION ?OPTION ...?"
/*
** COMMAND: amend
**
** Usage: %fossil amend HASH OPTION ?OPTION ...?
**
** Amend the tags on check-in HASH to change how it displays in the timeline.
**
** Options:
**    --author USER           Make USER the author for check-in
**    -m|--comment COMMENT    Make COMMENT the check-in comment
**    -M|--message-file FILE  Read the amended comment from FILE
**    -e|--edit-comment       Launch editor to revise comment
**    --date DATETIME         Make DATETIME the check-in time
**    --bgcolor COLOR         Apply COLOR to this check-in
**    --branchcolor COLOR     Apply and propagate COLOR to the branch
**    --tag TAG               Add new TAG to this check-in
**    --cancel TAG            Cancel TAG from this check-in
**    --branch NAME           Make this check-in the start of branch NAME
**    --hide                  Hide branch starting from this check-in
**    --close                 Mark this "leaf" as closed
**    -n|--dry-run            Print control artifact, but make no changes
**    --date-override DATETIME  Set the change time on the control artifact
**    --user-override USER      Set the user name on the control artifact
**
** DATETIME may be "now" or "YYYY-MM-DDTHH:MM:SS.SSS". If in
** year-month-day form, it may be truncated, the "T" may be replaced by
** a space, and it may also name a timezone offset from UTC as "-HH:MM"
** (westward) or "+HH:MM" (eastward). Either no timezone suffix or "Z"
** means UTC.
*/
void ci_amend_cmd(void){
  int rid;
  const char *zComment;         /* Current comment on the check-in */
  const char *zNewComment;      /* Revised check-in comment */
  const char *zComFile;         /* Filename from which to read comment */
  const char *zUser;            /* Current user for the check-in */
  const char *zNewUser;         /* Revised user */
  const char *zDate;            /* Current date of the check-in */
  const char *zNewDate;         /* Revised check-in date */
  const char *zColor;
  const char *zNewColor;
  const char *zNewBrColor;
  const char *zNewBranch;
  const char **pzNewTags = 0;
  const char **pzCancelTags = 0;
  int fClose;                   /* True if leaf should be closed */
  int fHide;                    /* True if branch should be hidden */
  int fPropagateColor;          /* True if color propagates before amend */
  int fNewPropagateColor = 0;   /* True if color propagates after amend */
  int fHasHidden = 0;           /* True if hidden tag already set */
  int fHasClosed = 0;           /* True if closed tag already set */
  int fEditComment;             /* True if editor to be used for comment */
  int fDryRun;                  /* Print control artifact, make no changes */
  const char *zChngTime;        /* The change time on the control artifact */
  const char *zUserOvrd;        /* The user name on the control artifact */
  const char *zUuid;
  Blob ctrl;
  Blob comment;
  char *zNow;
  int nTags, nCancels;
  int i;
  Stmt q;

  if( g.argc==3 ) usage(AMEND_USAGE_STMT);
  fEditComment = find_option("edit-comment","e",0)!=0;
  zNewComment = find_option("comment","m",1);
  zComFile = find_option("message-file","M",1);
  zNewBranch = find_option("branch",0,1);
  zNewColor = find_option("bgcolor",0,1);
  zNewBrColor = find_option("branchcolor",0,1);
  if( zNewBrColor ){
    zNewColor = zNewBrColor;
    fNewPropagateColor = 1;
  }
  zNewDate = find_option("date",0,1);
  zNewUser = find_option("author",0,1);
  pzNewTags = find_repeatable_option("tag",0,&nTags);
  pzCancelTags = find_repeatable_option("cancel",0,&nCancels);
  fClose = find_option("close",0,0)!=0;
  fHide = find_option("hide",0,0)!=0;
  fDryRun = find_option("dry-run","n",0)!=0;
  zChngTime = find_option("date-override",0,1);
  if( zChngTime==0 ) zChngTime = find_option("chngtime",0,1);
  zUserOvrd = find_option("user-override",0,1);
  db_find_and_open_repository(0,0);
  user_select();
  verify_all_options();
  if( g.argc<3 || g.argc>=4 ) usage(AMEND_USAGE_STMT);
  rid = name_to_typed_rid(g.argv[2], "ci");
  if( rid==0 && !is_a_version(rid) ) fossil_fatal("no such check-in");
  zUuid = db_text(0, "SELECT uuid FROM blob WHERE rid=%d", rid);
  if( zUuid==0 ) fossil_fatal("Unable to find artifact hash");
  zComment = db_text(0, "SELECT coalesce(ecomment,comment)"
                        "  FROM event WHERE objid=%d", rid);
  zUser = db_text(0, "SELECT coalesce(euser,user)"
                     "  FROM event WHERE objid=%d", rid);
  zDate = db_text(0, "SELECT datetime(mtime)"
                     "  FROM event WHERE objid=%d", rid);
  zColor = db_text("", "SELECT bgcolor"
                        "  FROM event WHERE objid=%d", rid);
  fPropagateColor = db_int(0, "SELECT tagtype FROM tagxref"
                              " WHERE rid=%d AND tagid=%d",
                              rid, TAG_BGCOLOR)==2;
  fNewPropagateColor = zNewColor && zNewColor[0]
                        ? fNewPropagateColor : fPropagateColor;
  db_prepare(&q,
     "SELECT tag.tagid FROM tagxref, tag"
     " WHERE tagxref.rid=%d AND tagtype>0 AND tagxref.tagid=tag.tagid",
     rid
  );
  while( db_step(&q)==SQLITE_ROW ){
    int tagid = db_column_int(&q, 0);

    if( tagid == TAG_CLOSED ){
      fHasClosed = 1;
    }else if( tagid==TAG_HIDDEN ){
      fHasHidden = 1;
    }else{
      continue;
    }
  }
  db_finalize(&q);
  blob_zero(&ctrl);
  zNow = date_in_standard_format(zChngTime && zChngTime[0] ? zChngTime : "now");
  blob_appendf(&ctrl, "D %s\n", zNow);
  init_newtags();
  if( zNewColor && zNewColor[0]
      && (fPropagateColor!=fNewPropagateColor
            || fossil_strcmp(zColor,zNewColor)!=0)
  ){
    add_color(
      mprintf("%s%s", (zNewColor[0]!='#' &&
        validate16(zNewColor,strlen(zNewColor)) &&
        (strlen(zNewColor)==6 || strlen(zNewColor)==3)) ? "#" : "",
        zNewColor
      ),
      fNewPropagateColor
    );
  }
  if( (zNewColor!=0 && zNewColor[0]==0) && (zColor && zColor[0] ) ){
    cancel_color();
  }
  if( fEditComment ){
    prepare_amend_comment(&comment, zComment, zUuid);
    zNewComment = blob_str(&comment);
  }else if( zComFile ){
    blob_zero(&comment);
    blob_read_from_file(&comment, zComFile, ExtFILE);
    blob_to_utf8_no_bom(&comment, 1);
    zNewComment = blob_str(&comment);
  }
  if( zNewComment && zNewComment[0]
      && comment_compare(zComment,zNewComment)==0 ) add_comment(zNewComment);
  if( zNewDate && zNewDate[0] && fossil_strcmp(zDate,zNewDate)!=0 ){
    if( is_datetime(zNewDate) ){
      add_date(zNewDate);
    }else{
      fossil_fatal("Unsupported date format, use YYYY-MM-DD HH:MM:SS");
    }
  }
  if( zNewUser && zNewUser[0] && fossil_strcmp(zUser,zNewUser)!=0 ){
    add_user(zNewUser);
  }
  if( pzNewTags!=0 ){
    for(i=0; i<nTags; i++){
      if( pzNewTags[i] && pzNewTags[i][0] ) add_tag(pzNewTags[i]);
    }
    fossil_free((void *)pzNewTags);
  }
  if( pzCancelTags!=0 ){
    for(i=0; i<nCancels; i++){
      if( pzCancelTags[i] && pzCancelTags[i][0] )
        cancel_tag(rid,pzCancelTags[i]);
    }
    fossil_free((void *)pzCancelTags);
  }
  if( fHide && !fHasHidden ) hide_branch();
  if( fClose && !fHasClosed ) close_leaf(rid);
  if( zNewBranch && zNewBranch[0] ) change_branch(rid,zNewBranch);
  apply_newtags(&ctrl, rid, zUuid, zUserOvrd, fDryRun);
  if( fDryRun==0 ){
    show_common_info(rid, "hash:", 1, 0);
  }
  if( g.localOpen ){
    manifest_to_disk(rid);
  }
}


/*
** COMMAND: test-symlink-list
**
** Show all symlinks that have been checked into a Fossil repository.
**
** This command does a linear scan through all check-ins and so might take
** several seconds on a large repository.
*/
void test_symlink_list_cmd(void){
  Stmt q;
  db_find_and_open_repository(0,0);
  add_content_sql_commands(g.db);
  db_prepare(&q,
     "SELECT min(date(e.mtime)),"
           " b.uuid,"
           " f.filename,"
           " content(f.uuid)"
     " FROM event AS e, blob AS b, files_of_checkin(b.uuid) AS f"
     " WHERE e.type='ci'"
     "   AND b.rid=e.objid"
     "   AND f.perm LIKE '%%l%%'"
     " GROUP BY 3, 4"
     " ORDER BY 1 DESC"
  );
  while( db_step(&q)==SQLITE_ROW ){
    fossil_print("%s %.16s %s -> %s\n",
      db_column_text(&q,0),
      db_column_text(&q,1),
      db_column_text(&q,2),
      db_column_text(&q,3));
  }
  db_finalize(&q);
}

#if INTERFACE
/* 
** Description of a check-in relative to an earlier, tagged check-in.
*/
typedef struct CommitDescr {
  char *zRelTagname;        /* Tag name on the relative check-in */
  int nCommitsSince;        /* Number of commits since then */
  char *zCommitHash;        /* Hash of the described check-in */
  int isDirty;              /* Working directory has uncommitted changes */
} CommitDescr;
#endif

/*
** Describe the check-in given by 'zName', and possibly matching 'matchGlob',
** relative to an earlier, tagged check-in. Use 'descr' for the output.
**
** Finds the closest ancestor (ignoring merge-ins) that has a non-propagating
** label tag and the number of steps backwards that we had to search in
** order to find that tag.  Tags applied to more than one check-in are ignored.
**
** Return values:
**       0: ok
**      -1: zName does not resolve to a commit
**      -2: zName resolves to more than a commit
**      -3: no ancestor commit with a fitting non-propagating tag found
*/
int describe_commit(
  const char *zName,       /* Name of the commit to be described */
  const char *matchGlob,   /* Glob pattern for the tag */
  CommitDescr *descr       /* Write the description here */
){
  int rid;             /* rid for zName */
  const char *zUuid;   /* Hash of rid */
  int nRet = 0;        /* Value to be returned */
  Stmt q;              /* Query for tagged ancestors */

  rid = symbolic_name_to_rid(zName, "ci"); /* only commits */

  if( rid<=0 ){
    /* Commit does not exist or is ambiguous */
    descr->zRelTagname = mprintf("");
    descr->nCommitsSince = -1;
    descr->zCommitHash = mprintf("");
    descr->isDirty = -1;
    return (rid-1);
  }

  zUuid = rid_to_uuid(rid);
  descr->zCommitHash = mprintf("%s", zUuid);
  descr->isDirty = unsaved_changes(0);

  db_multi_exec(
    "DROP TABLE IF EXISTS temp.singletonTag;"
    "CREATE TEMP TABLE singletonTag("
    "  rid INT,"
    "  tagname TEXT,"
    "  PRIMARY KEY (rid,tagname)"
    ") WITHOUT ROWID;"
    "INSERT OR IGNORE INTO singletonTag(rid, tagname)"
    "  SELECT min(rid),"
    "         substr(tagname,5)"
    "    FROM tag, tagxref"
    "   WHERE tag.tagid=tagxref.tagid"
    "     AND tagxref.tagtype=1"
    "     AND tagname GLOB 'sym-%q'"
    "   GROUP BY tagname"
    "  HAVING count(*)==1;",
    (matchGlob ? matchGlob : "*")
  );

  db_prepare(&q,
    "WITH RECURSIVE"
    "  ancestor(rid,mtime,tagname,n) AS ("
    "    SELECT %d, event.mtime, singletonTag.tagname, 0 "
    "      FROM event"
    "      LEFT JOIN singletonTag ON singletonTag.rid=event.objid"
    "     WHERE event.objid=%d"
    "     UNION ALL"
    "     SELECT plink.pid, event.mtime, singletonTag.tagname, n+1"
    "       FROM ancestor, plink, event"
    "       LEFT JOIN singletonTag ON singletonTag.rid=plink.pid"
    "      WHERE plink.cid=ancestor.rid"
    "        AND event.objid=plink.pid"
    "        AND ancestor.tagname IS NULL"
    "      ORDER BY mtime DESC"
    "  )"
    "SELECT tagname, n"
    "  FROM ancestor"
    " WHERE tagname IS NOT NULL"
    " ORDER BY n LIMIT 1;",
    rid, rid
  );

  if( db_step(&q)==SQLITE_ROW ){
    const char *lastTag = db_column_text(&q, 0);
    descr->zRelTagname = mprintf("%s", lastTag);
    descr->nCommitsSince = db_column_int(&q, 1);
    nRet = 0;
  }else{
    /* no ancestor commit with a fitting singleton tag found */
    descr->zRelTagname = mprintf("");
    descr->nCommitsSince = -1;
    nRet = -3;
  }

  db_finalize(&q);
  return nRet;
}

/*
** COMMAND: describe
**
** Usage: %fossil describe ?VERSION? ?OPTIONS?
**
** Provide a description of the given VERSION by showing a non-propagating
** tag of the youngest tagged ancestor, followed by the number of commits
** since that, and the short hash of VERSION.  Only tags applied to a single
** check-in are considered.
**
** If no VERSION is provided, describe the currently checked-out version.
**
** If VERSION and the found ancestor refer to the same commit, the last two
** components are omitted, unless --long is provided.  When no fitting tagged
** ancestor is found, show only the short hash of VERSION.
**
** Options:
**    --digits           Display so many hex digits of the hash 
**                       (default: the larger of 6 and the 'hash-digit' setting)
**    -d|--dirty         Show whether there are changes to be committed
**    --long             Always show all three components
**    --match GLOB       Consider only non-propagating tags matching GLOB
*/
void describe_cmd(void){
  const char *zName;
  const char *zMatchGlob;
  const char *zDigits;
  int nDigits;
  int bDirtyFlag = 0;
  int bLongFlag = 0;
  CommitDescr descr;

  db_find_and_open_repository(0,0);
  bDirtyFlag = find_option("dirty","d",0)!=0;
  bLongFlag = find_option("long","",0)!=0;
  zMatchGlob = find_option("match", 0, 1);
  zDigits = find_option("digits", 0, 1);

  if ( !zDigits || ((nDigits=atoi(zDigits))==0) ){
    nDigits = hash_digits(0);
  }

  /* We should be done with options.. */
  verify_all_options();
  if( g.argc<3 ){
    zName = "current";
  }else{
    zName = g.argv[2];
  }

  if( bDirtyFlag ){
    if ( g.argc>=3 ) fossil_fatal("cannot use --dirty with specific check-in");
  }

  switch( describe_commit(zName, zMatchGlob, &descr) ){
    case -1:
      fossil_fatal("commit %s does not exist", zName);
      break;
    case -2:
      fossil_fatal("commit %s is ambiguous", zName);
      break;
    case -3:
      fossil_print("%.*s%s\n", nDigits, descr.zCommitHash,
                  bDirtyFlag ? (descr.isDirty ? "-dirty" : "") : "");
      break;
    case 0:
      if( descr.nCommitsSince==0 && !bLongFlag ){
        fossil_print("%s%s\n", descr.zRelTagname,
                    bDirtyFlag ? (descr.isDirty ? "-dirty" : "") : "");
      }else{
        fossil_print("%s-%d-%.*s%s\n", descr.zRelTagname,
                    descr.nCommitsSince, nDigits, descr.zCommitHash,
                    bDirtyFlag ? (descr.isDirty ? "-dirty" : "") : "");
      }
      break;
    default:
      fossil_fatal("cannot describe commit");
      break;
  }
}<|MERGE_RESOLUTION|>--- conflicted
+++ resolved
@@ -367,19 +367,11 @@
 
 /*
 ** Append the difference between artifacts to the output
-** If zLocal is not NULL, instead compare against the local
-** copy of the file it names in the repository.
 */
 static void append_diff(
   const char *zFrom,    /* Diff from this artifact */
   const char *zTo,      /*  ... to this artifact */
-<<<<<<< HEAD
-  const char *zLocal,   /*  ... OR to this local file */
-  u64 diffFlags,        /* Diff formatting flags */
-  ReCompiled *pRe       /* Only show change matching this regex */
-=======
   DiffConfig *pCfg      /* The diff configuration */
->>>>>>> 4671fefc
 ){
   int fromid;
   int toid;
@@ -395,8 +387,8 @@
   if( zTo ){
     toid = uuid_to_rid(zTo, 0);
     content_get(toid, &to);
-  }else if( zLocal ){ /* Read the file on disk */
-    content_from_file(zLocal, &to);
+  }else if( pCfg->zLocalName ){ /* Read the file on disk */
+    content_from_file(pCfg->zLocalName, &to);
   }else{
     blob_zero(&to);
   }
@@ -443,13 +435,8 @@
     }else{
       @ Changes to %h(zName).
     }
-<<<<<<< HEAD
-    if( diffFlags ){
-      append_diff(zOld, zNew, NULL, diffFlags, pRe);
-=======
     if( pCfg ){
       append_diff(zOld, zNew, pCfg);
->>>>>>> 4671fefc
     }
   }else{
     if( zOld && zNew ){
@@ -483,13 +470,8 @@
       @ Added %z(href("%R/finfo?name=%T&m=%!S&ci=%!S",zName,zNew,zCkin))\
       @ %h(zName)</a> version %z(href("%R/artifact/%!S",zNew))[%S(zNew)]</a>.
     }
-<<<<<<< HEAD
-    if( diffFlags ){
-      append_diff(zOld, zNew, NULL, diffFlags, pRe);
-=======
     if( pCfg ){
       append_diff(zOld, zNew, pCfg);
->>>>>>> 4671fefc
     }else if( zOld && zNew && fossil_strcmp(zOld,zNew)!=0 ){
       @ &nbsp;&nbsp;
       @ %z(href("%R/fdiff?v1=%!S&v2=%!S",zOld,zNew))[diff]</a>
@@ -533,8 +515,7 @@
   int isChnged,         /* Has the file changed in some way (see vfile.c) */
   int isNew,            /* Has the file been ADDed but not yet committed? */
   int isLink,           /* Is the file a symbolic link? */
-  u64 diffFlags,        /* Flags for text_diff().  Zero to omit diffs */
-  ReCompiled *pRe,      /* Only show diffs that match this regex, if not NULL */
+  DiffConfig *pCfg,     /* Flags for text_diff() or NULL to omit all */
   int pass              /* 0x01 - Display single-line entries only        */
                         /* 0x02 - Display entries with "diff blocks" only */
                         /* 0x03 - Display both                            */
@@ -566,13 +547,13 @@
   if( !showDiff && (pass == 2) ){ return; } /* Don't do line on pass 2 of 2 */
 
   /* If a SBS diff-block was shown by the previous entry, add a divider */
-  if( diffShownLastTime && (diffFlags & DIFF_SIDEBYSIDE) ){
+  if( diffShownLastTime && (pCfg->diffFlags & DIFF_SIDEBYSIDE) ){
     @ <hr/>
   }
   /* Record whether we will be showing a diff-block this time. We DO factor in
   ** 'diffFlags' here so that in "Hide diffs" mode, we don't get extra lines.
   */
-  diffShownLastTime = showDiff && diffFlags;
+  diffShownLastTime = showDiff && pCfg->diffFlags;
 
   @ <p>
   if( !g.perm.Hyperlink ){
@@ -614,8 +595,8 @@
         }
         @ of %h(zName).
     }
-    if( showDiff && diffFlags ){
-      append_diff(zOld, NULL, zName, diffFlags, pRe);
+    if( showDiff && pCfg ){
+      append_diff(zOld, zName, pCfg);
     }
   }else{ /* With hyperlinks */
     if( isDeleted ){
@@ -670,8 +651,8 @@
         @ [local file]</a>
     }
     if( showDiff ){
-      if( diffFlags ){
-        append_diff(zOld, NULL, zName, diffFlags, pRe);
+      if( pCfg ){
+        append_diff(zOld, zName, pCfg);
       }else if( isChnged ){
         @ &nbsp;&nbsp;
         @ %z(href("%R/localdiff?name=%T&from=%!S",zName,zOld))[diff]</a>
@@ -1105,16 +1086,12 @@
   const char *zW;               /* URL param for ignoring whitespace */
   const char *zPage = "vinfo";  /* Page that shows diffs */
   const char *zPageHide = "ci"; /* Page that hides diffs */
-<<<<<<< HEAD
-  const char *zBrName; /* Branch name */
+  const char *zBrName;          /* Branch name */
+  DiffConfig DCfg,*pCfg;        /* Type of diff */
   int bLocalMode;      /* TRUE for /local; FALSE otherwise */
   int vid;             /* Virtual file system? */
   int showExtras;      /* Whether to show the extras report */
   const char *zExtra;  /* How to show the report */
-=======
-  const char *zBrName;          /* Branch name */
-  DiffConfig DCfg,*pCfg;        /* Type of diff */
->>>>>>> 4671fefc
 
   login_check_credentials();
   if( !g.perm.Read ){ login_needed(g.anon.Read); return; }
@@ -1183,14 +1160,8 @@
      rid, rid
   );
   zBrName = branch_of_rid(rid);
-<<<<<<< HEAD
-
-  cookie_link_parameter("diff","diff","2");
-  diffType = atoi(PD("diff","2"));
-=======
-  
+
   diffType = preferred_diff_type();
->>>>>>> 4671fefc
   if( db_step(&q1)==SQLITE_ROW ){
     const char *zUuid = db_column_text(&q1, 0);
     int nUuid = db_column_bytes(&q1, 0);
@@ -1418,18 +1389,21 @@
   if( !PB("nowiki") ){
     wiki_render_associated("checkin", zUuid, 0);
   }
-<<<<<<< HEAD
-  render_backlink_graph(zUuid, "<div class=\"section\">References</div>\n");
-  @ <div class="section">Context</div>
-  render_checkin_context(rid, 0, 0);
+  render_backlink_graph(zUuid, 
+       "<div class=\"section accordion\">References</div>\n");
+  @ <div class="section accordion">Context</div><div class="accordion_panel">
+  render_checkin_context(rid, 0, 0, 0);
+  @ </div>
   if( bLocalMode ){
-    @ <div class="section">Uncommitted Changes</div>
+    @ <div class="section accordion">Uncommitted Changes</div>
   }else{
-    @ <div class="section">Changes</div>
-  }
+    @ <div class="section accordion">Changes</div>
+  }
+  @ <div class="accordion_panel">
   @ <div class="sectionmenu">
-  diffFlags = construct_diff_flags(diffType);
-  zW = (diffFlags&DIFF_IGNORE_ALLWS)?"&w":"";
+  pCfg = construct_diff_flags(diffType, &DCfg);
+  DCfg.pRe = pRe;
+  zW = (DCfg.diffFlags&DIFF_IGNORE_ALLWS)?"&w":"";
 
   /* In local mode, having displayed the header info for "tip", switch zName
   ** to be "ckout" so the style-altering links (unified or side-by-side etc.)
@@ -1438,38 +1412,24 @@
   if( bLocalMode ){
     zName = "ckout";
   }
-=======
-  render_backlink_graph(zUuid, 
-       "<div class=\"section accordion\">References</div>\n");
-  @ <div class="section accordion">Context</div><div class="accordion_panel">
-  render_checkin_context(rid, 0, 0, 0);
-  @ </div><div class="section accordion">Changes</div>
-  @ <div class="accordion_panel">
-  @ <div class="sectionmenu">
-  pCfg = construct_diff_flags(diffType, &DCfg);
-  DCfg.pRe = pRe;
-  zW = (DCfg.diffFlags&DIFF_IGNORE_ALLWS)?"&w":"";
->>>>>>> 4671fefc
   if( diffType!=0 ){
-    @ %z(chref("button","%R/%s/%T?diff=0&ef=%s",zPageHide,zName,zExtra))\
+    @ %z(chref("button","%R/%s/%T?diff=0",zPageHide,zName))\
     @ Hide&nbsp;Diffs</a>
   }
   if( diffType!=1 ){
-    @ %z(chref("button","%R/%s/%T?diff=1%s&ef=%s",zPage,zName,zW,zExtra))\
+    @ %z(chref("button","%R/%s/%T?diff=1%s",zPage,zName,zW))\
     @ Unified&nbsp;Diffs</a>
   }
   if( diffType!=2 ){
-    @ %z(chref("button","%R/%s/%T?diff=2%s&ef=%s",zPage,zName,zW,zExtra))\
+    @ %z(chref("button","%R/%s/%T?diff=2%s",zPage,zName,zW))\
     @ Side-by-Side&nbsp;Diffs</a>
   }
   if( diffType!=0 ){
     if( *zW ){
-      @ %z(chref("button","%R/%s/%T?diff=%d&ef=%s",zPage,zName,diffType,zExtra))
+      @ %z(chref("button","%R/%s/%T",zPage,zName))
       @ Show&nbsp;Whitespace&nbsp;Changes</a>
     }else{
-      char *button = chref("button","%R/%s/%T?diff=%d&w&ef=%s",
-                           zPage,zName,diffType,zExtra);
-      @ %z(button)
+      @ %z(chref("button","%R/%s/%T?w",zPage,zName))
       @ Ignore&nbsp;Whitespace</a>
     }
   }
@@ -1493,7 +1453,6 @@
     @ <p><b>Only differences that match regular expression "%h(zRe)"
     @ are shown.</b></p>
   }
-<<<<<<< HEAD
   if( bLocalMode ){
     if( showExtras ){
       append_extras_report(zExtra, diffType, zW);
@@ -1525,8 +1484,8 @@
         int srcid = db_column_int(&q3, 4);
         int isLink = db_column_int(&q3, 5);
         char *zUuid = db_text(0, "SELECT uuid FROM blob WHERE rid=%d", srcid);
-        append_local_file_change_line( zPathname, zUuid,
-                      isDeleted, isChnged, isNew, isLink, diffFlags,pRe,pass );
+        append_local_file_change_line(zPathname, zUuid,
+                      isDeleted, isChnged, isNew, isLink, pCfg, pass);
         free(zUuid);
         anyDifferences = 1;
       }
@@ -1558,31 +1517,8 @@
       const char *zNew = db_column_text(&q3,3);
       const char *zOldName = db_column_text(&q3, 4);
       append_file_change_line(zUuid, zName, zOld, zNew, zOldName, 
-                              diffFlags,pRe,mperm);
-    }
-=======
-  db_prepare(&q3,
-    "SELECT name,"
-    "       mperm,"
-    "       (SELECT uuid FROM blob WHERE rid=mlink.pid),"
-    "       (SELECT uuid FROM blob WHERE rid=mlink.fid),"
-    "       (SELECT name FROM filename WHERE filename.fnid=mlink.pfnid)"
-    "  FROM mlink JOIN filename ON filename.fnid=mlink.fnid"
-    " WHERE mlink.mid=%d AND NOT mlink.isaux"
-    "   AND (mlink.fid>0"
-           " OR mlink.fnid NOT IN (SELECT pfnid FROM mlink WHERE mid=%d))"
-    " ORDER BY name /*sort*/",
-    rid, rid
-  );
-  while( db_step(&q3)==SQLITE_ROW ){
-    const char *zName = db_column_text(&q3,0);
-    int mperm = db_column_int(&q3, 1);
-    const char *zOld = db_column_text(&q3,2);
-    const char *zNew = db_column_text(&q3,3);
-    const char *zOldName = db_column_text(&q3, 4);
-    append_file_change_line(zUuid, zName, zOld, zNew, zOldName,
-                            pCfg,mperm);
->>>>>>> 4671fefc
+                              pCfg,mperm);
+    }
   }
   db_finalize(&q3);
   @ </div>
@@ -1600,6 +1536,8 @@
 void localpatch_page(void){
   Stmt q3;
   int vid;
+  DiffConfig DCfg;
+  diff_config_init(&DCfg, 0);
 
   login_check_credentials();
   if( !g.perm.Read ){ login_needed(g.anon.Read); return; }
@@ -1612,6 +1550,7 @@
     return;
   }
   vfile_check_signature(vid, CKSIG_ENOTFILE);
+  diff_config_init(&DCfg, 0);
 
   cgi_set_content_type("text/plain");
 
@@ -1638,17 +1577,17 @@
     if( isChnged ){
       Blob c1, c2;    /* Content to diff */
       Blob out;       /* Diff output text */
-      int diffFlags = 4;
+      DCfg.diffFlags = 4;
 
       content_get(srcid, &c1);
       content_from_file(zPathname, &c2);
       blob_zero(&out);
-      text_diff(&c1, &c2, &out, 0, diffFlags);
+      text_diff(&c1, &c2, &out, &DCfg);
       blob_reset(&c1);
       blob_reset(&c2);
       if( blob_size(&out) ){
-        diff_print_index(zPathname, diffFlags, 0);
-        diff_print_filenames(zPathname, zPathname, diffFlags, 0);
+        diff_print_index(zPathname, &DCfg, 0);
+        diff_print_filenames(zPathname, zPathname, &DCfg, 0);
         fossil_print("%s\n", blob_str(&out));
       }
       /* Release memory resources */
@@ -1962,25 +1901,7 @@
   if( diffType!=2 ){
     style_submenu_element("Side-by-Side Diff", "%R/vdiff?diff=2&%b", &qp);
   }
-<<<<<<< HEAD
   if( diffType!=1 ){
-    style_submenu_element("Unified Diff",
-                          "%R/vdiff?%s&diff=1%s%T%s",
-                          zQuery,
-                          zGlob ? "&glob=" : "", zGlob ? zGlob : "", zW);
-  }
-  if( zBranch==0 ){
-    //TODO:LD Is there an extra "&" here?
-    style_submenu_element("Invert",
-                          "%R/vdiff?from=%T&to=%T&%s%T%s", zTo, zFrom,
-                          zGlob ? "&glob=" : "", zGlob ? zGlob : "", zW);
-  }
-  if( zGlob ){
-    //TODO:LD Is there an extra "&" here?
-    style_submenu_element("Clear glob",
-                          "%R/vdiff?%s&%s", zQuery, zW);
-=======
-  if( diffType!=1 ) {
     style_submenu_element("Unified Diff", "%R/vdiff?diff=1&%b", &qp);
   }
   if( zBranch==0 ){
@@ -1988,7 +1909,6 @@
   }
   if( zGlob ){
     style_submenu_element("Clear glob", "%R/vdiff?diff=%d&%b", diffType, &qp);
->>>>>>> 4671fefc
   }else{
     style_submenu_element("Patch", "%R/vpatch?from=%T&to=%T%s", zFrom, zTo,
            (DCfg.diffFlags & DIFF_IGNORE_ALLWS)?"&w":"");
@@ -2463,30 +2383,19 @@
   char *zV2;
   const char *zRe;
   ReCompiled *pRe = 0;
-  u64 diffFlags;
   u32 objdescFlags = 0;
   int verbose = PB("verbose");
-<<<<<<< HEAD
-  int bLocalMode = g.zPath[0]=='l';  /* diff against checkout */
-  const char *zLocalName = NULL;      /* Holds local filename */
+  DiffConfig DCfg;
 
   login_check_credentials();
   if( !g.perm.Read ){ login_needed(g.anon.Read); return; }
-  cookie_link_parameter("diff","diff","2");
-  diffType = atoi(PD("diff","2"));
-  cookie_render();
-  if( bLocalMode ){
-    zLocalName = P("name");
+  diff_config_init(&DCfg, 0);
+  diffType = preferred_diff_type();
+  if( g.zPath[0]=='l' ){  /* diff against checkout */
+    DCfg.zLocalName = P("name");
     v1 = name_to_rid_www("from");
-    v2 = (zLocalName!=NULL)?-1:0; /* -1 prevents "not found" check below */
+    v2 = (DCfg.zLocalName!=NULL)?-1:0; /* -1 prevents "not found" check below */
   }else
-=======
-  DiffConfig DCfg;
-
-  login_check_credentials();
-  if( !g.perm.Read ){ login_needed(g.anon.Read); return; }
-  diffType = preferred_diff_type();
->>>>>>> 4671fefc
   if( P("from") && P("to") ){
     v1 = artifact_from_ci_and_filename("from");
     v2 = artifact_from_ci_and_filename("to");
@@ -2532,23 +2441,17 @@
     DiffConfig DCfg;
     pOut = cgi_output_blob();
     cgi_set_content_type("text/plain");
-    diffFlags = DIFF_VERBOSE;
+    DCfg.diffFlags = DIFF_VERBOSE;
     content_get(v1, &c1);
-<<<<<<< HEAD
-    if( bLocalMode ){
-      content_from_file(zLocalName, &c2);
+    if( DCfg.zLocalName ){
+      content_from_file(DCfg.zLocalName, &c2);
     }else{
       content_get(v2, &c2);
     }
-    text_diff(&c1, &c2, pOut, pRe, diffFlags);
-=======
-    content_get(v2, &c2);
-    diff_config_init(&DCfg, diffFlags);
     DCfg.pRe = pRe;
     text_diff(&c1, &c2, pOut, &DCfg);
->>>>>>> 4671fefc
     blob_reset(&c1);
-    blob_reset(&c2);
+    blob_reset(&c2); 
     return;
   }
 
@@ -2560,13 +2463,13 @@
   style_set_current_feature("fdiff");
   style_header("Diff");
   style_submenu_checkbox("w", "Ignore Whitespace", 0, 0);
-  if( bLocalMode ){//TODO:LD Merge these?
+  if( DCfg.zLocalName ){
     if( diffType==2 ){
       style_submenu_element("Unified Diff", "%R/localdiff?name=%T&diff=1",
-                            zLocalName);
+                            DCfg.zLocalName);
     }else{
       style_submenu_element("Side-by-side Diff", "%R/localdiff?name=%T&diff=2",
-                            zLocalName);
+                            DCfg.zLocalName);
     }
   }else /* Normal */
   if( diffType==2 ){
@@ -2577,8 +2480,8 @@
                           P("v1"), P("v2"));
   }
   style_submenu_checkbox("verbose", "Verbose", 0, 0);
-  if( bLocalMode ){
-    style_submenu_element("Patch", "%R/localdiff?name=%T&patch", zLocalName);
+  if( DCfg.zLocalName ){
+    style_submenu_element("Patch", "%R/localdiff?name=%T&patch", DCfg.zLocalName);
   }else{
     style_submenu_element("Patch", "%R/fdiff?v1=%T&v2=%T&patch",
                           P("v1"), P("v2"));
@@ -2587,9 +2490,9 @@
   if( P("smhdr")!=0 ){
     @ <h2>Differences From Artifact
     @ %z(href("%R/artifact/%!S",zV1))[%S(zV1)]</a> To
-    if( bLocalMode ){
+    if( DCfg.zLocalName ){
       @ %z(href("%R/local"))[Local Changes]</a> of
-      @ %z(href("%R/file/%T?ci=ckout",zLocalName))%h(zLocalName)</a>.
+      @ %z(href("%R/file/%T?ci=ckout",DCfg.zLocalName))%h(DCfg.zLocalName)</a>.
     }else{
       @ %z(href("%R/artifact/%!S",zV2))[%S(zV2)]</a>.</h2>
     }
@@ -2597,9 +2500,9 @@
     @ <h2>Differences From
     @ Artifact %z(href("%R/artifact/%!S",zV1))[%S(zV1)]</a>:</h2>
     object_description(v1, objdescFlags,0, 0);
-    if( bLocalMode ){
+    if( DCfg.zLocalName ){
       @ <h2>To %z(href("%R/local"))[Local Changes]</a>
-      @ of %z(href("%R/file/%T?ci=ckout",zLocalName))%h(zLocalName)</a>.</h2>
+      @ of %z(href("%R/file/%T?ci=ckout",DCfg.zLocalName))%h(DCfg.zLocalName)</a>.</h2>
     }else{
       @ <h2>To Artifact %z(href("%R/artifact/%!S",zV2))[%S(zV2)]</a>:</h2>
       object_description(v2, objdescFlags,0, 0);
@@ -2611,11 +2514,7 @@
     DCfg.pRe = pRe;
   }
   @ <hr />
-<<<<<<< HEAD
-  append_diff(zV1, zV2, zLocalName, diffFlags, pRe);
-=======
   append_diff(zV1, zV2, &DCfg);
->>>>>>> 4671fefc
   append_diff_javascript(diffType);
   style_finish_page();
 }
@@ -3380,7 +3279,6 @@
       }
       blob_reset(&path);
     }
-<<<<<<< HEAD
     if( !bLocalMode ){
       style_submenu_element("Artifact", "%R/artifact/%S", zUuid);
       zMime = mimetype_from_name(zName);
@@ -3389,15 +3287,7 @@
       style_submenu_element("Blame", "%R/blame?filename=%T&checkin=%T",
                             zName, zCI);
     }
-=======
-    style_submenu_element("Artifact", "%R/artifact/%S", zUuid);
-    zMime = mimetype_from_name(zName);
-    style_submenu_element("Annotate", "%R/annotate?filename=%T&checkin=%T",
-                          zName, zCI);
-    style_submenu_element("Blame", "%R/blame?filename=%T&checkin=%T",
-                          zName, zCI);
     style_submenu_element("Doc", "%R/doc/%T/%T", zCI, zName);
->>>>>>> 4671fefc
     blob_init(&downloadName, zName, -1);
     objType = OBJTYPE_CONTENT;
   }else{
