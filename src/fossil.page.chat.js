/**
   This file contains the client-side implementation of fossil's /chat
   application. 
*/
window.fossil.onPageLoad(function(){
  const F = window.fossil, D = F.dom;
  const E1 = function(selector){
    const e = document.querySelector(selector);
    if(!e) throw new Error("missing required DOM element: "+selector);
    return e;
  };
  /**
     Returns true if e is entirely within the bounds of the window's viewport.
  */
  const isEntirelyInViewport = function(e) {
    const rect = e.getBoundingClientRect();
    return (
      rect.top >= 0 &&
      rect.left >= 0 &&
      rect.bottom <= (window.innerHeight || document.documentElement.clientHeight) &&
      rect.right <= (window.innerWidth || document.documentElement.clientWidth)
    );
  };

  /**
     Returns true if e's on-screen position vertically overlaps that
     of element v's. Horizontal overlap is ignored (we don't need it
     for our case).
  */
  const overlapsElemView = function(e,v) {
    const r1 = e.getBoundingClientRect(),
          r2 = v.getBoundingClientRect();
    if(r1.top<=r2.bottom && r1.top>=r2.top) return true;
    else if(r1.bottom<=r2.bottom && r1.bottom>=r2.top) return true;
    return false;
  };

  const addAnchorTargetBlank = (e)=>D.attr(e, 'target','_blank');

  /**
     Returns an almost-ISO8601 form of Date object d.
  */
  const iso8601ish = function(d){
    return d.toISOString()
        .replace('T',' ').replace(/\.\d+/,'')
        .replace('Z', ' zulu');
  };
  const pad2 = (x)=>('0'+x).substr(-2);
  /** Returns the local time string of Date object d, defaulting
      to the current time. */
  const localTimeString = function ff(d){
    d || (d = new Date());
    return [
      d.getFullYear(),'-',pad2(d.getMonth()+1/*sigh*/),
      '-',pad2(d.getDate()),
      ' ',pad2(d.getHours()),':',pad2(d.getMinutes()),
      ':',pad2(d.getSeconds())
    ].join('');
  };

  (function(){
    let dbg = document.querySelector('#debugMsg');
    if(dbg){
      /* This can inadvertently influence our flexbox layouts, so move
         it out of the way. */
      D.append(document.body,dbg);
    }
  })();
  const ForceResizeKludge = (function(){
    /* Workaround for Safari mayhem regarding use of vh CSS units....
       We tried to use vh units to set the content area size for the
       chat layout, but Safari chokes on that, so we calculate that
       height here: 85% when in "normal" mode and 95% in chat-only
       mode. Larger than ~95% is too big for Firefox on Android,
       causing the input area to move off-screen.

       While we're here, we also use this to cap the max-height
       of the input field so that pasting huge text does not scroll
       the upper area of the input widget off-screen. */
    const elemsToCount = [
      document.querySelector('body > div.header'),
      document.querySelector('body > div.mainmenu'),
      document.querySelector('body > #hbdrop'),
      document.querySelector('body > div.footer')
    ];
    const contentArea = E1('div.content');
    const resized = function f(){
      if(f.$disabled) return;
      const wh = window.innerHeight,
            com = document.body.classList.contains('chat-only-mode');
      var ht;
      var extra = 0;
      if(com){
        ht = wh;
      }else{
        elemsToCount.forEach((e)=>e ? extra += D.effectiveHeight(e) : false);
        ht = wh - extra;
      }
      f.chat.e.inputX.style.maxHeight = (ht/2)+"px";
      /* ^^^^ this is a middle ground between having no size cap
         on the input field and having a fixed arbitrary cap. */;
      contentArea.style.height =
        contentArea.style.maxHeight = [
          "calc(", (ht>=100 ? ht : 100), "px",
          " - 0.75em"/*fudge value*/,")"
          /* ^^^^ hypothetically not needed, but both Chrome/FF on
             Linux will force scrollbars on the body if this value is
             too small (<0.75em in my tests). */
        ].join('');
      if(false){
        console.debug("resized.",wh, extra, ht,
                      window.getComputedStyle(contentArea).maxHeight,
                      contentArea);
        console.debug("Set input max height to: ",
                      f.chat.e.inputX.style.maxHeight);
      }
    };
    resized.$disabled = true/*gets deleted when setup is finished*/;
    window.addEventListener('resize', F.debounce(resized, 250), false);
    return resized;
  })();
  fossil.FRK = ForceResizeKludge/*for debugging*/;
  const Chat = ForceResizeKludge.chat = (function(){
    const cs = {
      verboseErrors: false /* if true then certain, mostly extraneous,
                              error messages may be sent to the console. */,
      e:{/*map of certain DOM elements.*/
        messageInjectPoint: E1('#message-inject-point'),
        pageTitle: E1('head title'),
        loadOlderToolbar: undefined /* the load-posts toolbar (dynamically created) */,
        inputWrapper: E1("#chat-input-area"),
        inputElementWrapper: E1('#chat-input-line-wrapper'),
        fileSelectWrapper: E1('#chat-input-file-area'),
        viewMessages: E1('#chat-messages-wrapper'),
        btnSubmit: E1('#chat-button-submit'),
        btnAttach: E1('#chat-button-attach'),
        inputX: E1('#chat-input-field-x'),
        input1: E1('#chat-input-field-single'),
        inputM: E1('#chat-input-field-multi'),
        inputFile: E1('#chat-input-file'),
        contentDiv: E1('div.content'),
        viewConfig: E1('#chat-config'),
        viewPreview: E1('#chat-preview'),
        previewContent: E1('#chat-preview-content'),
        btnPreview: E1('#chat-button-preview'),
        views: document.querySelectorAll('.chat-view'),
        activeUserListWrapper: E1('#chat-user-list-wrapper'),
        activeUserList: E1('#chat-user-list'),
        btnClearFilter: E1('#chat-clear-filter')
      },
      me: F.user.name,
      mxMsg: F.config.chat.initSize ? -F.config.chat.initSize : -50,
      mnMsg: undefined/*lowest message ID we've seen so far (for history loading)*/,
      pageIsActive: 'visible'===document.visibilityState,
      changesSincePageHidden: 0,
      notificationBubbleColor: 'white',
      totalMessageCount: 0, // total # of inbound messages
      //! Number of messages to load for the history buttons
      loadMessageCount: Math.abs(F.config.chat.initSize || 20),
      ajaxInflight: 0,
      usersLastSeen:{
        /* Map of user names to their most recent message time
           (JS Date object). Only messages received by the chat client
           are considered. */
        /* Reminder: to convert a Julian time J to JS:
           new Date((J - 2440587.5) * 86400000) */
      },
      filter: {
        user:{
          activeTag: undefined,
          match: function(uname){
            return !this.activeTag || this.activeTag===uname;
          },
          matchElem: function(e){
            return !this.activeTag || this.activeTag===e.dataset.xfrom;
          }
        },
        hashtag:{
          activeTag: undefined,
          match: function(tag){
            return !this.activeTag || tag===this.activeTag;
          },
          matchElem: function(e){
            return !this.activeTag
              || !!e.querySelector('[data-hashtag="'+this.activeTag+'"]');
          }
        },
        current: undefined/*gets set to current active filter*/
      },
      /** Gets (no args) or sets (1 arg) the current input text field value,
          taking into account single- vs multi-line input. The getter returns
          a string and the setter returns this object. */
      inputValue: function(){
        const e = this.inputElement();
        if(arguments.length){
          if(e.isContentEditable) e.innerText = arguments[0];
          else e.value = arguments[0];
          return this;
        }
        return e.isContentEditable ? e.innerText : e.value;
      },
      /** Asks the current user input field to take focus. Returns this. */
      inputFocus: function(){
        this.inputElement().focus();
        return this;
      },
      /** Returns the current message input element. */
      inputElement: function(){
        return this.e.inputFields[this.e.inputFields.$currentIndex];
      },
      /** Enables (if yes is truthy) or disables all elements in
       * this.disableDuringAjax. */
      enableAjaxComponents: function(yes){
        D[yes ? 'enable' : 'disable'](this.disableDuringAjax);
        return this;
      },
      /* Must be called before any API is used which starts ajax traffic.
         If this call represents the currently only in-flight ajax request,
         all DOM elements in this.disableDuringAjax are disabled.
         We cannot do this via a central API because (1) window.fetch()'s
         Promise-based API seemingly makes that impossible and (2) the polling
         technique holds ajax requests open for as long as possible. A call
         to this method obligates the caller to also call ajaxEnd().

         This must NOT be called for the chat-polling API except, as a
         special exception, the very first one which fetches the
         initial message list.
      */
      ajaxStart: function(){
        if(1===++this.ajaxInflight){
          this.enableAjaxComponents(false);
        }
      },
      /* Must be called after any ajax-related call for which
         ajaxStart() was called, regardless of success or failure. If
         it was the last such call (as measured by calls to
         ajaxStart() and ajaxEnd()), elements disabled by a prior call
         to ajaxStart() will be re-enabled. */
      ajaxEnd: function(){
        if(0===--this.ajaxInflight){
          this.enableAjaxComponents(true);
        }
      },
      disableDuringAjax: [
        /* List of DOM elements disable while ajax traffic is in
           transit. Must be populated before ajax starts. We do this
           to avoid various race conditions in the UI and long-running
           network requests. */
      ],
      /** Either scrolls .message-widget element eMsg into view
          immediately or, if it represents an inlined image, delays
          the scroll until the image is loaded, at which point it will
          scroll to either the newest message, if one is set or to
          eMsg (the liklihood is good, at least on initial page load,
          that the the image won't be loaded until other messages have
          been injected). */
      scheduleScrollOfMsg: function(eMsg){
        if(1===+eMsg.dataset.hasImage){
          eMsg.querySelector('img').addEventListener(
            'load', ()=>(this.e.newestMessage || eMsg).scrollIntoView(false)
          );
        }else{
          eMsg.scrollIntoView(false);
        }
        return this;
      },
      /* Injects DOM element e as a new row in the chat, at the oldest
         end of the list if atEnd is truthy, else at the newest end of
         the list. */
      injectMessageElem: function f(e, atEnd){
        const mip = atEnd ? this.e.loadOlderToolbar : this.e.messageInjectPoint,
              holder = this.e.viewMessages,
              prevMessage = this.e.newestMessage;
        if(this.filter.current
           && !this.filter.current.matchElem(e)){
          e.classList.add('hidden');
        }
        if(atEnd){
          const fe = mip.nextElementSibling;
          if(fe) mip.parentNode.insertBefore(e, fe);
          else D.append(mip.parentNode, e);
        }else{
          D.append(holder,e);
          this.e.newestMessage = e;
        }
        if(!atEnd && !this._isBatchLoading
           && e.dataset.xfrom!==this.me
           && (prevMessage
               ? !this.messageIsInView(prevMessage)
               : false)){
          /* If a new non-history message arrives while the user is
             scrolled elsewhere, do not scroll to the latest
             message, but gently alert the user that a new message
             has arrived. */
          if(!f.btnDown){
            f.btnDown = D.button("⇣⇣⇣");
            f.btnDown.addEventListener('click',()=>this.scrollMessagesTo(1),false);
          }
          F.toast.message(f.btnDown," New message has arrived.");
        }else if(!this._isBatchLoading && e.dataset.xfrom===Chat.me){
          this.scheduleScrollOfMsg(e);
        }else if(!this._isBatchLoading){
          /* When a message from someone else arrives, we have to
             figure out whether or not to scroll it into view. Ideally
             we'd just stuff it in the UI and let the flexbox layout
             DTRT, but Safari has expressed, in no uncertain terms,
             some disappointment with that approach, so we'll
             heuristicize it: if the previous last message is in view,
             assume the user is at or near the input element and
             scroll this one into view. If that message is NOT in
             view, assume the user is up reading history somewhere and
             do NOT scroll because doing so would interrupt
             them. There are middle grounds here where the user will
             experience a slight UI jolt, but this heuristic mostly
             seems to work out okay. If there was no previous message,
             assume we don't have any messages yet and go ahead and
             scroll this message into view (noting that that scrolling
             is hypothetically a no-op in such cases).

             The wrench in these works are posts with IMG tags, as
             those images are loaded async and the element does not
             yet have enough information to know how far to scroll!
             For such cases we have to delay the scroll until the
             image loads (and we hope it does so before another
             message arrives).
          */
          if(1===+e.dataset.hasImage){
            e.querySelector('img').addEventListener('load',()=>e.scrollIntoView());
          }else if(!prevMessage || (prevMessage && isEntirelyInViewport(prevMessage))){
            e.scrollIntoView(false);
          }
        }
      },
      /** Returns true if chat-only mode is enabled. */
      isChatOnlyMode: ()=>document.body.classList.contains('chat-only-mode'),
      /**
         Enters (if passed a truthy value or no arguments) or leaves
         "chat-only" mode. That mode hides the page's header and
         footer, leaving only the chat application visible to the
         user.
      */
      chatOnlyMode: function f(yes){
        if(undefined === f.elemsToToggle){
          f.elemsToToggle = [];
          document.querySelectorAll(
            ["body > div.header",
             "body > div.mainmenu",
             "body > div.footer",
             "#debugMsg"
            ].join(',')
          ).forEach((e)=>f.elemsToToggle.push(e));
        }
        if(!arguments.length) yes = true;
        if(yes === this.isChatOnlyMode()) return this;
        if(yes){
          D.addClass(f.elemsToToggle, 'hidden');
          D.addClass(document.body, 'chat-only-mode');
          document.body.scroll(0,document.body.height);
        }else{
          D.removeClass(f.elemsToToggle, 'hidden');
          D.removeClass(document.body, 'chat-only-mode');
        }
        ForceResizeKludge();
        return this;
      },
      /** Tries to scroll the message area to...
          <0 = top of the message list, >0 = bottom of the message list,
          0 == the newest message (normally the same position as >1).
      */
      scrollMessagesTo: function(where){
        if(where<0){
          Chat.e.viewMessages.scrollTop = 0;
        }else if(where>0){
          Chat.e.viewMessages.scrollTop = Chat.e.viewMessages.scrollHeight;
        }else if(Chat.e.newestMessage){
          Chat.e.newestMessage.scrollIntoView(false);
        }
      },
      toggleChatOnlyMode: function(){
        return this.chatOnlyMode(!this.isChatOnlyMode());
      },
      messageIsInView: function(e){
        return e ? overlapsElemView(e, this.e.viewMessages) : false;
      },
      settings:{
        get: (k,dflt)=>F.storage.get(k,dflt),
        getBool: (k,dflt)=>F.storage.getBool(k,dflt),
        set: function(k,v){
          F.storage.set(k,v);
          F.page.dispatchEvent('chat-setting',{key: k, value: v});
        },
        /* Toggles the boolean setting specified by k. Returns the
           new value.*/
        toggle: function(k){
          const v = this.getBool(k);
          this.set(k, !v);
          return !v;
        },
        addListener: function(setting, f){
          F.page.addEventListener('chat-setting', function(ev){
            if(ev.detail.key===setting) f(ev.detail);
          }, false);
        },
        /* Default values of settings. These are used for intializing
           the setting event listeners and config view UI. */
        defaults:{
          /* When on, inbound images are displayed inlined, else as a
             link to download the image. */
          "images-inline": !!F.config.chat.imagesInline,
          /* When on, ctrl-enter sends messages, else enter and
             ctrl-enter both send them. */
          "edit-ctrl-send": false,
          /* When on, the edit field starts as a single line and
             expands as the user types, and the relevant buttons are
             laid out in a compact form. When off, the edit field and
             buttons are larger. */
          "edit-compact-mode": true,
          /* When on, sets the font-family on messages and the edit
             field to monospace. */
          "monospace-messages": false,
          /* When on, non-chat UI elements (page header/footer) are
             hidden */
          "chat-only-mode": false,
          /* When set to a URI, it is assumed to be an audio file,
             which gets played when new messages arrive. When true,
             the first entry in the audio file selection list will be
             used. */
          "audible-alert": true,
          /* When on, show the list of "active" users - those from
             whom we have messages in the currently-loaded history
             (noting that deletions are also messages). */
          "active-user-list": false,
          /* When on, the [active-user-list] setting includes the
             timestamp of each user's most recent message. */
          "active-user-list-timestamps": false,
          /* When on, the [audible-alert] is played for one's own
             messages, else it is only played for other users'
             messages. */
          "alert-own-messages": false,
          /* "Experimental mode" input: use a contenteditable field
             for input. This is generally more comfortable to use,
             and more modern, than plain text input fields, but
             the list of browser-specific quirks and bugs is...
             not short. */
          "edit-widget-x": false
        }
      },
      /** Plays a new-message notification sound IF the audible-alert
          setting is true, else this is a no-op. Returns this.
      */
      playNewMessageSound: function f(){
        if(f.uri){
          try{
            if(!f.audio) f.audio = new Audio(f.uri);
            f.audio.currentTime = 0;
            f.audio.play();
          }catch(e){
            console.error("Audio playblack failed.", f.uri, e);
          }
        }
        return this;
      },
      /**
         Sets the current new-message audio alert URI (must be a
         repository-relative path which responds with an audio
         file). Pass a falsy value to disable audio alerts. Returns
         this.
      */
      setNewMessageSound: function f(uri){
        delete this.playNewMessageSound.audio;
        this.playNewMessageSound.uri = uri;
        this.settings.set('audible-alert', uri);
        return this;
      },
      /**
         Expects e to be one of the elements in this.e.views.
         The 'hidden' class is removed from e and added to
         all other elements in that list. Returns e.
      */
      setCurrentView: function(e){
        if(e===this.e.currentView){
          return e;
        }
        this.e.views.forEach(function(E){
          if(e!==E) D.addClass(E,'hidden');
        });
        this.e.currentView = e;
        D.removeClass(e,'hidden');
        this.animate(this.e.currentView, 'anim-fade-in-fast');
        return this.e.currentView;
      },
      /**
         Updates the "active user list" view if we are not currently
         batch-loading messages and if the active user list UI element
         is active.
      */
      updateActiveUserList: function callee(){
        if(this._isBatchLoading
           || this.e.activeUserListWrapper.classList.contains('hidden')){
          return this;
        }else if(!callee.sortUsersSeen){
          /** Array.sort() callback. Expects an array of user names and
              sorts them in last-received message order (newest first). */
          const self = this;
          callee.sortUsersSeen = function(l,r){
            l = self.usersLastSeen[l];
            r = self.usersLastSeen[r];
            if(l && r) return r - l;
            else if(l) return -1;
            else if(r) return 1;
            else return 0;
          };
          callee.addUserElem = function(u){
            const uSpan = D.addClass(D.span(), 'chat-user');
            const uDate = self.usersLastSeen[u];
            if(self.filter.user.activeTag===u){
              uSpan.classList.add('selected');
            }
            uSpan.dataset.uname = u;
            D.append(uSpan, u, "\n", 
                     D.append(
                       D.addClass(D.span(),'timestamp'),
                       localTimeString(uDate)//.substr(5/*chop off year*/)
                     ));
            if(uDate.$uColor){
              uSpan.style.backgroundColor = uDate.$uColor;
            }
            D.append(self.e.activeUserList, uSpan);
          };
        }
        //D.clearElement(this.e.activeUserList);
        D.remove(this.e.activeUserList.querySelectorAll('.chat-user'));
        Object.keys(this.usersLastSeen).sort(
          callee.sortUsersSeen
        ).forEach(callee.addUserElem);
        return this;
      },
      /**
         For each Chat.MessageWidget element (X.message-widget) for
         which predicate(elem) returns true, the 'hidden' class is
         removed from that message. For all others, 'hidden' is
         added. If predicate is falsy, 'hidden' is removed from all
         elements. After filtering, it will try to scroll the last
         not-filtered-out message into view, but exactly where it
         scrolls into view (top, middle, button) is
         unpredictable. Returns this object.

         The argument may optionally be an object from this.filter,
         in which case its matchElem() method becomes the predicate.

         Note that this does not encapsulate certain filter-specific
         logic which applies changes to elements other than the
         main message list or this.e.btnClearFilter.
      */
      applyMessageFilter: function(predicate){
        const self = this;
        let eLast;
        console.debug("applyMessageFilter(",predicate,")");
        if(!predicate){
          D.removeClass(this.e.viewMessages.querySelectorAll('.message-widget.hidden'),
                        'hidden');
          D.addClass(this.e.btnClearFilter, 'hidden');
        }else if('function'!==typeof predicate
                && predicate.matchElem){
          /* assume Chat.filter object */
          const p = predicate;
          predicate = (e)=>p.matchElem(e);
        }
        if(predicate){
          this.e.viewMessages.querySelectorAll('.message-widget').forEach(function(e){
            if(predicate(e)){
              e.classList.remove('hidden');
              eLast = e;
            }else{
              e.classList.add('hidden');
            }
          });
          D.removeClass(this.e.btnClearFilter, 'hidden');
        }
        this.setCurrentView(this.e.viewMessages);
        if(eLast) eLast.scrollIntoView(false);
        else this.scrollMessagesTo(1);
        return this;
      },
      /**
         Clears the current message filter, if any, and clears the
         activeTag property of all members of this.filter. Returns
         this object. This also unfortunately performs some
         filter-type-specific logic which we have not yet managed to
         encapsulate more cleanly.
       */
      clearFilters: function(){
        if(!this.filter.current) return this;
        this.filter.current = undefined;
        this.applyMessageFilter(false);
        const self = this;
        Object.keys(this.filter).forEach(function(k){
          const f = self.filter[k];
          if(f) f.activeTag = undefined;
        });
        this.e.activeUserList.querySelectorAll('.chat-user').forEach(
          /*Unfortante filter-specific logic*/
          (e)=>e.classList.remove('selected')
        );
        return this;
      },
      /**
         Show or hide the active user list. Returns this object.
      */
      showActiveUserList: function(yes){
        if(0===arguments.length) yes = true;
        this.e.activeUserListWrapper.classList[
          yes ? 'remove' : 'add'
        ]('hidden');
        D.removeClass(Chat.e.activeUserListWrapper, 'collapsed');
        if(Chat.e.activeUserListWrapper.classList.contains('hidden')){
          /* When hiding this element, undo all filtering */
          Chat.setUserFilter(false);
          /*Ideally we'd scroll the final message into view
            now, but because viewMessages is currently hidden behind
            viewConfig, scrolling is a no-op. */
          Chat.scrollMessagesTo(1);
        }else{
          Chat.updateActiveUserList();
          Chat.animate(Chat.e.activeUserListWrapper, 'anim-flip-v');
        }
        return this;
      },
      showActiveUserTimestamps: function(yes){
        if(0===arguments.length) yes = true;
        this.e.activeUserList.classList[yes ? 'add' : 'remove']('timestamps');
        return this;
      },
      /**
         Applies user name filter to all current messages, or clears
         the filter if uname is falsy.
      */
      setUserFilter: function(uname){
        if(!uname || (this.filter.current
                      && this.filter.current!==this.filter.user)){
          this.clearFilters();
        }
        this.filter.user.activeTag = uname;
        if(uname) this.applyMessageFilter(this.filter.user);
        this.filter.current = uname ? this.filter.user : undefined;
        const self = this;
        this.e.activeUserList.querySelectorAll('.chat-user').forEach(function(e){
          e.classList[
            self.filter.user.activeTag===e.dataset.uname
              ? 'add' : 'remove'
          ]('selected');
        });
        return this;
      },
      /**
         Applies a hashtag filter to all current messages, or clears
         the filter if tag is falsy.
      */
      setHashtagFilter: function(tag){
        if(!tag || (this.filter.current
                    && this.filter.current!==this.filter.hashtag)){
          this.clearFilters();
        }
        this.filter.hashtag.activeTag = tag;
        if(tag) this.applyMessageFilter(this.filter.hashtag);
        this.filter.current = tag ? this.filter.hashtag : undefined;
        return this;
      },

      /**
         If animations are enabled, passes its arguments
         to D.addClassBriefly(), else this is a no-op.
         If cb is a function, it is called after the
         CSS class is removed. Returns this object; 
      */
      animate: function f(e,a,cb){
        if(!f.$disabled){
          D.addClassBriefly(e, a, 0, cb);
        }
        return this;
      }
    };
    cs.e.inputFields = [ cs.e.input1, cs.e.inputM, cs.e.inputX ];
    cs.e.inputFields.$currentIndex = 0;
    cs.e.inputFields.forEach(function(e,ndx){
      if(ndx===cs.e.inputFields.$currentIndex) D.removeClass(e,'hidden');
      else D.addClass(e,'hidden');
    });
    if(D.attr(cs.e.inputX,'contenteditable','plaintext-only').isContentEditable){
      cs.$browserHasPlaintextOnly = true;
    }else{
      /* Only the Chrome family supports contenteditable=plaintext-only */
      cs.$browserHasPlaintextOnly = false;
      D.attr(cs.e.inputX,'contenteditable','true');
    }
    cs.animate.$disabled = true;
    F.fetch.beforesend = ()=>cs.ajaxStart();
    F.fetch.aftersend = ()=>cs.ajaxEnd();
    cs.pageTitleOrig = cs.e.pageTitle.innerText;
    const qs = (e)=>document.querySelector(e);
    const argsToArray = function(args){
      return Array.prototype.slice.call(args,0);
    };
    /**
       Reports an error via console.error() and as a toast message.
       Accepts any argument types valid for fossil.toast.error().
    */
    cs.reportError = function(/*msg args*/){
      const args = argsToArray(arguments);
      console.error("chat error:",args);
      F.toast.error.apply(F.toast, args);
    };
    /**
       Reports an error in the form of a new message in the chat
       feed. All arguments are appended to the message's content area
       using fossil.dom.append(), so may be of any type supported by
       that function.
    */
    cs.reportErrorAsMessage = function f(/*msg args*/){
      if(undefined === f.$msgid) f.$msgid=0;
      const args = argsToArray(arguments).map(function(v){
        return (v instanceof Error) ? v.message : v;
      });
      console.error("chat error:",args);
      const d = new Date().toISOString(),
            mw = new this.MessageWidget({
              isError: true,
              xfrom: null,
              msgid: "error-"+(++f.$msgid),
              mtime: d,
              lmtime: d,
              xmsg: args
            });
      this.injectMessageElem(mw.e.body);
      mw.scrollIntoView();
    };

    cs.getMessageElemById = function(id){
      return qs('[data-msgid="'+id+'"]');
    };

    /** Finds the last .message-widget element and returns it or
        the undefined value if none are found. */
    cs.fetchLastMessageElem = function(){
      const msgs = document.querySelectorAll('.message-widget');
      var rc;
      if(msgs.length){
        rc = this.e.newestMessage = msgs[msgs.length-1];
      }
      return rc;
    };

    /**
       LOCALLY deletes a message element by the message ID or passing
       the .message-row element. Returns true if it removes an element,
       else false.
    */
    cs.deleteMessageElem = function(id){
      var e;
      if(id instanceof HTMLElement){
        e = id;
        id = e.dataset.msgid;
      }else{
        e = this.getMessageElemById(id);
      }
      if(e && id){
        D.remove(e);
        if(e===this.e.newestMessage){
          this.fetchLastMessageElem();
        }
        F.toast.message("Deleted message "+id+".");
      }
      return !!e;
    };

    /**
       Toggles the given message between its parsed and plain-text
       representations. It requires a server round-trip to collect the
       plain-text form but caches it for subsequent toggles.

       Expects the ID of a currently-loaded message or a
       message-widget DOM elment from which it can extract an id.
       This is an aync operation the first time it's passed a given
       message and synchronous on subsequent calls for that
       message. It is a no-op if id does not resolve to a loaded
       message.
    */
    cs.toggleTextMode = function(id){
      var e;
      if(id instanceof HTMLElement){
        e = id;
        id = e.dataset.msgid;
      }else{
        e = this.getMessageElemById(id);
      }
      if(!e || !id) return false;
      else if(e.$isToggling) return;
      e.$isToggling = true;
      const content = e.querySelector('.message-widget-content');
      if(!content.$elems){
        content.$elems = [
          content.firstElementChild, // parsed elem
          undefined // plaintext elem
        ];
      }else if(content.$elems[1]){
        // We have both content types. Simply toggle them.
        const child = (
          content.firstElementChild===content.$elems[0]
            ? content.$elems[1]
            : content.$elems[0]
        );
        delete e.$isToggling;
        D.append(D.clearElement(content), child);
        return;
      }
      // We need to fetch the plain-text version...
      const self = this;
      F.fetch('chat-fetch-one',{
        urlParams:{ name: id, raw: true},
        responseType: 'json',
        onload: function(msg){
          content.$elems[1] = D.append(D.pre(),msg.xmsg);
          self.toggleTextMode(e);
        },
        aftersend:function(){
          delete e.$isToggling;
          Chat.ajaxEnd();
        }
      });
      return true;
    };
    
    /** Given a .message-row element, this function returns whethe the
        current user may, at least hypothetically, delete the message
        globally.  A user may always delete a local copy of a
        post. The server may trump this, e.g. if the login has been
        cancelled after this page was loaded.
    */
    cs.userMayDelete = function(eMsg){
      return +eMsg.dataset.msgid>0
        && (this.me === eMsg.dataset.xfrom
            || F.user.isAdmin/*will be confirmed server-side*/);
    };

    /** Returns a new Error() object encapsulating state from the given
        fetch() response promise. */
    cs._newResponseError = function(response){
      return new Error([
        "HTTP status ", response.status,": ",response.url,": ",
        response.statusText].join(''));
    };
    
    /** Helper for reporting HTTP-level response errors via fetch().
        If response.ok then response.json() is returned, else an Error
        is thrown. */
    cs._fetchJsonOrError = function(response){
      if(response.ok) return response.json();
      else throw cs._newResponseError(response);
    };
    
    /**
       Removes the given message ID from the local chat record and, if
       the message was posted by this user OR this user in an
       admin/setup, also submits it for removal on the remote.

       id may optionally be a DOM element, in which case it must be a
       .message-row element.
    */
    cs.deleteMessage = function(id){
      var e;
      if(id instanceof HTMLElement){
        e = id;
        id = e.dataset.msgid;
      }else{
        e = this.getMessageElemById(id);
      }
      if(!(e instanceof HTMLElement)) return;
      if(this.userMayDelete(e)){
        this.ajaxStart();
        F.fetch("chat-delete/" + id, {
          responseType: 'json',
          onload:(r)=>this.deleteMessageElem(r),
          onerror:(err)=>this.reportErrorAsMessage(err)
        });
      }else{
        this.deleteMessageElem(id);
      }
    };
    document.addEventListener('visibilitychange', function(ev){
      cs.pageIsActive = ('visible' === document.visibilityState);
      if(cs.pageIsActive){
        cs.e.pageTitle.innerText = cs.pageTitleOrig;
        if(document.activeElement!==cs.inputElement()){
          /* An attempt to resolve usability problem reported by Joe
             M. where the Pale Moon browser is giving input focus to
             the Preview button. The down-side of this is that it will
             deselect any text which was previously selected on this
             page. This also, unfortunately, places the focus at the
             start of the element, rather than the last cursor position
             (like a textarea would). */
          setTimeout(()=>cs.inputFocus(), 0);
        }
      }
    }, true);
    cs.setCurrentView(cs.e.viewMessages);

    cs.e.activeUserList.addEventListener('click', function f(ev){
      /* Filter messages on a user clicked in activeUserList */
      ev.stopPropagation();
      ev.preventDefault();
      let eUser = ev.target;
      while(eUser!==this && !eUser.classList.contains('chat-user')){
        eUser = eUser.parentNode;
      }
      if(eUser==this || !eUser) return false;
      const uname = eUser.dataset.uname;
      let eLast;
      cs.setCurrentView(cs.e.viewMessages);
      if(eUser.classList.contains('selected')){
        /* If curently selected, toggle filter off */
        eUser.classList.remove('selected');
        cs.setUserFilter(false);
      }else{
        eUser.classList.add('selected');
        cs.setUserFilter(uname);
      }
      return false;
    }, false);

    cs.e.btnClearFilter.addEventListener('click',function(){
      D.addClass(this,'hidden');
      cs.clearFilters();
    }, false);
    return cs;
  })()/*Chat initialization*/;


  /** Returns the first .message-widget element in DOM element
      e's lineage. */
  const findMessageWidgetParent = function(e){
    while( e && !e.classList.contains('message-widget')){
      e = e.parentNode;
    }
    return e;
  };

  /**
     An experiment in history navigation: when a message numtag is
     clicked, we push the origin message onto the history and
     set up the back button to return to that message.
  */
  window.onpopstate = function(event){
    const msgid = Chat.numtagHistoryStack.pop();
    if(msgid){
      const e = Chat.setCurrentView(Chat.e.viewMessages).
            querySelector('.message-widget[data-msgid="'+msgid+'"]');
      //console.debug("Popping history back to",msgid, e);
      if(e){
        Chat.MessageWidget.scrollToMessageElem(e);
        return;
      }
    }
    Chat.scrollMessagesTo(1);
  };
  Chat.numtagHistoryStack = [
    /* Relying on the pushHistory() state object for holding
       the message ID is completely misbehaving, not giving
       us the expected state object when window.onpopstate
       is triggered (plus, the browser persists it, which
       introduces its own problems). Thus we use our own
       stack of message IDs for history navigation purposes. */];

  /** If e or one of its parents has the given CSS class, that element
      is returned, else falsy is returned. */
  const findParentWithClass = function(e, className){
    while(e && !e.classList.contains(className)){
      e = e.parentNode;
    }
    return e;
  };
  
  /** To be passed each MessageWidget's top-level DOM element
      after initial processing of the message, to set up
      hashtag and numtag references. */
  const setupHashtags = function f(elem){
    if(!f.$click){
      f.$click = function(ev){
        /* Click handler for hashtags */
        const tag = ev.target.dataset.hashtag;
        if(tag){
          Chat.setHashtagFilter(
            tag===Chat.filter.hashtag.activeTag
              ? false : tag
          );
        }
      };
      f.$clickNum = function(ev){
        /* Click handler for #NNN references */
        const tag = ev.target.dataset.numtag;
        if(tag){
          const e = Chat.e.viewMessages.querySelector(
            '.message-widget[data-msgid="'+tag+'"]'
          );
          if(e){
            Chat.MessageWidget.scrollToMessageElem(e);
            //Set up window.history() state...
            const p = 0 ? false : findParentWithClass(ev.target, 'message-widget');
            if(p){
              const state = {msgId: p.dataset.msgid};
              Chat.numtagHistoryStack.push(p.dataset.msgid);
              const rc = window.history.pushState(state, "");
              //console.debug("Pushing history for msgid", state);
              //console.debug("Chat.numtagHistoryStack =",Chat.numtagHistoryStack);
            }
          }else{
            F.toast.warning("Message #"+tag+" not found in loaded messages.");
          }
        }
      };
    }
    elem.querySelectorAll('[data-hashtag]').forEach(function(e){
      e.dataset.hashtag = e.dataset.hashtag.toLowerCase();
      e.addEventListener('click', f.$click, false);
    })
    elem.querySelectorAll('[data-numtag]').forEach(
      (e)=>e.addEventListener('click', f.$clickNum, false)
    )
  }/*setupHashtags()*/;

  /**
     Custom widget type for rendering messages (one message per
     instance). These are modelled after FIELDSET elements but we
     don't use FIELDSET because of cross-browser inconsistencies in
     features of the FIELDSET/LEGEND combination, e.g. inability to
     align legends via CSS in Firefox and clicking-related
     deficiencies in Safari.
  */
  Chat.MessageWidget = (function(){
    /**
       Constructor. If passed an argument, it is passed to
       this.setMessage() after initialization.
    */
    const cf = function(){
      this.e = {
        body: D.addClass(D.div(), 'message-widget'),
        tab: D.addClass(D.div(), 'message-widget-tab'),
        content: D.addClass(D.div(), 'message-widget-content')
      };
      D.append(this.e.body, this.e.tab, this.e.content);
      this.e.tab.setAttribute('role', 'button');
      if(arguments.length){
        this.setMessage(arguments[0]);
      }
    };
    /* Left-zero-pad a number to at least 2 digits */
    const dowMap = {
      /* Map of Date.getDay() values to weekday names. */
      0: "Sunday", 1: "Monday", 2: "Tuesday",
      3: "Wednesday", 4: "Thursday", 5: "Friday",
      6: "Saturday"
    };
    /* Given a Date, returns the timestamp string used in the
       "tab" part of message widgets. */
    const theTime = function(d){
      return [
        //d.getFullYear(),'-',pad2(d.getMonth()+1/*sigh*/),
        //'-',pad2(d.getDate()), ' ',
        d.getHours(),":",
        (d.getMinutes()+100).toString().slice(1,3),
        ' ', dowMap[d.getDay()]
      ].join('');
    };

    cf.prototype = {
      scrollIntoView: function(){
        this.e.content.scrollIntoView();
      },
      setMessage: function(m){
        const ds = this.e.body.dataset;
        ds.timestamp = m.mtime;
        ds.lmtime = m.lmtime;
        ds.msgid = m.msgid;
        ds.xfrom = m.xfrom || '';
        if(m.xfrom === Chat.me){
          D.addClass(this.e.body, 'mine');
        }
        if(m.uclr){
          this.e.content.style.backgroundColor = m.uclr;
          this.e.tab.style.backgroundColor = m.uclr;
        }
        const d = new Date(m.mtime);
        D.clearElement(this.e.tab);
        var contentTarget = this.e.content;
        var eXFrom /* element holding xfrom name */;
        if(m.xfrom){
          eXFrom = D.append(D.addClass(D.span(), 'xfrom'), m.xfrom);
          const wrapper = D.append(
            D.span(), eXFrom,
            D.text(" #",(m.msgid||'???'),' @ ',theTime(d)))
          D.append(this.e.tab, wrapper);
        }else{/*notification*/
          D.addClass(this.e.body, 'notification');
          if(m.isError){
            D.addClass([contentTarget, this.e.tab], 'error');
          }
          D.append(
            this.e.tab,
            D.append(D.code(), 'notification @ ',theTime(d))
          );
        }
        if( m.xfrom && m.fsize>0 ){
          if( m.fmime
              && m.fmime.startsWith("image/")
              && Chat.settings.getBool('images-inline',true)
            ){
            contentTarget.appendChild(D.img("chat-download/" + m.msgid));
            ds.hasImage = 1;
          }else{
            const a = D.a(
              window.fossil.rootPath+
                'chat-download/' + m.msgid+'/'+encodeURIComponent(m.fname),
              // ^^^ add m.fname to URL to cause downloaded file to have that name.
              "(" + m.fname + " " + m.fsize + " bytes)"
            )
            D.attr(a,'target','_blank');
            contentTarget.appendChild(a);
          }
        }
        if(m.xmsg){
          if(m.fsize>0){
            /* We have file/image content, so need another element for
               the message text. */
            contentTarget = D.div();
            D.append(this.e.content, contentTarget);
          }
          // The m.xmsg text comes from the same server as this script and
          // is guaranteed by that server to be "safe" HTML - safe in the
          // sense that it is not possible for a malefactor to inject HTML
          // or javascript or CSS.  The m.xmsg content might contain
          // hyperlinks, but otherwise it will be markup-free.  See the
          // chat_format_to_html() routine in the server for details.
          //
          // Hence, even though innerHTML is normally frowned upon, it is
          // perfectly safe to use in this context.
          if(m.xmsg && 'string' !== typeof m.xmsg){
            // Used by Chat.reportErrorAsMessage()
            D.append(contentTarget, m.xmsg);
          }else{
            contentTarget.innerHTML = m.xmsg;
            contentTarget.querySelectorAll('a').forEach(addAnchorTargetBlank);
            setupHashtags(contentTarget);
            if(F.pikchr){
              F.pikchr.addSrcView(contentTarget.querySelectorAll('svg.pikchr'));
            }
          }
        }
        //console.debug("tab",this.e.tab);
        //console.debug("this.e.tab.firstElementChild",this.e.tab.firstElementChild);
        this.e.tab.firstElementChild.addEventListener('click', this._handleLegendClicked, false);
        /*if(eXFrom){
          eXFrom.addEventListener('click', ()=>this.e.tab.click(), false);
        }*/
        return this;
      },
      /* Event handler for clicking .message-user elements to show their
         timestamps and a set of actions. */
      _handleLegendClicked: function f(ev){
        if(!f.popup){
          /* "Popup" widget */
          f.popup = {
            e: D.addClass(D.div(), 'chat-message-popup'),
            refresh:function(){
              const eMsg = this.$eMsg/*.message-widget element*/;
              if(!eMsg) return;
              D.clearElement(this.e);
              const d = new Date(eMsg.dataset.timestamp);
              if(d.getMinutes().toString()!=="NaN"){
                // Date works, render informative timestamps
                const xfrom = eMsg.dataset.xfrom || 'server';
                D.append(this.e,
                         D.append(D.span(), localTimeString(d)," ",Chat.me," time"),
                         D.append(D.span(), iso8601ish(d)));
                if(eMsg.dataset.lmtime && xfrom!==Chat.me){
                  D.append(this.e,
                           D.append(D.span(), localTime8601(
                             new Date(eMsg.dataset.lmtime)
                           ).replace('T',' ')," ",xfrom," time"));
                }
              }else{
                /* This might not be necessary any more: it was
                   initially caused by Safari being stricter than
                   other browsers on its time string input, and that
                   has since been resolved by emiting a stricter
                   format. */
                // Date doesn't work, so dumb it down...
                D.append(this.e, D.append(D.span(), eMsg.dataset.timestamp," zulu"));
              }
              const toolbar = D.addClass(D.div(), 'toolbar');
              D.append(this.e, toolbar);
              const btnDeleteLocal = D.button("Delete locally");
              D.append(toolbar, btnDeleteLocal);
              const self = this;
              btnDeleteLocal.addEventListener('click', function(){
                self.hide();
                Chat.deleteMessageElem(eMsg);
              });
              if(Chat.userMayDelete(eMsg)){
                const btnDeleteGlobal = D.button("Delete globally");
                D.append(toolbar, btnDeleteGlobal);
                F.confirmer(btnDeleteGlobal,{
                  pinSize: true,
                  ticks: F.config.confirmerButtonTicks,
                  confirmText: "Confirm delete?",
                  onconfirm:function(){
                    self.hide();
                    Chat.deleteMessage(eMsg);
                  }
                });
              }
              const toolbar3 = D.addClass(D.div(), 'toolbar');
              D.append(this.e, toolbar3);
              D.append(toolbar3, D.button(
                "Locally remove all previous messages",
                function(){
                  self.hide();
                  Chat.mnMsg = +eMsg.dataset.msgid;
                  var e = eMsg.previousElementSibling;
                  while(e && e.classList.contains('message-widget')){
                    const n = e.previousElementSibling;
                    D.remove(e);
                    e = n;
                  }
                  eMsg.scrollIntoView();
                }
              ));
              const toolbar2 = D.addClass(D.div(), 'toolbar');
              D.append(this.e, toolbar2);
              D.append(toolbar2, D.button(
                "Toggle text mode", function(){
                  self.hide();
                  Chat.toggleTextMode(eMsg);
                }));
              if(eMsg.dataset.xfrom){
                /* Add a link to the /timeline filtered on this user. */
                const timelineLink = D.attr(
                  D.a(F.repoUrl('timeline',{
                    u: eMsg.dataset.xfrom,
                    y: 'a'
                  }), "User's Timeline"),
                  'target', '_blank'
                );
                D.append(toolbar2, timelineLink);
                if(Chat.filter.current){
                  /* Add a button to clear filter and jump to
                     this message in its original context. */
                  D.append(
                    this.e,
                    D.append(
                      D.addClass(D.div(), 'toolbar'),
                      D.button(
                        "Message in context",
                        function(){
                          self.hide();
                          Chat.clearFilters();
                          Chat.MessageWidget.scrollToMessageElem(eMsg);
                        })
                    )
                  );
                }/*jump-to button*/
              }
              const tab = eMsg.querySelector('.message-widget-tab');
              D.append(tab, this.e);
              D.removeClass(this.e, 'hidden');
              Chat.animate(this.e, 'anim-fade-in-fast');
            }/*refresh()*/,
            hide: function(){
              delete this.$eMsg;
              D.addClass(this.e, 'hidden');
              D.clearElement(this.e);
            },
            show: function(tgtMsg){
              if(tgtMsg === this.$eMsg){
                this.hide();
                return;
              }
              this.$eMsg = tgtMsg;
              this.refresh();
            }
          }/*f.popup*/;
        }/*end static init*/
        const theMsg = findMessageWidgetParent(ev.target);
        if(theMsg) f.popup.show(theMsg);
      }/*_handleLegendClicked()*/
    }/*MessageWidget.prototype*/;
    /** Assumes that e is a MessageWidget element, ensures that
        Chat.e.viewMessages is visible, scrolls the message,
        and animates it a bit to make it more visible. */
    cf.scrollToMessageElem = function(e){
      if(e.firstElementChild){
        Chat.setCurrentView(Chat.e.viewMessages);
        e.scrollIntoView(false);
        Chat.animate(e, 'anim-fade-out-in');
      }
    };
    return cf;
  })()/*MessageWidget*/;

  const BlobXferState = (function(){
    /* State for paste and drag/drop */
    const bxs = {
      dropDetails: document.querySelector('#chat-drop-details'),
      blob: undefined,
      clear: function(){
        this.blob = undefined;
        D.clearElement(this.dropDetails);
        Chat.e.inputFile.value = "";
      }
    };
    /** Updates the paste/drop zone with details of the pasted/dropped
        data. The argument must be a Blob or Blob-like object (File) or
        it can be falsy to reset/clear that state.*/
    const updateDropZoneContent = bxs.updateDropZoneContent = function(blob){
      //console.debug("updateDropZoneContent()",blob);
      const dd = bxs.dropDetails;
      bxs.blob = blob;
      D.clearElement(dd);
      if(!blob){
        Chat.e.inputFile.value = '';
        return;
      }
      D.append(dd, "Attached: ", blob.name,
               D.br(), "Size: ",blob.size);
      const btn = D.button("Cancel");
      D.append(dd, D.br(), btn);
      btn.addEventListener('click', ()=>updateDropZoneContent(), false);
      if(blob.type && (blob.type.startsWith("image/") || blob.type==='BITMAP')){
        const img = D.img();
        D.append(dd, D.br(), img);
        const reader = new FileReader();
        reader.onload = (e)=>img.setAttribute('src', e.target.result);
        reader.readAsDataURL(blob);
      }
    };
    Chat.e.inputFile.addEventListener('change', function(ev){
      updateDropZoneContent(this.files && this.files[0] ? this.files[0] : undefined)
    });
    /* Handle image paste from clipboard. TODO: figure out how we can
       paste non-image binary data as if it had been selected via the
       file selection element. */
    const pasteListener = function(event){
      const items = event.clipboardData.items,
            item = items[0];
      //console.debug("paste event",event.target,item,event);
      //console.debug("paste event item",item);
      if(item && item.type && ('file'===item.kind || 'BITMAP'===item.type)){
        updateDropZoneContent(false/*clear prev state*/);
        updateDropZoneContent(item.getAsFile());
        event.stopPropagation();
        event.preventDefault(true);
        return false;
      }
      /* else continue propagating */
    };
    document.addEventListener('paste', pasteListener, true);
    if(window.Selection && window.Range && !Chat.$browserHasPlaintextOnly){
      /* Acrobatics to keep *some* installations of Firefox
         from pasting formatting into contenteditable fields.
         This also works on Chrome, but chrome has the
         contenteditable=plaintext-only property which does this
         for us. */
      Chat.e.inputX.addEventListener(
        'paste',
        function(ev){
          if (ev.clipboardData && ev.clipboardData.getData) {
            const pastedText = ev.clipboardData.getData('text/plain');
            const selection = window.getSelection();
            if (!selection.rangeCount) return false;
            selection.deleteFromDocument(/*remove selected content*/);
            selection.getRangeAt(0).insertNode(document.createTextNode(pastedText));
            selection.collapseToEnd(/*deselect pasted text and set cursor at the end*/);
            ev.preventDefault();
            return false;
          }
        }, false);
    }
    const noDragDropEvents = function(ev){
      /* contenteditable tries to do its own thing with dropped data,
         which is not compatible with how we use it, so... */
      ev.dataTransfer.effectAllowed = 'none';
      ev.dataTransfer.dropEffect = 'none';
      ev.preventDefault();
      ev.stopPropagation();
      return false;
    };
    ['drop','dragenter','dragleave','dragend'].forEach(
      (k)=>Chat.e.inputX.addEventListener(k, noDragDropEvents, false)
    );
    return bxs;
  })()/*drag/drop/paste*/;

  const tzOffsetToString = function(off){
    const hours = Math.round(off/60), min = Math.round(off % 30);
    return ''+(hours + (min ? '.5' : ''));
  };
  const localTime8601 = function(d){
    return [
      d.getYear()+1900, '-', pad2(d.getMonth()+1), '-', pad2(d.getDate()),
      'T', pad2(d.getHours()),':', pad2(d.getMinutes()),':',pad2(d.getSeconds())
    ].join('');
  };

  /**
     Called by Chat.submitMessage() when message sending failed. Injects a fake message
     containing the content and attachment of the failed message and gives the user buttons
     to discard it or edit and retry.
   */
  const recoverFailedMessage = function(state){
    const w = D.addClass(D.div(), 'failed-message');
    D.append(w, D.append(
      D.span(),"This message was not successfully sent to the server:"
    ));
    if(state.msg){
      const ta = D.textarea();
      ta.value = state.msg;
      D.append(w,ta);
    }
    if(state.blob){
      D.append(w,D.append(D.span(),"Attachment: ",(state.blob.name||"unnamed")));
      //console.debug("blob = ",state.blob);
    }
    const buttons = D.addClass(D.div(), 'buttons');
    D.append(w, buttons);
    D.append(buttons, D.button("Discard message?", function(){
      let theMsg = findMessageWidgetParent(w);
      if(theMsg) Chat.deleteMessageElem(theMsg);
    }));
    D.append(buttons, D.button("Edit message and try again?", function(){
      if(state.msg) Chat.inputValue(ta.value);
      if(state.blob) BlobXferState.updateDropZoneContent(state.blob);
      let theMsg = findMessageWidgetParent(w);
      if(theMsg) Chat.deleteMessageElem(theMsg);
    }));
    Chat.reportErrorAsMessage(w);
  };

  /**
     Submits the contents of the message input field (if not empty)
     and/or the file attachment field to the server. If both are
     empty, this is a no-op.
  */
  Chat.submitMessage = function f(){
    if(!f.spaces){
      f.spaces = /\s+$/;
      f.markdownContinuation = /\\\s+$/;
    }
    this.setCurrentView(this.e.viewMessages);
    const fd = new FormData();
    const fallback = {msg: this.inputValue()};
    var msg = fallback.msg.trim();
    if(msg && (msg.indexOf('\n')>0 || f.spaces.test(msg))){
      /* Cosmetic: trim whitespace from the ends of lines to try to
         keep copy/paste from terminals, especially wide ones, from
         forcing a horizontal scrollbar on all clients. This breaks
         markdown's use of blackslash-space-space for paragraph
         continuation, but *not* doing this affects all clients every
         time someone pastes in console copy/paste from an affected
         platform. We seem to have narrowed to the console pasting
         problem to users of tmux. Most consoles don't behave
         that way. */
      const xmsg = msg.split('\n');
      xmsg.forEach(function(line,ndx){
        if(!f.markdownContinuation.test(line)){
          xmsg[ndx] = line.trimRight();
        }
      });
      msg = xmsg.join('\n');
    }
    if(msg) fd.set('msg',msg);
    const file = BlobXferState.blob || this.e.inputFile.files[0];
    if(file) fd.set("file", file);
    if( !msg && !file ) return;
    fallback.blob = file;
    const self = this;
    fd.set("lmtime", localTime8601(new Date()));
    F.fetch("chat-send",{
      payload: fd,
      responseType: 'text',
      onerror:function(err){
        self.reportErrorAsMessage(err);
        recoverFailedMessage(fallback);
      },
      onload:function(txt){
        if(!txt) return/*success response*/;
        try{
          const json = JSON.parse(txt);
          self.newContent({msgs:[json]});
        }catch(e){
          self.reportError(e);
        }
        recoverFailedMessage(fallback);
      }
    });
    BlobXferState.clear();
    Chat.inputValue("").inputFocus();
  };

  const inputWidgetKeydown = function f(ev){
    if(!f.$toggleCtrl){
      f.$toggleCtrl = function(currentMode){
        currentMode = !currentMode;
        Chat.settings.set('edit-ctrl-send', currentMode);
      };
      f.$toggleCompact = function(currentMode){
        currentMode = !currentMode;
        Chat.settings.set('edit-compact-mode', currentMode);
      };
    }
    if(13 !== ev.keyCode) return;
    const text = Chat.inputValue().trim();
    const ctrlMode = Chat.settings.getBool('edit-ctrl-send', false);
    //console.debug("Enter key event:", ctrlMode, ev.ctrlKey, ev.shiftKey, ev);
    if(ev.shiftKey){
      const compactMode = Chat.settings.getBool('edit-compact-mode', false);
      ev.preventDefault();
      ev.stopPropagation();
      /* Shift-enter will run preview mode UNLESS preview mode is
         active AND the input field is empty, in which case it will
         switch back to message view. */
      if(Chat.e.currentView===Chat.e.viewPreview && !text){
        Chat.setCurrentView(Chat.e.viewMessages);
      }else if(!text){
        f.$toggleCompact(compactMode);
      }else{
        Chat.e.btnPreview.click();
      }
      return false;
    }
    if(ev.ctrlKey && !text && !BlobXferState.blob){
      /* Ctrl-enter on empty input field(s) toggles Enter/Ctrl-enter mode */
      ev.preventDefault();
      ev.stopPropagation();
      f.$toggleCtrl(ctrlMode);
      return false;
    }
    if(!ctrlMode && ev.ctrlKey && text){
      //console.debug("!ctrlMode && ev.ctrlKey && text.");
      /* Ctrl-enter in Enter-sends mode SHOULD, with this logic add a
         newline, but that is not happening, for unknown reasons
         (possibly related to this element being a conteneditable DIV
         instead of a textarea). Forcibly appending a newline do the
         input area does not work, also for unknown reasons, and would
         only be suitable when we're at the end of the input.

         Strangely, this approach DOES work for shift-enter, but we
         need shift-enter as a hotkey for preview mode.
      */
      //return;
      // return here "should" cause newline to be added, but that doesn't work
    }
    if((!ctrlMode && !ev.ctrlKey) || (ev.ctrlKey/* && ctrlMode*/)){
      /* Ship it! */
      ev.preventDefault();
      ev.stopPropagation();
      Chat.submitMessage();
      return false;
    }
  };  
  Chat.e.inputFields.forEach(
    (e)=>e.addEventListener('keydown', inputWidgetKeydown, false)
  );
  Chat.e.btnSubmit.addEventListener('click',(e)=>{
    e.preventDefault();
    Chat.submitMessage();
    return false;
  });
  Chat.e.btnAttach.addEventListener(
    'click', ()=>Chat.e.inputFile.click(), false);

  (function(){/*Set up #chat-button-settings and related bits */
    if(window.innerWidth<window.innerHeight){
      // Must be set up before config view is...
      /* Alignment of 'my' messages: right alignment is conventional
         for mobile chat apps but can be difficult to read in wide
         windows (desktop/tablet landscape mode), so we default to a
         layout based on the apparent "orientation" of the window:
         tall vs wide. Can be toggled via settings. */
      document.body.classList.add('my-messages-right');
    }
    const settingsButton = document.querySelector('#chat-button-settings');
    const optionsMenu = E1('#chat-config-options');
    const cbToggle = function(ev){
      ev.preventDefault();
      ev.stopPropagation();
      Chat.setCurrentView(Chat.e.currentView===Chat.e.viewConfig
                          ? Chat.e.viewMessages : Chat.e.viewConfig);
      return false;
    };
    D.attr(settingsButton, 'role', 'button').addEventListener('click', cbToggle, false);
    Chat.e.viewConfig.querySelector('button').addEventListener('click', cbToggle, false);

    /** Internal acrobatics to allow certain settings toggles to access
        related toggles. */
    const namedOptions = {
      activeUsers:{
        label: "Show active users list",
        hint: "List users who have messages in the currently-loaded chat history.",
        boolValue: 'active-user-list'
      }
    };
    if(1){
      /* Per user request, toggle the list of users on and off if the
         legend element is tapped. */
      const optAu = namedOptions.activeUsers;
      optAu.theLegend = Chat.e.activeUserListWrapper.firstElementChild/*LEGEND*/;
      optAu.theList = optAu.theLegend.nextElementSibling/*user list container*/;
      optAu.theLegend.addEventListener('click',function(){
        D.toggleClass(Chat.e.activeUserListWrapper, 'collapsed');
        if(!Chat.e.activeUserListWrapper.classList.contains('collapsed')){
          Chat.animate(optAu.theList,'anim-flip-v');
        }
      }, false);
    }/*namedOptions.activeUsers additional setup*/
    /**
       Settings options structure: an array of Objects with the
       following properties:

       label: string for the UI

<<<<<<< HEAD
       boolValue: string (name of Chat.settings setting) or a
       function which returns true or false. Gets mapped to
       a checkbox.
=======
       boolValue: string (name of Chat.settings setting) or a function
       which returns true or false. If it is a string, it gets
       replaced by a function which returns
       Chat.settings.getBool(thatString) and the string gets assigned
       to the persistentSetting property of this object.
>>>>>>> 1d8de217

       select: SELECT element (instead of boolValue)

       callback: optional handler to call after setting is modified.
<<<<<<< HEAD
       It gets passed the setting object: {key:string, value:something}.
=======
       Its "this" is the options object. If this object has a
       boolValue string or a persistentSetting property, the argument
       passed to the callback is a settings object in the form {key:K,
       value:V}. If this object does not have boolValue string or
       persistentSetting then the callback is passed an event object
       in response to the config option's UI widget being activated,
       normally a 'change' event.
>>>>>>> 1d8de217

       children: [array of settings objects]. These get listed under
       this element and indented slightly for visual grouping. Only
       one level of indention is supported.

       Elements which only have a label and maybe a hint and
       children can be used as headings.

       If a setting has a boolValue set, that gets rendered as a
       checkbox which toggles the given persistent setting (if
       boolValue is a string) AND listens for changes to that setting
       fired via Chat.settings.set() so that the checkbox can stay in
       sync with external changes to that setting. Various Chat UI
       elements stay in sync with the config UI via those settings
<<<<<<< HEAD
       events.
    */
    const settingsOps = [{
      label: "Ctrl-enter to Send",
      hint: [
        "When on, only Ctrl-Enter will send messages and Enter adds ",
        "blank lines. ",
        "When off, both Enter and Ctrl-Enter send. ",
        "When the input field has focus, is empty, and preview ",
        "mode is NOT active then Ctrl-Enter toggles this setting."
      ].join(''),
      boolValue: 'edit-ctrl-send'
    },{
      label: "Compact mode",
      hint: [
        "Toggle between a space-saving or more spacious writing area. ",
        "When the input field has focus, is empty, and preview mode ",
        "is NOT active then Shift-Enter toggles this setting."
      ].join(''),
      boolValue: 'edit-compact-mode'
    },{
      label: "Left-align my posts",
      hint: "Default alignment of your own messages is selected "
        +"based window width/height relationship.",
      boolValue: ()=>!document.body.classList.contains('my-messages-right'),
      callback: function f(){
        document.body.classList[
          this.checkbox.checked ? 'remove' : 'add'
        ]('my-messages-right');
      }
=======
       events. The checkbox element gets added to the options object
       so that the callback() can reference it via this.checkbox.
    */
    const settingsOps = [{
      label: "Chat Configuration Options",
      hint: F.storage.isTransient()
        ? "Local store is unavailable. These settings are transient."
        : ["Most of these settings are persistent via ",
           F.storage.storageImplName(), ": ",
           F.storage.storageHelpDescription()].join('')
>>>>>>> 1d8de217
    },{
      label: "Editing Options...",
      children:[{
        label: "Chat-only mode",
        hint: "Toggle the page between normal fossil view and chat-only view.",
        boolValue: 'chat-only-mode'
      },{
        label: "Ctrl-enter to Send",
        hint: [
          "When on, only Ctrl-Enter will send messages and Enter adds ",
          "blank lines. When off, both Enter and Ctrl-Enter send. ",
          "When the input field has focus and is empty ",
          "then Ctrl-Enter toggles this setting."
        ].join(''),
        boolValue: 'edit-ctrl-send'
      },{
        label: "Compact mode",
        hint: [
          "Toggle between a space-saving or more spacious writing area. ",
          "When the input field has focus, is empty, and preview mode ",
          "is NOT active then Shift-Enter toggles this setting."].join(''),
        boolValue: 'edit-compact-mode'
      },{
        label: "Use 'contenteditable' editing mode",
        boolValue: 'edit-widget-x',
        hint: [
          "When enabled, chat input uses a so-called 'contenteditable' ",
          "field. Though generally more comfortable and modern than ",
          "plain-text input fields, browser-specific quirks and bugs ",
          "may lead to frustration. Ideal for mobile devices."
        ].join('')
      }]
    },{
      label: "Appearance Options...",
      children:[{
        label: "Left-align my posts",
        hint: "Default alignment of your own messages is selected "
          + "based window width/height ratio.",
        boolValue: ()=>!document.body.classList.contains('my-messages-right'),
        callback: function f(){
          document.body.classList[
            this.checkbox.checked ? 'remove' : 'add'
          ]('my-messages-right');
        }
      },{
        label: "Monospace message font",
        hint: "Use monospace font for message and input text.",
        boolValue: 'monospace-messages',
        callback: function(setting){
          document.body.classList[
            setting.value ? 'add' : 'remove'
          ]('monospace-messages');
        }
      },{
        label: "Show images inline",
        hint: "When enabled, attached images are shown inline, "+
          "else they appear as a download link.",
        boolValue: 'images-inline'
      }]
    }];

    /** Set up selection list of notification sounds. */
    if(1){
      const selectSound = D.select();
      D.option(selectSound, "", "(no audio)");
      const firstSoundIndex = selectSound.options.length;
      F.config.chat.alerts.forEach((a)=>D.option(selectSound, a));
      if(true===Chat.settings.getBool('audible-alert')){
        /* This setting used to be a plain bool. If we encounter
           such a setting, take the first sound in the list. */
        selectSound.selectedIndex = firstSoundIndex;
      }else{
        selectSound.value = Chat.settings.get('audible-alert','<none>');
        if(selectSound.selectedIndex<0){
          /* Missing file - removed after this setting was
            applied. Fall back to the first sound in the list. */
          selectSound.selectedIndex = firstSoundIndex;
        }
      }
      Chat.setNewMessageSound(selectSound.value);
      settingsOps.push({
        label: "Sound Options...",
        hint: "How to enable audio playback is browser-specific!",
        children:[{
          hint: "Audio alert",
          select: selectSound,
          callback: function(ev){
            const v = ev.target.value;
            Chat.setNewMessageSound(v);
            F.toast.message("Audio notifications "+(v ? "enabled" : "disabled")+".");
            if(v) setTimeout(()=>Chat.playNewMessageSound(), 0);
          }
        },{
          label: "Play notification for your own messages",
          hint: "When enabled, the audio notification will be played for all messages, "+
            "including your own. When disabled only messages from other users "+
            "will trigger a notification.",
          boolValue: 'alert-own-messages'
        }]
      });
    }/*audio notification config*/
    settingsOps.push({
      label: "Active User List...",
      hint: [
        "/chat cannot track active connections, but it can tell ",
        "you who has posted recently..."].join(''),
      children:[
        namedOptions.activeUsers,{
          label: "Timestamps in active users list",
          indent: true,
          hint: "Show most recent message timestamps in the active user list.",
          boolValue: 'active-user-list-timestamps'
        }
      ]
    });
    /**
       Build UI for config options...
    */
    settingsOps.forEach(function f(op,indentOrIndex){
      const menuEntry = D.addClass(D.div(), 'menu-entry');
      if(true===indentOrIndex) D.addClass(menuEntry, 'child');
      const label = op.label
            ? D.append(D.label(),op.label) : undefined;
      const labelWrapper = D.addClass(D.div(), 'label-wrapper');
      var hint;
      if(op.hint){
        hint = D.append(D.addClass(D.label(),'hint'),op.hint);
      }
      if(op.hasOwnProperty('select')){
        const col0 = D.addClass(D.span(/*empty, but for spacing*/),
                                'toggle-wrapper');
        D.append(menuEntry, labelWrapper, col0);
        D.append(labelWrapper, op.select);
        if(hint) D.append(labelWrapper, hint);
        if(label) D.append(label);
        if(op.callback){
          op.select.addEventListener('change', (ev)=>op.callback(ev), false);
        }
      }else if(op.hasOwnProperty('boolValue')){
        if(undefined === f.$id) f.$id = 0;
        ++f.$id;
        if('string' ===typeof op.boolValue){
          const key = op.boolValue;
          op.boolValue = ()=>Chat.settings.getBool(key);
          op.persistentSetting = key;
        }
        const check = op.checkbox
              = D.attr(D.checkbox(1, op.boolValue()),
                       'aria-label', op.label);
        const id = 'cfgopt'+f.$id;
        const col0 = D.addClass(D.span(), 'toggle-wrapper');
        check.checked = op.boolValue();
        op.checkbox = check;
        D.attr(check, 'id', id);
        if(hint) D.attr(hint, 'for', id);
        D.append(menuEntry, labelWrapper, col0);
        D.append(col0, check);
        if(label){
          D.attr(label, 'for', id);
          D.append(labelWrapper, label);
        }
        if(hint) D.append(labelWrapper, hint);
      }else{
        if(op.callback){
          menuEntry.addEventListener('click', (ev)=>op.callback(ev));
        }
        D.append(menuEntry, labelWrapper);
        if(label) D.append(labelWrapper, label);
        if(hint) D.append(labelWrapper, hint);
      }
      D.append(optionsMenu, menuEntry);
      if(op.persistentSetting){
        Chat.settings.addListener(
          op.persistentSetting,
          function(setting){
            if(op.checkbox) op.checkbox.checked = !!setting.value;
            else if(op.select) op.select.value = setting.value;
            if(op.callback) op.callback(setting);
          }             
        );
        if(op.checkbox){
          op.checkbox.addEventListener(
            'change', function(){
              Chat.settings.set(op.persistentSetting, op.checkbox.checked)
            }, false);
        }
      }else if(op.callback && op.checkbox){
        op.checkbox.addEventListener('change', (ev)=>op.callback(ev), false);
      }
      if(op.children){
        D.addClass(menuEntry, 'parent');
        op.children.forEach((x)=>f(x,true));
      }
    });
  })()/*#chat-button-settings setup*/;

  (function(){
    /* Install default settings... must come after
       chat-button-settings setup so that the listeners which that
       installs are notified via the properties getting initialized
       here. */
    Chat.settings.addListener('monospace-messages',function(s){
      document.body.classList[s.value ? 'add' : 'remove']('monospace-messages');
    })
    Chat.settings.addListener('active-user-list',function(s){
      Chat.showActiveUserList(s.value);
    });
    Chat.settings.addListener('active-user-list-timestamps',function(s){
      Chat.showActiveUserTimestamps(s.value);
    });
    Chat.settings.addListener('chat-only-mode',function(s){
      Chat.chatOnlyMode(s.value);
    });
    Chat.settings.addListener('edit-widget-x',function(s){
      let eSelected;
      if(s.value){
        if(Chat.e.inputX===Chat.inputElement()) return;
        eSelected = Chat.e.inputX;
      }else{
        eSelected = Chat.settings.getBool('edit-compact-mode')
          ? Chat.e.input1 : Chat.e.inputM;
      }
      const v = Chat.inputValue();
      Chat.inputValue('');
      Chat.e.inputFields.forEach(function(e,ndx){
        if(eSelected===e){
          Chat.e.inputFields.$currentIndex = ndx;
          D.removeClass(e, 'hidden');
        }
        else D.addClass(e,'hidden');
      });
      Chat.inputValue(v);
      eSelected.focus();
    });
    Chat.settings.addListener('edit-compact-mode',function(s){
      if(Chat.e.inputX!==Chat.inputElement()){
        /* Text field/textarea mode: swap them if needed.
           Compact mode of inputX is toggled via CSS. */
        const a = s.value
              ? [Chat.e.input1, Chat.e.inputM, 0]
              : [Chat.e.inputM, Chat.e.input1, 1];
        const v = Chat.inputValue();
        Chat.inputValue('');
        Chat.e.inputFields.$currentIndex = a[2];
        Chat.inputValue(v);
        D.removeClass(a[0], 'hidden');
        D.addClass(a[1], 'hidden');
      }
      Chat.e.inputElementWrapper.classList[
        s.value ? 'add' : 'remove'
      ]('compact');
      Chat.e.inputFields[Chat.e.inputFields.$currentIndex].focus();
    });
    Chat.settings.addListener('edit-ctrl-send',function(s){
      const label = (s.value ? "Ctrl-" : "")+"Enter submits messages.";
      Chat.e.inputFields.forEach((e)=>{
        const v = e.dataset.placeholder0 + " " +label;
        if(e.isContentEditable) e.dataset.placeholder = v;
        else D.attr(e,'placeholder',v);
      });
      Chat.e.btnSubmit.title = label;
    });
    const valueKludges = {
      /* Convert certain string-format values to other types... */
      "false": false,
      "true": true
    };
    Object.keys(Chat.settings.defaults).forEach(function(k){
      var v = Chat.settings.get(k,Chat);
      if(Chat===v) v = Chat.settings.defaults[k];
      if(valueKludges.hasOwnProperty(v)) v = valueKludges[v];
      Chat.settings.set(k,v)
      /* fires event listeners so that the Config area checkboxes
         get in sync */;
    });
  })();
  
  (function(){/*set up message preview*/
    const btnPreview = Chat.e.btnPreview;
    Chat.setPreviewText = function(t){
      this.setCurrentView(this.e.viewPreview);
      this.e.previewContent.innerHTML = t;
      this.e.viewPreview.querySelectorAll('a').forEach(addAnchorTargetBlank);
      setupHashtags(this.e.previewContent)/*arguable, for usability reasons*/;
      this.inputFocus();
    };
    Chat.e.viewPreview.querySelector('#chat-preview-close').
      addEventListener('click', ()=>Chat.setCurrentView(Chat.e.viewMessages), false);
    let previewPending = false;
    const elemsToEnable = [btnPreview, Chat.e.btnSubmit, Chat.e.inputFields];
    const submit = function(ev){
      ev.preventDefault();
      ev.stopPropagation();
      if(previewPending) return false;
      const txt = Chat.inputValue();
      if(!txt){
        Chat.setPreviewText('');
        previewPending = false;
        return false;
      }
      const fd = new FormData();
      fd.append('content', txt);
      fd.append('filename','chat.md'
                /*filename needed for mimetype determination*/);
      fd.append('render_mode',F.page.previewModes.wiki);
      F.fetch('ajax/preview-text',{
        payload: fd,
        onload: (html)=>Chat.setPreviewText(html),
        onerror: function(e){
          F.fetch.onerror(e);
          Chat.setPreviewText("ERROR: "+(
            e.message || 'Unknown error fetching preview!'
          ));
        },
        beforesend: function(){
          D.disable(elemsToEnable);
          Chat.ajaxStart();
          previewPending = true;
          Chat.setPreviewText("Loading preview...");
        },
        aftersend:function(){
          previewPending = false;
          Chat.ajaxEnd();
          D.enable(elemsToEnable);
        }
      });
      return false;
    };
    btnPreview.addEventListener('click', submit, false);
  })()/*message preview setup*/;
  
  /** Callback for poll() to inject new content into the page.  jx ==
      the response from /chat-poll. If atEnd is true, the message is
      appended to the end of the chat list (for loading older
      messages), else the beginning (the default). */
  const newcontent = function f(jx,atEnd){
    if(!f.processPost){
      /** Processes chat message m, placing it either the start (if atEnd
          is falsy) or end (if atEnd is truthy) of the chat history. atEnd
          should only be true when loading older messages. */
      f.processPost = function(m,atEnd){
        ++Chat.totalMessageCount;
        if( m.msgid>Chat.mxMsg ) Chat.mxMsg = m.msgid;
        if( !Chat.mnMsg || m.msgid<Chat.mnMsg) Chat.mnMsg = m.msgid;
        if(m.xfrom && m.mtime){
          const d = new Date(m.mtime);
          const uls = Chat.usersLastSeen[m.xfrom];
          if(!uls || uls<d){
            d.$uColor = m.uclr;
            Chat.usersLastSeen[m.xfrom] = d;
          }
        }
        if( m.mdel ){
          /* A record deletion notice. */
          Chat.deleteMessageElem(m.mdel);
          return;
        }
        if(!Chat._isBatchLoading
           && (Chat.me!==m.xfrom
               || Chat.settings.getBool('alert-own-messages'))){
          Chat.playNewMessageSound();
        }
        const row = new Chat.MessageWidget(m);
        Chat.injectMessageElem(row.e.body,atEnd);
        if(m.isError){
          Chat._gotServerError = m;
        }
      }/*processPost()*/;
    }/*end static init*/
    jx.msgs.forEach((m)=>f.processPost(m,atEnd));
    Chat.updateActiveUserList();
    if('visible'===document.visibilityState){
      if(Chat.changesSincePageHidden){
        Chat.changesSincePageHidden = 0;
        Chat.e.pageTitle.innerText = Chat.pageTitleOrig;
      }
    }else{
      Chat.changesSincePageHidden += jx.msgs.length;
      if(jx.msgs.length){
        Chat.e.pageTitle.innerText = '[*] '+Chat.pageTitleOrig;
      }
    }
  }/*newcontent()*/;
  Chat.newContent = newcontent;

  (function(){
    /** Add toolbar for loading older messages. We use a FIELDSET here
        because a fieldset is the only parent element type which can
        automatically enable/disable its children by
        enabling/disabling the parent element. */
    const loadLegend = D.legend("Load...");
    const toolbar = Chat.e.loadOlderToolbar = D.attr(
      D.fieldset(loadLegend), "id", "load-msg-toolbar"
    );
    Chat.disableDuringAjax.push(toolbar);
    /* Loads the next n oldest messages, or all previous history if n is negative. */
    const loadOldMessages = function(n){
      Chat.e.viewMessages.classList.add('loading');
      Chat._isBatchLoading = true;
      const scrollHt = Chat.e.viewMessages.scrollHeight,
            scrollTop = Chat.e.viewMessages.scrollTop;
      F.fetch("chat-poll",{
        urlParams:{
          before: Chat.mnMsg,
          n: n
        },
        responseType: 'json',
        onerror:function(err){
          Chat.reportErrorAsMessage(err);
          Chat._isBatchLoading = false;
        },
        onload:function(x){
          let gotMessages = x.msgs.length;
          newcontent(x,true);
          Chat._isBatchLoading = false;
          Chat.updateActiveUserList();
          if(Chat._gotServerError){
            Chat._gotServerError = false;
            return;
          }
          if(n<0/*we asked for all history*/
             || 0===gotMessages/*we found no history*/
             || (n>0 && gotMessages<n /*we got fewer history entries than requested*/)
             || (n===0 && gotMessages<Chat.loadMessageCount
                 /*we asked for default amount and got fewer than that.*/)){
            /* We've loaded all history. Permanently disable the
               history-load toolbar and keep it from being re-enabled
               via the ajaxStart()/ajaxEnd() mechanism... */
            const div = Chat.e.loadOlderToolbar.querySelector('div');
            D.append(D.clearElement(div), "All history has been loaded.");
            D.addClass(Chat.e.loadOlderToolbar, 'all-done');
            const ndx = Chat.disableDuringAjax.indexOf(Chat.e.loadOlderToolbar);
            if(ndx>=0) Chat.disableDuringAjax.splice(ndx,1);
            Chat.e.loadOlderToolbar.disabled = true;
          }
          if(gotMessages > 0){
            F.toast.message("Loaded "+gotMessages+" older messages.");
            /* Return scroll position to where it was when the history load
               was requested, per user request */
            Chat.e.viewMessages.scrollTo(
              0, Chat.e.viewMessages.scrollHeight - scrollHt + scrollTop
            );
          }
        },
        aftersend:function(){
          Chat.e.viewMessages.classList.remove('loading');
          Chat.ajaxEnd();
        }
      });
    };
    const wrapper = D.div(); /* browsers don't all properly handle >1 child in a fieldset */;
    D.append(toolbar, wrapper);
    var btn = D.button("Previous "+Chat.loadMessageCount+" messages");
    D.append(wrapper, btn);
    btn.addEventListener('click',()=>loadOldMessages(Chat.loadMessageCount));
    btn = D.button("All previous messages");
    D.append(wrapper, btn);
    btn.addEventListener('click',()=>loadOldMessages(-1));
    D.append(Chat.e.viewMessages, toolbar);
    toolbar.disabled = true /*will be enabled when msg load finishes */;
  })()/*end history loading widget setup*/;

  const afterFetch = function f(){
    if(true===f.isFirstCall){
      f.isFirstCall = false;
      Chat.ajaxEnd();
      Chat.e.viewMessages.classList.remove('loading');
      setTimeout(function(){
        Chat.scrollMessagesTo(1);
      }, 250);
    }
    if(Chat._gotServerError && Chat.intervalTimer){
      clearInterval(Chat.intervalTimer);
      Chat.reportErrorAsMessage(
        "Shutting down chat poller due to server-side error. ",
        "Reload this page to reactivate it.");
      delete Chat.intervalTimer;
    }
    poll.running = false;
  };
  afterFetch.isFirstCall = true;
  const poll = async function f(){
    if(f.running) return;
    f.running = true;
    Chat._isBatchLoading = f.isFirstCall;
    if(true===f.isFirstCall){
      f.isFirstCall = false;
      Chat.ajaxStart();
      Chat.e.viewMessages.classList.add('loading');
    }
    F.fetch("chat-poll",{
      timeout: 420 * 1000/*FIXME: get the value from the server*/,
      urlParams:{
        name: Chat.mxMsg
      },
      responseType: "json",
      // Disable the ajax start/end handling for this long-polling op:
      beforesend: function(){},
      aftersend: function(){},
      onerror:function(err){
        Chat._isBatchLoading = false;
        if(Chat.verboseErrors) console.error(err);
        /* ^^^ we don't use Chat.reportError() here b/c the polling
           fails exepectedly when it times out, but is then immediately
           resumed, and reportError() produces a loud error message. */
        afterFetch();
      },
      onload:function(y){
        newcontent(y);
        if(Chat._isBatchLoading){
          Chat._isBatchLoading = false;
          Chat.updateActiveUserList();
        }
        afterFetch();
      }
    });
  };
  poll.isFirstCall = true;
  Chat._gotServerError = poll.running = false;
  if( window.fossil.config.chat.fromcli ){
    Chat.chatOnlyMode(true);
  }
  Chat.intervalTimer = setInterval(poll, 1000);
  if(0){
    const flip = (ev)=>Chat.animate(ev.target,'anim-flip-h');
    document.querySelectorAll('#chat-buttons-wrapper .cbutton').forEach(function(e){
      e.addEventListener('click',flip, false);
    });
  }
  delete ForceResizeKludge.$disabled;
  ForceResizeKludge();
  Chat.animate.$disabled = false;
  setTimeout( ()=>Chat.inputFocus(), 0 );
  F.page.chat = Chat/* enables testing the APIs via the dev tools */;
});<|MERGE_RESOLUTION|>--- conflicted
+++ resolved
@@ -934,16 +934,6 @@
     return cs;
   })()/*Chat initialization*/;
 
-
-  /** Returns the first .message-widget element in DOM element
-      e's lineage. */
-  const findMessageWidgetParent = function(e){
-    while( e && !e.classList.contains('message-widget')){
-      e = e.parentNode;
-    }
-    return e;
-  };
-
   /**
      An experiment in history navigation: when a message numtag is
      clicked, we push the origin message onto the history and
@@ -1026,6 +1016,15 @@
       (e)=>e.addEventListener('click', f.$clickNum, false)
     )
   }/*setupHashtags()*/;
+
+  /** Returns the first .message-widget element in DOM element
+      e's lineage. */
+  const findMessageWidgetParent = function(e){
+    while( e && !e.classList.contains('message-widget')){
+      e = e.parentNode;
+    }
+    return e;
+  };
 
   /**
      Custom widget type for rendering messages (one message per
@@ -1626,24 +1625,16 @@
 
        label: string for the UI
 
-<<<<<<< HEAD
-       boolValue: string (name of Chat.settings setting) or a
-       function which returns true or false. Gets mapped to
-       a checkbox.
-=======
        boolValue: string (name of Chat.settings setting) or a function
        which returns true or false. If it is a string, it gets
        replaced by a function which returns
        Chat.settings.getBool(thatString) and the string gets assigned
        to the persistentSetting property of this object.
->>>>>>> 1d8de217
 
        select: SELECT element (instead of boolValue)
 
        callback: optional handler to call after setting is modified.
-<<<<<<< HEAD
        It gets passed the setting object: {key:string, value:something}.
-=======
        Its "this" is the options object. If this object has a
        boolValue string or a persistentSetting property, the argument
        passed to the callback is a settings object in the form {key:K,
@@ -1651,7 +1642,6 @@
        persistentSetting then the callback is passed an event object
        in response to the config option's UI widget being activated,
        normally a 'change' event.
->>>>>>> 1d8de217
 
        children: [array of settings objects]. These get listed under
        this element and indented slightly for visual grouping. Only
@@ -1666,38 +1656,6 @@
        fired via Chat.settings.set() so that the checkbox can stay in
        sync with external changes to that setting. Various Chat UI
        elements stay in sync with the config UI via those settings
-<<<<<<< HEAD
-       events.
-    */
-    const settingsOps = [{
-      label: "Ctrl-enter to Send",
-      hint: [
-        "When on, only Ctrl-Enter will send messages and Enter adds ",
-        "blank lines. ",
-        "When off, both Enter and Ctrl-Enter send. ",
-        "When the input field has focus, is empty, and preview ",
-        "mode is NOT active then Ctrl-Enter toggles this setting."
-      ].join(''),
-      boolValue: 'edit-ctrl-send'
-    },{
-      label: "Compact mode",
-      hint: [
-        "Toggle between a space-saving or more spacious writing area. ",
-        "When the input field has focus, is empty, and preview mode ",
-        "is NOT active then Shift-Enter toggles this setting."
-      ].join(''),
-      boolValue: 'edit-compact-mode'
-    },{
-      label: "Left-align my posts",
-      hint: "Default alignment of your own messages is selected "
-        +"based window width/height relationship.",
-      boolValue: ()=>!document.body.classList.contains('my-messages-right'),
-      callback: function f(){
-        document.body.classList[
-          this.checkbox.checked ? 'remove' : 'add'
-        ]('my-messages-right');
-      }
-=======
        events. The checkbox element gets added to the options object
        so that the callback() can reference it via this.checkbox.
     */
@@ -1708,7 +1666,6 @@
         : ["Most of these settings are persistent via ",
            F.storage.storageImplName(), ": ",
            F.storage.storageHelpDescription()].join('')
->>>>>>> 1d8de217
     },{
       label: "Editing Options...",
       children:[{
