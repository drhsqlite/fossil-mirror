/*
** Copyright (c) 2007 D. Richard Hipp
**
** This program is free software; you can redistribute it and/or
** modify it under the terms of the GNU General Public
** License as published by the Free Software Foundation; either
** version 2 of the License, or (at your option) any later version.
**
** This program is distributed in the hope that it will be useful,
** but WITHOUT ANY WARRANTY; without even the implied warranty of
** MERCHANTABILITY or FITNESS FOR A PARTICULAR PURPOSE.  See the GNU
** General Public License for more details.
** 
** You should have received a copy of the GNU General Public
** License along with this library; if not, write to the
** Free Software Foundation, Inc., 59 Temple Place - Suite 330,
** Boston, MA  02111-1307, USA.
**
** Author contact information:
**   drh@hwaci.com
**   http://www.hwaci.com/drh/
**
*******************************************************************************
**
** This file contains code for generating the login and logout screens.
**
** Notes:
**
** There are two special-case user-ids: "anonymous" and "nobody".
** The capabilities of the nobody user are available to anyone,
** regardless of whether or not they are logged in.  The capabilities
** of anonymous are only available after logging in, but the login
** screen displays the password for the anonymous login, so this
** should not prevent a human user from doing so.
**
** The nobody user has capabilities that you want spiders to have.
** The anonymous user has capabilities that you want people without
** logins to have.
**
** Of course, a sophisticated spider could easily circumvent the
** anonymous login requirement and walk the website.  But that is
** not really the point.  The anonymous login keeps search-engine
** crawlers and site download tools like wget from walking change
** logs and downloading diffs of very version of the archive that
** has ever existed, and things like that.
*/
#include "config.h"
#include "login.h"
#ifdef __MINGW32__
#  include <windows.h>           /* for Sleep */
#  define sleep Sleep            /* windows does not have sleep, but Sleep */
#endif
#include <time.h>

/*
** Return the name of the login cookie
*/
static char *login_cookie_name(void){
  static char *zCookieName = 0;
  if( zCookieName==0 ){
    int n = strlen(g.zTop);
    zCookieName = malloc( n*2+16 );
                      /* 0123456789 12345 */
    strcpy(zCookieName, "fossil_login_");
    encode16((unsigned char*)g.zTop, (unsigned char*)&zCookieName[13], n);
  }
  return zCookieName;
}

/*
** WEBPAGE: /login
** WEBPAGE: /logout
**
** Generate the login page
*/
void login_page(void){
  const char *zUsername, *zPasswd, *zGoto;
  const char *zNew1, *zNew2;
  const char *zAnonPw = 0;
  int anonFlag;
  char *zErrMsg = "";

  login_check_credentials();
  zUsername = P("u");
  zPasswd = P("p");
  zGoto = PD("g","index");
  anonFlag = P("anon")!=0;
  if( P("out")!=0 ){
    const char *zCookieName = login_cookie_name();
    cgi_set_cookie(zCookieName, "", 0, -86400);
    cgi_redirect(zGoto);
  }
  if( g.okPassword && zPasswd && (zNew1 = P("n1"))!=0 && (zNew2 = P("n2"))!=0 ){
    if( db_int(1, "SELECT 0 FROM user"
                  " WHERE uid=%d AND pw=%Q", g.userUid, zPasswd) ){
      sleep(1);
      zErrMsg = 
         @ <p><font color="red">
         @ You entered an incorrect old password while attempting to change
         @ your password.  Your password is unchanged.
         @ </font></p>
      ;
    }else if( strcmp(zNew1,zNew2)!=0 ){
      zErrMsg = 
         @ <p><font color="red">
         @ The two copies of your new passwords do not match.
         @ Your password is unchanged.
         @ </font></p>
      ;
    }else{
      db_multi_exec(
         "UPDATE user SET pw=%Q WHERE uid=%d", zNew1, g.userUid
      );
      cgi_redirect(zGoto);
      return;
    }
  }
  if( zUsername!=0 && zPasswd!=0 && zPasswd[0]!=0 ){
    int uid = db_int(0,
        "SELECT uid FROM user"
        " WHERE login=%Q AND pw=%Q", zUsername, zPasswd);
    if( uid<=0 || strcmp(zUsername,"nobody")==0 ){
      sleep(1);
      zErrMsg = 
         @ <p><font color="red">
         @ You entered an unknown user or an incorrect password.
         @ </font></p>
      ;
    }else{
      char *zCookie;
      const char *zCookieName = login_cookie_name();
      const char *zExpire = db_get("cookie-expire","8766");
      int expires = atoi(zExpire)*3600;
      const char *zIpAddr = PD("REMOTE_ADDR","nil");
 
      if( strcmp(zUsername, "anonymous")==0 ){
        cgi_set_cookie(zCookieName, "anonymous", 0, expires);
      }else{
        zCookie = db_text(0, "SELECT '%d/' || hex(randomblob(25))", uid);
        cgi_set_cookie(zCookieName, zCookie, 0, expires);
        db_multi_exec(
          "UPDATE user SET cookie=%Q, ipaddr=%Q, "
          "  cexpire=julianday('now')+%d/86400.0 WHERE uid=%d",
          zCookie, zIpAddr, expires, uid
        );
      }
      cgi_redirect(zGoto);
    }
  }
  style_header("Login/Logout");
  @ %s(zErrMsg)
  @ <form action="login" method="POST">
  if( P("g") ){
    @ <input type="hidden" name="g" value="%h(P("g"))">
  }
  @ <table align="left" hspace="10">
  @ <tr>
  @   <td align="right">User ID:</td>
  if( anonFlag ){
    @   <td><input type="text" name="u" value="anonymous" size=30></td>
  }else{
    @   <td><input type="text" name="u" value="" size=30></td>
  }
  @ </tr>
  @ <tr>
  @  <td align="right">Password:</td>
  @   <td><input type="password" name="p" value="" size=30></td>
  @ </tr>
  if( g.zLogin==0 ){
    zAnonPw = db_text(0, "SELECT pw FROM user"
                         " WHERE login='anonymous'"
                         "   AND cap!=''");
    if( zAnonPw && anonFlag ){
      @ <tr><td></td>
      @ <td>The anonymous password is "<b>%h(zAnonPw)</b>".</td>
      @ </tr>
    }
  }
  @ <tr>
  @   <td></td>
  @   <td><input type="submit" name="in" value="Login"></td>
  @ </tr>
  @ </table>
  if( g.zLogin==0 ){
    @ <p>To login
  }else{
    @ <p>You are current logged in as <b>%h(g.zLogin)</b></p>
    @ <p>To change your login to a different user
  }
  @ enter the user-id and password at the left and press the
  @ "Login" button.  Your user name will be stored in a browser cookie.
  @ You must configure your web browser to accept cookies in order for
  @ the login to take.</p>
  if( g.zLogin==0 ){
    if( zAnonPw && !anonFlag ){
      @ <p>The password for user "anonymous" is "<b>%h(zAnonPw)</b>".</p>
      @ <p>&nbsp;</p>
    }else{
      @ <p>&nbsp;</p><p>&nbsp;</p>
    }
  }
  if( g.zLogin ){
    @ <br clear="both"><hr>
    @ <p>To log off the system (and delete your login cookie)
    @  press the following button:<br>
    @ <input type="submit" name="out" value="Logout"></p>
  }
  @ </form>
  if( g.okPassword ){
    @ <br clear="both"><hr>
    @ <p>To change your password, enter your old password and your
    @ new password twice below then press the "Change Password"
    @ button.</p>
    @ <form action="login" method="POST">
    @ <table>
    @ <tr><td align="right">Old Password:</td>
    @ <td><input type="password" name="p" size=30></td></tr>
    @ <tr><td align="right">New Password:</td>
    @ <td><input type="password" name="n1" size=30></td></tr>
    @ <tr><td align="right">Repeat New Password:</td>
    @ <td><input type="password" name="n2" size=30></td></tr>
    @ <tr><td></td>
    @ <td><input type="submit" value="Change Password"></td></tr>
    @ </table>
    @ </form>
  }
  style_footer();
}



/*
** This routine examines the login cookie to see if it exists and
** and is valid.  If the login cookie checks out, it then sets 
** g.zUserUuid appropriately.
**
*/
void login_check_credentials(void){
  int uid = 0;
  const char *zCookie;
  const char *zRemoteAddr;
  const char *zCap = 0;
  const char *zNcap;
  const char *zAcap;

  /* Only run this check once.  */
  if( g.userUid!=0 ) return;


  /* If the HTTP connection is coming over 127.0.0.1 and if
  ** local login is disabled, then there is no need to check
  ** user credentials.
  */
  zRemoteAddr = PD("REMOTE_ADDR","nil");
  if( strcmp(zRemoteAddr, "127.0.0.1")==0 && db_get_int("localauth",0)==0 ){
    uid = db_int(0, "SELECT uid FROM user WHERE cap LIKE '%%s%%'");
    g.zLogin = db_text("?", "SELECT login FROM user WHERE uid=%d", uid);
    zCap = "s";
    g.noPswd = 1;
  }

  /* Check the login cookie to see if it matches a known valid user.
  */
  if( uid==0 && (zCookie = P(login_cookie_name()))!=0 ){
    if( isdigit(zCookie[0]) ){
      uid = db_int(0, 
            "SELECT uid FROM user"
            " WHERE uid=%d"
            "   AND cookie=%Q"
            "   AND ipaddr=%Q"
            "   AND cexpire>julianday('now')",
            atoi(zCookie), zCookie, zRemoteAddr
         );
    }else if( zCookie[0]=='a' ){
      uid = db_int(0, "SELECT uid FROM user WHERE login='anonymous'");
    }
  }

  if( uid==0 ){
    uid = db_int(0, "SELECT uid FROM user WHERE login='nobody'");
    if( uid==0 ){
      uid = -1;
      zCap = "";
    }
  }
  if( zCap==0 ){
    if( uid ){
      Stmt s;
      db_prepare(&s, "SELECT login, cap FROM user WHERE uid=%d", uid);
      if( db_step(&s)==SQLITE_ROW ){
        g.zLogin = db_column_malloc(&s, 0);
        zCap = db_column_malloc(&s, 1);
      }
      db_finalize(&s);
    }
    if( zCap==0 ){
      zCap = "";
    }
  }
  g.userUid = uid;
  if( g.zLogin && strcmp(g.zLogin,"nobody")==0 ){
    g.zLogin = 0;
  }
  if( uid && g.zLogin ){
<<<<<<< HEAD
=======
    /* All logged-in users inherit privileges from "nobody" */
>>>>>>> d9931947
    zNcap = db_text("", "SELECT cap FROM user WHERE login = 'nobody'");
    login_set_capabilities(zNcap);
    if( strcmp(g.zLogin, "anonymous")!=0 ){
      /* All logged-in users inherit privileges from "anonymous" */
      zAcap = db_text("", "SELECT cap FROM user WHERE login = 'anonymous'");
      login_set_capabilities(zAcap);
    }
  }
  login_set_capabilities(zCap);
}

/*
** Set the global capability flags based on a capability string.
*/
void login_set_capabilities(const char *zCap){
  static char *zDev = 0;
  int i;
  for(i=0; zCap[i]; i++){
    switch( zCap[i] ){
      case 's':   g.okSetup = 1;
      case 'a':   g.okAdmin = g.okRdTkt = g.okWrTkt = 
                              g.okRdWiki = g.okWrWiki = g.okNewWiki =
                              g.okApndWiki = g.okHistory = g.okClone = 
                              g.okNewTkt = g.okPassword = g.okRdAddr =
                              g.okTktFmt = 1;
      case 'i':   g.okRead = g.okWrite = 1;                     break;
      case 'o':   g.okRead = 1;                                 break;
      case 'z':   g.okZip = 1;                                  break;

      case 'd':   g.okDelete = 1;                               break;
      case 'h':   g.okHistory = 1;                              break;
      case 'g':   g.okClone = 1;                                break;
      case 'p':   g.okPassword = 1;                             break;

      case 'j':   g.okRdWiki = 1;                               break;
      case 'k':   g.okWrWiki = g.okRdWiki = g.okApndWiki =1;    break;
      case 'm':   g.okApndWiki = 1;                             break;
      case 'f':   g.okNewWiki = 1;                              break;

      case 'e':   g.okRdAddr = 1;                               break;
      case 'r':   g.okRdTkt = 1;                                break;
      case 'n':   g.okNewTkt = 1;                               break;
      case 'w':   g.okWrTkt = g.okRdTkt = g.okNewTkt = 
                  g.okApndTkt = 1;                              break;
      case 'c':   g.okApndTkt = 1;                              break;
      case 't':   g.okTktFmt = 1;                               break;

      /* The "v" privileges is a little different.  It recursively 
      ** inherits all privileges of the user named "developer" */
      case 'v': {
        if( zDev==0 ){
          zDev = db_text("", "SELECT cap FROM user WHERE login='developer'");
          login_set_capabilities(zDev);
        }
        break;
      }
    }
  }
}

/*
** If the current login lacks any of the capabilities listed in
** the input, then return 0.  If all capabilities are present, then
** return 1.
*/
int login_has_capability(const char *zCap, int nCap){
  int i;
  int rc = 1;
  if( nCap<0 ) nCap = strlen(zCap);
  for(i=0; i<nCap && rc && zCap[i]; i++){
    switch( zCap[i] ){
      case 'a':  rc = g.okAdmin;     break;
      /* case 'b': */
      case 'c':  rc = g.okApndTkt;   break;
      case 'd':  rc = g.okDelete;    break;
      case 'e':  rc = g.okRdAddr;    break;
      case 'f':  rc = g.okNewWiki;   break;
      case 'g':  rc = g.okClone;     break;
      case 'h':  rc = g.okHistory;   break;
      case 'i':  rc = g.okWrite;     break;
      case 'j':  rc = g.okRdWiki;    break;
      case 'k':  rc = g.okWrWiki;    break;
      /* case 'l': */
      case 'm':  rc = g.okApndWiki;  break;
      case 'n':  rc = g.okNewTkt;    break;
      case 'o':  rc = g.okRead;      break;
      case 'p':  rc = g.okPassword;  break;
      /* case 'q': */
      case 'r':  rc = g.okRdTkt;     break;
      case 's':  rc = g.okSetup;     break;
      case 't':  rc = g.okTktFmt;    break;
      /* case 'u': */
      /* case 'v': */
      case 'w':  rc = g.okWrTkt;     break;
      /* case 'x': */
      /* case 'y': */
      /* case 'z': */
      default:   rc = 0;             break;
    }
  }
  return rc;
}

/*
** Call this routine when the credential check fails.  It causes
** a redirect to the "login" page.
*/
void login_needed(void){
  const char *zUrl = PD("REQUEST_URI", "index");
  cgi_redirect(mprintf("login?g=%T", zUrl));
  /* NOTREACHED */
  assert(0);
}

/*
** Call this routine if the user lacks okHistory permission.  If
** the anonymous user has okHistory permission, then paint a mesage
** to inform the user that much more information is available by
** logging in as anonymous.
*/
void login_anonymous_available(void){
  if( !g.okHistory &&
      db_exists("SELECT 1 FROM user"
                " WHERE login='anonymous'"
                "   AND cap LIKE '%%h%%'") ){
    const char *zUrl = PD("REQUEST_URI", "index");
    @ <p>Many <font color="red">hyperlinks are disabled.</font><br />
    @ Use <a href="%s(g.zTop)/login?anon=1&g=%T(zUrl)">anonymous login</a>
    @ to enable hyperlinks.</p>
  }
}<|MERGE_RESOLUTION|>--- conflicted
+++ resolved
@@ -302,10 +302,7 @@
     g.zLogin = 0;
   }
   if( uid && g.zLogin ){
-<<<<<<< HEAD
-=======
     /* All logged-in users inherit privileges from "nobody" */
->>>>>>> d9931947
     zNcap = db_text("", "SELECT cap FROM user WHERE login = 'nobody'");
     login_set_capabilities(zNcap);
     if( strcmp(g.zLogin, "anonymous")!=0 ){
@@ -402,7 +399,7 @@
       case 'w':  rc = g.okWrTkt;     break;
       /* case 'x': */
       /* case 'y': */
-      /* case 'z': */
+      case 'z':  rc = g.okZip;       break;
       default:   rc = 0;             break;
     }
   }
