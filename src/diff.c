--- conflicted
+++ resolved
@@ -2527,12 +2527,8 @@
     fossil_panic("unable to find manifest");
   }
   if( fileVers ) annFlags |= ANN_FILE_VERS;
-<<<<<<< HEAD
+  annFlags |= ANN_FILE_ANCEST;
   annotate_file(&ann, zFilename, fnid, mid, 0, iLimit, annFlags);
-=======
-  annFlags |= ANN_FILE_ANCEST;
-  annotate_file(&ann, fnid, mid, 0, iLimit, annFlags);
->>>>>>> f7559926
   if( showLog ){
     for(i=0; i<ann.nVers; i++){
       printf("version %3d: %s\n", i+1, ann.azVers[i]);
