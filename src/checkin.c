/*
** Copyright (c) 2007 D. Richard Hipp
**
** This program is free software; you can redistribute it and/or
** modify it under the terms of the Simplified BSD License (also
** known as the "2-Clause License" or "FreeBSD License".)

** This program is distributed in the hope that it will be useful,
** but without any warranty; without even the implied warranty of
** merchantability or fitness for a particular purpose.
**
** Author contact information:
**   drh@hwaci.com
**   http://www.hwaci.com/drh/
**
*******************************************************************************
**
** This file contains code used to check-in versions of the project
** from the local repository.
*/
#include "config.h"
#include "checkin.h"
#include <assert.h>

/*
** Generate text describing all changes.  Prepend zPrefix to each line
** of output.
**
** We assume that vfile_check_signature has been run.
**
** If missingIsFatal is true, then any files that are missing or which
** are not true files results in a fatal error.
*/
static void status_report(
  Blob *report,          /* Append the status report here */
  const char *zPrefix,   /* Prefix on each line of the report */
  int missingIsFatal,    /* MISSING and NOT_A_FILE are fatal errors */
  int cwdRelative        /* Report relative to the current working dir */
){
  Stmt q;
  int nPrefix = strlen(zPrefix);
  int nErr = 0;
  Blob rewrittenPathname;
  db_prepare(&q,
    "SELECT pathname, deleted, chnged, rid, coalesce(origname!=pathname,0)"
    "  FROM vfile "
    " WHERE is_selected(id)"
    "   AND (chnged OR deleted OR rid=0 OR pathname!=origname) ORDER BY 1"
  );
  blob_zero(&rewrittenPathname);
  while( db_step(&q)==SQLITE_ROW ){
    const char *zPathname = db_column_text(&q,0);
    const char *zDisplayName = zPathname;
    int isDeleted = db_column_int(&q, 1);
    int isChnged = db_column_int(&q,2);
    int isNew = db_column_int(&q,3)==0;
    int isRenamed = db_column_int(&q,4);
    char *zFullName = mprintf("%s%s", g.zLocalRoot, zPathname);
    if( cwdRelative ){
      file_relative_name(zFullName, &rewrittenPathname, 0);
      zDisplayName = blob_str(&rewrittenPathname);
      if( zDisplayName[0]=='.' && zDisplayName[1]=='/' ){
        zDisplayName += 2;  /* no unnecessary ./ prefix */
      }
    }
    blob_append(report, zPrefix, nPrefix);
    if( isDeleted ){
      blob_appendf(report, "DELETED    %s\n", zDisplayName);
    }else if( !file_wd_isfile_or_link(zFullName) ){
      if( file_access(zFullName, 0)==0 ){
        blob_appendf(report, "NOT_A_FILE %s\n", zDisplayName);
        if( missingIsFatal ){
          fossil_warning("not a file: %s", zDisplayName);
          nErr++;
        }
      }else{
        blob_appendf(report, "MISSING    %s\n", zDisplayName);
        if( missingIsFatal ){
          fossil_warning("missing file: %s", zDisplayName);
          nErr++;
        }
      }
    }else if( isNew ){
      blob_appendf(report, "ADDED      %s\n", zDisplayName);
    }else if( isDeleted ){
      blob_appendf(report, "DELETED    %s\n", zDisplayName);
    }else if( isChnged==2 ){
      blob_appendf(report, "UPDATED_BY_MERGE %s\n", zDisplayName);
    }else if( isChnged==3 ){
      blob_appendf(report, "ADDED_BY_MERGE %s\n", zDisplayName);
    }else if( isChnged==1 ){
      if( file_contains_merge_marker(zFullName) ){
        blob_appendf(report, "CONFLICT   %s\n", zDisplayName);
      }else{
        blob_appendf(report, "EDITED     %s\n", zDisplayName);
      }
    }else if( isRenamed ){
      blob_appendf(report, "RENAMED    %s\n", zDisplayName);
    }
    free(zFullName);
  }
  blob_reset(&rewrittenPathname);
  db_finalize(&q);
  db_prepare(&q, "SELECT uuid, id FROM vmerge JOIN blob ON merge=rid"
                 " WHERE id<=0");
  while( db_step(&q)==SQLITE_ROW ){
    const char *zLabel = "MERGED_WITH";
    switch( db_column_int(&q, 1) ){
      case -1:  zLabel = "CHERRYPICK ";  break;
      case -2:  zLabel = "BACKOUT    ";  break;
    }
    blob_append(report, zPrefix, nPrefix);
    blob_appendf(report, "%s %s\n", zLabel, db_column_text(&q, 0));
  }
  db_finalize(&q);
  if( nErr ){
    fossil_fatal("aborting due to prior errors");
  }
}

/*
** Use the "relative-paths" setting and the --abs-paths and
** --rel-paths command line options to determine whether the
** status report should be shown relative to the current
** working directory.
*/
static int determine_cwd_relative_option()
{
  int relativePaths = db_get_boolean("relative-paths", 1);
  int absPathOption = find_option("abs-paths", 0, 0)!=0;
  int relPathOption = find_option("rel-paths", 0, 0)!=0;
  if( absPathOption ){ relativePaths = 0; }
  if( relPathOption ){ relativePaths = 1; }
  return relativePaths;
}

/*
** COMMAND: changes
**
** Usage: %fossil changes ?OPTIONS?
**
** Report on the edit status of all files in the current checkout.
**
** Pathnames are displayed according to the "relative-paths" setting,
** unless overridden by the --abs-paths or --rel-paths options.
**
** Options:
**    --abs-paths       Display absolute pathnames.
**    --rel-paths       Display pathnames relative to the current working
**                      directory.
**    --sha1sum         Verify file status using SHA1 hashing rather
**                      than relying on file mtimes.
**    --header          Identify the repository if there are changes
**    -v                Say "no changes" if there are none
**
** See also: extra, ls, status
*/
void changes_cmd(void){
  Blob report;
  int vid;
  int useSha1sum = find_option("sha1sum", 0, 0)!=0;
  int showHdr = find_option("header",0,0)!=0;
  int verbose = find_option("verbose","v",0)!=0;
  int cwdRelative = 0;
  db_must_be_within_tree();
  cwdRelative = determine_cwd_relative_option();
  blob_zero(&report);
  vid = db_lget_int("checkout", 0);
  vfile_check_signature(vid, useSha1sum ? CKSIG_SHA1 : 0);
  status_report(&report, "", 0, cwdRelative);
  if( verbose && blob_size(&report)==0 ){
    blob_append(&report, "  (none)\n", -1);
  }
  if( showHdr && blob_size(&report)>0 ){
    fossil_print("Changes for %s at %s:\n", db_get("project-name","???"),
                 g.zLocalRoot);
  }
  blob_write_to_file(&report, "-");
  blob_reset(&report);
}

/*
** COMMAND: status
**
** Usage: %fossil status ?OPTIONS?
**
** Report on the status of the current checkout.
**
** Pathnames are displayed according to the "relative-paths" setting,
** unless overridden by the --abs-paths or --rel-paths options.
**
** Options:
**
**    --abs-paths       Display absolute pathnames.
**    --rel-paths       Display pathnames relative to the current working
**                      directory.
**    --sha1sum         Verify file status using SHA1 hashing rather
**                      than relying on file mtimes.
**
** See also: changes, extra, ls
*/
void status_cmd(void){
  int vid;
  db_must_be_within_tree();
       /* 012345678901234 */
  fossil_print("repository:   %s\n", db_repository_filename());
  fossil_print("local-root:   %s\n", g.zLocalRoot);
  if( g.zConfigDbName ){
    fossil_print("config-db:    %s\n", g.zConfigDbName);
  }
  vid = db_lget_int("checkout", 0);
  if( vid ){
    show_common_info(vid, "checkout:", 1, 1);
  }
  db_record_repository_filename(0);
  changes_cmd();
}

/*
** COMMAND: ls
**
** Usage: %fossil ls ?OPTIONS? ?VERSION?
**
** Show the names of all files in the current checkout.  The -l provides
** extra information about each file.
**
** Options:
**   -l              Provide extra information about each file.
**   --age           Show when each file was committed
**
** See also: changes, extra, status
*/
void ls_cmd(void){
  int vid;
  Stmt q;
  int isBrief;
  int showAge;
  char *zOrderBy = "pathname";

  isBrief = find_option("l","l", 0)==0;
  showAge = find_option("age",0,0)!=0;
  db_must_be_within_tree();
  vid = db_lget_int("checkout", 0);
  if( find_option("t","t",0)!=0 ){
    if( showAge ){
      zOrderBy = mprintf("checkin_mtime(%d,rid) DESC", vid);
    }else{
      zOrderBy = "mtime DESC";
    }
  }
  verify_all_options();
  vfile_check_signature(vid, 0);
  if( showAge ){
    db_prepare(&q,
       "SELECT pathname, deleted, rid, chnged, coalesce(origname!=pathname,0),"
       "       datetime(checkin_mtime(%d,rid),'unixepoch','localtime')"
       "  FROM vfile"
       " ORDER BY %s", vid, zOrderBy
    );
  }else{
    db_prepare(&q,
       "SELECT pathname, deleted, rid, chnged, coalesce(origname!=pathname,0)"
       "  FROM vfile"
       " ORDER BY %s", zOrderBy
    );
  }
  while( db_step(&q)==SQLITE_ROW ){
    const char *zPathname = db_column_text(&q,0);
    int isDeleted = db_column_int(&q, 1);
    int isNew = db_column_int(&q,2)==0;
    int chnged = db_column_int(&q,3);
    int renamed = db_column_int(&q,4);
    char *zFullName = mprintf("%s%s", g.zLocalRoot, zPathname);
    if( showAge ){
      fossil_print("%s  %s\n", db_column_text(&q, 5), zPathname);
    }else if( isBrief ){
      fossil_print("%s\n", zPathname);
    }else if( isNew ){
      fossil_print("ADDED      %s\n", zPathname);
    }else if( isDeleted ){
      fossil_print("DELETED    %s\n", zPathname);
    }else if( !file_wd_isfile_or_link(zFullName) ){
      if( file_access(zFullName, 0)==0 ){
        fossil_print("NOT_A_FILE %s\n", zPathname);
      }else{
        fossil_print("MISSING    %s\n", zPathname);
      }
    }else if( chnged ){
      fossil_print("EDITED     %s\n", zPathname);
    }else if( renamed ){
      fossil_print("RENAMED    %s\n", zPathname);
    }else{
      fossil_print("UNCHANGED  %s\n", zPathname);
    }
    free(zFullName);
  }
  db_finalize(&q);
}

/*
** COMMAND: extras
** Usage: %fossil extras ?OPTIONS?
**
** Print a list of all files in the source tree that are not part of
** the current checkout.  See also the "clean" command.
**
** Files and subdirectories whose names begin with "." are normally
** ignored but can be included by adding the --dotfiles option.
**
** The GLOBPATTERN is a comma-separated list of GLOB expressions for
** files that are ignored.  The GLOBPATTERN specified by the "ignore-glob"
** is used if the --ignore option is omitted.
**
** Pathnames are displayed according to the "relative-paths" setting,
** unless overridden by the --abs-paths or --rel-paths options.
**
** Options:
**    --abs-paths      Display absolute pathnames.
**    --dotfiles       include files beginning with a dot (".")
**    --ignore <CSG>   ignore files matching patterns from the argument
**    --rel-paths      Display pathnames relative to the current working
**                     directory.
**
** See also: changes, clean, status
*/
void extra_cmd(void){
  Blob path;
  Stmt q;
  int n;
  const char *zIgnoreFlag = find_option("ignore",0,1);
  unsigned scanFlags = find_option("dotfiles",0,0)!=0 ? SCAN_ALL : 0;
  int cwdRelative = 0;
  Glob *pIgnore;
  Blob rewrittenPathname;
  const char *zPathname, *zDisplayName;

  if( find_option("temp",0,0)!=0 ) scanFlags |= SCAN_TEMP;
  db_must_be_within_tree();
  cwdRelative = determine_cwd_relative_option();
  db_multi_exec("CREATE TEMP TABLE sfile(x TEXT PRIMARY KEY %s)",
                filename_collation());
  n = strlen(g.zLocalRoot);
  blob_init(&path, g.zLocalRoot, n-1);
  if( zIgnoreFlag==0 ){
    zIgnoreFlag = db_get("ignore-glob", 0);
  }
  pIgnore = glob_create(zIgnoreFlag);
  vfile_scan(&path, blob_size(&path), scanFlags, pIgnore);
  glob_free(pIgnore);
  db_prepare(&q,
      "SELECT x FROM sfile"
      " WHERE x NOT IN (%s)"
      " ORDER BY 1",
      fossil_all_reserved_names(0)
  );
  db_multi_exec("DELETE FROM sfile WHERE x IN (SELECT pathname FROM vfile)");
  blob_zero(&rewrittenPathname);
  while( db_step(&q)==SQLITE_ROW ){
    zDisplayName = zPathname = db_column_text(&q, 0);
    if( cwdRelative ) {
      char *zFullName = mprintf("%s%s", g.zLocalRoot, zPathname);
      file_relative_name(zFullName, &rewrittenPathname, 0);
      free(zFullName);
      zDisplayName = blob_str(&rewrittenPathname);
      if( zDisplayName[0]=='.' && zDisplayName[1]=='/' ){
        zDisplayName += 2;  /* no unnecessary ./ prefix */
      }
    }
    fossil_print("%s\n", zDisplayName);
  }
  blob_reset(&rewrittenPathname);
  db_finalize(&q);
}

/*
** COMMAND: clean
** Usage: %fossil clean ?OPTIONS?
**
** Delete all "extra" files in the source tree.  "Extra" files are
** files that are not officially part of the checkout. This operation
** cannot be undone.
**
** You will be prompted before removing each file. If you are
** sure you wish to remove all "extra" files you can specify the
** optional --force flag and no prompts will be issued. The
** "ignore-glob" setting specifies for which files the prompting
** will be skipped. You can override this with --ignore option.
**
** Files and subdirectories whose names begin with "." are
** normally ignored.  They are included if the "--dotfiles" option
** is used.
**
** Options:
**    --dotfiles       include files beginning with a dot (".")
**    --force          Remove files without prompting
**    --ignore <CSG>   Override the "ignore-glob" setting
**    --temp           Remove only Fossil-generated temporary files
**
** See also: addremove, extra, status
*/
void clean_cmd(void){
  int allFlag;
  unsigned scanFlags = 0;
  const char *zIgnoreFlag;
  Blob path, repo;
  Stmt q;
  int n;
  Glob *pIgnore;
  int testFlag = 0;

  allFlag = find_option("force","f",0)!=0;
  if( find_option("dotfiles",0,0)!=0 ) scanFlags |= SCAN_ALL;
  if( find_option("temp",0,0)!=0 ) scanFlags |= SCAN_TEMP;
  zIgnoreFlag = find_option("ignore",0,1);
  testFlag = find_option("test",0,0)!=0;
  db_must_be_within_tree();
  if( zIgnoreFlag==0 ){
    zIgnoreFlag = db_get("ignore-glob", 0);
  }
  db_multi_exec("CREATE TEMP TABLE sfile(x TEXT PRIMARY KEY %s)",
                filename_collation());
  n = strlen(g.zLocalRoot);
  blob_init(&path, g.zLocalRoot, n-1);
  pIgnore = glob_create(zIgnoreFlag);
<<<<<<< HEAD
  vfile_scan(&path, blob_size(&path), scanFlags, NULL);
=======
  vfile_scan(&path, blob_size(&path), scanFlags, pIgnore);
>>>>>>> 8b5f1068
  db_prepare(&q,
      "SELECT %Q || x FROM sfile"
      " WHERE x NOT IN (%s)"
      " ORDER BY 1",
      g.zLocalRoot, fossil_all_reserved_names(0)
  );
  if( file_tree_name(g.zRepositoryName, &repo, 0) ){
    db_multi_exec("DELETE FROM sfile WHERE x=%B", &repo);
  }
  db_multi_exec("DELETE FROM sfile WHERE x IN (SELECT pathname FROM vfile)");
  while( db_step(&q)==SQLITE_ROW ){
    if( testFlag ){
      fossil_print("%s\n", db_column_text(&q,0));
<<<<<<< HEAD
    }else if( !allFlag && !glob_match(pIgnore, db_column_text(&q, 0)+n) ){
      Blob ans;
      char cReply;
      char *prompt = mprintf("remove unmanaged file \"%s\" (y/a=all/N)? ",
=======
    }else if( !allFlag ){
      Blob ans;
      char cReply;
      char *prompt = mprintf("remove unmanaged file \"%s\" (a=all/y/N)? ",
>>>>>>> 8b5f1068
                              db_column_text(&q, 0));
      blob_zero(&ans);
      prompt_user(prompt, &ans);
      cReply = blob_str(&ans)[0];
      if( cReply=='a' || cReply=='A' ){
<<<<<<< HEAD
        allFlag = 0;
=======
        allFlag = 1;
>>>>>>> 8b5f1068
      }else if( cReply!='y' && cReply!='Y' ){
        continue;
      }
    }
    file_delete(db_column_text(&q, 0));
<<<<<<< HEAD
    fossil_print("removed unmanaged file \"%s\"\n", db_column_text(&q,0));
=======
>>>>>>> 8b5f1068
  }
  glob_free(pIgnore);
  db_finalize(&q);
}

/*
** Prompt the user for a check-in or stash comment (given in pPrompt),
** gather the response, then return the response in pComment.
**
** Lines of the prompt that begin with # are discarded.  Excess whitespace
** is removed from the reply.
**
** Appropriate encoding translations are made on windows.
*/
void prompt_for_user_comment(Blob *pComment, Blob *pPrompt){
  const char *zEditor;
  char *zCmd;
  char *zFile;
  Blob reply, line;
  char *zComment;
  int i;

  zEditor = db_get("editor", 0);
  if( zEditor==0 ){
    zEditor = fossil_getenv("VISUAL");
  }
  if( zEditor==0 ){
    zEditor = fossil_getenv("EDITOR");
  }
#ifdef _WIN32
  if( zEditor==0 ){
    zEditor = mprintf("%s\\notepad.exe", fossil_getenv("SystemRoot"));
  }
#endif
  if( zEditor==0 ){
    blob_append(pPrompt,
       "#\n"
       "# Since no default text editor is set using EDITOR or VISUAL\n"
       "# environment variables or the \"fossil set editor\" command,\n"
       "# and because no comment was specified using the \"-m\" or \"-M\"\n"
       "# command-line options, you will need to enter the comment below.\n"
       "# Type \".\" on a line by itself when you are done:\n", -1);
    zFile = mprintf("-");
  }else{
    zFile = db_text(0, "SELECT '%qci-comment-' || hex(randomblob(6)) || '.txt'",
                    g.zLocalRoot);
  }
#if defined(_WIN32)
  blob_add_cr(pPrompt);
#endif
  blob_write_to_file(pPrompt, zFile);
  if( zEditor ){
    zCmd = mprintf("%s \"%s\"", zEditor, zFile);
    fossil_print("%s\n", zCmd);
    if( fossil_system(zCmd) ){
      fossil_fatal("editor aborted: \"%s\"", zCmd);
    }

    blob_read_from_file(&reply, zFile);
  }else{
    char zIn[300];
    blob_zero(&reply);
    while( fgets(zIn, sizeof(zIn), stdin)!=0 ){
      if( zIn[0]=='.' && (zIn[1]==0 || zIn[1]=='\r' || zIn[1]=='\n') ){
        break;
      }
      blob_append(&reply, zIn, -1);
    }
  }
  blob_to_utf8_no_bom(&reply, 1);
  blob_remove_cr(&reply);
  file_delete(zFile);
  free(zFile);
  blob_zero(pComment);
  while( blob_line(&reply, &line) ){
    int i, n;
    char *z;
    n = blob_size(&line);
    z = blob_buffer(&line);
    for(i=0; i<n && fossil_isspace(z[i]);  i++){}
    if( i<n && z[i]=='#' ) continue;
    if( i<n || blob_size(pComment)>0 ){
      blob_appendf(pComment, "%b", &line);
    }
  }
  blob_reset(&reply);
  zComment = blob_str(pComment);
  i = strlen(zComment);
  while( i>0 && fossil_isspace(zComment[i-1]) ){ i--; }
  blob_resize(pComment, i);
}

/*
** Prepare a commit comment.  Let the user modify it using the
** editor specified in the global_config table or either
** the VISUAL or EDITOR environment variable.
**
** Store the final commit comment in pComment.  pComment is assumed
** to be uninitialized - any prior content is overwritten.
**
** zInit is the text of the most recent failed attempt to check in
** this same change.  Use zInit to reinitialize the check-in comment
** so that the user does not have to retype.
**
** zBranch is the name of a new branch that this check-in is forced into.
** zBranch might be NULL or an empty string if no forcing occurs.
**
** parent_rid is the recordid of the parent check-in.
*/
static void prepare_commit_comment(
  Blob *pComment,
  char *zInit,
  const char *zBranch,
  int parent_rid,
  const char *zUserOvrd
){
  Blob prompt;
#ifdef _WIN32
  int bomSize;
  const unsigned char *bom = get_utf8_bom(&bomSize);
  blob_init(&prompt, (const char *) bom, bomSize);
  if( zInit && zInit[0]) {
    blob_append(&prompt, zInit, -1);
  }
#else
  blob_init(&prompt, zInit, -1);
#endif
  blob_append(&prompt,
    "\n"
    "# Enter comments on this check-in.  Lines beginning with # are ignored.\n"
    "#\n", -1
  );
  blob_appendf(&prompt, "# user: %s\n", zUserOvrd ? zUserOvrd : g.zLogin);
  if( zBranch && zBranch[0] ){
    blob_appendf(&prompt, "# tags: %s\n#\n", zBranch);
  }else{
    char *zTags = info_tags_of_checkin(parent_rid, 1);
    if( zTags )  blob_appendf(&prompt, "# tags: %z\n#\n", zTags);
  }
  status_report(&prompt, "# ", 1, 0);
  if( g.markPrivate ){
    blob_append(&prompt,
      "# PRIVATE BRANCH: This check-in will be private and will not sync to\n"
      "# repositories.\n"
      "#\n", -1
    );
  }
  prompt_for_user_comment(pComment, &prompt);
  blob_reset(&prompt);
}

/*
** Populate the Global.aCommitFile[] based on the command line arguments
** to a [commit] command. Global.aCommitFile is an array of integers
** sized at (N+1), where N is the number of arguments passed to [commit].
** The contents are the [id] values from the vfile table corresponding
** to the filenames passed as arguments.
**
** The last element of aCommitFile[] is always 0 - indicating the end
** of the array.
**
** If there were no arguments passed to [commit], aCommitFile is not
** allocated and remains NULL. Other parts of the code interpret this
** to mean "all files".
**
** Returns 1 if there was a warning, 0 otherwise.
*/
int select_commit_files(void){
  int result = 0;
  if( g.argc>2 ){
    int ii, jj=0;
    Blob b;
    blob_zero(&b);
    g.aCommitFile = fossil_malloc(sizeof(int)*(g.argc-1));

    for(ii=2; ii<g.argc; ii++){
      int iId;
      file_tree_name(g.argv[ii], &b, 1);
      iId = db_int(-1, "SELECT id FROM vfile WHERE pathname=%Q", blob_str(&b));
      if( iId<0 ){
        fossil_warning("fossil knows nothing about: %s", g.argv[ii]);
        result = 1;
      } else {
        g.aCommitFile[jj++] = iId;
      }
      blob_reset(&b);
    }
    g.aCommitFile[jj] = 0;
  }
  return result;
}

/*
** Make sure the current check-in with timestamp zDate is younger than its
** ancestor identified rid and zUuid.  Throw a fatal error if not.
*/
static void checkin_verify_younger(
  int rid,              /* The record ID of the ancestor */
  const char *zUuid,    /* The artifact ID of the ancestor */
  const char *zDate     /* Date & time of the current check-in */
){
#ifndef FOSSIL_ALLOW_OUT_OF_ORDER_DATES
  int b;
  b = db_exists(
    "SELECT 1 FROM event"
    " WHERE datetime(mtime)>=%Q"
    "   AND type='ci' AND objid=%d",
    zDate, rid
  );
  if( b ){
    fossil_fatal("ancestor check-in [%.10s] (%s) is not older (clock skew?)"
                 " Use --allow-older to override.", zUuid, zDate);
  }
#endif
}

/*
** zDate should be a valid date string.  Convert this string into the
** format YYYY-MM-DDTHH:MM:SS.  If the string is not a valid date,
** print a fatal error and quit.
*/
char *date_in_standard_format(const char *zInputDate){
  char *zDate;
  if( g.perm.Setup && fossil_strcmp(zInputDate,"now")==0 ){
    zInputDate = PD("date_override","now");
  }
  zDate = db_text(0, "SELECT strftime('%%Y-%%m-%%dT%%H:%%M:%%f',%Q)",
                  zInputDate);
  if( zDate[0]==0 ){
    fossil_fatal(
      "unrecognized date format (%s): use \"YYYY-MM-DD HH:MM:SS.SSS\"",
      zInputDate
    );
  }
  return zDate;
}

/*
** COMMAND: test-date-format
**
** Usage: %fossil test-date-format DATE-STRING...
**
** Convert the DATE-STRING into the standard format used in artifacts
** and display the result.
*/
void test_date_format(void){
  int i;
  db_find_and_open_repository(OPEN_ANY_SCHEMA, 0);
  for(i=2; i<g.argc; i++){
    fossil_print("%s -> %s\n", g.argv[i], date_in_standard_format(g.argv[i]));
  }
}

/*
** Create a manifest.
*/
static void create_manifest(
  Blob *pOut,                 /* Write the manifest here */
  const char *zBaselineUuid,  /* UUID of baseline, or zero */
  Manifest *pBaseline,        /* Make it a delta manifest if not zero */
  Blob *pComment,             /* Check-in comment text */
  int vid,                    /* blob-id of the parent manifest */
  int verifyDate,             /* Verify that child is younger */
  Blob *pCksum,               /* Repository checksum.  May be 0 */
  const char *zDateOvrd,      /* Date override.  If 0 then use 'now' */
  const char *zUserOvrd,      /* User override.  If 0 then use g.zLogin */
  const char *zBranch,        /* Branch name.  May be 0 */
  const char *zColor,         /* One-time background color.  May be 0 */
  const char *zBrClr,         /* Persistent branch color.  May be 0 */
  const char **azTag,         /* Tags to apply to this check-in */
  int *pnFBcard               /* Number of generated B- and F-cards */
){
  char *zDate;                /* Date of the check-in */
  char *zParentUuid;          /* UUID of parent check-in */
  Blob filename;              /* A single filename */
  int nBasename;              /* Size of base filename */
  Stmt q;                     /* Query of files changed */
  Stmt q2;                    /* Query of merge parents */
  Blob mcksum;                /* Manifest checksum */
  ManifestFile *pFile;        /* File from the baseline */
  int nFBcard = 0;            /* Number of B-cards and F-cards */
  int i;                      /* Loop counter */

  assert( pBaseline==0 || pBaseline->zBaseline==0 );
  assert( pBaseline==0 || zBaselineUuid!=0 );
  blob_zero(pOut);
  zParentUuid = db_text(0, "SELECT uuid FROM blob WHERE rid=%d", vid);
  if( pBaseline ){
    blob_appendf(pOut, "B %s\n", zBaselineUuid);
    manifest_file_rewind(pBaseline);
    pFile = manifest_file_next(pBaseline, 0);
    nFBcard++;
  }else{
    pFile = 0;
  }
  blob_appendf(pOut, "C %F\n", blob_str(pComment));
  zDate = date_in_standard_format(zDateOvrd ? zDateOvrd : "now");
  blob_appendf(pOut, "D %s\n", zDate);
  zDate[10] = ' ';
  db_prepare(&q,
    "SELECT pathname, uuid, origname, blob.rid, isexe, islink,"
    "       is_selected(vfile.id)"
    "  FROM vfile JOIN blob ON vfile.mrid=blob.rid"
    " WHERE (NOT deleted OR NOT is_selected(vfile.id))"
    "   AND vfile.vid=%d"
    " ORDER BY if_selected(vfile.id, pathname, origname)",
    vid);
  blob_zero(&filename);
  blob_appendf(&filename, "%s", g.zLocalRoot);
  nBasename = blob_size(&filename);
  while( db_step(&q)==SQLITE_ROW ){
    const char *zName = db_column_text(&q, 0);
    const char *zUuid = db_column_text(&q, 1);
    const char *zOrig = db_column_text(&q, 2);
    int frid = db_column_int(&q, 3);
    int isExe = db_column_int(&q, 4);
    int isLink = db_column_int(&q, 5);
    int isSelected = db_column_int(&q, 6);
    const char *zPerm;
    int cmp;

    blob_resize(&filename, nBasename);
    blob_append(&filename, zName, -1);

#if !defined(_WIN32)
    /* For unix, extract the "executable" and "symlink" permissions
    ** directly from the filesystem.  On windows, permissions are
    ** unchanged from the original.  However, only do this if the file
    ** itself is actually selected to be part of this check-in.
    */
    if( isSelected ){
      int mPerm;

      mPerm = file_wd_perm(blob_str(&filename));
      isExe = ( mPerm==PERM_EXE );
      isLink = ( mPerm==PERM_LNK );
    }
#endif
    if( isExe ){
      zPerm = " x";
    }else if( isLink ){
      zPerm = " l"; /* note: symlinks don't have executable bit on unix */
    }else{
      zPerm = "";
    }
    if( !g.markPrivate ) content_make_public(frid);
    while( pFile && fossil_strcmp(pFile->zName,zName)<0 ){
      blob_appendf(pOut, "F %F\n", pFile->zName);
      pFile = manifest_file_next(pBaseline, 0);
      nFBcard++;
    }
    cmp = 1;
    if( pFile==0
      || (cmp = fossil_strcmp(pFile->zName,zName))!=0
      || fossil_strcmp(pFile->zUuid, zUuid)!=0
    ){
      if( zOrig && !isSelected ){ zName = zOrig; zOrig = 0; }
      if( zOrig==0 || fossil_strcmp(zOrig,zName)==0 ){
        blob_appendf(pOut, "F %F %s%s\n", zName, zUuid, zPerm);
      }else{
        if( zPerm[0]==0 ){ zPerm = " w"; }
        blob_appendf(pOut, "F %F %s%s %F\n", zName, zUuid, zPerm, zOrig);
      }
      nFBcard++;
    }
    if( cmp==0 ) pFile = manifest_file_next(pBaseline,0);
  }
  blob_reset(&filename);
  db_finalize(&q);
  while( pFile ){
    blob_appendf(pOut, "F %F\n", pFile->zName);
    pFile = manifest_file_next(pBaseline, 0);
    nFBcard++;
  }
  blob_appendf(pOut, "P %s", zParentUuid);
  if( verifyDate ) checkin_verify_younger(vid, zParentUuid, zDate);
  free(zParentUuid);
  db_prepare(&q2, "SELECT merge FROM vmerge WHERE id=0");
  while( db_step(&q2)==SQLITE_ROW ){
    char *zMergeUuid;
    int mid = db_column_int(&q2, 0);
    if( !g.markPrivate && content_is_private(mid) ) continue;
    zMergeUuid = db_text(0, "SELECT uuid FROM blob WHERE rid=%d", mid);
    if( zMergeUuid ){
      blob_appendf(pOut, " %s", zMergeUuid);
      if( verifyDate ) checkin_verify_younger(mid, zMergeUuid, zDate);
      free(zMergeUuid);
    }
  }
  db_finalize(&q2);
  free(zDate);

  blob_appendf(pOut, "\n");
  if( pCksum ) blob_appendf(pOut, "R %b\n", pCksum);
  if( zBranch && zBranch[0] ){
    /* Set tags for the new branch */
    if( zBrClr && zBrClr[0] ){
      zColor = 0;
      blob_appendf(pOut, "T *bgcolor * %F\n", zBrClr);
    }
    blob_appendf(pOut, "T *branch * %F\n", zBranch);
    blob_appendf(pOut, "T *sym-%F *\n", zBranch);
  }
  if( zColor && zColor[0] ){
    /* One-time background color */
    blob_appendf(pOut, "T +bgcolor * %F\n", zColor);
  }
  if( azTag ){
    for(i=0; azTag[i]; i++){
      /* Add a symbolic tag to this check-in.  The tag names have already
      ** been sorted and converted using the %F format */
      blob_appendf(pOut, "T +sym-%s *\n", azTag[i]);
    }
  }
  if( zBranch && zBranch[0] ){
    /* For a new branch, cancel all prior propagating tags */
    Stmt q;
    db_prepare(&q,
        "SELECT tagname FROM tagxref, tag"
        " WHERE tagxref.rid=%d AND tagxref.tagid=tag.tagid"
        "   AND tagtype==2 AND tagname GLOB 'sym-*'"
        "   AND tagname!='sym-'||%Q"
        " ORDER BY tagname",
        vid, zBranch);
    while( db_step(&q)==SQLITE_ROW ){
      const char *zBrTag = db_column_text(&q, 0);
      blob_appendf(pOut, "T -%F *\n", zBrTag);
    }
    db_finalize(&q);
  }
  blob_appendf(pOut, "U %F\n", zUserOvrd ? zUserOvrd : g.zLogin);
  md5sum_blob(pOut, &mcksum);
  blob_appendf(pOut, "Z %b\n", &mcksum);
  if( pnFBcard ) *pnFBcard = nFBcard;
}

/*
** Issue a warning and give the user an opportunity to abandon out
** if a Unicode (UTF-16) byte-order-mark (BOM) or a \r\n line ending
** is seen in a text file.
**
** Return 1 if the user pressed 'c'. In that case, the file will have
** been converted to UTF-8 (if it was UTF-16) with NL line-endings,
** and the original file will have been renamed to "<filename>-original".
*/
static int commit_warning(
  Blob *p,              /* The content of the file being committed. */
  int crnlOk,           /* Non-zero if CR/NL warnings should be disabled. */
  int binOk,            /* Non-zero if binary warnings should be disabled. */
  int encodingOk,        /* Non-zero if encoding warnings should be disabled. */
  const char *zFilename /* The full name of the file being committed. */
){
  int eType;              /* return value of looks_like_utf8/utf16() */
  int fUnicode;           /* return value of starts_with_utf16_bom() */
  int lookFlags;          /* output flags from looks_like_utf8/utf16() */
  int fHasCrLf;           /* the blob contains one or more CR/LF pairs */
  int fHasLength;         /* the blob contains an overly long line */
  char *zMsg;             /* Warning message */
  Blob fname;             /* Relative pathname of the file */
  static int allOk = 0;   /* Set to true to disable this routine */

  if( allOk ) return 0;
  fUnicode = starts_with_utf16_bom(p, 0, 0);
  if( fUnicode ){
    eType = looks_like_utf16(p, &lookFlags);
    if( lookFlags&LOOK_ODD ){
      /* Content with an odd number of bytes cannot be UTF-16. */
      fUnicode = 0;
      /* Therefore, check if the content appears to be UTF-8. */
      eType = looks_like_utf8(p, &lookFlags);
    }
  }else{
    eType = looks_like_utf8(p, &lookFlags);
  }
  fHasCrLf = (lookFlags & LOOK_CRLF);
  fHasLength = (lookFlags & LOOK_LENGTH);
  if( eType==0 || fHasCrLf || fUnicode ){
    const char *zWarning;
    const char *zDisable;
    const char *zConvert = "c=convert/";
    Blob ans;
    char cReply;

    if( eType==0 ){
      if( binOk ){
        return 0; /* We don't want binary warnings for this file. */
      }
      if( fHasLength ){
        zWarning = "long lines";
      }else{
        zWarning = "binary data";
      }
      zDisable = "\"binary-glob\" setting";
      zConvert = ""; /* We cannot convert binary files. */
    }else if( fHasCrLf && fUnicode ){
      if ( crnlOk && encodingOk ){
        return 0; /* We don't want CR/NL and Unicode warnings for this file. */
      }
      zWarning = "CR/NL line endings and Unicode";
      zDisable = "\"crnl-glob\" and \"encoding-glob\" settings";
    }else if( fHasCrLf ){
      if( crnlOk ){
        return 0; /* We don't want CR/NL warnings for this file. */
      }
      zWarning = "CR/NL line endings";
      zDisable = "\"crnl-glob\" setting";
    }else{
      if ( encodingOk ){
        return 0; /* We don't want encoding warnings for this file. */
      }
      zWarning = "Unicode";
      zDisable = "\"encoding-glob\" setting";
#if !defined(_WIN32) && !defined(__CYGWIN__)
      zConvert = ""; /* On Unix, we cannot easily convert Unicode files. */
#endif
    }
    file_relative_name(zFilename, &fname, 0);
    blob_zero(&ans);
    zMsg = mprintf(
         "%s contains %s. Use --no-warnings or the %s to disable this warning.\n"
         "Commit anyhow (a=all/%sy/N)? ",
         blob_str(&fname), zWarning, zDisable, zConvert);
    prompt_user(zMsg, &ans);
    fossil_free(zMsg);
    cReply = blob_str(&ans)[0];
    if( cReply=='a' || cReply=='A' ){
      allOk = 1;
    }else if( *zConvert && (cReply=='c' || cReply=='C') ){
      char *zOrig = file_newname(zFilename, "original", 1);
      FILE *f;
      blob_write_to_file(p, zOrig);
      fossil_free(zOrig);
      f = fossil_fopen(zFilename, "wb");
      if( fUnicode ) {
        int bomSize;
        const unsigned char *bom = get_utf8_bom(&bomSize);
        fwrite(bom, 1, bomSize, f);
        blob_to_utf8_no_bom(p, 0);
      }
      blob_remove_cr(p);
      fwrite(blob_buffer(p), 1, blob_size(p), f);
      fclose(f);
      return 1;
    }else if( cReply!='y' && cReply!='Y' ){
      fossil_fatal("Abandoning commit due to %s in %s",
                   zWarning, blob_str(&fname));
    }
    blob_reset(&ans);
    blob_reset(&fname);
  }
  return 0;
}

/*
** qsort() comparison routine for an array of pointers to strings.
*/
static int tagCmp(const void *a, const void *b){
  char **pA = (char**)a;
  char **pB = (char**)b;
  return fossil_strcmp(pA[0], pB[0]);
}

/*
** COMMAND: ci*
** COMMAND: commit
**
** Usage: %fossil commit ?OPTIONS? ?FILE...?
**
** Create a new version containing all of the changes in the current
** checkout.  You will be prompted to enter a check-in comment unless
** the comment has been specified on the command-line using "-m" or a
** file containing the comment using -M.  The editor defined in the
** "editor" fossil option (see %fossil help set) will be used, or from
** the "VISUAL" or "EDITOR" environment variables (in that order) if
** no editor is set.
**
** All files that have changed will be committed unless some subset of
** files is specified on the command line.
**
** The --branch option followed by a branch name causes the new
** check-in to be placed in a newly-created branch with the name
** passed to the --branch option.
**
** Use the --branchcolor option followed by a color name (ex:
** '#ffc0c0') to specify the background color of entries in the new
** branch when shown in the web timeline interface.  The use of
** the --branchcolor option is not recommend.  Instead, let Fossil
** choose the branch color automatically.
**
** The --bgcolor option works like --branchcolor but only sets the
** background color for a single check-in.  Subsequent check-ins revert
** to the default color.
**
** A check-in is not permitted to fork unless the --allow-fork option
** appears.  An empty check-in (i.e. with nothing changed) is not
** allowed unless the --allow-empty option appears.  A check-in may not
** be older than its ancestor unless the --allow-older option appears.
** If any of files in the check-in appear to contain unresolved merge
** conflicts, the check-in will not be allowed unless the
** --allow-conflict option is present.  In addition, the entire
** check-in process may be aborted if a file contains content that
** appears to be binary, Unicode text, or text with CR/NL line endings
** unless the interactive user chooses to proceed.  If there is no
** interactive user or these warnings should be skipped for some other
** reason, the --no-warnings option may be used.  A check-in is not
** allowed against a closed leaf.
**
** The --private option creates a private check-in that is never synced.
** Children of private check-ins are automatically private.
**
** the --tag option applies the symbolic tag name to the check-in.
**
** Options:
**    --allow-conflict           allow unresolved merge conflicts
**    --allow-empty              allow a commit with no changes
**    --allow-fork               allow the commit to fork
**    --allow-older              allow a commit older than its ancestor
**    --baseline                 use a baseline manifest in the commit process
**    --bgcolor COLOR            apply COLOR to this one check-in only
**    --branch NEW-BRANCH-NAME   check in to this new branch
**    --branchcolor COLOR        apply given COLOR to the branch
**    --comment|-m COMMENT-TEXT  use COMMENT-TEXT as commit comment
**    --delta                    use a delta manifest in the commit process
**    --message-file|-M FILE     read the commit comment from given file
**    --no-warnings              omit all warnings about file contents
**    --nosign                   do not attempt to sign this commit with gpg
**    --private                  do not sync changes and their descendants
**    --tag TAG-NAME             assign given tag TAG-NAME to the checkin
**
** See also: branch, changes, checkout, extra, sync
*/
void commit_cmd(void){
  int hasChanges;        /* True if unsaved changes exist */
  int vid;               /* blob-id of parent version */
  int nrid;              /* blob-id of a modified file */
  int nvid;              /* Blob-id of the new check-in */
  Blob comment;          /* Check-in comment */
  const char *zComment;  /* Check-in comment */
  Stmt q;                /* Query to find files that have been modified */
  char *zUuid;           /* UUID of the new check-in */
  int noSign = 0;        /* True to omit signing the manifest using GPG */
  int isAMerge = 0;      /* True if checking in a merge */
  int noWarningFlag = 0; /* True if skipping all warnings */
  int forceFlag = 0;     /* Undocumented: Disables all checks */
  int forceDelta = 0;    /* Force a delta-manifest */
  int forceBaseline = 0; /* Force a baseline-manifest */
  int allowConflict = 0; /* Allow unresolve merge conflicts */
  int allowEmpty = 0;    /* Allow a commit with no changes */
  int allowFork = 0;     /* Allow the commit to fork */
  int allowOlder = 0;    /* Allow a commit older than its ancestor */
  char *zManifestFile;   /* Name of the manifest file */
  int useCksum;          /* True if checksums should be computed and verified */
  int outputManifest;    /* True to output "manifest" and "manifest.uuid" */
  int testRun;           /* True for a test run.  Debugging only */
  const char *zBranch;   /* Create a new branch with this name */
  const char *zBrClr;    /* Set background color when branching */
  const char *zColor;    /* One-time check-in color */
  const char *zDateOvrd; /* Override date string */
  const char *zUserOvrd; /* Override user name */
  const char *zComFile;  /* Read commit message from this file */
  int nTag = 0;          /* Number of --tag arguments */
  const char *zTag;      /* A single --tag argument */
  const char **azTag = 0;/* Array of all --tag arguments */
  Blob manifest;         /* Manifest in baseline form */
  Blob muuid;            /* Manifest uuid */
  Blob cksum1, cksum2;   /* Before and after commit checksums */
  Blob cksum1b;          /* Checksum recorded in the manifest */
  int szD;               /* Size of the delta manifest */
  int szB;               /* Size of the baseline manifest */
  int nConflict = 0;     /* Number of unresolved merge conflicts */
  int abortCommit = 0;
  Blob ans;
  char cReply;

  url_proxy_options();
  noSign = find_option("nosign",0,0)!=0;
  forceDelta = find_option("delta",0,0)!=0;
  forceBaseline = find_option("baseline",0,0)!=0;
  if( forceDelta && forceBaseline ){
    fossil_fatal("cannot use --delta and --baseline together");
  }
  testRun = find_option("test",0,0)!=0;
  zComment = find_option("comment","m",1);
  forceFlag = find_option("force", "f", 0)!=0;
  allowConflict = find_option("allow-conflict",0,0)!=0;
  allowEmpty = find_option("allow-empty",0,0)!=0;
  allowFork = find_option("allow-fork",0,0)!=0;
  allowOlder = find_option("allow-older",0,0)!=0;
  noWarningFlag = find_option("no-warnings", 0, 0)!=0;
  zBranch = find_option("branch","b",1);
  zColor = find_option("bgcolor",0,1);
  zBrClr = find_option("branchcolor",0,1);
  while( (zTag = find_option("tag",0,1))!=0 ){
    if( zTag[0]==0 ) continue;
    azTag = fossil_realloc((void *)azTag, sizeof(char*)*(nTag+2));
    azTag[nTag++] = zTag;
    azTag[nTag] = 0;
  }
  zComFile = find_option("message-file", "M", 1);
  if( find_option("private",0,0) ){
    g.markPrivate = 1;
    if( zBranch==0 ) zBranch = "private";
    if( zBrClr==0 && zColor==0 ) zBrClr = "#fec084";  /* Orange */
  }
  zDateOvrd = find_option("date-override",0,1);
  zUserOvrd = find_option("user-override",0,1);
  db_must_be_within_tree();
  noSign = db_get_boolean("omitsign", 0)|noSign;
  if( db_get_boolean("clearsign", 0)==0 ){ noSign = 1; }
  useCksum = db_get_boolean("repo-cksum", 1);
  outputManifest = db_get_boolean("manifest", 0);
  verify_all_options();

  /* Escape special characters in tags and put all tags in sorted order */
  if( nTag ){
    int i;
    for(i=0; i<nTag; i++) azTag[i] = mprintf("%F", azTag[i]);
    qsort((void*)azTag, nTag, sizeof(azTag[0]), tagCmp);
  }

  /* So that older versions of Fossil (that do not understand delta-
  ** manifest) can continue to use this repository, do not create a new
  ** delta-manifest unless this repository already contains one or more
  ** delta-manifests, or unless the delta-manifest is explicitly requested
  ** by the --delta option.
  */
  if( !forceDelta && !db_get_boolean("seen-delta-manifest",0) ){
    forceBaseline = 1;
  }

  /* Get the ID of the parent manifest artifact */
  vid = db_lget_int("checkout", 0);
  if( content_is_private(vid) ){
    g.markPrivate = 1;
  }

  /*
  ** Autosync if autosync is enabled and this is not a private check-in.
  */
  if( !g.markPrivate ){
    if( autosync(SYNC_PULL) ){
      blob_zero(&ans);
      prompt_user("continue in spite of sync failure (y/N)? ", &ans);
      cReply = blob_str(&ans)[0];
      if( cReply!='y' && cReply!='Y' ){
        fossil_exit(1);
      }
    }
  }

  /* Require confirmation to continue with the check-in if there is
  ** clock skew
  */
  if( g.clockSkewSeen ){
    blob_zero(&ans);
    prompt_user("continue in spite of time skew (y/N)? ", &ans);
    cReply = blob_str(&ans)[0];
    if( cReply!='y' && cReply!='Y' ){
      fossil_exit(1);
    }
  }

  /* There are two ways this command may be executed. If there are
  ** no arguments following the word "commit", then all modified files
  ** in the checked out directory are committed. If one or more arguments
  ** follows "commit", then only those files are committed.
  **
  ** After the following function call has returned, the Global.aCommitFile[]
  ** array is allocated to contain the "id" field from the vfile table
  ** for each file to be committed. Or, if aCommitFile is NULL, all files
  ** should be committed.
  */
  if ( select_commit_files() ){
    blob_zero(&ans);
    prompt_user("continue (y/N)? ", &ans);
    cReply = blob_str(&ans)[0];
    if( cReply!='y' && cReply!='Y' ) fossil_exit(1);;
  }
  isAMerge = db_exists("SELECT 1 FROM vmerge WHERE id=0");
  if( g.aCommitFile && isAMerge ){
    fossil_fatal("cannot do a partial commit of a merge");
  }

  /* Doing "fossil mv fileA fileB; fossil add fileA; fossil commit fileA"
  ** will generate a manifest that has two fileA entries, which is illegal.
  ** When you think about it, the sequence above makes no sense.  So detect
  ** it and disallow it.  Ticket [0ff64b0a5fc8].
  */
  if( g.aCommitFile ){
    Stmt qRename;
    db_prepare(&qRename,
       "SELECT v1.pathname, v2.pathname"
       "  FROM vfile AS v1, vfile AS v2"
       " WHERE is_selected(v1.id)"
       "   AND v2.origname IS NOT NULL"
       "   AND v2.origname=v1.pathname"
       "   AND NOT is_selected(v2.id)");
    if( db_step(&qRename)==SQLITE_ROW ){
      const char *zFrom = db_column_text(&qRename, 0);
      const char *zTo = db_column_text(&qRename, 1);
      fossil_fatal("cannot do a partial commit of '%s' without '%s' because "
                   "'%s' was renamed to '%s'", zFrom, zTo, zFrom, zTo);
    }
    db_finalize(&qRename);
  }

  user_select();
  /*
  ** Check that the user exists.
  */
  if( !db_exists("SELECT 1 FROM user WHERE login=%Q", g.zLogin) ){
    fossil_fatal("no such user: %s", g.zLogin);
  }

  hasChanges = unsaved_changes();
  db_begin_transaction();
  db_record_repository_filename(0);
  if( hasChanges==0 && !isAMerge && !allowEmpty && !forceFlag ){
    fossil_fatal("nothing has changed; use --allow-empty to override");
  }

  /* If none of the files that were named on the command line have
  ** been modified, bail out now unless the --allow-empty or --force
  ** flags is used.
  */
  if( g.aCommitFile
   && !allowEmpty
   && !forceFlag
   && !db_exists(
        "SELECT 1 FROM vfile "
        " WHERE is_selected(id)"
        "   AND (chnged OR deleted OR rid=0 OR pathname!=origname)")
  ){
    fossil_fatal("none of the selected files have changed; use "
                 "--allow-empty to override.");
  }

  /*
  ** Do not allow a commit that will cause a fork unless the --allow-fork
  ** or --force flags is used, or unless this is a private check-in.
  */
  if( zBranch==0 && allowFork==0 && forceFlag==0
    && g.markPrivate==0 && !is_a_leaf(vid)
  ){
    fossil_fatal("would fork.  \"update\" first or use --allow-fork.");
  }

  /*
  ** Do not allow a commit against a closed leaf
  */
  if( db_exists("SELECT 1 FROM tagxref"
                " WHERE tagid=%d AND rid=%d AND tagtype>0",
                TAG_CLOSED, vid) ){
    fossil_fatal("cannot commit against a closed leaf");
  }

  if( useCksum ) vfile_aggregate_checksum_disk(vid, &cksum1);
  if( zComment ){
    blob_zero(&comment);
    blob_append(&comment, zComment, -1);
  }else if( zComFile ){
    blob_zero(&comment);
    blob_read_from_file(&comment, zComFile);
    blob_to_utf8_no_bom(&comment, 1);
  }else{
    char *zInit = db_text(0, "SELECT value FROM vvar WHERE name='ci-comment'");
    prepare_commit_comment(&comment, zInit, zBranch, vid, zUserOvrd);
    if( zInit && zInit[0] && fossil_strcmp(zInit, blob_str(&comment))==0 ){
      blob_zero(&ans);
      prompt_user("unchanged check-in comment.  continue (y/N)? ", &ans);
      cReply = blob_str(&ans)[0];
      if( cReply!='y' && cReply!='Y' ) fossil_exit(1);;
    }
    free(zInit);
  }
  if( blob_size(&comment)==0 ){
    blob_zero(&ans);
    prompt_user("empty check-in comment.  continue (y/N)? ", &ans);
    cReply = blob_str(&ans)[0];
    if( cReply!='y' && cReply!='Y' ){
      fossil_exit(1);
    }
  }else{
    db_multi_exec("REPLACE INTO vvar VALUES('ci-comment',%B)", &comment);
    db_end_transaction(0);
    db_begin_transaction();
  }

  /* Step 1: Insert records for all modified files into the blob
  ** table. If there were arguments passed to this command, only
  ** the identified files are inserted (if they have been modified).
  */
  db_prepare(&q,
    "SELECT id, %Q || pathname, mrid, %s, chnged, %s, %s FROM vfile "
    "WHERE chnged==1 AND NOT deleted AND is_selected(id)",
    g.zLocalRoot,
    glob_expr("pathname", db_get("crnl-glob","")),
    glob_expr("pathname", db_get("binary-glob","")),
    glob_expr("pathname", db_get("encoding-glob",""))
  );
  while( db_step(&q)==SQLITE_ROW ){
    int id, rid;
    const char *zFullname;
    Blob content;
    int crnlOk, binOk, encodingOk, chnged;

    id = db_column_int(&q, 0);
    zFullname = db_column_text(&q, 1);
    rid = db_column_int(&q, 2);
    crnlOk = db_column_int(&q, 3);
    chnged = db_column_int(&q, 4);
    binOk = db_column_int(&q, 5);
    encodingOk = db_column_int(&q, 6);

    blob_zero(&content);
    if( file_wd_islink(zFullname) ){
      /* Instead of file content, put link destination path */
      blob_read_link(&content, zFullname);
    }else{
      blob_read_from_file(&content, zFullname);
    }
    /* Do not emit any warnings when they are disabled. */
    if( !noWarningFlag ){
      abortCommit |= commit_warning(&content, crnlOk, binOk,
                                    encodingOk, zFullname);
    }
    if( chnged==1 && contains_merge_marker(&content) ){
      Blob fname; /* Relative pathname of the file */

      nConflict++;
      file_relative_name(zFullname, &fname, 0);
      fossil_print("possible unresolved merge conflict in %s\n",
                   blob_str(&fname));
      blob_reset(&fname);
    }
    nrid = content_put(&content);
    blob_reset(&content);
    if( rid>0 ){
      content_deltify(rid, nrid, 0);
    }
    db_multi_exec("UPDATE vfile SET mrid=%d, rid=%d WHERE id=%d", nrid,nrid,id);
    db_multi_exec("INSERT OR IGNORE INTO unsent VALUES(%d)", nrid);
  }
  db_finalize(&q);
  if( nConflict && !allowConflict ){
    fossil_fatal("abort due to unresolved merge conflicts; "
                 "use --allow-conflict to override");
  } else if( abortCommit ){
    fossil_fatal("one or more files were converted on your request; "
                 "please re-test before committing");
  }

  /* Create the new manifest */
  if( blob_size(&comment)==0 ){
    blob_append(&comment, "(no comment)", -1);
  }
  if( forceDelta ){
    blob_zero(&manifest);
  }else{
    create_manifest(&manifest, 0, 0, &comment, vid,
                    !allowOlder && !forceFlag, useCksum ? &cksum1 : 0,
                    zDateOvrd, zUserOvrd, zBranch, zColor, zBrClr,
                    azTag, &szB);
  }

  /* See if a delta-manifest would be more appropriate */
  if( !forceBaseline ){
    const char *zBaselineUuid;
    Manifest *pParent;
    Manifest *pBaseline;
    pParent = manifest_get(vid, CFTYPE_MANIFEST);
    if( pParent && pParent->zBaseline ){
      zBaselineUuid = pParent->zBaseline;
      pBaseline = manifest_get_by_name(zBaselineUuid, 0);
    }else{
      zBaselineUuid = db_text(0, "SELECT uuid FROM blob WHERE rid=%d", vid);
      pBaseline = pParent;
    }
    if( pBaseline ){
      Blob delta;
      create_manifest(&delta, zBaselineUuid, pBaseline, &comment, vid,
                      !allowOlder && !forceFlag, useCksum ? &cksum1 : 0,
                      zDateOvrd, zUserOvrd, zBranch, zColor, zBrClr,
                      azTag, &szD);
      /*
      ** At this point, two manifests have been constructed, either of
      ** which would work for this checkin.  The first manifest (held
      ** in the "manifest" variable) is a baseline manifest and the second
      ** (held in variable named "delta") is a delta manifest.  The
      ** question now is: which manifest should we use?
      **
      ** Let B be the number of F-cards in the baseline manifest and
      ** let D be the number of F-cards in the delta manifest, plus one for
      ** the B-card.  (B is held in the szB variable and D is held in the
      ** szD variable.)  Assume that all delta manifests adds X new F-cards.
      ** Then to minimize the total number of F- and B-cards in the repository,
      ** we should use the delta manifest if and only if:
      **
      **      D*D < B*X - X*X
      **
      ** X is an unknown here, but for most repositories, we will not be
      ** far wrong if we assume X=3.
      */
      if( forceDelta || (szD*szD)<(szB*3-9) ){
        blob_reset(&manifest);
        manifest = delta;
      }else{
        blob_reset(&delta);
      }
    }else if( forceDelta ){
      fossil_panic("unable to find a baseline-manifest for the delta");
    }
  }
  if( !noSign && !g.markPrivate && clearsign(&manifest, &manifest) ){
    blob_zero(&ans);
    prompt_user("unable to sign manifest.  continue (y/N)? ", &ans);
    cReply = blob_str(&ans)[0];
    if( cReply!='y' && cReply!='Y' ){
      fossil_exit(1);
    }
  }

  /* If the --test option is specified, output the manifest file
  ** and rollback the transaction.
  */
  if( testRun ){
    blob_write_to_file(&manifest, "");
  }

  if( outputManifest ){
    zManifestFile = mprintf("%smanifest", g.zLocalRoot);
    blob_write_to_file(&manifest, zManifestFile);
    blob_reset(&manifest);
    blob_read_from_file(&manifest, zManifestFile);
    free(zManifestFile);
  }
  nvid = content_put(&manifest);
  if( nvid==0 ){
    fossil_panic("trouble committing manifest: %s", g.zErrMsg);
  }
  db_multi_exec("INSERT OR IGNORE INTO unsent VALUES(%d)", nvid);
  manifest_crosslink(nvid, &manifest);
  assert( blob_is_reset(&manifest) );
  content_deltify(vid, nvid, 0);
  zUuid = db_text(0, "SELECT uuid FROM blob WHERE rid=%d", nvid);
  fossil_print("New_Version: %s\n", zUuid);
  if( outputManifest ){
    zManifestFile = mprintf("%smanifest.uuid", g.zLocalRoot);
    blob_zero(&muuid);
    blob_appendf(&muuid, "%s\n", zUuid);
    blob_write_to_file(&muuid, zManifestFile);
    free(zManifestFile);
    blob_reset(&muuid);
  }


  /* Update the vfile and vmerge tables */
  db_multi_exec(
    "DELETE FROM vfile WHERE (vid!=%d OR deleted) AND is_selected(id);"
    "DELETE FROM vmerge;"
    "UPDATE vfile SET vid=%d;"
    "UPDATE vfile SET rid=mrid, chnged=0, deleted=0, origname=NULL"
    " WHERE is_selected(id);"
    , vid, nvid
  );
  db_lset_int("checkout", nvid);

  if( useCksum ){
    /* Verify that the repository checksum matches the expected checksum
    ** calculated before the checkin started (and stored as the R record
    ** of the manifest file).
    */
    vfile_aggregate_checksum_repository(nvid, &cksum2);
    if( blob_compare(&cksum1, &cksum2) ){
      vfile_compare_repository_to_disk(nvid);
      fossil_fatal("working checkout does not match what would have ended "
                   "up in the repository:  %b versus %b",
                   &cksum1, &cksum2);
    }

    /* Verify that the manifest checksum matches the expected checksum */
    vfile_aggregate_checksum_manifest(nvid, &cksum2, &cksum1b);
    if( blob_compare(&cksum1, &cksum1b) ){
      fossil_fatal("manifest checksum self-test failed: "
                   "%b versus %b", &cksum1, &cksum1b);
    }
    if( blob_compare(&cksum1, &cksum2) ){
      fossil_fatal(
         "working checkout does not match manifest after commit: "
         "%b versus %b", &cksum1, &cksum2);
    }

    /* Verify that the commit did not modify any disk images. */
    vfile_aggregate_checksum_disk(nvid, &cksum2);
    if( blob_compare(&cksum1, &cksum2) ){
      fossil_fatal("working checkout before and after commit does not match");
    }
  }

  /* Clear the undo/redo stack */
  undo_reset();

  /* Commit */
  db_multi_exec("DELETE FROM vvar WHERE name='ci-comment'");
  if( testRun ){
    db_end_transaction(1);
    exit(1);
  }
  db_end_transaction(0);

  if( !g.markPrivate ){
    autosync(SYNC_PUSH|SYNC_PULL);
  }
  if( count_nonbranch_children(vid)>1 ){
    fossil_print("**** warning: a fork has occurred *****\n");
  }
}<|MERGE_RESOLUTION|>--- conflicted
+++ resolved
@@ -380,20 +380,22 @@
 ** files that are not officially part of the checkout. This operation
 ** cannot be undone.
 **
-** You will be prompted before removing each file. If you are
-** sure you wish to remove all "extra" files you can specify the
-** optional --force flag and no prompts will be issued. The
-** "ignore-glob" setting specifies for which files the prompting
-** will be skipped. You can override this with --ignore option.
+** You will be prompted before removing each file, except for files
+** matching the pattern specified with --ignore.  The GLOBPATTERN
+** specified by the "ignore-glob" setting is used if the --ignore
+** option is omitted.  If you are sure you wish to remove all "extra"
+** files you can specify the optional --force flag and no prompts will
+** be issued.
 **
 ** Files and subdirectories whose names begin with "." are
-** normally ignored.  They are included if the "--dotfiles" option
+** normally skipped.  They are included if the "--dotfiles" option
 ** is used.
 **
 ** Options:
 **    --dotfiles       include files beginning with a dot (".")
 **    --force          Remove files without prompting
-**    --ignore <CSG>   Override the "ignore-glob" setting
+**    --ignore <CSG>   don't prompt for files matching this
+**                     comma separated list of glob patterns.
 **    --temp           Remove only Fossil-generated temporary files
 **
 ** See also: addremove, extra, status
@@ -422,11 +424,7 @@
   n = strlen(g.zLocalRoot);
   blob_init(&path, g.zLocalRoot, n-1);
   pIgnore = glob_create(zIgnoreFlag);
-<<<<<<< HEAD
   vfile_scan(&path, blob_size(&path), scanFlags, NULL);
-=======
-  vfile_scan(&path, blob_size(&path), scanFlags, pIgnore);
->>>>>>> 8b5f1068
   db_prepare(&q,
       "SELECT %Q || x FROM sfile"
       " WHERE x NOT IN (%s)"
@@ -440,36 +438,22 @@
   while( db_step(&q)==SQLITE_ROW ){
     if( testFlag ){
       fossil_print("%s\n", db_column_text(&q,0));
-<<<<<<< HEAD
     }else if( !allFlag && !glob_match(pIgnore, db_column_text(&q, 0)+n) ){
       Blob ans;
       char cReply;
-      char *prompt = mprintf("remove unmanaged file \"%s\" (y/a=all/N)? ",
-=======
-    }else if( !allFlag ){
-      Blob ans;
-      char cReply;
       char *prompt = mprintf("remove unmanaged file \"%s\" (a=all/y/N)? ",
->>>>>>> 8b5f1068
                               db_column_text(&q, 0));
       blob_zero(&ans);
       prompt_user(prompt, &ans);
       cReply = blob_str(&ans)[0];
       if( cReply=='a' || cReply=='A' ){
-<<<<<<< HEAD
-        allFlag = 0;
-=======
         allFlag = 1;
->>>>>>> 8b5f1068
       }else if( cReply!='y' && cReply!='Y' ){
         continue;
       }
     }
     file_delete(db_column_text(&q, 0));
-<<<<<<< HEAD
     fossil_print("removed unmanaged file \"%s\"\n", db_column_text(&q,0));
-=======
->>>>>>> 8b5f1068
   }
   glob_free(pIgnore);
   db_finalize(&q);
