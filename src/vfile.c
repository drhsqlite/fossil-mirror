--- conflicted
+++ resolved
@@ -461,13 +461,8 @@
   depth++;
 
   zDir = blob_str(pPath);
-<<<<<<< HEAD
-  zMbcs = fossil_utf8_to_filename(zDir);
-  d = opendir(zMbcs);
-=======
-  zNative = fossil_utf8_to_unicode(zDir);
+  zNative = fossil_utf8_to_filename(zDir);
   d = opendir(zNative);
->>>>>>> ce7f0513
   if( d ){
     while( (pEntry=readdir(d))!=0 ){
       char *zPath;
@@ -498,7 +493,7 @@
     }
     closedir(d);
   }
-  fossil_unicode_free(zNative);
+  fossil_filename_free(zNative);
 
   depth--;
   if( depth==0 ){
