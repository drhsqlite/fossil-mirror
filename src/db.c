/*
** Copyright (c) 2006 D. Richard Hipp
**
** This program is free software; you can redistribute it and/or
** modify it under the terms of the Simplified BSD License (also
** known as the "2-Clause License" or "FreeBSD License".)

** This program is distributed in the hope that it will be useful,
** but without any warranty; without even the implied warranty of
** merchantability or fitness for a particular purpose.
**
** Author contact information:
**   drh@hwaci.com
**   http://www.hwaci.com/drh/
**
*******************************************************************************
**
** Code for interfacing to the various databases.
**
** There are three separate database files that fossil interacts
** with:
**
**    (1)  The "user" database in ~/.fossil
**
**    (2)  The "repository" database
**
**    (3)  A local checkout database named "_FOSSIL_" or ".fslckout"
**         and located at the root of the local copy of the source tree.
**
*/
#include "config.h"
#if ! defined(_WIN32)
#  include <pwd.h>
#endif
#include <sqlite3.h>
#include <sys/types.h>
#include <sys/stat.h>
#include <unistd.h>
#include <time.h>
#include "db.h"

#if INTERFACE
/*
** An single SQL statement is represented as an instance of the following
** structure.
*/
struct Stmt {
  Blob sql;               /* The SQL for this statement */
  sqlite3_stmt *pStmt;    /* The results of sqlite3_prepare() */
  Stmt *pNext, *pPrev;    /* List of all unfinalized statements */
  int nStep;              /* Number of sqlite3_step() calls */
};

/*
** Copy this to initialize a Stmt object to a clean/empty state. This
** is useful to help avoid assertions when performing cleanup in some
** error handling cases.
*/
#define empty_Stmt_m {BLOB_INITIALIZER,NULL, NULL, NULL, 0}
#endif /* INTERFACE */
const struct Stmt empty_Stmt = empty_Stmt_m;

/*
** Call this routine when a database error occurs.
*/
static void db_err(const char *zFormat, ...){
  va_list ap;
  char *z;
  int rc = 1;
  static const char zRebuildMsg[] =
      "If you have recently updated your fossil executable, you might\n"
      "need to run \"fossil all rebuild\" to bring the repository\n"
      "schemas up to date.\n";
  va_start(ap, zFormat);
  z = vmprintf(zFormat, ap);
  va_end(ap);
#ifdef FOSSIL_ENABLE_JSON
  if( g.json.isJsonMode ){
    json_err( 0, z, 1 );
    if( g.isHTTP ){
      rc = 0 /* avoid HTTP 500 */;
    }
  }
  else
#endif /* FOSSIL_ENABLE_JSON */
  if( g.xferPanic ){
    cgi_reset_content();
    @ error Database\serror:\s%F(z)
      cgi_reply();
  }
  else if( g.cgiOutput ){
    g.cgiOutput = 0;
    cgi_printf("<h1>Database Error</h1>\n"
               "<pre>%h</pre>\n<p>%s</p>\n", z, zRebuildMsg);
    cgi_reply();
  }else{
    fprintf(stderr, "%s: %s\n\n%s", g.argv[0], z, zRebuildMsg);
  }
  free(z);
  db_force_rollback();
  fossil_exit(rc);
}

/*
** All static variable that a used by only this file are gathered into
** the following structure.
*/
static struct DbLocalData {
  int nBegin;               /* Nesting depth of BEGIN */
  int doRollback;           /* True to force a rollback */
  int nCommitHook;          /* Number of commit hooks */
  Stmt *pAllStmt;           /* List of all unfinalized statements */
  int nPrepare;             /* Number of calls to sqlite3_prepare() */
  int nDeleteOnFail;        /* Number of entries in azDeleteOnFail[] */
  struct sCommitHook {
    int (*xHook)(void);         /* Functions to call at db_end_transaction() */
    int sequence;               /* Call functions in sequence order */
  } aHook[5];
  char *azDeleteOnFail[3];  /* Files to delete on a failure */
  char *azBeforeCommit[5];  /* Commands to run prior to COMMIT */
  int nBeforeCommit;        /* Number of entries in azBeforeCommit */
  int nPriorChanges;        /* sqlite3_total_changes() at transaction start */
} db = {0, 0, 0, 0, 0, 0, };

/*
** Arrange for the given file to be deleted on a failure.
*/
void db_delete_on_failure(const char *zFilename){
  assert( db.nDeleteOnFail<count(db.azDeleteOnFail) );
  db.azDeleteOnFail[db.nDeleteOnFail++] = fossil_strdup(zFilename);
}

/*
** This routine is called by the SQLite commit-hook mechanism
** just prior to each commit.  All this routine does is verify
** that nBegin really is zero.  That insures that transactions
** cannot commit by any means other than by calling db_end_transaction()
** below.
**
** This is just a safety and sanity check.
*/
static int db_verify_at_commit(void *notUsed){
  if( db.nBegin ){
    fossil_panic("illegal commit attempt");
    return 1;
  }
  return 0;
}

/*
** Begin and end a nested transaction
*/
void db_begin_transaction(void){
  if( db.nBegin==0 ){
    db_multi_exec("BEGIN");
    sqlite3_commit_hook(g.db, db_verify_at_commit, 0);
    db.nPriorChanges = sqlite3_total_changes(g.db);
  }
  db.nBegin++;
}
void db_end_transaction(int rollbackFlag){
  if( g.db==0 ) return;
  if( db.nBegin<=0 ) return;
  if( rollbackFlag ) db.doRollback = 1;
  db.nBegin--;
  if( db.nBegin==0 ){
    int i;
    if( db.doRollback==0 && db.nPriorChanges<sqlite3_total_changes(g.db) ){
      while( db.nBeforeCommit ){
        db.nBeforeCommit--;
        sqlite3_exec(g.db, db.azBeforeCommit[db.nBeforeCommit], 0, 0, 0);
        sqlite3_free(db.azBeforeCommit[db.nBeforeCommit]);
      }
      leaf_do_pending_checks();
    }
    for(i=0; db.doRollback==0 && i<db.nCommitHook; i++){
      db.doRollback |= db.aHook[i].xHook();
    }
    while( db.pAllStmt ){
      db_finalize(db.pAllStmt);
    }
    db_multi_exec(db.doRollback ? "ROLLBACK" : "COMMIT");
    db.doRollback = 0;
  }
}

/*
** Force a rollback and shutdown the database
*/
void db_force_rollback(void){
  int i;
  static int busy = 0;
  sqlite3_stmt *pStmt = 0;
  if( busy || g.db==0 ) return;
  busy = 1;
  undo_rollback();
  while( (pStmt = sqlite3_next_stmt(g.db,pStmt))!=0 ){
    sqlite3_reset(pStmt);
  }
  while( db.pAllStmt ){
    db_finalize(db.pAllStmt);
  }
  if( db.nBegin ){
    sqlite3_exec(g.db, "ROLLBACK", 0, 0, 0);
    db.nBegin = 0;
  }
  busy = 0;
  db_close(0);
  for(i=0; i<db.nDeleteOnFail; i++){
    file_delete(db.azDeleteOnFail[i]);
  }
}

/*
** Install a commit hook.  Hooks are installed in sequence order.
** It is an error to install the same commit hook more than once.
**
** Each commit hook is called (in order of ascending sequence) at
** each commit operation.  If any commit hook returns non-zero,
** the subsequence commit hooks are omitted and the transaction
** rolls back rather than commit.  It is the responsibility of the
** hooks themselves to issue any error messages.
*/
void db_commit_hook(int (*x)(void), int sequence){
  int i;
  assert( db.nCommitHook < sizeof(db.aHook)/sizeof(db.aHook[1]) );
  for(i=0; i<db.nCommitHook; i++){
    assert( x!=db.aHook[i].xHook );
    if( db.aHook[i].sequence>sequence ){
      int s = sequence;
      int (*xS)(void) = x;
      sequence = db.aHook[i].sequence;
      x = db.aHook[i].xHook;
      db.aHook[i].sequence = s;
      db.aHook[i].xHook = xS;
    }
  }
  db.aHook[db.nCommitHook].sequence = sequence;
  db.aHook[db.nCommitHook].xHook = x;
  db.nCommitHook++;
}

/*
** Prepare a Stmt.  Assume that the Stmt is previously uninitialized.
** If the input string contains multiple SQL statements, only the first
** one is processed.  All statements beyond the first are silently ignored.
*/
int db_vprepare(Stmt *pStmt, int errOk, const char *zFormat, va_list ap){
  int rc;
  char *zSql;
  blob_zero(&pStmt->sql);
  blob_vappendf(&pStmt->sql, zFormat, ap);
  va_end(ap);
  zSql = blob_str(&pStmt->sql);
  db.nPrepare++;
  rc = sqlite3_prepare_v2(g.db, zSql, -1, &pStmt->pStmt, 0);
  if( rc!=0 && !errOk ){
    db_err("%s\n%s", sqlite3_errmsg(g.db), zSql);
  }
  pStmt->pNext = pStmt->pPrev = 0;
  pStmt->nStep = 0;
  return rc;
}
int db_prepare(Stmt *pStmt, const char *zFormat, ...){
  int rc;
  va_list ap;
  va_start(ap, zFormat);
  rc = db_vprepare(pStmt, 0, zFormat, ap);
  va_end(ap);
  return rc;
}
int db_prepare_ignore_error(Stmt *pStmt, const char *zFormat, ...){
  int rc;
  va_list ap;
  va_start(ap, zFormat);
  rc = db_vprepare(pStmt, 1, zFormat, ap);
  va_end(ap);
  return rc;
}
int db_static_prepare(Stmt *pStmt, const char *zFormat, ...){
  int rc = SQLITE_OK;
  if( blob_size(&pStmt->sql)==0 ){
    va_list ap;
    va_start(ap, zFormat);
    rc = db_vprepare(pStmt, 0, zFormat, ap);
    pStmt->pNext = db.pAllStmt;
    pStmt->pPrev = 0;
    if( db.pAllStmt ) db.pAllStmt->pPrev = pStmt;
    db.pAllStmt = pStmt;
    va_end(ap);
  }
  return rc;
}

/*
** Return the index of a bind parameter
*/
static int paramIdx(Stmt *pStmt, const char *zParamName){
  int i = sqlite3_bind_parameter_index(pStmt->pStmt, zParamName);
  if( i==0 ){
    db_err("no such bind parameter: %s\nSQL: %b", zParamName, &pStmt->sql);
  }
  return i;
}
/*
** Bind an integer, string, or Blob value to a named parameter.
*/
int db_bind_int(Stmt *pStmt, const char *zParamName, int iValue){
  return sqlite3_bind_int(pStmt->pStmt, paramIdx(pStmt, zParamName), iValue);
}
int db_bind_int64(Stmt *pStmt, const char *zParamName, i64 iValue){
  return sqlite3_bind_int64(pStmt->pStmt, paramIdx(pStmt, zParamName), iValue);
}
int db_bind_double(Stmt *pStmt, const char *zParamName, double rValue){
  return sqlite3_bind_double(pStmt->pStmt, paramIdx(pStmt, zParamName), rValue);
}
int db_bind_text(Stmt *pStmt, const char *zParamName, const char *zValue){
  return sqlite3_bind_text(pStmt->pStmt, paramIdx(pStmt, zParamName), zValue,
                           -1, SQLITE_STATIC);
}
int db_bind_null(Stmt *pStmt, const char *zParamName){
  return sqlite3_bind_null(pStmt->pStmt, paramIdx(pStmt, zParamName));
}
int db_bind_blob(Stmt *pStmt, const char *zParamName, Blob *pBlob){
  return sqlite3_bind_blob(pStmt->pStmt, paramIdx(pStmt, zParamName),
                          blob_buffer(pBlob), blob_size(pBlob), SQLITE_STATIC);
}

/* bind_str() treats a Blob object like a TEXT string and binds it
** to the SQL variable.  Contrast this to bind_blob() which treats
** the Blob object like an SQL BLOB.
*/
int db_bind_str(Stmt *pStmt, const char *zParamName, Blob *pBlob){
  return sqlite3_bind_text(pStmt->pStmt, paramIdx(pStmt, zParamName),
                          blob_buffer(pBlob), blob_size(pBlob), SQLITE_STATIC);
}

/*
** Step the SQL statement.  Return either SQLITE_ROW or an error code
** or SQLITE_OK if the statement finishes successfully.
*/
int db_step(Stmt *pStmt){
  int rc;
  rc = sqlite3_step(pStmt->pStmt);
  pStmt->nStep++;
  return rc;
}

/*
** Print warnings if a query is inefficient.
*/
static void db_stats(Stmt *pStmt){
#ifdef FOSSIL_DEBUG
  int c1, c2, c3;
  const char *zSql = sqlite3_sql(pStmt->pStmt);
  if( zSql==0 ) return;
  c1 = sqlite3_stmt_status(pStmt->pStmt, SQLITE_STMTSTATUS_FULLSCAN_STEP, 1);
  c2 = sqlite3_stmt_status(pStmt->pStmt, SQLITE_STMTSTATUS_AUTOINDEX, 1);
  c3 = sqlite3_stmt_status(pStmt->pStmt, SQLITE_STMTSTATUS_SORT, 1);
  if( c1>pStmt->nStep*4 && strstr(zSql,"/*scan*/")==0 ){
    fossil_warning("%d scan steps for %d rows in [%s]", c1, pStmt->nStep, zSql);
  }else if( c2 ){
    fossil_warning("%d automatic index rows in [%s]", c2, zSql);
  }else if( c3 && strstr(zSql,"/*sort*/")==0 && strstr(zSql,"/*scan*/")==0 ){
    fossil_warning("sort w/o index in [%s]", zSql);
  }
  pStmt->nStep = 0;
#endif
}

/*
** Reset or finalize a statement.
*/
int db_reset(Stmt *pStmt){
  int rc;
  db_stats(pStmt);
  rc = sqlite3_reset(pStmt->pStmt);
  db_check_result(rc);
  return rc;
}
int db_finalize(Stmt *pStmt){
  int rc;
  db_stats(pStmt);
  blob_reset(&pStmt->sql);
  rc = sqlite3_finalize(pStmt->pStmt);
  db_check_result(rc);
  pStmt->pStmt = 0;
  if( pStmt->pNext ){
    pStmt->pNext->pPrev = pStmt->pPrev;
  }
  if( pStmt->pPrev ){
    pStmt->pPrev->pNext = pStmt->pNext;
  }else if( db.pAllStmt==pStmt ){
    db.pAllStmt = pStmt->pNext;
  }
  pStmt->pNext = 0;
  pStmt->pPrev = 0;
  return rc;
}

/*
** Return the rowid of the most recent insert
*/
i64 db_last_insert_rowid(void){
  return sqlite3_last_insert_rowid(g.db);
}

/*
** Return the number of rows that were changed by the most recent
** INSERT, UPDATE, or DELETE.  Auxiliary changes caused by triggers
** or other side effects are not counted.
*/
int db_changes(void){
  return sqlite3_changes(g.db);
}

/*
** Extract text, integer, or blob values from the N-th column of the
** current row.
*/
int db_column_bytes(Stmt *pStmt, int N){
  return sqlite3_column_bytes(pStmt->pStmt, N);
}
int db_column_int(Stmt *pStmt, int N){
  return sqlite3_column_int(pStmt->pStmt, N);
}
i64 db_column_int64(Stmt *pStmt, int N){
  return sqlite3_column_int64(pStmt->pStmt, N);
}
double db_column_double(Stmt *pStmt, int N){
  return sqlite3_column_double(pStmt->pStmt, N);
}
const char *db_column_text(Stmt *pStmt, int N){
  return (char*)sqlite3_column_text(pStmt->pStmt, N);
}
const char *db_column_raw(Stmt *pStmt, int N){
  return (const char*)sqlite3_column_blob(pStmt->pStmt, N);
}
const char *db_column_name(Stmt *pStmt, int N){
  return (char*)sqlite3_column_name(pStmt->pStmt, N);
}
int db_column_count(Stmt *pStmt){
  return sqlite3_column_count(pStmt->pStmt);
}
char *db_column_malloc(Stmt *pStmt, int N){
  return mprintf("%s", db_column_text(pStmt, N));
}
void db_column_blob(Stmt *pStmt, int N, Blob *pBlob){
  blob_append(pBlob, sqlite3_column_blob(pStmt->pStmt, N),
              sqlite3_column_bytes(pStmt->pStmt, N));
}

/*
** Initialize a blob to an ephemeral copy of the content of a
** column in the current row.  The data in the blob will become
** invalid when the statement is stepped or reset.
*/
void db_ephemeral_blob(Stmt *pStmt, int N, Blob *pBlob){
  blob_init(pBlob, sqlite3_column_blob(pStmt->pStmt, N),
              sqlite3_column_bytes(pStmt->pStmt, N));
}

/*
** Check a result code.  If it is not SQLITE_OK, print the
** corresponding error message and exit.
*/
void db_check_result(int rc){
  if( rc!=SQLITE_OK ){
    db_err("SQL error: %s", sqlite3_errmsg(g.db));
  }
}

/*
** Execute a single prepared statement until it finishes.
*/
int db_exec(Stmt *pStmt){
  int rc;
  while( (rc = db_step(pStmt))==SQLITE_ROW ){}
  rc = db_reset(pStmt);
  db_check_result(rc);
  return rc;
}

/*
** Execute multiple SQL statements.
*/
int db_multi_exec(const char *zSql, ...){
  Blob sql;
  int rc = SQLITE_OK;
  va_list ap;
  const char *z, *zEnd;
  sqlite3_stmt *pStmt;
  blob_init(&sql, 0, 0);
  va_start(ap, zSql);
  blob_vappendf(&sql, zSql, ap);
  va_end(ap);
  z = blob_str(&sql);
  while( rc==SQLITE_OK && z[0] ){
    pStmt = 0;
    rc = sqlite3_prepare_v2(g.db, z, -1, &pStmt, &zEnd);
    if( rc!=SQLITE_OK ) break;
    if( pStmt ){
      db.nPrepare++;
      while( sqlite3_step(pStmt)==SQLITE_ROW ){}
      rc = sqlite3_finalize(pStmt);
      if( rc ) db_err("%s: {%.*s}", sqlite3_errmsg(g.db), (int)(zEnd-z), z);
    }
    z = zEnd;
  }
  blob_reset(&sql);
  return rc;
}

/*
** Optionally make the following changes to the database if feasible and
** convenient.  Do not start a transaction for these changes, but only
** make these changes if other changes are also being made.
*/
void db_optional_sql(const char *zDb, const char *zSql, ...){
  if( db_is_writeable(zDb) && db.nBeforeCommit < count(db.azBeforeCommit) ){
    va_list ap;
    va_start(ap, zSql);
    db.azBeforeCommit[db.nBeforeCommit++] = sqlite3_vmprintf(zSql, ap);
    va_end(ap);
  }
}

/*
** Execute a query and return a single integer value.
*/
i64 db_int64(i64 iDflt, const char *zSql, ...){
  va_list ap;
  Stmt s;
  i64 rc;
  va_start(ap, zSql);
  db_vprepare(&s, 0, zSql, ap);
  va_end(ap);
  if( db_step(&s)!=SQLITE_ROW ){
    rc = iDflt;
  }else{
    rc = db_column_int64(&s, 0);
  }
  db_finalize(&s);
  return rc;
}
int db_int(int iDflt, const char *zSql, ...){
  va_list ap;
  Stmt s;
  int rc;
  va_start(ap, zSql);
  db_vprepare(&s, 0, zSql, ap);
  va_end(ap);
  if( db_step(&s)!=SQLITE_ROW ){
    rc = iDflt;
  }else{
    rc = db_column_int(&s, 0);
  }
  db_finalize(&s);
  return rc;
}

/*
** Return TRUE if the query would return 1 or more rows.  Return
** FALSE if the query result would be an empty set.
*/
int db_exists(const char *zSql, ...){
  va_list ap;
  Stmt s;
  int rc;
  va_start(ap, zSql);
  db_vprepare(&s, 0, zSql, ap);
  va_end(ap);
  if( db_step(&s)!=SQLITE_ROW ){
    rc = 0;
  }else{
    rc = 1;
  }
  db_finalize(&s);
  return rc;
}


/*
** Execute a query and return a floating-point value.
*/
double db_double(double rDflt, const char *zSql, ...){
  va_list ap;
  Stmt s;
  double r;
  va_start(ap, zSql);
  db_vprepare(&s, 0, zSql, ap);
  va_end(ap);
  if( db_step(&s)!=SQLITE_ROW ){
    r = rDflt;
  }else{
    r = db_column_double(&s, 0);
  }
  db_finalize(&s);
  return r;
}

/*
** Execute a query and append the first column of the first row
** of the result set to blob given in the first argument.
*/
void db_blob(Blob *pResult, const char *zSql, ...){
  va_list ap;
  Stmt s;
  va_start(ap, zSql);
  db_vprepare(&s, 0, zSql, ap);
  va_end(ap);
  if( db_step(&s)==SQLITE_ROW ){
    blob_append(pResult, sqlite3_column_blob(s.pStmt, 0),
                         sqlite3_column_bytes(s.pStmt, 0));
  }
  db_finalize(&s);
}

/*
** Execute a query.  Return the first column of the first row
** of the result set as a string.  Space to hold the string is
** obtained from malloc().  If the result set is empty, return
** zDefault instead.
*/
char *db_text(char const *zDefault, const char *zSql, ...){
  va_list ap;
  Stmt s;
  char *z;
  va_start(ap, zSql);
  db_vprepare(&s, 0, zSql, ap);
  va_end(ap);
  if( db_step(&s)==SQLITE_ROW ){
    z = mprintf("%s", sqlite3_column_text(s.pStmt, 0));
  }else if( zDefault ){
    z = mprintf("%s", zDefault);
  }else{
    z = 0;
  }
  db_finalize(&s);
  return z;
}

/*
** Initialize a new database file with the given schema.  If anything
** goes wrong, call db_err() to exit.
*/
void db_init_database(
  const char *zFileName,   /* Name of database file to create */
  const char *zSchema,     /* First part of schema */
  ...                      /* Additional SQL to run.  Terminate with NULL. */
){
  sqlite3 *db;
  int rc;
  const char *zSql;
  va_list ap;

  db = db_open(zFileName);
  sqlite3_exec(db, "BEGIN EXCLUSIVE", 0, 0, 0);
  rc = sqlite3_exec(db, zSchema, 0, 0, 0);
  if( rc!=SQLITE_OK ){
    db_err(sqlite3_errmsg(db));
  }
  va_start(ap, zSchema);
  while( (zSql = va_arg(ap, const char*))!=0 ){
    rc = sqlite3_exec(db, zSql, 0, 0, 0);
    if( rc!=SQLITE_OK ){
      db_err(sqlite3_errmsg(db));
    }
  }
  va_end(ap);
  sqlite3_exec(db, "COMMIT", 0, 0, 0);
  sqlite3_close(db);
}

/*
** Function to return the number of seconds since 1970.  This is
** the same as strftime('%s','now') but is more compact.
*/
void db_now_function(
  sqlite3_context *context,
  int argc,
  sqlite3_value **argv
){
  sqlite3_result_int64(context, time(0));
}

/*
** Function to return the check-in time for a file.
*/
void db_checkin_mtime_function(
  sqlite3_context *context,
  int argc,
  sqlite3_value **argv
){
  i64 mtime;
  int rc = mtime_of_manifest_file(sqlite3_value_int(argv[0]),
                                  sqlite3_value_int(argv[1]), &mtime);
  if( rc==0 ){
    sqlite3_result_int64(context, mtime);
  }
}


/*
** Open a database file.  Return a pointer to the new database
** connection.  An error results in process abort.
*/
LOCAL sqlite3 *db_open(const char *zDbName){
  int rc;
  const char *zVfs;
  sqlite3 *db;

  if( g.fSqlTrace ) fossil_trace("-- sqlite3_open: [%s]\n", zDbName);
  zVfs = fossil_getenv("FOSSIL_VFS");
  rc = sqlite3_open_v2(
       zDbName, &db,
       SQLITE_OPEN_READWRITE | SQLITE_OPEN_CREATE,
       zVfs
  );
  if( rc!=SQLITE_OK ){
    db_err("[%s]: %s", zDbName, sqlite3_errmsg(db));
  }
  sqlite3_busy_timeout(db, 5000);
  sqlite3_wal_autocheckpoint(db, 1);  /* Set to checkpoint frequently */
  sqlite3_create_function(db, "now", 0, SQLITE_ANY, 0, db_now_function, 0, 0);
  sqlite3_create_function(db, "checkin_mtime", 2, SQLITE_ANY, 0,
                          db_checkin_mtime_function, 0, 0);
  sqlite3_create_function(db, "user", 0, SQLITE_ANY, 0, db_sql_user, 0, 0);
  sqlite3_create_function(db, "cgi", 1, SQLITE_ANY, 0, db_sql_cgi, 0, 0);
  sqlite3_create_function(db, "cgi", 2, SQLITE_ANY, 0, db_sql_cgi, 0, 0);
  sqlite3_create_function(db, "print", -1, SQLITE_UTF8, 0,db_sql_print,0,0);
  sqlite3_create_function(
    db, "is_selected", 1, SQLITE_UTF8, 0, file_is_selected,0,0
  );
  sqlite3_create_function(
    db, "if_selected", 3, SQLITE_UTF8, 0, file_is_selected,0,0
  );
  if( g.fSqlTrace ) sqlite3_trace(db, db_sql_trace, 0);
  re_add_sql_func(db);
  sqlite3_exec(db, "PRAGMA foreign_keys=OFF;", 0, 0, 0);
  return db;
}


/*
** Detaches the zLabel database.
*/
void db_detach(const char *zLabel){
  db_multi_exec("DETACH DATABASE %s", zLabel);
}

/*
** zDbName is the name of a database file.  Attach zDbName using
** the name zLabel.
*/
void db_attach(const char *zDbName, const char *zLabel){
  db_multi_exec("ATTACH DATABASE %Q AS %s", zDbName, zLabel);
}

/*
** zDbName is the name of a database file.  If no other database
** file is open, then open this one.  If another database file is
** already open, then attach zDbName using the name zLabel.
*/
void db_open_or_attach(
  const char *zDbName,
  const char *zLabel,
  int *pWasAttached
){
  if( !g.db ){
    assert( g.zMainDbType==0 );
    g.db = db_open(zDbName);
    g.zMainDbType = zLabel;
    if ( pWasAttached ) *pWasAttached = 0;
  }else{
    assert( g.zMainDbType!=0 );
    db_attach(zDbName, zLabel);
    if ( pWasAttached ) *pWasAttached = 1;
  }
}

/*
** Open the user database in "~/.fossil".  Create the database anew if
** it does not already exist.
**
** If the useAttach flag is 0 (the usual case) then the user database is
** opened on a separate database connection g.dbConfig.  This prevents
** the ~/.fossil database from becoming locked on long check-in or sync
** operations which hold an exclusive transaction.  In a few cases, though,
** it is convenient for the ~/.fossil to be attached to the main database
** connection so that we can join between the various databases.  In that
** case, invoke this routine with useAttach as 1.
*/
void db_open_config(int useAttach){
  char *zDbName;
  const char *zHome;
  if( g.configOpen ) return;
#if defined(_WIN32)
  zHome = fossil_getenv("LOCALAPPDATA");
  if( zHome==0 ){
    zHome = fossil_getenv("APPDATA");
    if( zHome==0 ){
      char *zDrive = fossil_getenv("HOMEDRIVE");
      zHome = fossil_getenv("HOMEPATH");
      if( zDrive && zHome ) zHome = mprintf("%s%s", zDrive, zHome);
    }
  }
  if( zHome==0 ){
    fossil_fatal("cannot locate home directory - "
                "please set the LOCALAPPDATA or APPDATA or HOMEPATH "
                "environment variables");
  }
#else
  zHome = fossil_getenv("HOME");
  if( zHome==0 ){
    fossil_fatal("cannot locate home directory - "
                 "please set the HOME environment variable");
  }
#endif
  if( file_isdir(zHome)!=1 ){
    fossil_fatal("invalid home directory: %s", zHome);
  }
#ifndef _WIN32
  if( access(zHome, W_OK) ){
    fossil_fatal("home directory %s must be writeable", zHome);
  }
#endif
  g.zHome = mprintf("%/", zHome);
#if defined(_WIN32)
  /* . filenames give some window systems problems and many apps problems */
  zDbName = mprintf("%//_fossil", zHome);
#else
  zDbName = mprintf("%s/.fossil", zHome);
#endif
  if( file_size(zDbName)<1024*3 ){
    db_init_database(zDbName, zConfigSchema, (char*)0);
  }
  if( useAttach ){
    db_open_or_attach(zDbName, "configdb", &g.useAttach);
    g.dbConfig = 0;
    g.zConfigDbType = 0;
  }else{
    g.useAttach = 0;
    g.dbConfig = db_open(zDbName);
    g.zConfigDbType = "configdb";
  }
  g.configOpen = 1;
  free(zDbName);
}


/*
** Returns TRUE if zTable exists in the local database but lacks column
** zColumn
*/
static int db_local_table_exists_but_lacks_column(
  const char *zTable,
  const char *zColumn
){
  char *zDef = db_text(0, "SELECT sql FROM %s.sqlite_master"
                   " WHERE name=='%s' /*scan*/",
                   db_name("localdb"), zTable);
  int rc = 0;
  if( zDef ){
    char *zPattern = mprintf("* %s *", zColumn);
    rc = strglob(zPattern, zDef)==0;
    fossil_free(zPattern);
    fossil_free(zDef);
  }
  return rc;
}

/*
** If zDbName is a valid local database file, open it and return
** true.  If it is not a valid local database file, return 0.
*/
static int isValidLocalDb(const char *zDbName){
  i64 lsize;
  char *zVFileDef;

  if( file_access(zDbName, F_OK) ) return 0;
  lsize = file_size(zDbName);
  if( lsize%1024!=0 || lsize<4096 ) return 0;
  db_open_or_attach(zDbName, "localdb", 0);
  zVFileDef = db_text(0, "SELECT sql FROM %s.sqlite_master"
                         " WHERE name=='vfile'", db_name("localdb"));

  /* If the "isexe" column is missing from the vfile table, then
  ** add it now.   This code added on 2010-03-06.  After all users have
  ** upgraded, this code can be safely deleted.
  */
  if( !strglob("* isexe *", zVFileDef) ){
    db_multi_exec("ALTER TABLE vfile ADD COLUMN isexe BOOLEAN DEFAULT 0");
  }

  /* If "islink"/"isLink" columns are missing from tables, then
  ** add them now.   This code added on 2011-01-17 and 2011-08-27.
  ** After all users have upgraded, this code can be safely deleted.
  */
  if( !strglob("* islink *", zVFileDef) ){
    db_multi_exec("ALTER TABLE vfile ADD COLUMN islink BOOLEAN DEFAULT 0");
    if( db_local_table_exists_but_lacks_column("stashfile", "isLink") ){
      db_multi_exec("ALTER TABLE stashfile ADD COLUMN isLink BOOL DEFAULT 0");
    }
    if( db_local_table_exists_but_lacks_column("undo", "isLink") ){
      db_multi_exec("ALTER TABLE undo ADD COLUMN isLink BOOLEAN DEFAULT 0");
    }
    if( db_local_table_exists_but_lacks_column("undo_vfile", "islink") ){
      db_multi_exec("ALTER TABLE undo_vfile ADD COLUMN islink BOOL DEFAULT 0");
    }
  }
  return 1;
}

/*
** Locate the root directory of the local repository tree.  The root
** directory is found by searching for a file named "_FOSSIL_" or ".fslckout"
** that contains a valid repository database.
**
** For legacy, also look for ".fos".  The use of ".fos" is deprecated
** since "fos" has negative connotations in Hungarian, we are told.
**
** If no valid _FOSSIL_ or .fos file is found, we move up one level and
** try again. Once the file is found, the g.zLocalRoot variable is set
** to the root of the repository tree and this routine returns 1.  If
** no database is found, then this routine return 0.
**
** This routine always opens the user database regardless of whether or
** not the repository database is found.  If the _FOSSIL_ or .fos file
** is found, it is attached to the open database connection too.
*/
int db_open_local(void){
  int i, n;
  char zPwd[2000];
  static const char *const aDbName[] = { "/_FOSSIL_", "/.fslckout", "/.fos" };

  if( g.localOpen) return 1;
  file_getcwd(zPwd, sizeof(zPwd)-20);
  n = strlen(zPwd);
  if( n==1 && zPwd[0]=='/' ) zPwd[0] = '.';
  while( n>0 ){
    if( file_access(zPwd, W_OK) ) break;
    for(i=0; i<sizeof(aDbName)/sizeof(aDbName[0]); i++){
      sqlite3_snprintf(sizeof(zPwd)-n, &zPwd[n], "%s", aDbName[i]);
      if( isValidLocalDb(zPwd) ){
        /* Found a valid checkout database file */
        zPwd[n] = 0;
        while( n>1 && zPwd[n-1]=='/' ){
          n--;
          zPwd[n] = 0;
        }
        g.zLocalRoot = mprintf("%s/", zPwd);
        g.localOpen = 1;
        db_open_config(0);
        db_open_repository(0);
        return 1;
      }
    }
    n--;
    while( n>0 && zPwd[n]!='/' ){ n--; }
    while( n>0 && zPwd[n-1]=='/' ){ n--; }
    zPwd[n] = 0;
  }

  /* A checkout database file could not be found */
  return 0;
}

/*
** Get the full pathname to the repository database file.  The
** local database (the _FOSSIL_ or .fslckout database) must have already
** been opened before this routine is called.
*/
const char *db_repository_filename(void){
  static char *zRepo = 0;
  assert( g.localOpen );
  assert( g.zLocalRoot );
  if( zRepo==0 ){
    zRepo = db_lget("repository", 0);
    if( zRepo && !file_is_absolute_path(zRepo) ){
      zRepo = mprintf("%s%s", g.zLocalRoot, zRepo);
    }
  }
  return zRepo;
}

/*
** Open the repository database given by zDbName.  If zDbName==NULL then
** get the name from the already open local database.
*/
void db_open_repository(const char *zDbName){
  if( g.repositoryOpen ) return;
  if( zDbName==0 ){
    if( g.localOpen ){
      zDbName = db_repository_filename();
    }
    if( zDbName==0 ){
      db_err("unable to find the name of a repository database");
    }
  }
  if( file_access(zDbName, R_OK) || file_size(zDbName)<1024 ){
    if( file_access(zDbName, 0) ){
#ifdef FOSSIL_ENABLE_JSON
      g.json.resultCode = FSL_JSON_E_DB_NOT_FOUND;
#endif
      fossil_panic("repository does not exist or"
                   " is in an unreadable directory: %s", zDbName);
    }else if( file_access(zDbName, R_OK) ){
#ifdef FOSSIL_ENABLE_JSON
      g.json.resultCode = FSL_JSON_E_DENIED;
#endif
      fossil_panic("read permission denied for repository %s", zDbName);
    }else{
#ifdef FOSSIL_ENABLE_JSON
      g.json.resultCode = FSL_JSON_E_DB_NOT_VALID;
#endif
      fossil_panic("not a valid repository: %s", zDbName);
    }
  }
  db_open_or_attach(zDbName, "repository", 0);
  g.repositoryOpen = 1;
  g.zRepositoryName = mprintf("%s", zDbName);
  /* Cache "allow-symlinks" option, because we'll need it on every stat call */
  g.allowSymlinks = db_get_boolean("allow-symlinks", 0);
}

/*
** Flags for the db_find_and_open_repository() function.
*/
#if INTERFACE
#define OPEN_OK_NOT_FOUND    0x001      /* Do not error out if not found */
#define OPEN_ANY_SCHEMA      0x002      /* Do not error if schema is wrong */
#endif

/*
** Try to find the repository and open it.  Use the -R or --repository
** option to locate the repository.  If no such option is available, then
** use the repository of the open checkout if there is one.
**
** Error out if the repository cannot be opened.
*/
void db_find_and_open_repository(int bFlags, int nArgUsed){
  const char *zRep = find_option("repository", "R", 1);
  if( zRep==0 && nArgUsed && g.argc==nArgUsed+1 ){
    zRep = g.argv[nArgUsed];
  }
  if( zRep==0 ){
    if( db_open_local()==0 ){
      goto rep_not_found;
    }
    zRep = db_repository_filename();
    if( zRep==0 ){
      goto rep_not_found;
    }
  }
  db_open_repository(zRep);
  if( g.repositoryOpen ){
    if( (bFlags & OPEN_ANY_SCHEMA)==0 ) db_verify_schema();
    return;
  }
rep_not_found:
  if( (bFlags & OPEN_OK_NOT_FOUND)==0 ){
#ifdef FOSSIL_ENABLE_JSON
    g.json.resultCode = FSL_JSON_E_DB_NOT_FOUND;
#endif
    if( nArgUsed==0 ){
      fossil_fatal("use --repository or -R to specify the repository database");
    }else{
      fossil_fatal("specify the repository name as a command-line argument");
    }
  }
}

/*
** Return the name of the database "localdb", "configdb", or "repository".
*/
const char *db_name(const char *zDb){
  assert( fossil_strcmp(zDb,"localdb")==0
       || fossil_strcmp(zDb,"configdb")==0
       || fossil_strcmp(zDb,"repository")==0 );
  if( fossil_strcmp(zDb, g.zMainDbType)==0 ) zDb = "main";
  return zDb;
}

/*
** Return TRUE if the schema is out-of-date
*/
int db_schema_is_outofdate(void){
  return db_exists("SELECT 1 FROM config"
                   " WHERE name='aux-schema'"
                   "   AND value<>'%s'", AUX_SCHEMA);
}

/*
** Return true if the database is writeable
*/
int db_is_writeable(const char *zName){
  return g.db!=0 && !sqlite3_db_readonly(g.db, db_name(zName));
}

/*
** Verify that the repository schema is correct.  If it is not correct,
** issue a fatal error and die.
*/
void db_verify_schema(void){
  if( db_schema_is_outofdate() ){
#ifdef FOSSIL_ENABLE_JSON
    g.json.resultCode = FSL_JSON_E_DB_NEEDS_REBUILD;
#endif
    fossil_warning("incorrect repository schema version");
    fossil_warning("your repository has schema version \"%s\" "
          "but this binary expects version \"%s\"",
          db_get("aux-schema",0), AUX_SCHEMA);
    fossil_fatal("run \"fossil rebuild\" to fix this problem");
  }
}


/*
** COMMAND: test-move-repository
**
** Usage: %fossil test-move-repository PATHNAME
**
** Change the location of the repository database on a local check-out.
** Use this command to avoid having to close and reopen a checkout
** when relocating the repository database.
*/
void move_repo_cmd(void){
  Blob repo;
  char *zRepo;
  if( g.argc!=3 ){
    usage("PATHNAME");
  }
  if( db_open_local()==0 ){
    fossil_fatal("not in a local checkout");
    return;
  }
  file_canonical_name(g.argv[2], &repo, 0);
  zRepo = blob_str(&repo);
  if( file_access(zRepo, 0) ){
    fossil_fatal("no such file: %s", zRepo);
  }
  db_open_or_attach(zRepo, "test_repo", 0);
  db_lset("repository", blob_str(&repo));
  db_close(1);
}


/*
** Open the local database.  If unable, exit with an error.
*/
void db_must_be_within_tree(void){
  if( db_open_local()==0 ){
    fossil_fatal("current directory is not within an open checkout");
  }
  db_open_repository(0);
  db_verify_schema();
}

/*
** Close the database connection.
**
** Check for unfinalized statements and report errors if the reportErrors
** argument is true.  Ignore unfinalized statements when false.
*/
void db_close(int reportErrors){
  sqlite3_stmt *pStmt;
  if( g.db==0 ) return;
  if( g.fSqlStats ){
    int cur, hiwtr;
    sqlite3_db_status(g.db, SQLITE_DBSTATUS_LOOKASIDE_USED, &cur, &hiwtr, 0);
    fprintf(stderr, "-- LOOKASIDE_USED         %10d %10d\n", cur, hiwtr);
    sqlite3_db_status(g.db, SQLITE_DBSTATUS_LOOKASIDE_HIT, &cur, &hiwtr, 0);
    fprintf(stderr, "-- LOOKASIDE_HIT                     %10d\n", hiwtr);
    sqlite3_db_status(g.db, SQLITE_DBSTATUS_LOOKASIDE_MISS_SIZE, &cur,&hiwtr,0);
    fprintf(stderr, "-- LOOKASIDE_MISS_SIZE               %10d\n", hiwtr);
    sqlite3_db_status(g.db, SQLITE_DBSTATUS_LOOKASIDE_MISS_FULL, &cur,&hiwtr,0);
    fprintf(stderr, "-- LOOKASIDE_MISS_FULL               %10d\n", hiwtr);
    sqlite3_db_status(g.db, SQLITE_DBSTATUS_CACHE_USED, &cur, &hiwtr, 0);
    fprintf(stderr, "-- CACHE_USED             %10d\n", cur);
    sqlite3_db_status(g.db, SQLITE_DBSTATUS_SCHEMA_USED, &cur, &hiwtr, 0);
    fprintf(stderr, "-- SCHEMA_USED            %10d\n", cur);
    sqlite3_db_status(g.db, SQLITE_DBSTATUS_STMT_USED, &cur, &hiwtr, 0);
    fprintf(stderr, "-- STMT_USED              %10d\n", cur);
    sqlite3_status(SQLITE_STATUS_MEMORY_USED, &cur, &hiwtr, 0);
    fprintf(stderr, "-- MEMORY_USED            %10d %10d\n", cur, hiwtr);
    sqlite3_status(SQLITE_STATUS_MALLOC_SIZE, &cur, &hiwtr, 0);
    fprintf(stderr, "-- MALLOC_SIZE                       %10d\n", hiwtr);
    sqlite3_status(SQLITE_STATUS_MALLOC_COUNT, &cur, &hiwtr, 0);
    fprintf(stderr, "-- MALLOC_COUNT           %10d %10d\n", cur, hiwtr);
    sqlite3_status(SQLITE_STATUS_PAGECACHE_OVERFLOW, &cur, &hiwtr, 0);
    fprintf(stderr, "-- PCACHE_OVFLOW          %10d %10d\n", cur, hiwtr);
    fprintf(stderr, "-- prepared statements    %10d\n", db.nPrepare);
  }
  while( db.pAllStmt ){
    db_finalize(db.pAllStmt);
  }
  db_end_transaction(1);
  pStmt = 0;
  if( reportErrors ){
    while( (pStmt = sqlite3_next_stmt(g.db, pStmt))!=0 ){
      fossil_warning("unfinalized SQL statement: [%s]", sqlite3_sql(pStmt));
    }
  }
  g.repositoryOpen = 0;
  g.localOpen = 0;
  g.configOpen = 0;
  sqlite3_wal_checkpoint(g.db, 0);
  sqlite3_close(g.db);
  g.db = 0;
  g.zMainDbType = 0;
  if( g.dbConfig ){
    sqlite3_close(g.dbConfig);
    g.dbConfig = 0;
    g.zConfigDbType = 0;
  }
}


/*
** Create a new empty repository database with the given name.
**
** Only the schema is initialized.  The required VAR tables entries
** are not set by this routine and must be set separately in order
** to make the new file a valid database.
*/
void db_create_repository(const char *zFilename){
  db_init_database(
     zFilename,
     zRepositorySchema1,
     zRepositorySchema2,
     (char*)0
  );
  db_delete_on_failure(zFilename);
}

/*
** Create the default user accounts in the USER table.
*/
void db_create_default_users(int setupUserOnly, const char *zDefaultUser){
  const char *zUser = zDefaultUser;
  if( zUser==0 ){
    zUser = db_get("default-user", 0);
  }
  if( zUser==0 ){
    zUser = fossil_getenv("FOSSIL_USER");
  }
  if( zUser==0 ){
#if defined(_WIN32)
    zUser = fossil_getenv("USERNAME");
#else
    zUser = fossil_getenv("USER");
#endif
  }
  if( zUser==0 ){
    zUser = "root";
  }
  db_multi_exec(
     "INSERT OR IGNORE INTO user(login, info) VALUES(%Q,'')", zUser
  );
  db_multi_exec(
     "UPDATE user SET cap='s', pw=lower(hex(randomblob(3)))"
     " WHERE login=%Q", zUser
  );
  if( !setupUserOnly ){
    db_multi_exec(
       "INSERT INTO user(login,pw,cap,info)"
       "   VALUES('anonymous',hex(randomblob(8)),'hmncz','Anon');"
       "INSERT INTO user(login,pw,cap,info)"
       "   VALUES('nobody','','gjor','Nobody');"
       "INSERT INTO user(login,pw,cap,info)"
       "   VALUES('developer','','dei','Dev');"
       "INSERT INTO user(login,pw,cap,info)"
       "   VALUES('reader','','kptw','Reader');"
    );
  }
}

/*
** Return a pointer to a string that contains the RHS of an IN operator
** that will select CONFIG table names that are in the list of control
** settings.
*/
const char *db_setting_inop_rhs(){
  Blob x;
  int i;
  const char *zSep = "";

  blob_zero(&x);
  blob_append(&x, "(", 1);
  for(i=0; ctrlSettings[i].name; i++){
    blob_appendf(&x, "%s'%s'", zSep, ctrlSettings[i].name);
    zSep = ",";
  }
  blob_append(&x, ")", 1);
  return blob_str(&x);
}

/*
** Fill an empty repository database with the basic information for a
** repository. This function is shared between 'create_repository_cmd'
** ('new') and 'reconstruct_cmd' ('reconstruct'), both of which create
** new repositories.
**
** The zTemplate parameter determines if the settings for the repository
** should be copied from another repository.  If zTemplate is 0 then the
** settings will have their normal default values.  If zTemplate is
** non-zero, it is assumed that the caller of this function has already
** attached a database using the label "settingSrc".  If not, the call to
** this function will fail.
**
** The zInitialDate parameter determines the date of the initial check-in
** that is automatically created.  If zInitialDate is 0 then no initial
** check-in is created. The makeServerCodes flag determines whether or
** not server and project codes are invented for this repository.
*/
void db_initial_setup(
  const char *zTemplate,       /* Repository from which to copy settings. */
  const char *zInitialDate,    /* Initial date of repository. (ex: "now") */
  const char *zDefaultUser,    /* Default user for the repository */
  int makeServerCodes          /* True to make new server & project codes */
){
  char *zDate;
  Blob hash;
  Blob manifest;

  db_set("content-schema", CONTENT_SCHEMA, 0);
  db_set("aux-schema", AUX_SCHEMA, 0);
  if( makeServerCodes ){
    db_multi_exec(
      "INSERT INTO config(name,value,mtime)"
      " VALUES('server-code', lower(hex(randomblob(20))),now());"
      "INSERT INTO config(name,value,mtime)"
      " VALUES('project-code', lower(hex(randomblob(20))),now());"
    );
  }
  if( !db_is_global("autosync") ) db_set_int("autosync", 1, 0);
  if( !db_is_global("localauth") ) db_set_int("localauth", 0, 0);
  if( !db_is_global("timeline-plaintext") ){
    db_set_int("timeline-plaintext", 1, 0);
  }
  db_create_default_users(0, zDefaultUser);
  if( zDefaultUser ) g.zLogin = zDefaultUser;
  user_select();

  if( zTemplate ){
    /*
    ** Copy all settings from the supplied template repository.
    */
    db_multi_exec(
      "INSERT OR REPLACE INTO config"
      " SELECT name,value,mtime FROM settingSrc.config"
      "  WHERE (name IN %s OR name IN %s)"
      "    AND name NOT GLOB 'project-*';",
      configure_inop_rhs(CONFIGSET_ALL),
      db_setting_inop_rhs()
    );
    db_multi_exec(
      "REPLACE INTO reportfmt SELECT * FROM settingSrc.reportfmt;"
    );

    /*
    ** Copy the user permissions, contact information, last modified
    ** time, and photo for all the "system" users from the supplied
    ** template repository into the one being setup.  The other columns
    ** are not copied because they contain security information or other
    ** data specific to the other repository.  The list of columns copied
    ** by this SQL statement may need to be revised in the future.
    */
    db_multi_exec("UPDATE user SET"
      "  cap = (SELECT u2.cap FROM settingSrc.user u2"
      "         WHERE u2.login = user.login),"
      "  info = (SELECT u2.info FROM settingSrc.user u2"
      "          WHERE u2.login = user.login),"
      "  mtime = (SELECT u2.mtime FROM settingSrc.user u2"
      "           WHERE u2.login = user.login),"
      "  photo = (SELECT u2.photo FROM settingSrc.user u2"
      "           WHERE u2.login = user.login)"
      " WHERE user.login IN ('anonymous','nobody','developer','reader');"
    );
  }

  if( zInitialDate ){
    int rid;
    blob_zero(&manifest);
    blob_appendf(&manifest, "C initial\\sempty\\scheck-in\n");
    zDate = date_in_standard_format(zInitialDate);
    blob_appendf(&manifest, "D %s\n", zDate);
    blob_appendf(&manifest, "P\n");
    md5sum_init();
    blob_appendf(&manifest, "R %s\n", md5sum_finish(0));
    blob_appendf(&manifest, "T *branch * trunk\n");
    blob_appendf(&manifest, "T *sym-trunk *\n");
    blob_appendf(&manifest, "U %F\n", g.zLogin);
    md5sum_blob(&manifest, &hash);
    blob_appendf(&manifest, "Z %b\n", &hash);
    blob_reset(&hash);
    rid = content_put(&manifest);
    manifest_crosslink(rid, &manifest);
  }
}

/*
** COMMAND: new*
** COMMAND: init
**
** Usage: %fossil new ?OPTIONS? FILENAME
**    Or: %fossil init ?OPTIONS? FILENAME
**
** Create a repository for a new project in the file named FILENAME.
** This command is distinct from "clone".  The "clone" command makes
** a copy of an existing project.  This command starts a new project.
**
** By default, your current login name is used to create the default
** admin user. This can be overridden using the -A|--admin-user
** parameter.
**
** By default, all settings will be initialized to their default values.
** This can be overridden using the --template parameter to specify a
** repository file from which to copy the initial settings.  When a template
** repository is used, almost all of the settings accessible from the setup
** page, either directly or indirectly, will be copied.  Normal users and
** their associated permissions will not be copied; however, the system
** default users "anonymous", "nobody", "reader", "developer", and their
** associated permissions will be copied.
**
** Options:
**    --template      FILE      copy settings from repository file
**    --admin-user|-A USERNAME  select given USERNAME as admin user
**    --date-override DATETIME  use DATETIME as time of the initial checkin
**
** See also: clone
*/
void create_repository_cmd(void){
  char *zPassword;
  const char *zTemplate;      /* Repository from which to copy settings */
  const char *zDate;          /* Date of the initial check-in */
  const char *zDefaultUser;   /* Optional name of the default user */

  zTemplate = find_option("template",0,1);
  zDate = find_option("date-override",0,1);
  zDefaultUser = find_option("admin-user","A",1);
  if( zDate==0 ) zDate = "now";
  if( g.argc!=3 ){
    usage("REPOSITORY-NAME");
  }
  db_create_repository(g.argv[2]);
  db_open_repository(g.argv[2]);
  db_open_config(0);
  if( zTemplate ) db_attach(zTemplate, "settingSrc");
  db_begin_transaction();
  db_initial_setup(zTemplate, zDate, zDefaultUser, 1);
  db_end_transaction(0);
  if( zTemplate ) db_detach("settingSrc");
  fossil_print("project-id: %s\n", db_get("project-code", 0));
  fossil_print("server-id:  %s\n", db_get("server-code", 0));
  zPassword = db_text(0, "SELECT pw FROM user WHERE login=%Q", g.zLogin);
  fossil_print("admin-user: %s (initial password is \"%s\")\n",
               g.zLogin, zPassword);
}

/*
** SQL functions for debugging.
**
** The print() function writes its arguments on stdout, but only
** if the -sqlprint command-line option is turned on.
*/
LOCAL void db_sql_print(
  sqlite3_context *context,
  int argc,
  sqlite3_value **argv
){
  int i;
  if( g.fSqlPrint ){
    for(i=0; i<argc; i++){
      char c = i==argc-1 ? '\n' : ' ';
      fossil_print("%s%c", sqlite3_value_text(argv[i]), c);
    }
  }
}
LOCAL void db_sql_trace(void *notUsed, const char *zSql){
  int n = strlen(zSql);
  fossil_trace("%s%s\n", zSql, (n>0 && zSql[n-1]==';') ? "" : ";");
}

/*
** Implement the user() SQL function.  user() takes no arguments and
** returns the user ID of the current user.
*/
LOCAL void db_sql_user(
  sqlite3_context *context,
  int argc,
  sqlite3_value **argv
){
  if( g.zLogin!=0 ){
    sqlite3_result_text(context, g.zLogin, -1, SQLITE_STATIC);
  }
}

/*
** Implement the cgi() SQL function.  cgi() takes an argument which is
** a name of CGI query parameter. The value of that parameter is returned,
** if available. Optional second argument will be returned if the first
** doesn't exist as a CGI parameter.
*/
LOCAL void db_sql_cgi(sqlite3_context *context, int argc, sqlite3_value **argv){
  const char* zP;
  if( argc!=1 && argc!=2 ) return;
  zP = P((const char*)sqlite3_value_text(argv[0]));
  if( zP ){
    sqlite3_result_text(context, zP, -1, SQLITE_STATIC);
  }else if( argc==2 ){
    zP = (const char*)sqlite3_value_text(argv[1]);
    if( zP ) sqlite3_result_text(context, zP, -1, SQLITE_TRANSIENT);
  }
}

/*
** SQL function:
**
**       is_selected(id)
**       if_selected(id, X, Y)
**
** On the commit command, when filenames are specified (in order to do
** a partial commit) the vfile.id values for the named files are loaded
** into the g.aCommitFile[] array.  This function looks at that array
** to see if a file is named on the command-line.
**
** In the first form (1 argument) return TRUE if either no files are
** named on the command line (g.aCommitFile is NULL meaning that all
** changes are to be committed) or if id is found in g.aCommitFile[]
** (meaning that id was named on the command-line).
**
** In the second form (3 arguments) return argument X if true and Y
** if false.  Except if Y is NULL then always return X.
*/
LOCAL void file_is_selected(
  sqlite3_context *context,
  int argc,
  sqlite3_value **argv
){
  int rc = 0;

  assert(argc==1 || argc==3);
  if( g.aCommitFile ){
    int iId = sqlite3_value_int(argv[0]);
    int ii;
    for(ii=0; g.aCommitFile[ii]; ii++){
      if( iId==g.aCommitFile[ii] ){
        rc = 1;
        break;
      }
    }
  }else{
    rc = 1;
  }
  if( argc==1 ){
    sqlite3_result_int(context, rc);
  }else{
    assert( argc==3 );
    assert( rc==0 || rc==1 );
    if( sqlite3_value_type(argv[2-rc])==SQLITE_NULL ) rc = 1-rc;
    sqlite3_result_value(context, argv[2-rc]);
  }
}

/*
** Convert the input string into an SHA1.  Make a notation in the
** CONCEALED table so that the hash can be undo using the db_reveal()
** function at some later time.
**
** The value returned is stored in static space and will be overwritten
** on subsequent calls.
**
** If zContent is already a well-formed SHA1 hash, then return a copy
** of that hash, not a hash of the hash.
**
** The CONCEALED table is meant to obscure email addresses.  Every valid
** email address will contain a "@" character and "@" is not valid within
** an SHA1 hash so there is no chance that a valid email address will go
** unconcealed.
*/
char *db_conceal(const char *zContent, int n){
  static char zHash[42];
  Blob out;
  if( n==40 && validate16(zContent, n) ){
    memcpy(zHash, zContent, n);
    zHash[n] = 0;
  }else{
    sha1sum_step_text(zContent, n);
    sha1sum_finish(&out);
    sqlite3_snprintf(sizeof(zHash), zHash, "%s", blob_str(&out));
    blob_reset(&out);
    db_multi_exec(
       "INSERT OR IGNORE INTO concealed(hash,content,mtime)"
       " VALUES(%Q,%#Q,now())",
       zHash, n, zContent
    );
  }
  return zHash;
}

/*
** Attempt to look up the input in the CONCEALED table.  If found,
** and if the okRdAddr permission is enabled then return the
** original value for which the input is a hash.  If okRdAddr is
** false or if the lookup fails, return the original string content.
**
** In either case, the string returned is stored in space obtained
** from malloc and should be freed by the calling function.
*/
char *db_reveal(const char *zKey){
  char *zOut;
  if( g.perm.RdAddr ){
    zOut = db_text(0, "SELECT content FROM concealed WHERE hash=%Q", zKey);
  }else{
    zOut = 0;
  }
  if( zOut==0 ){
    zOut = mprintf("%s", zKey);
  }
  return zOut;
}

/*
** Return true if the string zVal represents "true" (or "false").
*/
int is_truth(const char *zVal){
  static const char *const azOn[] = { "on", "yes", "true", "1" };
  int i;
  for(i=0; i<sizeof(azOn)/sizeof(azOn[0]); i++){
    if( fossil_stricmp(zVal,azOn[i])==0 ) return 1;
  }
  return 0;
}
int is_false(const char *zVal){
  static const char *const azOff[] = { "off", "no", "false", "0" };
  int i;
  for(i=0; i<sizeof(azOff)/sizeof(azOff[0]); i++){
    if( fossil_stricmp(zVal,azOff[i])==0 ) return 1;
  }
  return 0;
}

/*
** Swap the g.db and g.dbConfig connections so that the various db_* routines
** work on the ~/.fossil database instead of on the repository database.
** Be sure to swap them back after doing the operation.
**
** If the ~/.fossil database has already been opened as the main database or
** is attached to the main database, no connection swaps are required so this
** routine is a no-op.
*/
void db_swap_connections(void){
  /*
  ** When swapping the main database connection with the config database
  ** connection, the config database connection must be open (not simply
  ** attached); otherwise, the swap would end up leaving the main database
  ** connection invalid, defeating the very purpose of this routine.  This
  ** same constraint also holds true when restoring the previously swapped
  ** database connection; otherwise, it means that no swap was performed
  ** because the main database connection was already pointing to the config
  ** database.
  */
  if( g.dbConfig ){
    sqlite3 *dbTemp = g.db;
    const char *zTempDbType = g.zMainDbType;
    g.db = g.dbConfig;
    g.zMainDbType = g.zConfigDbType;
    g.dbConfig = dbTemp;
    g.zConfigDbType = zTempDbType;
  }
}

/*
** Logic for reading potentially versioned settings from
** .fossil-settings/<name> , and emits warnings if necessary.
** Returns the non-versioned value without modification if there is no
** versioned value.
*/
static char *db_get_do_versionable(const char *zName, char *zNonVersionedSetting){
  char *zVersionedSetting = 0;
  int noWarn = 0;
  struct _cacheEntry {
    struct _cacheEntry *next;
    const char *zName, *zValue;
  } *cacheEntry = 0;
  static struct _cacheEntry *cache = 0;

  /* Look up name in cache */
  cacheEntry = cache;
  while( cacheEntry!=0 ){
    if( fossil_strcmp(cacheEntry->zName, zName)==0 ){
      zVersionedSetting = fossil_strdup(cacheEntry->zValue);
      break;
    }
    cacheEntry = cacheEntry->next;
  }
  /* Attempt to read value from file in checkout if there wasn't a cache hit
  ** and a checkout is open. */
  if( cacheEntry==0 ){
    Blob versionedPathname;
    char *zVersionedPathname;
    blob_zero(&versionedPathname);
    blob_appendf(&versionedPathname, "%s.fossil-settings/%s",
                 g.zLocalRoot, zName);
    zVersionedPathname = blob_str(&versionedPathname);
    if( file_size(zVersionedPathname)>=0 ){
      /* File exists, and contains the value for this setting. Load from
      ** the file. */
      Blob setting;
      blob_zero(&setting);
      if( blob_read_from_file(&setting, zVersionedPathname) >= 0 ){
        blob_trim(&setting); /* Avoid non-obvious problems with line endings
                             ** on boolean properties */
        zVersionedSetting = strdup(blob_str(&setting));
      }
      blob_reset(&setting);
      /* See if there's a no-warn flag */
      blob_append(&versionedPathname, ".no-warn", -1);
      if( file_size(blob_str(&versionedPathname))>=0 ){
        noWarn = 1;
      }
    }
    blob_reset(&versionedPathname);
    /* Store result in cache, which can be the value or 0 if not found */
    cacheEntry = (struct _cacheEntry*)fossil_malloc(sizeof(struct _cacheEntry));
    cacheEntry->next = cache;
    cacheEntry->zName = zName;
    cacheEntry->zValue = fossil_strdup(zVersionedSetting);
    cache = cacheEntry;
  }
  /* Display a warning? */
  if( zVersionedSetting!=0 && zNonVersionedSetting!=0
   && zNonVersionedSetting[0]!='\0' && !noWarn
  ){
    /* There's a versioned setting, and a non-versioned setting. Tell
    ** the user about the conflict */
    fossil_warning(
        "setting %s has both versioned and non-versioned values: using "
        "versioned value from file .fossil-settings/%s (to silence this "
        "warning, either create an empty file named "
        ".fossil-settings/%s.no-warn or delete the non-versioned setting "
        " with \"fossil unset %s\")", zName, zName, zName, zName
    );
  }
  /* Prefer the versioned setting */
  return ( zVersionedSetting!=0 ) ? zVersionedSetting : zNonVersionedSetting;
}


/*
** Get and set values from the CONFIG, GLOBAL_CONFIG and VVAR table in the
** repository and local databases.
*/
char *db_get(const char *zName, char *zDefault){
  char *z = 0;
  int i;
  const struct stControlSettings *ctrlSetting = 0;
  /* Is this a setting? */
  for(i=0; ctrlSettings[i].name; i++){
    if( strcmp(ctrlSettings[i].name, zName)==0 ){
      ctrlSetting = &(ctrlSettings[i]);
      break;
    }
  }
  if( g.repositoryOpen ){
    z = db_text(0, "SELECT value FROM config WHERE name=%Q", zName);
  }
  if( z==0 && g.configOpen ){
    db_swap_connections();
    z = db_text(0, "SELECT value FROM global_config WHERE name=%Q", zName);
    db_swap_connections();
  }
  if( ctrlSetting!=0 && ctrlSetting->versionable && g.localOpen ){
    /* This is a versionable setting, try and get the info from a checked out file */
    z = db_get_do_versionable(zName, z);
  }
  if( z==0 ){
    z = zDefault;
  }
  return z;
}
void db_set(const char *zName, const char *zValue, int globalFlag){
  db_begin_transaction();
  if( globalFlag ){
    db_swap_connections();
    db_multi_exec("REPLACE INTO global_config(name,value) VALUES(%Q,%Q)",
                   zName, zValue);
    db_swap_connections();
  }else{
    db_multi_exec("REPLACE INTO config(name,value,mtime) VALUES(%Q,%Q,now())",
                   zName, zValue);
  }
  if( globalFlag && g.repositoryOpen ){
    db_multi_exec("DELETE FROM config WHERE name=%Q", zName);
  }
  db_end_transaction(0);
}
void db_unset(const char *zName, int globalFlag){
  db_begin_transaction();
  if( globalFlag ){
    db_swap_connections();
    db_multi_exec("DELETE FROM global_config WHERE name=%Q", zName);
    db_swap_connections();
  }else{
    db_multi_exec("DELETE FROM config WHERE name=%Q", zName);
  }
  if( globalFlag && g.repositoryOpen ){
    db_multi_exec("DELETE FROM config WHERE name=%Q", zName);
  }
  db_end_transaction(0);
}
int db_is_global(const char *zName){
  int rc = 0;
  if( g.configOpen ){
    db_swap_connections();
    rc = db_exists("SELECT 1 FROM global_config WHERE name=%Q", zName);
    db_swap_connections();
  }
  return rc;
}
int db_get_int(const char *zName, int dflt){
  int v = dflt;
  int rc;
  if( g.repositoryOpen ){
    Stmt q;
    db_prepare(&q, "SELECT value FROM config WHERE name=%Q", zName);
    rc = db_step(&q);
    if( rc==SQLITE_ROW ){
      v = db_column_int(&q, 0);
    }
    db_finalize(&q);
  }else{
    rc = SQLITE_DONE;
  }
  if( rc==SQLITE_DONE && g.configOpen ){
    db_swap_connections();
    v = db_int(dflt, "SELECT value FROM global_config WHERE name=%Q", zName);
    db_swap_connections();
  }
  return v;
}
void db_set_int(const char *zName, int value, int globalFlag){
  if( globalFlag ){
    db_swap_connections();
    db_multi_exec("REPLACE INTO global_config(name,value) VALUES(%Q,%d)",
                  zName, value);
    db_swap_connections();
  }else{
    db_multi_exec("REPLACE INTO config(name,value,mtime) VALUES(%Q,%d,now())",
                  zName, value);
  }
  if( globalFlag && g.repositoryOpen ){
    db_multi_exec("DELETE FROM config WHERE name=%Q", zName);
  }
}
int db_get_boolean(const char *zName, int dflt){
  char *zVal = db_get(zName, dflt ? "on" : "off");
  if( is_truth(zVal) ) return 1;
  if( is_false(zVal) ) return 0;
  return dflt;
}
char *db_lget(const char *zName, char *zDefault){
  return db_text((char*)zDefault,
                 "SELECT value FROM vvar WHERE name=%Q", zName);
}
void db_lset(const char *zName, const char *zValue){
  db_multi_exec("REPLACE INTO vvar(name,value) VALUES(%Q,%Q)", zName, zValue);
}
int db_lget_int(const char *zName, int dflt){
  return db_int(dflt, "SELECT value FROM vvar WHERE name=%Q", zName);
}
void db_lset_int(const char *zName, int value){
  db_multi_exec("REPLACE INTO vvar(name,value) VALUES(%Q,%d)", zName, value);
}

/*
** Record the name of a local repository in the global_config() database.
** The repository filename %s is recorded as an entry with a "name" field
** of the following form:
**
**       repo:%s
**
** The value field is set to 1.
**
** If running from a local checkout, also record the root of the checkout
** as follows:
**
**       ckout:%s
**
** Where %s is the checkout root.  The value is the repository file.
*/
void db_record_repository_filename(const char *zName){
  Blob full;
  if( zName==0 ){
    if( !g.localOpen ) return;
    zName = db_repository_filename();
  }
  file_canonical_name(zName, &full, 0);
  db_swap_connections();
  db_multi_exec(
     "INSERT OR IGNORE INTO global_config(name,value)"
     "VALUES('repo:%q',1)",
     blob_str(&full)
  );
  if( g.localOpen && g.zLocalRoot && g.zLocalRoot[0] ){
    Blob localRoot;
    file_canonical_name(g.zLocalRoot, &localRoot, 1);
    db_multi_exec(
      "REPLACE INTO global_config(name, value)"
      "VALUES('ckout:%q','%q');",
      blob_str(&localRoot), blob_str(&full)
    );
    db_swap_connections();
    db_optional_sql("repository",
        "REPLACE INTO config(name,value,mtime)"
        "VALUES('ckout:%q',1,now())",
        blob_str(&localRoot)
    );
    blob_reset(&localRoot);
  }else{
    db_swap_connections();
  }
  blob_reset(&full);
}

/*
** COMMAND: open
**
** Usage: %fossil open FILENAME ?VERSION? ?OPTIONS?
**
** Open a connection to the local repository in FILENAME.  A checkout
** for the repository is created with its root at the working directory.
** If VERSION is specified then that version is checked out.  Otherwise
** the latest version is checked out.  No files other than "manifest"
** and "manifest.uuid" are modified if the --keep option is present.
**
** Options:
**   --keep     Only modify the manifest and manifest.uuid files
**   --nested   Allow opening a repository inside an opened checkout
**
** See also: close
*/
void cmd_open(void){
  Blob path;
  int vid;
  int keepFlag;
  int allowNested;
  static char *azNewArgv[] = { 0, "checkout", "--prompt", 0, 0, 0 };

  url_proxy_options();
  keepFlag = find_option("keep",0,0)!=0;
  allowNested = find_option("nested",0,0)!=0;
  if( g.argc!=3 && g.argc!=4 ){
    usage("REPOSITORY-FILENAME ?VERSION?");
  }
  if( !allowNested && db_open_local() ){
    fossil_panic("already within an open tree rooted at %s", g.zLocalRoot);
  }
  file_canonical_name(g.argv[2], &path, 0);
  db_open_repository(blob_str(&path));
#if defined(_WIN32)
# define LOCALDB_NAME "./_FOSSIL_"
#else
# define LOCALDB_NAME "./.fslckout"
#endif
  db_init_database(LOCALDB_NAME, zLocalSchema, (char*)0);
  db_delete_on_failure(LOCALDB_NAME);
  db_open_local();
  db_lset("repository", g.argv[2]);
  db_record_repository_filename(blob_str(&path));
  vid = db_int(0, "SELECT pid FROM plink y"
                  " WHERE NOT EXISTS(SELECT 1 FROM plink x WHERE x.cid=y.pid)");
  if( vid==0 ){
    db_lset_int("checkout", 1);
  }else{
    char **oldArgv = g.argv;
    int oldArgc = g.argc;
    db_lset_int("checkout", vid);
    azNewArgv[0] = g.argv[0];
    g.argv = azNewArgv;
    g.argc = 3;
    if( oldArgc==4 ){
      azNewArgv[g.argc-1] = oldArgv[3];
    }else{
      azNewArgv[g.argc-1] = db_get("main-branch", "trunk");
    }
    if( keepFlag ){
      azNewArgv[g.argc++] = "--keep";
    }
    checkout_cmd();
    g.argc = 2;
    info_cmd();
  }
}

/*
** Print the value of a setting named zName
*/
static void print_setting(const struct stControlSettings *ctrlSetting, int localOpen){
  Stmt q;
  if( g.repositoryOpen ){
    db_prepare(&q,
       "SELECT '(local)', value FROM config WHERE name=%Q"
       " UNION ALL "
       "SELECT '(global)', value FROM global_config WHERE name=%Q",
       ctrlSetting->name, ctrlSetting->name
    );
  }else{
    db_prepare(&q,
      "SELECT '(global)', value FROM global_config WHERE name=%Q",
      ctrlSetting->name
    );
  }
  if( db_step(&q)==SQLITE_ROW ){
    fossil_print("%-20s %-8s %s\n", ctrlSetting->name, db_column_text(&q, 0),
        db_column_text(&q, 1));
  }else{
    fossil_print("%-20s\n", ctrlSetting->name);
  }
  if( ctrlSetting->versionable && localOpen ){
    /* Check to see if this is overridden by a versionable settings file */
    Blob versionedPathname;
    blob_zero(&versionedPathname);
    blob_appendf(&versionedPathname, "%s/.fossil-settings/%s", g.zLocalRoot, ctrlSetting->name);
    if( file_size(blob_str(&versionedPathname))>=0 ){
      fossil_print("  (overridden by contents of file .fossil-settings/%s)\n", ctrlSetting->name);
    }
  }
  db_finalize(&q);
}


/*
** define all settings, which can be controlled via the set/unset
** command. var is the name of the internal configuration name for db_(un)set.
** If var is 0, the settings name is used.
** width is the length for the edit field on the behavior page, 0
** is used for on/off checkboxes.
** The behaviour page doesn't use a special layout. It lists all
** set-commands and displays the 'set'-help as info.
*/
#if INTERFACE
struct stControlSettings {
  char const *name;     /* Name of the setting */
  char const *var;      /* Internal variable name used by db_set() */
  int width;            /* Width of display.  0 for boolean values */
  int versionable;      /* Is this setting versionable? */
  char const *def;      /* Default value */
};
#endif /* INTERFACE */
struct stControlSettings const ctrlSettings[] = {
  { "access-log",    0,                0, 0, "off"                 },
  { "allow-symlinks",0,                0, 1, "off"                 },
  { "auto-captcha",  "autocaptcha",    0, 0, "on"                  },
  { "auto-hyperlink",0,                0, 0, "on",                 },
  { "auto-shun",     0,                0, 0, "on"                  },
  { "autosync",      0,                0, 0, "on"                  },
  { "binary-glob",   0,               40, 1, ""                    },
  { "clearsign",     0,                0, 0, "off"                 },
  { "case-sensitive",0,                0, 0, "on"                  },
  { "crnl-glob",     0,               40, 1, ""                    },
  { "default-perms", 0,               16, 0, "u"                   },
  { "diff-binary",   0,                0, 0, "on"                  },
  { "diff-command",  0,               40, 0, ""                    },
  { "dont-push",     0,                0, 0, "off"                 },
  { "editor",        0,               32, 0, ""                    },
  { "empty-dirs",    0,               40, 1, ""                    },
  { "encoding-glob",  0,              40, 1, ""                    },
  { "gdiff-command", 0,               40, 0, "gdiff"               },
  { "gmerge-command",0,               40, 0, ""                    },
  { "http-port",     0,               16, 0, "8080"                },
  { "https-login",   0,                0, 0, "off"                 },
  { "ignore-glob",   0,               40, 1, ""                    },
  { "localauth",     0,                0, 0, "off"                 },
  { "main-branch",   0,               40, 0, "trunk"               },
  { "manifest",      0,                0, 1, "off"                 },
#ifdef FOSSIL_ENABLE_MARKDOWN
  { "markdown",      0,                0, 0, "off"                 },
#endif
  { "max-upload",    0,               25, 0, "250000"              },
  { "mtime-changes", 0,                0, 0, "on"                  },
  { "pgp-command",   0,               40, 0, "gpg --clearsign -o " },
  { "proxy",         0,               32, 0, "off"                 },
  { "relative-paths",0,                0, 0, "on"                  },
  { "repo-cksum",    0,                0, 0, "on"                  },
  { "self-register", 0,                0, 0, "off"                 },
  { "ssh-command",   0,               40, 0, ""                    },
  { "ssl-ca-location",0,              40, 0, ""                    },
  { "ssl-identity",  0,               40, 0, ""                    },
#ifdef FOSSIL_ENABLE_TCL
  { "tcl",           0,                0, 0, "off"                 },
  { "tcl-setup",     0,               40, 0, ""                    },
#endif
<<<<<<< HEAD
  { "encoding-glob", 0,               40, 1, ""                    },
=======
  { "th1-setup",     0,               40, 0, ""                    },
>>>>>>> 5b55a617
  { "web-browser",   0,               32, 0, ""                    },
  { "white-foreground", 0,             0, 0, "off"                 },
  { 0,0,0,0,0 }
};

/*
** COMMAND: settings
** COMMAND: unset*
**
** %fossil settings ?PROPERTY? ?VALUE? ?OPTIONS?
** %fossil unset PROPERTY ?OPTIONS?
**
** The "settings" command with no arguments lists all properties and their
** values.  With just a property name it shows the value of that property.
** With a value argument it changes the property for the current repository.
**
** Settings marked as versionable are overridden by the contents of the
** file named .fossil-settings/PROPERTY in the checked out files, if that
** file exists.
**
** The "unset" command clears a property setting.
**
**
**    access-log       If enabled, record successful and failed login attempts
**                     in the "accesslog" table.  Default: off
**
**    allow-symlinks   If enabled, don't follow symlinks, and instead treat
**     (versionable)   them as symlinks on Unix. Has no effect on Windows
**                     (existing links in repository created on Unix become
**                     plain-text files with link destination path inside).
**                     Default: off
**
**    auto-captcha     If enabled, the Login page provides a button to
**                     fill in the captcha password.  Default: on
**
**    auto-hyperlink   Use javascript to enable hyperlinks on web pages
**                     for all users (regardless of the "h" privilege) if the
**                     User-Agent string in the HTTP header look like it came
**                     from real person, not a spider or bot.  Default: on
**
**    auto-shun        If enabled, automatically pull the shunning list
**                     from a server to which the client autosyncs.
**                     Default: on
**
**    autosync         If enabled, automatically pull prior to commit
**                     or update and automatically push after commit or
**                     tag or branch creation.  If the value is "pullonly"
**                     then only pull operations occur automatically.
**                     Default: on
**
**    binary-glob      The VALUE is a comma or newline-separated list of
**     (versionable)   GLOB patterns that should be treated as binary files
**                     for committing and merging purposes.  Example: *.jpg
**
**    case-sensitive   If TRUE, the files whose names differ only in case
**                     care considered distinct.  If FALSE files whose names
**                     differ only in case are the same file.  Defaults to
**                     TRUE for unix and FALSE for windows and mac.
**
**    clearsign        When enabled, fossil will attempt to sign all commits
**                     with gpg.  When disabled (the default), commits will
**                     be unsigned.  Default: off
**
**    crnl-glob        A comma or newline-separated list of GLOB patterns for
**     (versionable)   text files in which it is ok to have CR+NL line endings.
**                     Set to "*" to disable CR+NL checking.
**
**    default-perms    Permissions given automatically to new users.  For more
**                     information on permissions see Users page in Server
**                     Administration of the HTTP UI. Default: u.
**
**    diff-binary      If TRUE (the default), permit files that may be binary
**                     or that match the "binary-glob" setting to be used with
**                     external diff programs.  If FALSE, skip these files.
**
**    diff-command     External command to run when performing a diff.
**                     If undefined, the internal text diff will be used.
**
**    dont-push        Prevent this repository from pushing from client to
**                     server.  Useful when setting up a private branch.
**
**    editor           Text editor command used for check-in comments.
**
**    empty-dirs       A comma or newline-separated list of pathnames. On
**     (versionable)   update and checkout commands, if no file or directory
**                     exists with that name, an empty directory will be
**                     created.
**
**    encoding-glob    The VALUE is a comma or newline-separated list of GLOB
**     (versionable)   patterns specifying files that the "commit" command will
**                     ignore when issuing warnings about text files that may
**                     use another encoding than ASCII or UTF-8. Set to "*"
**                     to disable encoding checking.
**
**    gdiff-command    External command to run when performing a graphical
**                     diff. If undefined, text diff will be used.
**
**    gmerge-command   A graphical merge conflict resolver command operating
**                     on four files.
**                     Ex: kdiff3 "%baseline" "%original" "%merge" -o "%output"
**                     Ex: xxdiff "%original" "%baseline" "%merge" -M "%output"
**                     Ex: meld "%baseline" "%original" "%merge" "%output"
**
**    http-port        The TCP/IP port number to use by the "server"
**                     and "ui" commands.  Default: 8080
**
**    https-login      Send login credentials using HTTPS instead of HTTP
**                     even if the login page request came via HTTP.
**
**    ignore-glob      The VALUE is a comma or newline-separated list of GLOB
**     (versionable)   patterns specifying files that the "extra" command will
**                     ignore.  Example:  *.o,*.obj,*.exe
**
**    localauth        If enabled, require that HTTP connections from
**                     127.0.0.1 be authenticated by password.  If
**                     false, all HTTP requests from localhost have
**                     unrestricted access to the repository.
**
**    main-branch      The primary branch for the project.  Default: trunk
**
**    manifest         If enabled, automatically create files "manifest" and
**     (versionable)   "manifest.uuid" in every checkout.  The SQLite and
**                     Fossil repositories both require this.  Default: off.
**
**    markdown         If enabled (and Fossil was compiled with markdown
**                     support), the markdown engine will be used to render
**                     embedded documentation conforming to the appropriate
**                     content types (e.g. "text/x-markdown"). Default: off.
**
**    max-upload       A limit on the size of uplink HTTP requests.  The
**                     default is 250000 bytes.
**
**    mtime-changes    Use file modification times (mtimes) to detect when
**                     files have been modified.  (Default "on".)
**
**    pgp-command      Command used to clear-sign manifests at check-in.
**                     The default is "gpg --clearsign -o ".
**
**    proxy            URL of the HTTP proxy.  If undefined or "off" then
**                     the "http_proxy" environment variable is consulted.
**                     If the http_proxy environment variable is undefined
**                     then a direct HTTP connection is used.
**
**    relative-paths   When showing changes and extras, report paths relative
**                     to the current working directory.  Default: "on"
**
**    repo-cksum       Compute checksums over all files in each checkout
**                     as a double-check of correctness.  Defaults to "on".
**                     Disable on large repositories for a performance
**                     improvement.
**
**    self-register    Allow users to register themselves through the HTTP UI.
**                     This is useful if you want to see other names than
**                     "Anonymous" in e.g. ticketing system. On the other hand
**                     users can not be deleted. Default: off.
**
**    ssh-command      Command used to talk to a remote machine with
**                     the "ssh://" protocol.
**
**    ssl-ca-location  The full pathname to a file containing PEM encoded
**                     CA root certificates, or a directory of certificates
**                     with filenames formed from the certificate hashes as
**                     required by OpenSSL.
**                     If set, this will override the OS default list of
**                     OpenSSL CAs. If unset, the default list will be used.
**                     Some platforms may add additional certificates.
**                     Check your platform behaviour is as required if the
**                     exact contents of the CA root is critical for your
**                     application.
**
**    ssl-identity     The full pathname to a file containing a certificate
**                     and private key in PEM format. Create by concatenating
**                     the certificate and private key files.
**                     This identity will be presented to SSL servers to
**                     authenticate this client, in addition to the normal
**                     password authentication.
**
**    tcl              If enabled (and Fossil was compiled with Tcl support),
**                     Tcl integration commands will be added to the TH1
**                     interpreter, allowing arbitrary Tcl expressions and
**                     scripts to be evaluated from TH1.  Additionally, the Tcl
**                     interpreter will be able to evaluate arbitrary TH1
**                     expressions and scripts. Default: off.
**
**    tcl-setup        This is the setup script to be evaluated after creating
**                     and initializing the Tcl interpreter.  By default, this
**                     is empty and no extra setup is performed.
**
**    th1-setup        This is the setup script to be evaluated after creating
**                     and initializing the TH1 interpreter.  By default, this
**                     is empty and no extra setup is performed.
**
<<<<<<< HEAD
**    encoding-glob    The VALUE is a comma or newline-separated list of GLOB
**     (versionable)   patterns specifying files that the "commit" command will
**                     ignore when issuing warnings about text files that may
**                     use an encoding other than ASCII or UTF-8 . Set to "*"
**                     to disable encoding checking.
**
=======
>>>>>>> 5b55a617
**    web-browser      A shell command used to launch your preferred
**                     web browser when given a URL as an argument.
**                     Defaults to "start" on windows, "open" on Mac,
**                     and "firefox" on Unix.
**
** Options:
**   --global   set or unset the given property globally instead of
**              setting or unsetting it for the open repository only.
**
** See also: configuration
*/
void setting_cmd(void){
  int i;
  int globalFlag = find_option("global","g",0)!=0;
  int unsetFlag = g.argv[1][0]=='u';
  db_open_config(1);
  if( !globalFlag ){
    db_find_and_open_repository(OPEN_ANY_SCHEMA | OPEN_OK_NOT_FOUND, 0);
  }
  if( !g.repositoryOpen ){
    globalFlag = 1;
  }
  if( unsetFlag && g.argc!=3 ){
    usage("PROPERTY ?-global?");
  }
  if( g.argc==2 ){
    int openLocal = db_open_local();
    for(i=0; ctrlSettings[i].name; i++){
      print_setting(&ctrlSettings[i], openLocal);
    }
  }else if( g.argc==3 || g.argc==4 ){
    const char *zName = g.argv[2];
    int isManifest;
    int n = strlen(zName);
    for(i=0; ctrlSettings[i].name; i++){
      if( strncmp(ctrlSettings[i].name, zName, n)==0 ) break;
    }
    if( !ctrlSettings[i].name ){
      fossil_fatal("no such setting: %s", zName);
    }
    isManifest = fossil_strcmp(ctrlSettings[i].name, "manifest")==0;
    if( isManifest && globalFlag ){
      fossil_fatal("cannot set 'manifest' globally");
    }
    if( unsetFlag ){
      db_unset(ctrlSettings[i].name, globalFlag);
    }else if( g.argc==4 ){
      db_set(ctrlSettings[i].name, g.argv[3], globalFlag);
    }else{
      isManifest = 0;
      print_setting(&ctrlSettings[i], db_open_local());
    }
    if( isManifest && g.localOpen ){
      manifest_to_disk(db_lget_int("checkout", 0));
    }
  }else{
    usage("?PROPERTY? ?VALUE?");
  }
}

/*
** The input in a timespan measured in days.  Return a string which
** describes that timespan in units of seconds, minutes, hours, days,
** or years, depending on its duration.
*/
char *db_timespan_name(double rSpan){
  if( rSpan<0 ) rSpan = -rSpan;
  rSpan *= 24.0*3600.0;  /* Convert units to seconds */
  if( rSpan<120.0 ){
    return sqlite3_mprintf("%.1f seconds", rSpan);
  }
  rSpan /= 60.0;         /* Convert units to minutes */
  if( rSpan<90.0 ){
    return sqlite3_mprintf("%.1f minutes", rSpan);
  }
  rSpan /= 60.0;         /* Convert units to hours */
  if( rSpan<=48.0 ){
    return sqlite3_mprintf("%.1f hours", rSpan);
  }
  rSpan /= 24.0;         /* Convert units to days */
  if( rSpan<=365.0 ){
    return sqlite3_mprintf("%.1f days", rSpan);
  }
  rSpan /= 356.24;         /* Convert units to years */
  return sqlite3_mprintf("%.1f years", rSpan);
}

/*
** COMMAND: test-timespan
** %fossil test-timespan TIMESTAMP
**
** Print the approximate span of time from now to TIMESTAMP.
*/
void test_timespan_cmd(void){
  double rDiff;
  if( g.argc!=3 ) usage("TIMESTAMP");
  sqlite3_open(":memory:", &g.db);
  rDiff = db_double(0.0, "SELECT julianday('now') - julianday(%Q)", g.argv[2]);
  fossil_print("Time differences: %s\n", db_timespan_name(rDiff));
  sqlite3_close(g.db);
  g.db = 0;
}<|MERGE_RESOLUTION|>--- conflicted
+++ resolved
@@ -2093,11 +2093,7 @@
   { "tcl",           0,                0, 0, "off"                 },
   { "tcl-setup",     0,               40, 0, ""                    },
 #endif
-<<<<<<< HEAD
-  { "encoding-glob", 0,               40, 1, ""                    },
-=======
   { "th1-setup",     0,               40, 0, ""                    },
->>>>>>> 5b55a617
   { "web-browser",   0,               32, 0, ""                    },
   { "white-foreground", 0,             0, 0, "off"                 },
   { 0,0,0,0,0 }
@@ -2290,15 +2286,6 @@
 **                     and initializing the TH1 interpreter.  By default, this
 **                     is empty and no extra setup is performed.
 **
-<<<<<<< HEAD
-**    encoding-glob    The VALUE is a comma or newline-separated list of GLOB
-**     (versionable)   patterns specifying files that the "commit" command will
-**                     ignore when issuing warnings about text files that may
-**                     use an encoding other than ASCII or UTF-8 . Set to "*"
-**                     to disable encoding checking.
-**
-=======
->>>>>>> 5b55a617
 **    web-browser      A shell command used to launch your preferred
 **                     web browser when given a URL as an argument.
 **                     Defaults to "start" on windows, "open" on Mac,
