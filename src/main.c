/*
** Copyright (c) 2006 D. Richard Hipp
**
** This program is free software; you can redistribute it and/or
** modify it under the terms of the Simplified BSD License (also
** known as the "2-Clause License" or "FreeBSD License".)
**
** This program is distributed in the hope that it will be useful,
** but without any warranty; without even the implied warranty of
** merchantability or fitness for a particular purpose.
**
** Author contact information:
**   drh@hwaci.com
**   http://www.hwaci.com/drh/
**
*******************************************************************************
**
** This module codes the main() procedure that runs first when the
** program is invoked.
*/
#include "config.h"
#include "main.h"
#include <string.h>
#include <time.h>
#include <fcntl.h>
#include <sys/types.h>
#include <sys/stat.h>
#include <stdlib.h> /* atexit() */
#if defined(_WIN32)
#  include <windows.h>
#else
#  include <errno.h> /* errno global */
#endif
#include "zlib.h"
#ifdef FOSSIL_ENABLE_SSL
#  include "openssl/opensslv.h"
#endif
#if INTERFACE
#ifdef FOSSIL_ENABLE_TCL
#  include "tcl.h"
#endif
#ifdef FOSSIL_ENABLE_JSON
#  include "cson_amalgamation.h" /* JSON API. */
#  include "json_detail.h"
#endif

/*
** Number of elements in an array
*/
#define count(X)  (sizeof(X)/sizeof(X[0]))

/*
** Size of a UUID in characters
*/
#define UUID_SIZE 40

/*
** Maximum number of auxiliary parameters on reports
*/
#define MX_AUX  5

/*
** Holds flags for fossil user permissions.
*/
struct FossilUserPerms {
  char Setup;            /* s: use Setup screens on web interface */
  char Admin;            /* a: administrative permission */
  char Delete;           /* d: delete wiki or tickets */
  char Password;         /* p: change password */
  char Query;            /* q: create new reports */
  char Write;            /* i: xfer inbound. checkin */
  char Read;             /* o: xfer outbound. checkout */
  char Hyperlink;        /* h: enable the display of hyperlinks */
  char Clone;            /* g: clone */
  char RdWiki;           /* j: view wiki via web */
  char NewWiki;          /* f: create new wiki via web */
  char ApndWiki;         /* m: append to wiki via web */
  char WrWiki;           /* k: edit wiki via web */
  char ModWiki;          /* l: approve and publish wiki content (Moderator) */
  char RdTkt;            /* r: view tickets via web */
  char NewTkt;           /* n: create new tickets */
  char ApndTkt;          /* c: append to tickets via the web */
  char WrTkt;            /* w: make changes to tickets via web */
  char ModTkt;           /* q: approve and publish ticket changes (Moderator) */
  char Attach;           /* b: add attachments */
  char TktFmt;           /* t: create new ticket report formats */
  char RdAddr;           /* e: read email addresses or other private data */
  char Zip;              /* z: download zipped artifact via /zip URL */
  char Private;          /* x: can send and receive private content */
};

#ifdef FOSSIL_ENABLE_TCL
/*
** All Tcl related context information is in this structure.  This structure
** definition has been copied from and should be kept in sync with the one in
** "th_tcl.c".
*/
struct TclContext {
  int argc;              /* Number of original (expanded) arguments. */
  char **argv;           /* Full copy of the original (expanded) arguments. */
  void *library;         /* The Tcl library module handle. */
  void *xFindExecutable; /* See tcl_FindExecutableProc in th_tcl.c. */
  void *xCreateInterp;   /* See tcl_CreateInterpProc in th_tcl.c. */
  Tcl_Interp *interp;    /* The on-demand created Tcl interpreter. */
  char *setup;           /* The optional Tcl setup script. */
  void *xPreEval;        /* Optional, called before Tcl_Eval*(). */
  void *pPreContext;     /* Optional, provided to xPreEval(). */
  void *xPostEval;       /* Optional, called after Tcl_Eval*(). */
  void *pPostContext;    /* Optional, provided to xPostEval(). */
};
#endif

/*
** All global variables are in this structure.
*/
struct Global {
  int argc; char **argv;  /* Command-line arguments to the program */
  char *nameOfExe;        /* Full path of executable. */
  int isConst;            /* True if the output is unchanging */
  sqlite3 *db;            /* The connection to the databases */
  sqlite3 *dbConfig;      /* Separate connection for global_config table */
  int useAttach;          /* True if global_config is attached to repository */
  const char *zConfigDbName;/* Path of the config database. NULL if not open */
  sqlite3_int64 now;      /* Seconds since 1970 */
  int repositoryOpen;     /* True if the main repository database is open */
  char *zRepositoryName;  /* Name of the repository database */
  const char *zMainDbType;/* "configdb", "localdb", or "repository" */
  const char *zConfigDbType;  /* "configdb", "localdb", or "repository" */
  int localOpen;          /* True if the local database is open */
  char *zLocalRoot;       /* The directory holding the  local database */
  int minPrefix;          /* Number of digits needed for a distinct UUID */
  int fSqlTrace;          /* True if --sqltrace flag is present */
  int fSqlStats;          /* True if --sqltrace or --sqlstats are present */
  int fSqlPrint;          /* True if -sqlprint flag is present */
  int fQuiet;             /* True if -quiet flag is present */
  int fHttpTrace;         /* Trace outbound HTTP requests */
  int fSystemTrace;       /* Trace calls to fossil_system(), --systemtrace */
  int fSshTrace;          /* Trace the SSH setup traffic */
  int fNoSync;            /* Do not do an autosync ever.  --nosync */
  char *zPath;            /* Name of webpage being served */
  char *zExtra;           /* Extra path information past the webpage name */
  char *zBaseURL;         /* Full text of the URL being served */
  char *zRedirectBaseURL; /* Full text of the URL being served to be used in redirect */
  char *zRoot;            /* Repository web root */
  char *zTop;             /* Parent directory of zPath */
  const char *zContentType;  /* The content type of the input HTTP request */
  int iErrPriority;       /* Priority of current error message */
  char *zErrMsg;          /* Text of an error message */
  int sslNotAvailable;    /* SSL is not available.  Do not redirect to https: */
  Blob cgiIn;             /* Input to an xfer www method */
  int cgiOutput;          /* Write error and status messages to CGI */
  int xferPanic;          /* Write error messages in XFER protocol */
  int fullHttpReply;      /* True for full HTTP reply.  False for CGI reply */
  Th_Interp *interp;      /* The TH1 interpreter */
  char *th1Setup;         /* The TH1 post-creation setup script, if any */
  FILE *httpIn;           /* Accept HTTP input from here */
  FILE *httpOut;          /* Send HTTP output here */
  int xlinkClusterOnly;   /* Set when cloning.  Only process clusters */
  int fTimeFormat;        /* 1 for UTC.  2 for localtime.  0 not yet selected */
  int *aCommitFile;       /* Array of files to be committed */
  int markPrivate;        /* All new artifacts are private if true */
  int clockSkewSeen;      /* True if clocks on client and server out of sync */
  int wikiFlags;          /* Wiki conversion flags applied to %w and %W */
  char isHTTP;            /* True if server/CGI modes, else assume CLI. */
  char javascriptHyperlink; /* If true, set href= using script, not HTML */

  int urlIsFile;          /* True if a "file:" url */
  int urlIsHttps;         /* True if a "https:" url */
  int urlIsSsh;           /* True if an "ssh:" url */
  char *urlName;          /* Hostname for http: or filename for file: */
  char *urlHostname;      /* The HOST: parameter on http headers */
  char *urlProtocol;      /* "http" or "https" */
  int urlPort;            /* TCP port number for http: or https: */
  int urlDfltPort;        /* The default port for the given protocol */
  char *urlPath;          /* Pathname for http: */
  char *urlUser;          /* User id for http: */
  char *urlPasswd;        /* Password for http: */
  char *urlCanonical;     /* Canonical representation of the URL */
  char *urlProxyAuth;     /* Proxy-Authorizer: string */
  char *urlFossil;        /* The fossil query parameter on ssh: */
  char *urlShell;         /* The shell query parameter on ssh: */
  unsigned urlFlags;      /* Boolean flags controlling URL processing */

  const char *zLogin;     /* Login name.  "" if not logged in. */
  const char *zSSLIdentity;  /* Value of --ssl-identity option, filename of
                             ** SSL client identity */
  int useLocalauth;       /* No login required if from 127.0.0.1 */
  int noPswd;             /* Logged in without password (on 127.0.0.1) */
  int userUid;            /* Integer user id */

  /* Information used to populate the RCVFROM table */
  int rcvid;              /* The rcvid.  0 if not yet defined. */
  char *zIpAddr;          /* The remote IP address */
  char *zNonce;           /* The nonce used for login */

  /* permissions used by the server */
  struct FossilUserPerms perm;

#ifdef FOSSIL_ENABLE_TCL
  /* all Tcl related context necessary for integration */
  struct TclContext tcl;
#endif

  /* For defense against Cross-site Request Forgery attacks */
  char zCsrfToken[12];    /* Value of the anti-CSRF token */
  int okCsrf;             /* Anti-CSRF token is present and valid */

  int parseCnt[10];       /* Counts of artifacts parsed */
  FILE *fDebug;           /* Write debug information here, if the file exists */
  int thTrace;            /* True to enable TH1 debugging output */
  Blob thLog;             /* Text of the TH1 debugging output */

  int isHome;             /* True if rendering the "home" page */

  /* Storage for the aux() and/or option() SQL function arguments */
  int nAux;                    /* Number of distinct aux() or option() values */
  const char *azAuxName[MX_AUX]; /* Name of each aux() or option() value */
  char *azAuxParam[MX_AUX];      /* Param of each aux() or option() value */
  const char *azAuxVal[MX_AUX];  /* Value of each aux() or option() value */
  const char **azAuxOpt[MX_AUX]; /* Options of each option() value */
  int anAuxCols[MX_AUX];         /* Number of columns for option() values */

  int allowSymlinks;             /* Cached "allow-symlinks" option */

#ifdef FOSSIL_ENABLE_JSON
  struct FossilJsonBits {
    int isJsonMode;            /* True if running in JSON mode, else
                                  false. This changes how errors are
                                  reported. In JSON mode we try to
                                  always output JSON-form error
                                  responses and always exit() with
                                  code 0 to avoid an HTTP 500 error.
                               */
    int resultCode;            /* used for passing back specific codes
                               ** from /json callbacks. */
    int errorDetailParanoia;   /* 0=full error codes, 1=%10, 2=%100, 3=%1000 */
    cson_output_opt outOpt;    /* formatting options for JSON mode. */
    cson_value * authToken;    /* authentication token */
    char const * jsonp;        /* Name of JSONP function wrapper. */
    unsigned char dispatchDepth /* Tells JSON command dispatching
                                   which argument we are currently
                                   working on. For this purpose, arg#0
                                   is the "json" path/CLI arg.
                                */;
    struct {                   /* "garbage collector" */
      cson_value * v;
      cson_array * a;
    } gc;
    struct {                   /* JSON POST data. */
      cson_value * v;
      cson_array * a;
      int offset;              /* Tells us which PATH_INFO/CLI args
                                  part holds the "json" command, so
                                  that we can account for sub-repos
                                  and path prefixes.  This is handled
                                  differently for CLI and CGI modes.
                               */
      char const * commandStr  /*"command" request param.*/;
    } cmd;
    struct {                   /* JSON POST data. */
      cson_value * v;
      cson_object * o;
    } post;
    struct {                   /* GET/COOKIE params in JSON mode. */
      cson_value * v;
      cson_object * o;
    } param;
    struct {
      cson_value * v;
      cson_object * o;
    } reqPayload;              /* request payload object (if any) */
    cson_array * warnings;     /* response warnings */
  } json;
#endif /* FOSSIL_ENABLE_JSON */
};

/*
** Macro for debugging:
*/
#define CGIDEBUG(X)  if( g.fDebug ) cgi_debug X

#endif

Global g;

/*
** The table of web pages supported by this application is generated
** automatically by the "mkindex" program and written into a file
** named "page_index.h".  We include that file here to get access
** to the table.
*/
#include "page_index.h"

/*
** Search for a function whose name matches zName.  Write a pointer to
** that function into *pxFunc and return 0.  If no match is found,
** return 1.  If the command is ambiguous return 2;
**
** The NameMap structure and the tables we are searching against are
** defined in the page_index.h header file which is automatically
** generated by mkindex.c program.
*/
static int name_search(
  const char *zName,       /* The name we are looking for */
  const NameMap *aMap,     /* Search in this array */
  int nMap,                /* Number of slots in aMap[] */
  int *pIndex              /* OUT: The index in aMap[] of the match */
){
  int upr, lwr, cnt, m, i;
  int n = strlen(zName);
  lwr = 0;
  upr = nMap-1;
  while( lwr<=upr ){
    int mid, c;
    mid = (upr+lwr)/2;
    c = fossil_strcmp(zName, aMap[mid].zName);
    if( c==0 ){
      *pIndex = mid;
      return 0;
    }else if( c<0 ){
      upr = mid - 1;
    }else{
      lwr = mid + 1;
    }
  }
  for(m=cnt=0, i=upr-2; cnt<2 && i<=upr+3 && i<nMap; i++){
    if( i<0 ) continue;
    if( strncmp(zName, aMap[i].zName, n)==0 ){
      m = i;
      cnt++;
    }
  }
  if( cnt==1 ){
    *pIndex = m;
    return 0;
  }
  return 1+(cnt>1);
}

/*
** atexit() handler which frees up "some" of the resources
** used by fossil.
*/
static void fossil_atexit(void) {
#ifdef FOSSIL_ENABLE_JSON
  cson_value_free(g.json.gc.v);
  memset(&g.json, 0, sizeof(g.json));
#endif
  free(g.zErrMsg);
  if(g.db){
    db_close(0);
  }
}

/*
** Convert all arguments from mbcs (or unicode) to UTF-8. Then
** search g.argv for arguments "--args FILENAME". If found, then
** (1) remove the two arguments from g.argv
** (2) Read the file FILENAME
** (3) Use the contents of FILE to replace the two removed arguments:
**     (a) Ignore blank lines in the file
**     (b) Each non-empty line of the file is an argument, except
**     (c) If the line begins with "-" and contains a space, it is broken
**         into two arguments at the space.
*/
static void expand_args_option(int argc, void *argv){
  Blob file = empty_blob;   /* Content of the file */
  Blob line = empty_blob;   /* One line of the file */
  unsigned int nLine;       /* Number of lines in the file*/
  unsigned int i, j, k;     /* Loop counters */
  int n;                    /* Number of bytes in one line */
  char *z;                  /* General use string pointer */
  char **newArgv;           /* New expanded g.argv under construction */
  char const * zFileName;   /* input file name */
  FILE * zInFile;           /* input FILE */
#if defined(_WIN32)
  wchar_t buf[MAX_PATH];
#endif

  g.argc = argc;
  g.argv = argv;
  sqlite3_initialize();
#if defined(_WIN32) && defined(BROKEN_MINGW_CMDLINE)
  for(i=0; i<g.argc; i++) g.argv[i] = fossil_mbcs_to_utf8(g.argv[i]);
#else
  for(i=0; i<g.argc; i++) g.argv[i] = fossil_filename_to_utf8(g.argv[i]);
#endif
#if defined(_WIN32)
  GetModuleFileNameW(NULL, buf, MAX_PATH);
  g.nameOfExe = fossil_filename_to_utf8(buf);
#else
  g.nameOfExe = g.argv[0];
#endif
  for(i=1; i<g.argc-1; i++){
    z = g.argv[i];
    if( z[0]!='-' ) continue;
    z++;
    if( z[0]=='-' ) z++;
    if( z[0]==0 ) return;   /* Stop searching at "--" */
    if( fossil_strcmp(z, "args")==0 ) break;
  }
  if( i>=g.argc-1 ) return;

  zFileName = g.argv[i+1];
  zInFile = (0==strcmp("-",zFileName))
    ? stdin
    : fossil_fopen(zFileName,"rb");
  if(!zInFile){
    fossil_panic("Cannot open -args file [%s]", zFileName);
  }else{
    blob_read_from_channel(&file, zInFile, -1);
    if(stdin != zInFile){
      fclose(zInFile);
    }
    zInFile = NULL;
  }
  blob_to_utf8_no_bom(&file, 1);
  z = blob_str(&file);
  for(k=0, nLine=1; z[k]; k++) if( z[k]=='\n' ) nLine++;
  newArgv = fossil_malloc( sizeof(char*)*(g.argc + nLine*2) );
  for(j=0; j<i; j++) newArgv[j] = g.argv[j];

  blob_rewind(&file);
  while( (n = blob_line(&file, &line))>0 ){
    if( n<=1 ) continue;
    z = blob_buffer(&line);
    z[n-1] = 0;
    if((n>1) && ('\r'==z[n-2])){
      if(n==2) continue /*empty line*/;
      z[n-2] = 0;
    }
    newArgv[j++] = z;
    if( z[0]=='-' ){
      for(k=1; z[k] && !fossil_isspace(z[k]); k++){}
      if( z[k] ){
        z[k] = 0;
        k++;
        if( z[k] ) newArgv[j++] = &z[k];
      }
    }
  }
  i += 2;
  while( i<g.argc ) newArgv[j++] = g.argv[i++];
  newArgv[j] = 0;
  g.argc = j;
  g.argv = newArgv;
}

#ifdef FOSSIL_ENABLE_TCL
/*
** Make a deep copy of the provided argument array and return it.
*/
static char **copy_args(int argc, char **argv){
  char **zNewArgv;
  int i;
  zNewArgv = fossil_malloc( sizeof(char*)*(argc+1) );
  memset(zNewArgv, 0, sizeof(char*)*(argc+1));
  for(i=0; i<argc; i++){
    zNewArgv[i] = fossil_strdup(argv[i]);
  }
  return zNewArgv;
}
#endif

/*
** Return a name for an SQLite error code
*/
static const char *sqlite_error_code_name(int iCode){
  static char zCode[30];
  switch( iCode & 0xff ){
    case SQLITE_OK:         return "SQLITE_OK";
    case SQLITE_ERROR:      return "SQLITE_ERROR";
    case SQLITE_PERM:       return "SQLITE_PERM";
    case SQLITE_ABORT:      return "SQLITE_ABORT";
    case SQLITE_BUSY:       return "SQLITE_BUSY";
    case SQLITE_NOMEM:      return "SQLITE_NOMEM";
    case SQLITE_READONLY:   return "SQLITE_READONLY";
    case SQLITE_INTERRUPT:  return "SQLITE_INTERRUPT";
    case SQLITE_IOERR:      return "SQLITE_IOERR";
    case SQLITE_CORRUPT:    return "SQLITE_CORRUPT";
    case SQLITE_FULL:       return "SQLITE_FULL";
    case SQLITE_CANTOPEN:   return "SQLITE_CANTOPEN";
    case SQLITE_PROTOCOL:   return "SQLITE_PROTOCOL";
    case SQLITE_EMPTY:      return "SQLITE_EMPTY";
    case SQLITE_SCHEMA:     return "SQLITE_SCHEMA";
    case SQLITE_CONSTRAINT: return "SQLITE_CONSTRAINT";
    case SQLITE_MISMATCH:   return "SQLITE_MISMATCH";
    case SQLITE_MISUSE:     return "SQLITE_MISUSE";
    case SQLITE_NOLFS:      return "SQLITE_NOLFS";
    case SQLITE_FORMAT:     return "SQLITE_FORMAT";
    case SQLITE_RANGE:      return "SQLITE_RANGE";
    case SQLITE_NOTADB:     return "SQLITE_NOTADB";
    default: {
      sqlite3_snprintf(sizeof(zCode),zCode,"error code %d",iCode);
    }
  }
  return zCode;
}

/* Error logs from SQLite */
static void fossil_sqlite_log(void *notUsed, int iCode, const char *zErrmsg){
  fossil_warning("%s: %s", sqlite_error_code_name(iCode), zErrmsg);
}

/*
** This procedure runs first.
*/
#if defined(_WIN32) && !defined(BROKEN_MINGW_CMDLINE)
int _dowildcard = -1; /* This turns on command-line globbing in MinGW-w64 */
int wmain(int argc, wchar_t **argv)
#else
int main(int argc, char **argv)
#endif
{
  const char *zCmdName = "unknown";
  int idx;
  int rc;

  sqlite3_config(SQLITE_CONFIG_LOG, fossil_sqlite_log, 0);
  memset(&g, 0, sizeof(g));
  g.now = time(0);
#ifdef FOSSIL_ENABLE_JSON
#if defined(NDEBUG)
  g.json.errorDetailParanoia = 2 /* FIXME: make configurable
                                    One problem we have here is that this
                                    code is needed before the db is opened,
                                    so we can't sql for it.*/;
#else
  g.json.errorDetailParanoia = 0;
#endif
  g.json.outOpt = cson_output_opt_empty;
  g.json.outOpt.addNewline = 1;
  g.json.outOpt.indentation = 1 /* in CGI/server mode this can be configured */;
#endif /* FOSSIL_ENABLE_JSON */
  expand_args_option(argc, argv);
#ifdef FOSSIL_ENABLE_TCL
  memset(&g.tcl, 0, sizeof(TclContext));
  g.tcl.argc = g.argc;
  g.tcl.argv = copy_args(g.argc, g.argv); /* save full arguments */
#endif
  if( fossil_getenv("GATEWAY_INTERFACE")!=0 && !find_option("nocgi", 0, 0)){
    zCmdName = "cgi";
    g.isHTTP = 1;
  }else if( g.argc<2 ){
    fossil_print(
       "Usage: %s COMMAND ...\n"
       "   or: %s help           -- for a list of common commands\n"
       "   or: %s help COMMMAND  -- for help with the named command\n",
       g.argv[0], g.argv[0], g.argv[0]);
    fossil_exit(1);
  }else{
    const char *zChdir = find_option("chdir",0,1);
    g.isHTTP = 0;
    g.fQuiet = find_option("quiet", 0, 0)!=0;
    g.fSqlTrace = find_option("sqltrace", 0, 0)!=0;
    g.fSqlStats = find_option("sqlstats", 0, 0)!=0;
    g.fSystemTrace = find_option("systemtrace", 0, 0)!=0;
    g.fSshTrace = find_option("sshtrace", 0, 0)!=0;
    if( g.fSqlTrace ) g.fSqlStats = 1;
    g.fSqlPrint = find_option("sqlprint", 0, 0)!=0;
    g.fHttpTrace = find_option("httptrace", 0, 0)!=0;
    g.zLogin = find_option("user", "U", 1);
    g.zSSLIdentity = find_option("ssl-identity", 0, 1);
    if( find_option("utc",0,0) ) g.fTimeFormat = 1;
    if( find_option("localtime",0,0) ) g.fTimeFormat = 2;
    if( zChdir && chdir(zChdir) ){
      fossil_fatal("unable to change directories to %s", zChdir);
    }
    if( find_option("help",0,0)!=0 ){
      /* --help anywhere on the command line is translated into
      ** "fossil help argv[1] argv[2]..." */
      int i;
      char **zNewArgv = fossil_malloc( sizeof(char*)*(g.argc+2) );
      for(i=1; i<g.argc; i++) zNewArgv[i+1] = g.argv[i];
      zNewArgv[i+1] = 0;
      zNewArgv[0] = g.argv[0];
      zNewArgv[1] = "help";
      g.argc++;
      g.argv = zNewArgv;
    }
    zCmdName = g.argv[1];
  }
  rc = name_search(zCmdName, aCommand, count(aCommand), &idx);
  if( rc==1 ){
    fossil_fatal("%s: unknown command: %s\n"
                 "%s: use \"help\" for more information\n",
                   g.argv[0], zCmdName, g.argv[0]);
  }else if( rc==2 ){
    int i, n;
    Blob couldbe;
    blob_zero(&couldbe);
    n = strlen(zCmdName);
    for(i=0; i<count(aCommand); i++){
      if( memcmp(zCmdName, aCommand[i].zName, n)==0 ){
        blob_appendf(&couldbe, " %s", aCommand[i].zName);
      }
    }
    fossil_print("%s: ambiguous command prefix: %s\n"
                 "%s: could be any of:%s\n"
                 "%s: use \"help\" for more information\n",
                 g.argv[0], zCmdName, g.argv[0], blob_str(&couldbe), g.argv[0]);
    fossil_exit(1);
  }
  atexit( fossil_atexit );
  aCommand[idx].xFunc();
  fossil_exit(0);
  /*NOT_REACHED*/
  return 0;
}

/*
** Print a usage comment and quit
*/
void usage(const char *zFormat){
  fossil_fatal("Usage: %s %s %s", g.argv[0], g.argv[1], zFormat);
}

/*
** Remove n elements from g.argv beginning with the i-th element.
*/
static void remove_from_argv(int i, int n){
  int j;
  for(j=i+n; j<g.argc; i++, j++){
    g.argv[i] = g.argv[j];
  }
  g.argc = i;
}


/*
** Look for a command-line option.  If present, return a pointer.
** Return NULL if missing.
**
** hasArg==0 means the option is a flag.  It is either present or not.
** hasArg==1 means the option has an argument.  Return a pointer to the
** argument.
*/
const char *find_option(const char *zLong, const char *zShort, int hasArg){
  int i;
  int nLong;
  const char *zReturn = 0;
  assert( hasArg==0 || hasArg==1 );
  nLong = strlen(zLong);
  for(i=1; i<g.argc; i++){
    char *z;
    if( i+hasArg >= g.argc ) break;
    z = g.argv[i];
    if( z[0]!='-' ) continue;
    z++;
    if( z[0]=='-' ){
      if( z[1]==0 ){
        remove_from_argv(i, 1);
        break;
      }
      z++;
    }
    if( strncmp(z,zLong,nLong)==0 ){
      if( hasArg && z[nLong]=='=' ){
        zReturn = &z[nLong+1];
        remove_from_argv(i, 1);
        break;
      }else if( z[nLong]==0 ){
        zReturn = g.argv[i+hasArg];
        remove_from_argv(i, 1+hasArg);
        break;
      }
    }else if( fossil_strcmp(z,zShort)==0 ){
      zReturn = g.argv[i+hasArg];
      remove_from_argv(i, 1+hasArg);
      break;
    }
  }
  return zReturn;
}

/*
** Verify that there are no unprocessed command-line options.  If
** Any remaining command-line argument begins with "-" print
** an error message and quit.
*/
void verify_all_options(void){
  int i;
  for(i=1; i<g.argc; i++){
    if( g.argv[i][0]=='-' ){
      fossil_fatal(
        "unrecognized command-line option, or missing argument: %s",
        g.argv[i]);
    }
  }
}

/*
** Print a list of words in multiple columns.
*/
static void multi_column_list(const char **azWord, int nWord){
  int i, j, len;
  int mxLen = 0;
  int nCol;
  int nRow;
  for(i=0; i<nWord; i++){
    len = strlen(azWord[i]);
    if( len>mxLen ) mxLen = len;
  }
  nCol = 80/(mxLen+2);
  if( nCol==0 ) nCol = 1;
  nRow = (nWord + nCol - 1)/nCol;
  for(i=0; i<nRow; i++){
    const char *zSpacer = "";
    for(j=i; j<nWord; j+=nRow){
      fossil_print("%s%-*s", zSpacer, mxLen, azWord[j]);
      zSpacer = "  ";
    }
    fossil_print("\n");
  }
}

/*
** List of commands starting with zPrefix, or all commands if zPrefix is NULL.
*/
static void command_list(const char *zPrefix, int cmdMask){
  int i, nCmd;
  int nPrefix = zPrefix ? strlen(zPrefix) : 0;
  const char *aCmd[count(aCommand)];
  for(i=nCmd=0; i<count(aCommand); i++){
    const char *z = aCommand[i].zName;
    if( (aCommand[i].cmdFlags & cmdMask)==0 ) continue;
    if( zPrefix && memcmp(zPrefix, z, nPrefix)!=0 ) continue;
    aCmd[nCmd++] = aCommand[i].zName;
  }
  multi_column_list(aCmd, nCmd);
}

/*
** COMMAND: test-list-webpage
**
** List all web pages
*/
void cmd_test_webpage_list(void){
  int i, nCmd;
  const char *aCmd[count(aCommand)];
  for(i=nCmd=0; i<count(aCommand); i++){
    if(0x08 & aCommand[i].cmdFlags){
      aCmd[nCmd++] = aWebpage[i].zName;
    }
  }
  assert(nCmd && "page list is empty?");
  multi_column_list(aCmd, nCmd);
}

/*
** COMMAND: version
**
** Usage: %fossil version ?-verbose|-v?
**
** Print the source code version number for the fossil executable.
** If the verbose option is specified, additional details will
** be output about what optional features this binary was compiled
** with
*/
void version_cmd(void){
  fossil_print("This is fossil version " RELEASE_VERSION " "
               MANIFEST_VERSION " " MANIFEST_DATE " UTC\n");
  if(!find_option("verbose","v",0)){
    return;
  }else{
    int count = 0;
    fossil_print("\nCompiled using \"%s\" with\nSQLite %s [%s],\nzlib %s, "
                 "and the following optional features enabled:\n\n",
                 COMPILER_NAME, SQLITE_VERSION, SQLITE_SOURCE_ID,
                 ZLIB_VERSION);
#if defined(FOSSIL_ENABLE_SSL)
    ++count;
    fossil_print("\tSSL (%s)\n", OPENSSL_VERSION_TEXT);
#endif
#if defined(FOSSIL_ENABLE_TCL)
    ++count;
    fossil_print("\tTCL (Tcl %s)\n", TCL_PATCH_LEVEL);
#endif
#if defined(FOSSIL_ENABLE_TCL_STUBS)
    ++count;
    fossil_print("\tTCL_STUBS\n");
#endif
#if defined(FOSSIL_ENABLE_JSON)
    ++count;
    fossil_print("\tJSON (API %s)\n", FOSSIL_JSON_API_VERSION);
#endif
    if( !count ){
      fossil_print("\tNo optional features were enabled.\n");
    }
  }
}


/*
** COMMAND: help
**
** Usage: %fossil help COMMAND
**    or: %fossil COMMAND -help
**
** Display information on how to use COMMAND.  To display a list of
** available commands one of:
**
**    %fossil help              Show common commands
**    %fossil help --all        Show both common and auxiliary commands
**    %fossil help --test       Show test commands only
**    %fossil help --aux        Show auxiliary commands only
**    %fossil help --www        Show list of WWW pages
*/
void help_cmd(void){
  int rc, idx, isPage = 0;
  const char *z;
  char const * zCmdOrPage;
  char const * zCmdOrPagePlural;
  if( g.argc<3 ){
    z = g.argv[0];
    fossil_print(
      "Usage: %s help COMMAND\n"
      "Common COMMANDs:  (use \"%s help --all\" for a complete list)\n",
      z, z);
    command_list(0, CMDFLAG_1ST_TIER);
    version_cmd();
    return;
  }
  if( find_option("all",0,0) ){
    command_list(0, CMDFLAG_1ST_TIER | CMDFLAG_2ND_TIER);
    return;
  }
  else if( find_option("www",0,0) ){
    command_list(0, CMDFLAG_WEBPAGE);
    return;
  }
  else if( find_option("aux",0,0) ){
    command_list(0, CMDFLAG_2ND_TIER);
    return;
  }
  else if( find_option("test",0,0) ){
    command_list(0, CMDFLAG_TEST);
    return;
  }
  isPage = ('/' == *g.argv[2]) ? 1 : 0;
  if(isPage){
    zCmdOrPage = "page";
    zCmdOrPagePlural = "pages";
  }else{
    zCmdOrPage = "command";
    zCmdOrPagePlural = "commands";
  }
  rc = name_search(g.argv[2], aCommand, count(aCommand), &idx);
  if( rc==1 ){
    fossil_print("unknown %s: %s\nAvailable %s:\n",
                 zCmdOrPage, g.argv[2], zCmdOrPagePlural);
    command_list(0, isPage ? CMDFLAG_WEBPAGE : (0xff & ~CMDFLAG_WEBPAGE));
    fossil_exit(1);
  }else if( rc==2 ){
    fossil_print("ambiguous %s prefix: %s\nMatching %s:\n",
                 zCmdOrPage, g.argv[2], zCmdOrPagePlural);
    command_list(g.argv[2], 0xff);
    fossil_exit(1);
  }
  z = aCmdHelp[idx].zText;
  if( z==0 ){
    fossil_fatal("no help available for the %s %s",
                 aCommand[idx].zName, zCmdOrPage);
  }
  while( *z ){
    if( *z=='%' && strncmp(z, "%fossil", 7)==0 ){
      fossil_print("%s", g.argv[0]);
      z += 7;
    }else{
      putchar(*z);
      z++;
    }
  }
  putchar('\n');
}

/*
** WEBPAGE: help
** URL: /help/CMD
*/
void help_page(void){
  const char * zCmd = P("cmd");

  if( zCmd==0 ) zCmd = P("name");
  style_header("Command-line Help");
  if( zCmd ){
    int rc, idx;
    char *z, *s, *d;
    char const * zCmdOrPage = ('/'==*zCmd) ? "page" : "command";
    style_submenu_element("Command-List", "Command-List", "%s/help", g.zTop);
    @ <h1>The "%s(zCmd)" %s(zCmdOrPage):</h1>
    rc = name_search(zCmd, aCommand, count(aCommand), &idx);
    if( rc==1 ){
      @ unknown command: %s(zCmd)
    }else if( rc==2 ){
      @ ambiguous command prefix: %s(zCmd)
    }else{
      z = (char*)aCmdHelp[idx].zText;
      if( z==0 ){
        @ no help available for the %s(aCommand[idx].zName) command
      }else{
        z=s=d=mprintf("%s",z);
        while( *s ){
          if( *s=='%' && strncmp(s, "%fossil", 7)==0 ){
            s++;
          }else{
            *d++ = *s++;
          }
        }
        *d = 0;
        @ <blockquote><pre>
        @ %h(z)
        @ </pre></blockquote>
        fossil_free(z);
      }
    }
  }else{
    int i, j, n;

    @ <h1>Available commands:</h1>
    @ <table border="0"><tr>
    for(i=j=0; i<count(aCommand); i++){
      const char *z = aCommand[i].zName;
      if( '/'==*z || strncmp(z,"test",4)==0 ) continue;
      j++;
    }
    n = (j+6)/7;
    for(i=j=0; i<count(aCommand); i++){
      const char *z = aCommand[i].zName;
      if( '/'==*z || strncmp(z,"test",4)==0 ) continue;
      if( j==0 ){
        @ <td valign="top"><ul>
      }
      @ <li><a href="%s(g.zTop)/help?cmd=%s(z)">%s(z)</a></li>
      j++;
      if( j>=n ){
        @ </ul></td>
        j = 0;
      }
    }
    if( j>0 ){
      @ </ul></td>
    }
    @ </tr></table>

    @ <h1>Available pages:</h1>
    @ (Only pages with help text are linked.)
    @ <table border="0"><tr>
    for(i=j=0; i<count(aCommand); i++){
      const char *z = aCommand[i].zName;
      if( '/'!=*z ) continue;
      j++;
    }
    n = (j+4)/5;
    for(i=j=0; i<count(aCommand); i++){
      const char *z = aCommand[i].zName;
      if( '/'!=*z ) continue;
      if( j==0 ){
        @ <td valign="top"><ul>
      }
      if( aCmdHelp[i].zText && *aCmdHelp[i].zText ){
        @ <li><a href="%s(g.zTop)/help?cmd=%s(z)">%s(z+1)</a></li>
      }else{
        @ <li>%s(z+1)</li>
      }
      j++;
      if( j>=n ){
        @ </ul></td>
        j = 0;
      }
    }
    if( j>0 ){
      @ </ul></td>
    }
    @ </tr></table>

  }
  style_footer();
}

/*
** WEBPAGE: test-all-help
**
** Show all help text on a single page.  Useful for proof-reading.
*/
void test_all_help_page(void){
  int i;
  style_header("Testpage: All Help Text");
  for(i=0; i<count(aCommand); i++){
    if( memcmp(aCommand[i].zName, "test", 4)==0 ) continue;
    @ <h2>%s(aCommand[i].zName):</h2>
    @ <blockquote><pre>
    @ %h(aCmdHelp[i].zText)
    @ </pre></blockquote>
  }
  style_footer();
}

/*
** Set the g.zBaseURL value to the full URL for the toplevel of
** the fossil tree.  Set g.zTop to g.zBaseURL without the
** leading "http://" and the host and port.
**
** The g.zBaseURL is normally set based on HTTP_HOST and SCRIPT_NAME
** environment variables.  However, if zAltBase is not NULL then it
** is the argument to the --baseurl option command-line option and
** g.zBaseURL and g.zTop is set from that instead.
*/
static void set_base_url(const char *zAltBase){
  int i;
  const char *zHost;
  const char *zMode;
  const char *zCur;

  if( g.zBaseURL!=0 ) return;
<<<<<<< HEAD
  if( g.zRoot==0 ) g.zRoot="";
  zHost = PD("HTTP_HOST","");
  zMode = PD("HTTPS","off");
  zCur = PD("SCRIPT_NAME","/");
  i = strlen(zCur);
  while( i>0 && zCur[i-1]=='/' ) i--;
  if( fossil_stricmp(zMode,"on")==0 ){
    g.zBaseURL = mprintf("https://%s%s%.*s", zHost, g.zRoot, i, zCur);
    g.zTop = &g.zBaseURL[8+strlen(zHost)];
  }else{
    g.zBaseURL = mprintf("http://%s%s%.*s", zHost, g.zRoot, i, zCur);
    g.zTop = &g.zBaseURL[7+strlen(zHost)];
=======
  if( zAltBase ){
    int i, n, c;
    g.zTop = g.zBaseURL = mprintf("%s", zAltBase);
    if( memcmp(g.zTop, "http://", 7)!=0 && memcmp(g.zTop,"https://",8)!=0 ){
      fossil_fatal("argument to --baseurl should be 'http://host/path'"
                   " or 'https://host/path'");
    }
    for(i=n=0; (c = g.zTop[i])!=0; i++){
      if( c=='/' ){
        n++;
        if( n==3 ){
          g.zTop += i;
          break;
        }
      }
    }
    if( g.zTop==g.zBaseURL ){
      fossil_fatal("argument to --baseurl should be 'http://host/path'"
                   " or 'https://host/path'");
    }
    if( g.zTop[1]==0 ) g.zTop++;
  }else{
    zHost = PD("HTTP_HOST","");
    zMode = PD("HTTPS","off");
    zCur = PD("SCRIPT_NAME","/");
    i = strlen(zCur);
    while( i>0 && zCur[i-1]=='/' ) i--;
    if( fossil_stricmp(zMode,"on")==0 ){
      g.zBaseURL = mprintf("https://%s%.*s", zHost, i, zCur);
      g.zTop = &g.zBaseURL[8+strlen(zHost)];
    }else{
      g.zBaseURL = mprintf("http://%s%.*s", zHost, i, zCur);
      g.zTop = &g.zBaseURL[7+strlen(zHost)];
    }
  }
  if( db_is_writeable("repository") ){
    if( !db_exists("SELECT 1 FROM config WHERE name='baseurl:%q'", g.zBaseURL)){
      db_multi_exec("INSERT INTO config(name,value,mtime)"
                    "VALUES('baseurl:%q',1,now())", g.zBaseURL);
    }else{
      db_optional_sql("repository",
           "REPLACE INTO config(name,value,mtime)"
           "VALUES('baseurl:%q',1,now())", g.zBaseURL
      );
    }
>>>>>>> de0507ab
  }
}

/*
** Send an HTTP redirect back to the designated Index Page.
*/
NORETURN void fossil_redirect_home(void){
  cgi_redirectf("%s%s", g.zTop, db_get("index-page", "/index"));
}

/*
** If running as root, chroot to the directory containing the
** repository zRepo and then drop root privileges.  Return the
** new repository name.
**
** zRepo might be a directory itself.  In that case chroot into
** the directory zRepo.
**
** Assume the user-id and group-id of the repository, or if zRepo
** is a directory, of that directory.
*/
static char *enter_chroot_jail(char *zRepo){
#if !defined(_WIN32)
  if( getuid()==0 ){
    int i;
    struct stat sStat;
    Blob dir;
    char *zDir;

    file_canonical_name(zRepo, &dir, 0);
    zDir = blob_str(&dir);
    if( file_isdir(zDir)==1 ){
      if( chdir(zDir) || chroot(zDir) || chdir("/") ){
        fossil_fatal("unable to chroot into %s", zDir);
      }
      zRepo = "/";
    }else{
      for(i=strlen(zDir)-1; i>0 && zDir[i]!='/'; i--){}
      if( zDir[i]!='/' ) fossil_panic("bad repository name: %s", zRepo);
      if( i>0 ){
        zDir[i] = 0;
        if( chdir(zDir) || chroot(zDir) || chdir("/") ){
          fossil_fatal("unable to chroot into %s", zDir);
        }
        zDir[i] = '/';
      }
      zRepo = &zDir[i];
    }
    if( stat(zRepo, &sStat)!=0 ){
      fossil_fatal("cannot stat() repository: %s", zRepo);
    }
    i = setgid(sStat.st_gid);
    i = i || setuid(sStat.st_uid);
    if(i){
      fossil_fatal("setgid/uid() failed with errno %d", errno);
    }
    if( g.db!=0 ){
      db_close(1);
      db_open_repository(zRepo);
    }
  }
#endif
  return zRepo;
}

/*
** Preconditions:
**
**  * Environment variables are set up according to the CGI standard.
**
** If the repository is known, it has already been opened.  If unknown,
** then g.zRepositoryName holds the directory that contains the repository
** and the actual repository is taken from the first element of PATH_INFO.
**
** Process the webpage specified by the PATH_INFO or REQUEST_URI
** environment variable.
**
** If the repository is not known, the a search is done through the
** file hierarchy rooted at g.zRepositoryName for a suitable repository
** with a name of $prefix.fossil, where $prefix is any prefix of PATH_INFO.
** Or, if an ordinary file named $prefix is found, and $prefix matches
** pFileGlob and $prefix does not match "*.fossil*" and the mimetype of
** $prefix can be determined from its suffix, then the file $prefix is
** returned as static text.
**
** If no suitable webpage is found, try to redirect to zNotFound.
*/
static void process_one_web_page(const char *zNotFound, Glob *pFileGlob){
  const char *zPathInfo;
  char *zPath = NULL;
  int idx;
  int i;

  /* If the repository has not been opened already, then find the
  ** repository based on the first element of PATH_INFO and open it.
  */
  zPathInfo = PD("PATH_INFO","");
  if( !g.repositoryOpen ){
    char *zRepo, *zToFree;
    const char *zOldScript = PD("SCRIPT_NAME", "");
    char *zNewScript;
    int j, k;
    i64 szFile;

    i = zPathInfo[0]!=0;
    while( 1 ){
      while( zPathInfo[i] && zPathInfo[i]!='/' ){ i++; }
      zRepo = zToFree = mprintf("%s%.*s.fossil",g.zRepositoryName,i,zPathInfo);

      /* To avoid mischief, make sure the repository basename contains no
      ** characters other than alphanumerics, "/", "_", "-", and ".", and
      ** that "-" never occurs immediately after a "/" and that "." is always
      ** surrounded by two alphanumerics.  Any character that does not
      ** satisfy these constraints is converted into "_".
      */
      szFile = 0;
      for(j=strlen(g.zRepositoryName)+1, k=0; zRepo[j] && k<i-1; j++, k++){
        char c = zRepo[j];
        if( fossil_isalnum(c) ) continue;
        if( c=='/' ) continue;
        if( c=='_' ) continue;
        if( c=='-' && zRepo[j-1]!='/' ) continue;
        if( c=='.' && fossil_isalnum(zRepo[j-1]) && fossil_isalnum(zRepo[j+1])){
          continue;
        }
        szFile = 1;
        break;
      }
      if( szFile==0 ){
        if( zRepo[0]=='/' && zRepo[1]=='/' ){ zRepo++; j--; }
        szFile = file_size(zRepo);
      }
      if( szFile<0 ){
        const char *zMimetype;
        assert( fossil_strcmp(&zRepo[j], ".fossil")==0 );
        zRepo[j] = 0;
        if( zPathInfo[i]=='/' && file_isdir(zRepo)==1 ){
          fossil_free(zToFree);
          i++;
          continue;
        }
        if( pFileGlob!=0
         && file_isfile(zRepo)
         && glob_match(pFileGlob, zRepo)
         && strglob("*.fossil*",zRepo)==0
         && (zMimetype = mimetype_from_name(zRepo))!=0
         && strcmp(zMimetype, "application/x-fossil-artifact")!=0
        ){
          Blob content;
          blob_read_from_file(&content, zRepo);
          cgi_set_content_type(zMimetype);
          cgi_set_content(&content);
          cgi_reply();
          return;
        }
        zRepo[j] = '.';
      }

      if( szFile<1024 ){
        set_base_url(0);
        if( zNotFound ){
          cgi_redirect(zNotFound);
        }else{
#ifdef FOSSIL_ENABLE_JSON
          if(g.json.isJsonMode){
            json_err(FSL_JSON_E_RESOURCE_NOT_FOUND,NULL,1);
            return;
          }
#endif
          @ <h1>Not Found</h1>
          cgi_set_status(404, "not found");
          cgi_reply();
        }
        return;
      }
      break;
    }
    zNewScript = mprintf("%s%.*s", zOldScript, i, zPathInfo);
    cgi_replace_parameter("PATH_INFO", &zPathInfo[i+1]);
    zPathInfo += i;
    cgi_replace_parameter("SCRIPT_NAME", zNewScript);
    db_open_repository(zRepo);
    if( g.fHttpTrace ){
      fprintf(stderr,
          "# repository: [%s]\n"
          "# new PATH_INFO = [%s]\n"
          "# new SCRIPT_NAME = [%s]\n",
          zRepo, zPathInfo, zNewScript);
    }
  }

  /* Find the page that the user has requested, construct and deliver that
  ** page.
  */
  if( g.zContentType && memcmp(g.zContentType, "application/x-fossil", 20)==0 ){
    zPathInfo = "/xfer";
  }
  set_base_url(0);
  if( zPathInfo==0 || zPathInfo[0]==0
      || (zPathInfo[0]=='/' && zPathInfo[1]==0) ){
#ifdef FOSSIL_ENABLE_JSON
    if(g.json.isJsonMode){
      json_err(FSL_JSON_E_RESOURCE_NOT_FOUND,NULL,1);
      fossil_exit(0);
    }
#endif
    fossil_redirect_home() /*does not return*/;
  }else{
    zPath = mprintf("%s", zPathInfo);
  }

  /* Make g.zPath point to the first element of the path.  Make
  ** g.zExtra point to everything past that point.
  */
  while(1){
    char *zAltRepo = 0;
    g.zPath = &zPath[1];
    for(i=1; zPath[i] && zPath[i]!='/'; i++){}
    if( zPath[i]=='/' ){
      zPath[i] = 0;
      g.zExtra = &zPath[i+1];

      /* Look for sub-repositories.  A sub-repository is another repository
      ** that accepts the login credentials of the current repository.  A
      ** subrepository is identified by a CONFIG table entry "subrepo:NAME"
      ** where NAME is the first component of the path.  The value of the
      ** the CONFIG entries is the string "USER:FILENAME" where USER is the
      ** USER name to log in as in the subrepository and FILENAME is the
      ** repository filename.
      */
      zAltRepo = db_text(0, "SELECT value FROM config WHERE name='subrepo:%q'",
                         g.zPath);
      if( zAltRepo ){
        int nHost;
        int jj;
        char *zUser = zAltRepo;
        login_check_credentials();
        for(jj=0; zAltRepo[jj] && zAltRepo[jj]!=':'; jj++){}
        if( zAltRepo[jj]==':' ){
          zAltRepo[jj] = 0;
          zAltRepo += jj+1;
        }else{
          zUser = "nobody";
        }
        if( g.zLogin==0 ) zUser = "nobody";
        if( zAltRepo[0]!='/' ){
          zAltRepo = mprintf("%s/../%s", g.zRepositoryName, zAltRepo);
          file_simplify_name(zAltRepo, -1, 0);
        }
        db_close(1);
        db_open_repository(zAltRepo);
        login_as_user(zUser);
        g.perm.Password = 0;
        zPath += i;
        nHost = g.zTop - g.zBaseURL;
        g.zBaseURL = mprintf("%z/%s", g.zBaseURL, g.zPath);
        g.zTop = g.zBaseURL + nHost;
        continue;
      }
    }else{
      g.zExtra = 0;
    }
    break;
  }
#ifdef FOSSIL_ENABLE_JSON
  /*
  ** Workaround to allow us to customize some following behaviour for
  ** JSON mode.  The problem is, we don't always know if we're in JSON
  ** mode at this point (namely, for GET mode we don't know but POST
  ** we do), so we snoop g.zPath and cheat a bit.
  */
  if( !g.json.isJsonMode && g.zPath && (0==strncmp("json",g.zPath,4)) ){
    g.json.isJsonMode = 1;
  }
#endif
  if( g.zExtra ){
    /* CGI parameters get this treatment elsewhere, but places like getfile
    ** will use g.zExtra directly.
    ** Reminder: the login mechanism uses 'name' differently, and may
    ** eventually have a problem/collision with this.
    **
    ** Disabled by stephan when running in JSON mode because this
    ** particular parameter name is very common and i have had no end
    ** of grief with this handling. The JSON API never relies on the
    ** handling below, and by disabling it in JSON mode I can remove
    ** lots of special-case handling in several JSON handlers.
    */
#ifdef FOSSIL_ENABLE_JSON
    if(!g.json.isJsonMode){
#endif
      dehttpize(g.zExtra);
      cgi_set_parameter_nocopy("name", g.zExtra);
#ifdef FOSSIL_ENABLE_JSON
    }
#endif
  }

  /* Locate the method specified by the path and execute the function
  ** that implements that method.
  */
  if( name_search(g.zPath, aWebpage, count(aWebpage), &idx) &&
      name_search("not_found", aWebpage, count(aWebpage), &idx) ){
#ifdef FOSSIL_ENABLE_JSON
    if(g.json.isJsonMode){
      json_err(FSL_JSON_E_RESOURCE_NOT_FOUND,NULL,0);
    }else
#endif
    {
      cgi_set_status(404,"Not Found");
      @ <h1>Not Found</h1>
      @ <p>Page not found: %h(g.zPath)</p>
    }
  }else if( aWebpage[idx].xFunc!=page_xfer && db_schema_is_outofdate() ){
#ifdef FOSSIL_ENABLE_JSON
    if(g.json.isJsonMode){
      json_err(FSL_JSON_E_DB_NEEDS_REBUILD,NULL,0);
    }else
#endif
    {
      @ <h1>Server Configuration Error</h1>
      @ <p>The database schema on the server is out-of-date.  Please ask
      @ the administrator to run <b>fossil rebuild</b>.</p>
    }
  }else{
    aWebpage[idx].xFunc();
  }

  /* Return the result.
  */
  cgi_reply();
}

/* If the CGI program contains one or more lines of the form
**
**    redirect:  repository-filename  http://hostname/path/%s
**
** then control jumps here.  Search each repository for an artifact ID
** that matches the "name" CGI parameter and for the first match,
** redirect to the corresponding URL with the "name" CGI parameter
** inserted.  Paint an error page if no match is found.
**
** If there is a line of the form:
**
**    redirect: * URL
**
** Then a redirect is made to URL if no match is found.  Otherwise a
** very primitive error message is returned.
*/
static void redirect_web_page(int nRedirect, char **azRedirect){
  int i;                             /* Loop counter */
  const char *zNotFound = 0;         /* Not found URL */
  const char *zName = P("name");
  set_base_url(0);
  if( zName==0 ){
    zName = P("SCRIPT_NAME");
    if( zName && zName[0]=='/' ) zName++;
  }
  if( zName && validate16(zName, strlen(zName)) ){
    for(i=0; i<nRedirect; i++){
      if( fossil_strcmp(azRedirect[i*2],"*")==0 ){
        zNotFound = azRedirect[i*2+1];
        continue;
      }
      db_open_repository(azRedirect[i*2]);
      if( db_exists("SELECT 1 FROM blob WHERE uuid GLOB '%s*'", zName) ){
        cgi_redirectf(azRedirect[i*2+1], zName);
        return;
      }
      db_close(1);
    }
  }
  if( zNotFound ){
    cgi_redirectf(zNotFound, zName);
  }else{
    @ <html>
    @ <head><title>No Such Object</title></head>
    @ <body>
    @ <p>No such object: <b>%h(zName)</b></p>
    @ </body>
    cgi_reply();
  }
}

/*
** COMMAND: cgi*
**
** Usage: %fossil ?cgi? SCRIPT
**
** The SCRIPT argument is the name of a file that is the CGI script
** that is being run.  The command name, "cgi", may be omitted if
** the GATEWAY_INTERFACE environment variable is set to "CGI" (which
** should always be the case for CGI scripts run by a webserver.)  The
** SCRIPT file should look something like this:
**
**      #!/usr/bin/fossil
**      repository: /home/somebody/project.db
**
** The second line defines the name of the repository.  After locating
** the repository, fossil will generate a webpage on stdout based on
** the values of standard CGI environment variables.
**
** See also: http, server, winsrv
*/
void cmd_cgi(void){
  const char *zFile;
  const char *zNotFound = 0;
  char **azRedirect = 0;             /* List of repositories to redirect to */
  int nRedirect = 0;                 /* Number of entries in azRedirect */
  Glob *pFileGlob = 0;               /* Pattern for files */
  Blob config, line, key, value, value2;
  if( g.argc==3 && fossil_strcmp(g.argv[1],"cgi")==0 ){
    zFile = g.argv[2];
  }else{
    zFile = g.argv[1];
  }
  g.httpOut = stdout;
  g.httpIn = stdin;
  fossil_binary_mode(g.httpOut);
  fossil_binary_mode(g.httpIn);
  g.cgiOutput = 1;
  blob_read_from_file(&config, zFile);
  while( blob_line(&config, &line) ){
    if( !blob_token(&line, &key) ) continue;
    if( blob_buffer(&key)[0]=='#' ) continue;
    if( blob_eq(&key, "debug:") && blob_token(&line, &value) ){
      g.fDebug = fossil_fopen(blob_str(&value), "ab");
      blob_reset(&value);
      continue;
    }
    if( blob_eq(&key, "HOME:") && blob_token(&line, &value) ){
      cgi_setenv("HOME", blob_str(&value));
      blob_reset(&value);
      continue;
    }
    if( blob_eq(&key, "repository:") && blob_tail(&line, &value) ){
      blob_trim(&value);
      db_open_repository(blob_str(&value));
      blob_reset(&value);
      continue;
    }
    if( blob_eq(&key, "directory:") && blob_token(&line, &value) ){
      db_close(1);
      g.zRepositoryName = mprintf("%s", blob_str(&value));
      blob_reset(&value);
      continue;
    }
    if( blob_eq(&key, "notfound:") && blob_token(&line, &value) ){
      zNotFound = mprintf("%s", blob_str(&value));
      blob_reset(&value);
      continue;
    }
    if( blob_eq(&key, "localauth") ){
      g.useLocalauth = 1;
      continue;
    }
    if( blob_eq(&key, "redirect:") && blob_token(&line, &value)
            && blob_token(&line, &value2) ){
      nRedirect++;
      azRedirect = fossil_realloc(azRedirect, 2*nRedirect*sizeof(char*));
      azRedirect[nRedirect*2-2] = mprintf("%s", blob_str(&value));
      azRedirect[nRedirect*2-1] = mprintf("%s", blob_str(&value2));
      blob_reset(&value);
      blob_reset(&value2);
      continue;
    }
    if( blob_eq(&key, "files:") && blob_token(&line, &value) ){
      pFileGlob = glob_create(blob_str(&value));
      continue;
    }
  }
  blob_reset(&config);
  if( g.db==0 && g.zRepositoryName==0 && nRedirect==0 ){
    cgi_panic("Unable to find or open the project repository");
  }
  cgi_init();
  if( nRedirect ){
    redirect_web_page(nRedirect, azRedirect);
  }else{
    process_one_web_page(zNotFound, pFileGlob);
  }
}

/*
** If g.argv[2] exists then it is either the name of a repository
** that will be used by a server, or else it is a directory that
** contains multiple repositories that can be served.  If g.argv[2]
** is a directory, the repositories it contains must be named
** "*.fossil".  If g.argv[2] does not exists, then we must be within
** a check-out and the repository to be served is the repository of
** that check-out.
**
** Open the repository to be served if it is known.  If g.argv[2] is
** a directory full of repositories, then set g.zRepositoryName to
** the name of that directory and the specific repository will be
** opened later by process_one_web_page() based on the content of
** the PATH_INFO variable.
**
** If disallowDir is set, then the directory full of repositories method
** is disallowed.
*/
static void find_server_repository(int disallowDir){
  if( g.argc<3 ){
    db_must_be_within_tree();
  }else if( file_isdir(g.argv[2])==1 ){
    if( disallowDir ){
      fossil_fatal("\"%s\" is a directory, not a repository file", g.argv[2]);
    }else{
      g.zRepositoryName = mprintf("%s", g.argv[2]);
      file_simplify_name(g.zRepositoryName, -1, 0);
    }
  }else{
    db_open_repository(g.argv[2]);
  }
}

/*
** undocumented format:
**
**        fossil http REPOSITORY INFILE OUTFILE IPADDR
**
** The argv==6 form is used by the win32 server only.
**
** COMMAND: http*
**
** Usage: %fossil http REPOSITORY ?OPTIONS?
**
** Handle a single HTTP request appearing on stdin.  The resulting webpage
** is delivered on stdout.  This method is used to launch an HTTP request
** handler from inetd, for example.  The argument is the name of the
** repository.
**
** If REPOSITORY is a directory that contains one or more repositories,
** either directly in REPOSITORY itself, or in subdirectories, and
** with names of the form "*.fossil" then the a prefix of the URL pathname
** selects from among the various repositories.  If the pathname does
** not select a valid repository and the --notfound option is available,
** then the server redirects (HTTP code 302) to the URL of --notfound.
** When REPOSITORY is a directory, the pathname must contain only
** alphanumerics, "_", "/", "-" and "." and no "-" may occur after a "/"
** and every "." must be surrounded on both sides by alphanumerics or else
** a 404 error is returned.  Static content files in the directory are
** returned if they match comma-separate GLOB pattern specified by --files
** and do not match "*.fossil*" and have a well-known suffix.
**
** The --host option can be used to specify the hostname for the server.
** The --https option indicates that the request came from HTTPS rather
** than HTTP. If --nossl is given, then SSL connections will not be available,
** thus also no redirecting from http: to https: will take place.
**
** If the --localauth option is given, then automatic login is performed
** for requests coming from localhost, if the "localauth" setting is not
** enabled.
**
** Options:
**   --localauth      enable automatic login for local connections
**   --host NAME      specify hostname of the server
**   --https          signal a request coming in via https
**   --nossl          signal that no SSL connections are available
**   --notfound URL   use URL as "HTTP 404, object not found" page.
**   --files GLOB     comma-separate glob patterns for static file to serve
**   --baseurl URL    base URL (useful with reverse proxies)
**
** See also: cgi, server, winsrv
*/
void cmd_http(void){
  const char *zIpAddr;
  const char *zNotFound;
  const char *zHost;
  const char *zAltBase;
  const char *zFileGlob;

  /* The winhttp module passes the --files option as --files-urlenc with
  ** the argument being URL encoded, to avoid wildcard expansion in the
  ** shell.  This option is for internal use and is undocumented.
  */
  zFileGlob = find_option("files-urlenc",0,1);
  if( zFileGlob ){
    char *z = mprintf("%s", zFileGlob);
    dehttpize(z);
    zFileGlob = z;
  }else{
    zFileGlob = find_option("files",0,1);
  }
  zNotFound = find_option("notfound", 0, 1);
  g.useLocalauth = find_option("localauth", 0, 0)!=0;
  g.sslNotAvailable = find_option("nossl", 0, 0)!=0;
  zAltBase = find_option("baseurl", 0, 1);
  if( zAltBase ) set_base_url(zAltBase);
  if( find_option("https",0,0)!=0 ) cgi_replace_parameter("HTTPS","on");
  zHost = find_option("host", 0, 1);
  if( zHost ) cgi_replace_parameter("HTTP_HOST",zHost);
  g.cgiOutput = 1;
  if( g.argc!=2 && g.argc!=3 && g.argc!=6 ){
    fossil_fatal("no repository specified");
  }
  g.fullHttpReply = 1;
  if( g.argc==6 ){
    g.httpIn = fossil_fopen(g.argv[3], "rb");
    g.httpOut = fossil_fopen(g.argv[4], "wb");
    zIpAddr = g.argv[5];
  }else{
    g.httpIn = stdin;
    g.httpOut = stdout;
    zIpAddr = 0;
  }
  find_server_repository(0);
  g.zRepositoryName = enter_chroot_jail(g.zRepositoryName);
  cgi_handle_http_request(zIpAddr);
  process_one_web_page(zNotFound, glob_create(zFileGlob));
}

/*
** Note that the following command is used by ssh:// processing.
**
** COMMAND: test-http
** Works like the http command but gives setup permission to all users.
*/
void cmd_test_http(void){
  g.thTrace = find_option("th-trace", 0, 0)!=0;
  if( g.thTrace ){
    blob_zero(&g.thLog);
  }
  login_set_capabilities("sx", 0);
  g.useLocalauth = 1;
  cgi_set_parameter("REMOTE_ADDR", "127.0.0.1");
  g.httpIn = stdin;
  g.httpOut = stdout;
  find_server_repository(0);
  g.cgiOutput = 1;
  g.fullHttpReply = 1;
  cgi_handle_http_request(0);
  process_one_web_page(0, 0);
}

#if !defined(_WIN32)
#if !defined(__DARWIN__) && !defined(__APPLE__) && !defined(__HAIKU__)
/*
** Search for an executable on the PATH environment variable.
** Return true (1) if found and false (0) if not found.
*/
static int binaryOnPath(const char *zBinary){
  const char *zPath = fossil_getenv("PATH");
  char *zFull;
  int i;
  int bExists;
  while( zPath && zPath[0] ){
    while( zPath[0]==':' ) zPath++;
    for(i=0; zPath[i] && zPath[i]!=':'; i++){}
    zFull = mprintf("%.*s/%s", i, zPath, zBinary);
    bExists = file_access(zFull, X_OK);
    fossil_free(zFull);
    if( bExists==0 ) return 1;
    zPath += i;
  }
  return 0;
}
#endif
#endif

/*
** COMMAND: server*
** COMMAND: ui
**
** Usage: %fossil server ?OPTIONS? ?REPOSITORY?
**    Or: %fossil ui ?OPTIONS? ?REPOSITORY?
**
** Open a socket and begin listening and responding to HTTP requests on
** TCP port 8080, or on any other TCP port defined by the -P or
** --port option.  The optional argument is the name of the repository.
** The repository argument may be omitted if the working directory is
** within an open checkout.
**
** If HTTP requests are being reverse proxied to the fossil server,
** and in proxy server fossil is mapped at a virtual directory, then
** virtual directory can be specified using optional -R or --root option.
**
** The "ui" command automatically starts a web browser after initializing
** the web server.  The "ui" command also binds to 127.0.0.1 and so will
** only process HTTP traffic from the local machine.
**
** The REPOSITORY can be a directory (aka folder) that contains one or
** more repositories with names ending in ".fossil".  In this case, the
** a prefix of the URL pathname is used to search the directory for an
** appropriate repository.  To thwart mischief, the pathname in the URL must
** contain only alphanumerics, "_", "/", "-", and ".", and no "-" may
** occur after "/", and every "." must be surrounded on both sides by
** alphanumerics.  Any pathname that does not satisfy these constraints
** results in a 404 error.  Files in REPOSITORY that match the comma-separated
** list of glob patterns given by --files and that have known suffixes
** such as ".txt" or ".html" or ".jpeg" and do not match the pattern
** "*.fossil*" will be served as static content.  With the "ui" command,
** the REPOSITORY can only be a directory if the --notfound option is
** also present.
**
** By default, the "ui" command provides full administrative access without
** having to log in.  This can be disabled by setting turning off the
** "localauth" setting.  Automatic login for the "server" command is available
** if the --localauth option is present and the "localauth" setting is off
<<<<<<< HEAD
** and the connection is from localhost.
=======
** and the connection is from localhost.  The optional REPOSITORY argument
** to "ui" may be a directory and will function as "server" if and only if
** the --notfound option is used.
**
>>>>>>> de0507ab
** Options:
**   --localauth         enable automatic login for requests from localhost
**   --localhost         listen on 127.0.0.1 only (always true for "ui")
**   -P|--port TCPPORT   listen to request on port TCPPORT
**   -R|--root ROOT      map fossil at virtual directory ROOT in reverse 
**                       proxying
**   --th-trace          trace TH1 execution (for debugging purposes)
**   --baseurl URL       Use URL as the base (useful for reverse proxies)
**   --notfound URL      Redirect
**   --files GLOBLIST    Comma-separated list of glob patterns for static files
**
** See also: cgi, http, winsrv
*/
void cmd_webserver(void){
  int iPort, mxPort;        /* Range of TCP ports allowed */
  const char *zPort;        /* Value of the --port option */
  const char *zBrowser;     /* Name of web browser program */
  char *zBrowserCmd = 0;    /* Command to launch the web browser */
  int isUiCmd;              /* True if command is "ui", not "server' */
  const char *zNotFound;    /* The --notfound option or NULL */
  int flags = 0;            /* Server flags */
  const char *zAltBase;     /* Argument to the --baseurl option */
  const char *zFileGlob;    /* Static content must match this */
  char *zIpAddr = 0;        /* Bind to this IP address */

#if defined(_WIN32)
  const char *zStopperFile;    /* Name of file used to terminate server */
  zStopperFile = find_option("stopper", 0, 1);
#endif

  zFileGlob = find_option("files", 0, 1);
  g.thTrace = find_option("th-trace", 0, 0)!=0;
  g.useLocalauth = find_option("localauth", 0, 0)!=0;
  g.zRoot = find_option("root", "R", 1);
  if( g.thTrace ){
    blob_zero(&g.thLog);
  }
  zPort = find_option("port", "P", 1);
  zNotFound = find_option("notfound", 0, 1);
  zAltBase = find_option("baseurl", 0, 1);
  if( zAltBase ){
    set_base_url(zAltBase);
  }
  if( g.argc!=2 && g.argc!=3 ) usage("?REPOSITORY?");
  isUiCmd = g.argv[1][0]=='u';
  if( isUiCmd ){
    flags |= HTTP_SERVER_LOCALHOST;
    g.useLocalauth = 1;
  }else if ( find_option("localhost", 0, 0)!=0 ){
    flags |= HTTP_SERVER_LOCALHOST;
  }
  find_server_repository(isUiCmd && zNotFound==0);
  if( zPort ){
    int i;
    for(i=strlen(zPort)-1; i>=0 && zPort[i]!=':'; i--){}
    if( i>0 ){
      zIpAddr = mprintf("%.*s", i, zPort);
      zPort += i+1;
    }
    iPort = mxPort = atoi(zPort);
  }else{
    iPort = db_get_int("http-port", 8080);
    mxPort = iPort+100;
  }
#if !defined(_WIN32)
  /* Unix implementation */
  if( isUiCmd ){
#if !defined(__DARWIN__) && !defined(__APPLE__) && !defined(__HAIKU__)
    zBrowser = db_get("web-browser", 0);
    if( zBrowser==0 ){
      static const char *const azBrowserProg[] =
          { "xdg-open", "gnome-open", "firefox", "google-chrome" };
      int i;
      zBrowser = "echo";
      for(i=0; i<sizeof(azBrowserProg)/sizeof(azBrowserProg[0]); i++){
        if( binaryOnPath(azBrowserProg[i]) ){
          zBrowser = azBrowserProg[i];
          break;
        }
      }
    }
#else
    zBrowser = db_get("web-browser", "open");
#endif
<<<<<<< HEAD
    zBrowserCmd = mprintf("%s http://localhost:%%d/%s &", zBrowser, (g.zRoot==0?"":g.zRoot));
=======
    if( zIpAddr ){
      zBrowserCmd = mprintf("%s http://%s:%%d/ &", zBrowser, zIpAddr);
    }else{
      zBrowserCmd = mprintf("%s http://localhost:%%d/ &", zBrowser);
    }
>>>>>>> de0507ab
  }
  db_close(1);
  if( cgi_http_server(iPort, mxPort, zBrowserCmd, zIpAddr, flags) ){
    fossil_fatal("unable to listen on TCP socket %d", iPort);
  }
  g.sslNotAvailable = 1;
  g.httpIn = stdin;
  g.httpOut = stdout;
  if( g.fHttpTrace || g.fSqlTrace ){
    fprintf(stderr, "====== SERVER pid %d =======\n", getpid());
  }
  g.cgiOutput = 1;
  find_server_repository(isUiCmd && zNotFound==0);
  g.zRepositoryName = enter_chroot_jail(g.zRepositoryName);
  cgi_handle_http_request(0);
  process_one_web_page(zNotFound, glob_create(zFileGlob));
#else
  /* Win32 implementation */
  if( isUiCmd ){
    zBrowser = db_get("web-browser", "start");
    if( zIpAddr ){
      zBrowserCmd = mprintf("%s http://%s:%%d/ &", zBrowser, zIpAddr);
    }else{
      zBrowserCmd = mprintf("%s http://localhost:%%d/ &", zBrowser);
    }
  }
  db_close(1);
  if( win32_http_service(iPort, zNotFound, zFileGlob, flags) ){
    win32_http_server(iPort, mxPort, zBrowserCmd,
                      zStopperFile, zNotFound, zFileGlob, zIpAddr, flags);
  }
#endif
}

/*
** COMMAND:  test-echo
**
** Usage:  %fossil test-echo [--hex] ARGS...
**
** Echo all command-line arguments (enclosed in [...]) to the screen so that
** wildcard expansion behavior of the host shell can be investigated.
**
** With the --hex option, show the output as hexadecimal.  This can be used
** to verify the fossil_filename_to_utf8() routine on Windows and Mac.
*/
void test_echo_cmd(void){
  int i, j;
  if( find_option("hex",0,0)==0 ){
    fossil_print("g.nameOfExe = [%s]\n", g.nameOfExe);
    for(i=0; i<g.argc; i++){
      fossil_print("argv[%d] = [%s]\n", i, g.argv[i]);
    }
  }else{
    unsigned char *z, c;
    for(i=0; i<g.argc; i++){
      fossil_print("argv[%d] = [", i);
      z = (unsigned char*)g.argv[i];
      for(j=0; (c = z[j])!=0; j++){
        fossil_print("%02x", c);
      }
      fossil_print("]\n");
    }
  }
}<|MERGE_RESOLUTION|>--- conflicted
+++ resolved
@@ -141,7 +141,6 @@
   char *zExtra;           /* Extra path information past the webpage name */
   char *zBaseURL;         /* Full text of the URL being served */
   char *zRedirectBaseURL; /* Full text of the URL being served to be used in redirect */
-  char *zRoot;            /* Repository web root */
   char *zTop;             /* Parent directory of zPath */
   const char *zContentType;  /* The content type of the input HTTP request */
   int iErrPriority;       /* Priority of current error message */
@@ -1013,20 +1012,6 @@
   const char *zCur;
 
   if( g.zBaseURL!=0 ) return;
-<<<<<<< HEAD
-  if( g.zRoot==0 ) g.zRoot="";
-  zHost = PD("HTTP_HOST","");
-  zMode = PD("HTTPS","off");
-  zCur = PD("SCRIPT_NAME","/");
-  i = strlen(zCur);
-  while( i>0 && zCur[i-1]=='/' ) i--;
-  if( fossil_stricmp(zMode,"on")==0 ){
-    g.zBaseURL = mprintf("https://%s%s%.*s", zHost, g.zRoot, i, zCur);
-    g.zTop = &g.zBaseURL[8+strlen(zHost)];
-  }else{
-    g.zBaseURL = mprintf("http://%s%s%.*s", zHost, g.zRoot, i, zCur);
-    g.zTop = &g.zBaseURL[7+strlen(zHost)];
-=======
   if( zAltBase ){
     int i, n, c;
     g.zTop = g.zBaseURL = mprintf("%s", zAltBase);
@@ -1055,10 +1040,10 @@
     i = strlen(zCur);
     while( i>0 && zCur[i-1]=='/' ) i--;
     if( fossil_stricmp(zMode,"on")==0 ){
-      g.zBaseURL = mprintf("https://%s%.*s", zHost, i, zCur);
+      g.zBaseURL = mprintf("https://%s%s%.*s", zHost, i, zCur);
       g.zTop = &g.zBaseURL[8+strlen(zHost)];
     }else{
-      g.zBaseURL = mprintf("http://%s%.*s", zHost, i, zCur);
+      g.zBaseURL = mprintf("http://%s%s%.*s", zHost, i, zCur);
       g.zTop = &g.zBaseURL[7+strlen(zHost)];
     }
   }
@@ -1072,7 +1057,6 @@
            "VALUES('baseurl:%q',1,now())", g.zBaseURL
       );
     }
->>>>>>> de0507ab
   }
 }
 
@@ -1745,10 +1729,6 @@
 ** The repository argument may be omitted if the working directory is
 ** within an open checkout.
 **
-** If HTTP requests are being reverse proxied to the fossil server,
-** and in proxy server fossil is mapped at a virtual directory, then
-** virtual directory can be specified using optional -R or --root option.
-**
 ** The "ui" command automatically starts a web browser after initializing
 ** the web server.  The "ui" command also binds to 127.0.0.1 and so will
 ** only process HTTP traffic from the local machine.
@@ -1771,20 +1751,13 @@
 ** having to log in.  This can be disabled by setting turning off the
 ** "localauth" setting.  Automatic login for the "server" command is available
 ** if the --localauth option is present and the "localauth" setting is off
-<<<<<<< HEAD
-** and the connection is from localhost.
-=======
 ** and the connection is from localhost.  The optional REPOSITORY argument
 ** to "ui" may be a directory and will function as "server" if and only if
 ** the --notfound option is used.
-**
->>>>>>> de0507ab
 ** Options:
 **   --localauth         enable automatic login for requests from localhost
 **   --localhost         listen on 127.0.0.1 only (always true for "ui")
 **   -P|--port TCPPORT   listen to request on port TCPPORT
-**   -R|--root ROOT      map fossil at virtual directory ROOT in reverse 
-**                       proxying
 **   --th-trace          trace TH1 execution (for debugging purposes)
 **   --baseurl URL       Use URL as the base (useful for reverse proxies)
 **   --notfound URL      Redirect
@@ -1812,7 +1785,6 @@
   zFileGlob = find_option("files", 0, 1);
   g.thTrace = find_option("th-trace", 0, 0)!=0;
   g.useLocalauth = find_option("localauth", 0, 0)!=0;
-  g.zRoot = find_option("root", "R", 1);
   if( g.thTrace ){
     blob_zero(&g.thLog);
   }
@@ -1863,15 +1835,12 @@
 #else
     zBrowser = db_get("web-browser", "open");
 #endif
-<<<<<<< HEAD
-    zBrowserCmd = mprintf("%s http://localhost:%%d/%s &", zBrowser, (g.zRoot==0?"":g.zRoot));
-=======
+    zBrowserCmd = mprintf("%s http://localhost:%%d/ &", zBrowser);
     if( zIpAddr ){
       zBrowserCmd = mprintf("%s http://%s:%%d/ &", zBrowser, zIpAddr);
     }else{
       zBrowserCmd = mprintf("%s http://localhost:%%d/ &", zBrowser);
     }
->>>>>>> de0507ab
   }
   db_close(1);
   if( cgi_http_server(iPort, mxPort, zBrowserCmd, zIpAddr, flags) ){
