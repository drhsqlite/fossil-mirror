/*
** Copyright (c) 2008 D. Richard Hipp
**
** This program is free software; you can redistribute it and/or
** modify it under the terms of the Simplified BSD License (also
** known as the "2-Clause License" or "FreeBSD License".)

** This program is distributed in the hope that it will be useful,
** but without any warranty; without even the implied warranty of
** merchantability or fitness for a particular purpose.
**
** Author contact information:
**   drh@hwaci.com
**   http://www.hwaci.com/drh/
**
*******************************************************************************
**
** This file contains code to implement the "all" command-line method.
*/
#include "config.h"
#include "allrepo.h"
#include <assert.h>

/*
** The input string is a filename.  Return a new copy of this
** filename if the filename requires quoting due to special characters
** such as spaces in the name.
**
** If the filename cannot be safely quoted, return a NULL pointer.
**
** Space to hold the returned string is obtained from malloc.  A new
** string is returned even if no quoting is needed.
*/
static char *quoteFilename(const char *zFilename){
  int i, c;
  int needQuote = 0;
  for(i=0; (c = zFilename[i])!=0; i++){
    if( c=='"' ) return 0;
    if( fossil_isspace(c) ) needQuote = 1;
    if( c=='\\' && zFilename[i+1]==0 ) return 0;
    if( c=='$' ) return 0;
  }
  if( needQuote ){
    return mprintf("\"%s\"", zFilename);
  }else{
    return mprintf("%s", zFilename);
  }
}


/*
** COMMAND: all
**
** Usage: %fossil all (list|ls|pull|push|rebuild|sync)
**
** The ~/.fossil file records the location of all repositories for a
** user.  This command performs certain operations on all repositories
** that can be useful before or after a period of disconnected operation.
**
** On Win32 systems, the file is named "_fossil" and is located in
** %LOCALAPPDATA%, %APPDATA% or %HOMEPATH%.
**
** Available operations are:
**
**    ignore     Arguments are repositories that should be ignored
**               by subsequent list, pull, push, rebuild, and sync.
**
**    list | ls  Display the location of all repositories.
**               The --ckout option causes all local checkouts to be
**               list instead.
**
**    changes    Shows all local checkouts that have uncommitted changes
**
**    pull       Run a "pull" operation on all repositories
**
**    push       Run a "push" on all repositories
**
**    rebuild    Rebuild on all repositories
**
**    sync       Run a "sync" on all repositories
**
** Respositories are automatically added to the set of known repositories
** when one of the following commands are run against the repository: clone,
** info, pull, push, or sync.  Even previously ignored repositories are
** added back to the list of repositories by these commands.
*/
void all_cmd(void){
  int n;
  Stmt q;
  const char *zCmd;
  char *zSyscmd;
  char *zFossil;
  char *zQFilename;
  int useCheckouts = 0;
  int quiet = 0;
  int testRun = 0;
  int stopOnError = find_option("dontstop",0,0)==0;
  int rc;
  Bag outOfDate;
  
  /* The undocumented --test option causes no changes to occur to any
  ** repository, but instead show what would have happened.  Intended for
  ** test and debugging use.
  */
  testRun = find_option("test",0,0)!=0;

  if( g.argc<3 ){
    usage("changes|list|ls|pull|push|rebuild|sync");
  }
  n = strlen(g.argv[2]);
  db_open_config(1);
  zCmd = g.argv[2];
  if( strncmp(zCmd, "list", n)==0 || strncmp(zCmd,"ls",n)==0 ){
    zCmd = "list";
    useCheckouts = find_option("ckout","c",0)!=0;
  }else if( strncmp(zCmd, "push", n)==0 ){
    zCmd = "push -autourl -R";
  }else if( strncmp(zCmd, "pull", n)==0 ){
    zCmd = "pull -autourl -R";
  }else if( strncmp(zCmd, "rebuild", n)==0 ){
    zCmd = "rebuild";
  }else if( strncmp(zCmd, "sync", n)==0 ){
    zCmd = "sync -autourl -R";
  }else if( strncmp(zCmd, "test-integrity", n)==0 ){
    zCmd = "test-integrity";
  }else if( strncmp(zCmd, "changes", n)==0 ){
    zCmd = "changes --quiet --header --chdir";
    useCheckouts = 1;
    stopOnError = 0;
    quiet = 1;
  }else if( strncmp(zCmd, "ignore", n)==0 ){
    int j;
    verify_all_options();
    db_begin_transaction();
    for(j=3; j<g.argc; j++){
      char *zSql = mprintf("DELETE FROM global_config"
                           " WHERE name GLOB 'repo:%q'", g.argv[j]);
      if( testRun ){
        fossil_print("%s\n", zSql);
      }else{
        db_multi_exec("%s", zSql);
      }
      fossil_free(zSql);
    }
    db_end_transaction(0);
    return;
  }else{
    fossil_fatal("\"all\" subcommand should be one of: "
                 "changes ignore list ls push pull rebuild sync");
  }
  verify_all_options();
  zFossil = quoteFilename(fossil_nameofexe());
  if( useCheckouts ){
    db_prepare(&q,
       "SELECT substr(name, 7) COLLATE nocase, max(rowid)"
       "  FROM global_config"
       " WHERE substr(name, 1, 6)=='ckout:'"
       " GROUP BY 1 ORDER BY 1"
    );
  }else{
    db_prepare(&q,
       "SELECT substr(name, 6) COLLATE nocase, max(rowid)"
       "  FROM global_config"
       " WHERE substr(name, 1, 5)=='repo:'"
       " GROUP BY 1 ORDER BY 1"
    );
  }
  bag_init(&outOfDate);
  while( db_step(&q)==SQLITE_ROW ){
    const char *zFilename = db_column_text(&q, 0);
    int rowid = db_column_int(&q, 1);
    if( file_access(zFilename, 0) || !file_is_canonical(zFilename) ){
      bag_insert(&outOfDate, rowid);
      continue;
    }
    if( useCheckouts && file_isdir(zFilename)!=1 ){
      bag_insert(&outOfDate, rowid);
      continue;
    }
    if( zCmd[0]=='l' ){
      fossil_print("%s\n", zFilename);
      continue;
    }
    zQFilename = quoteFilename(zFilename);
    zSyscmd = mprintf("%s %s %s", zFossil, zCmd, zQFilename);
    if( !quiet || testRun ){
      fossil_print("%s\n", zSyscmd);
      fflush(stdout);
    }
    rc = testRun ? 0 : fossil_system(zSyscmd);
    free(zSyscmd);
    free(zQFilename);
    if( stopOnError && rc ){
      break;
    }
  }
  db_finalize(&q);
  
  /* If any repositories whose names appear in the ~/.fossil file could not
  ** be found, remove those names from the ~/.fossil file.
  */
  if( bag_count(&outOfDate)>0 ){
    Blob sql;
    char *zSep = "(";
    int rowid;
    blob_zero(&sql);
    blob_appendf(&sql, "DELETE FROM global_config WHERE rowid IN ");
    for(rowid=bag_first(&outOfDate); rowid>0; rowid=bag_next(&outOfDate,rowid)){
      blob_appendf(&sql, "%s%d", zSep, rowid);
      zSep = ",";
    }
    blob_appendf(&sql, ")");
    if( testRun ){
      fossil_print("%s\n", blob_str(&sql));
    }else{
      db_multi_exec(blob_str(&sql));
    }
    blob_reset(&sql);
  }
<<<<<<< HEAD
  db_finalize(&q);
}

/* 
 * vim:ts=2:sts=2:et:sw=2:ft=c 
 */
=======
}
>>>>>>> b17ede97
<|MERGE_RESOLUTION|>--- conflicted
+++ resolved
@@ -217,13 +217,8 @@
     }
     blob_reset(&sql);
   }
-<<<<<<< HEAD
-  db_finalize(&q);
 }
 
 /* 
  * vim:ts=2:sts=2:et:sw=2:ft=c 
  */
-=======
-}
->>>>>>> b17ede97
