--- conflicted
+++ resolved
@@ -622,12 +622,8 @@
   if( !dirsOnlyFlag ){
     Stmt q;
     Blob repo;
-<<<<<<< HEAD
     locate_unmanaged_files(g.argc-2, g.argv+2, scanFlags,
-                           extremeFlag ? 0 : pIgnore, pKeep);
-=======
-    locate_unmanaged_files(g.argc-2, g.argv+2, scanFlags, pIgnore, 0);
->>>>>>> b454f5e3
+                           extremeFlag ? 0 : pIgnore, 0);
     db_prepare(&q,
         "SELECT %Q || x FROM sfile"
         " WHERE x NOT IN (%s)"
@@ -640,10 +636,6 @@
     db_multi_exec("DELETE FROM sfile WHERE x IN (SELECT pathname FROM vfile)");
     while( db_step(&q)==SQLITE_ROW ){
       const char *zName = db_column_text(&q, 0);
-<<<<<<< HEAD
-      if( !allFileFlag && !dryRunFlag && !glob_match(pClean, zName+nRoot)
-          && !(extremeFlag && glob_match(pIgnore, zName+nRoot)) ){
-=======
       if( glob_match(pKeep, zName+nRoot) ){
         if( verboseFlag ){
           fossil_print("KEPT file \"%s\" not removed (due to --keep"
@@ -651,8 +643,8 @@
         }
         continue;
       }
-      if( !allFileFlag && !dryRunFlag && !glob_match(pClean, zName+nRoot) ){
->>>>>>> b454f5e3
+      if( !allFileFlag && !dryRunFlag && !glob_match(pClean, zName+nRoot)
+          && !(extremeFlag && glob_match(pIgnore, zName+nRoot)) ){
         Blob ans;
         char cReply;
         int matchIgnore = extremeFlag && glob_match(pIgnore, zName+nRoot);
@@ -685,14 +677,9 @@
     Stmt q;
     Blob root;
     blob_init(&root, g.zLocalRoot, nRoot - 1);
-<<<<<<< HEAD
     vfile_dir_scan(&root, blob_size(&root), scanFlags,
-                   extremeFlag ? 0 : pIgnore, pKeep,
-                   extremeFlag ? 0 : pEmptyDirs);
-=======
-    vfile_dir_scan(&root, blob_size(&root), scanFlags, pIgnore,
-                   pEmptyDirs, 0);
->>>>>>> b454f5e3
+                   extremeFlag ? 0 : pIgnore,
+                   extremeFlag ? 0 : pEmptyDirs, 0);
     blob_reset(&root);
     db_prepare(&q,
         "SELECT %Q || x FROM dscan_temp"
@@ -702,10 +689,6 @@
     );
     while( db_step(&q)==SQLITE_ROW ){
       const char *zName = db_column_text(&q, 0);
-<<<<<<< HEAD
-      if( !allDirFlag && !dryRunFlag && !glob_match(pClean, zName+nRoot)
-          && !(extremeFlag && glob_match(pIgnore, zName+nRoot)) ){
-=======
       if( glob_match(pKeep, zName+nRoot) ){
         if( verboseFlag ){
           fossil_print("KEPT directory \"%s\" not removed (due to --keep"
@@ -713,8 +696,8 @@
         }
         continue;
       }
-      if( !allDirFlag && !dryRunFlag && !glob_match(pClean, zName+nRoot) ){
->>>>>>> b454f5e3
+      if( !allDirFlag && !dryRunFlag && !glob_match(pClean, zName+nRoot)
+          && !(extremeFlag && glob_match(pIgnore, zName+nRoot)) ){
         Blob ans;
         char cReply;
         int matchIgnore = extremeFlag && glob_match(pIgnore, zName+nRoot);
