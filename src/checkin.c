/*
** Copyright (c) 2007 D. Richard Hipp
**
** This program is free software; you can redistribute it and/or
** modify it under the terms of the Simplified BSD License (also
** known as the "2-Clause License" or "FreeBSD License".)
**
** This program is distributed in the hope that it will be useful,
** but without any warranty; without even the implied warranty of
** merchantability or fitness for a particular purpose.
**
** Author contact information:
**   drh@hwaci.com
**   http://www.hwaci.com/drh/
**
*******************************************************************************
**
** This file contains code used to check-in versions of the project
** from the local repository.
*/
#include "config.h"
#include "checkin.h"
#include <assert.h>

/*
** Change filter options.
*/
enum {
  /* Zero-based bit indexes. */
  CB_EDITED , CB_UPDATED , CB_CHANGED, CB_MISSING  , CB_ADDED, CB_DELETED,
  CB_RENAMED, CB_CONFLICT, CB_META   , CB_UNCHANGED, CB_EXTRA, CB_MERGE  ,
  CB_RELPATH, CB_CLASSIFY, CB_MTIME  , CB_SIZE     , CB_FATAL, CB_COMMENT,

  /* Bitmask values. */
  C_EDITED    = 1 << CB_EDITED,     /* Edited, merged, and conflicted files. */
  C_UPDATED   = 1 << CB_UPDATED,    /* Files updated by merge/integrate. */
  C_CHANGED   = 1 << CB_CHANGED,    /* Treated the same as the above two. */
  C_MISSING   = 1 << CB_MISSING,    /* Missing and non- files. */
  C_ADDED     = 1 << CB_ADDED,      /* Added files. */
  C_DELETED   = 1 << CB_DELETED,    /* Deleted files. */
  C_RENAMED   = 1 << CB_RENAMED,    /* Renamed files. */
  C_CONFLICT  = 1 << CB_CONFLICT,   /* Files having merge conflicts. */
  C_META      = 1 << CB_META,       /* Files with metadata changes. */
  C_UNCHANGED = 1 << CB_UNCHANGED,  /* Unchanged files. */
  C_EXTRA     = 1 << CB_EXTRA,      /* Unmanaged files. */
  C_MERGE     = 1 << CB_MERGE,      /* Merge contributors. */
  C_FILTER    = C_EDITED  | C_UPDATED | C_CHANGED  | C_MISSING | C_ADDED
              | C_DELETED | C_RENAMED | C_CONFLICT | C_META    | C_UNCHANGED
              | C_EXTRA   | C_MERGE,                /* All filter bits. */
  C_ALL       = C_FILTER & ~(C_EXTRA     | C_MERGE),/* All managed files. */
  C_DIFFER    = C_FILTER & ~(C_UNCHANGED | C_MERGE),/* All differences. */
  C_RELPATH   = 1 << CB_RELPATH,    /* Show relative paths. */
  C_CLASSIFY  = 1 << CB_CLASSIFY,   /* Show file change types. */
  C_DEFAULT   = (C_ALL & ~C_UNCHANGED) | C_MERGE | C_CLASSIFY,
  C_MTIME     = 1 << CB_MTIME,      /* Show file modification time. */
  C_SIZE      = 1 << CB_SIZE,       /* Show file size in bytes. */
  C_FATAL     = 1 << CB_FATAL,      /* Fail on MISSING/NOT_A_FILE. */
  C_COMMENT   = 1 << CB_COMMENT,    /* Precede each line with "# ". */
};

/*
** Create a TEMP table named SFILE and add all unmanaged files named on
** the command-line to that table.  If directories are named, then add
** all unmanaged files contained underneath those directories.  If there
** are no files or directories named on the command-line, then add all
** unmanaged files anywhere in the checkout.
*/
static void locate_unmanaged_files(
  int argc,           /* Number of command-line arguments to examine */
  char **argv,        /* values of command-line arguments */
  unsigned scanFlags, /* Zero or more SCAN_xxx flags */
  Glob *pIgnore       /* Do not add files that match this GLOB */
){
  Blob name;   /* Name of a candidate file or directory */
  char *zName; /* Name of a candidate file or directory */
  int isDir;   /* 1 for a directory, 0 if doesn't exist, 2 for anything else */
  int i;       /* Loop counter */
  int nRoot;   /* length of g.zLocalRoot */

  db_multi_exec("CREATE TEMP TABLE sfile(pathname TEXT PRIMARY KEY %s,"
                " mtime INTEGER, size INTEGER)", filename_collation());
  nRoot = (int)strlen(g.zLocalRoot);
  if( argc==0 ){
    blob_init(&name, g.zLocalRoot, nRoot - 1);
    vfile_scan(&name, blob_size(&name), scanFlags, pIgnore, 0);
    blob_reset(&name);
  }else{
    for(i=0; i<argc; i++){
      file_canonical_name(argv[i], &name, 0);
      zName = blob_str(&name);
      isDir = file_wd_isdir(zName);
      if( isDir==1 ){
        vfile_scan(&name, nRoot-1, scanFlags, pIgnore, 0);
      }else if( isDir==0 ){
        fossil_warning("not found: %s", &zName[nRoot]);
      }else if( file_access(zName, R_OK) ){
        fossil_fatal("cannot open %s", &zName[nRoot]);
      }else{
        db_multi_exec(
           "INSERT OR IGNORE INTO sfile(pathname) VALUES(%Q)",
           &zName[nRoot]
        );
      }
      blob_reset(&name);
    }
  }
}

/*
** Generate text describing all changes.
**
** We assume that vfile_check_signature has been run.
*/
static void status_report(
  Blob *report,          /* Append the status report here */
  unsigned flags         /* Filter and other configuration flags */
){
  Stmt q;
  int nErr = 0;
  Blob rewrittenPathname;
  Blob sql = BLOB_INITIALIZER, where = BLOB_INITIALIZER;
  const char *zName;
  int i;

  /* Skip the file report if no files are requested at all. */
  if( !(flags & (C_ALL | C_EXTRA)) ){
     goto skipFiles;
  }

  /* Assemble the path-limiting WHERE clause, if any. */
  blob_zero(&where);
  for(i=2; i<g.argc; i++){
    Blob fname;
    file_tree_name(g.argv[i], &fname, 0, 1);
    zName = blob_str(&fname);
    if( fossil_strcmp(zName, ".")==0 ){
      blob_reset(&where);
      break;
    }
    blob_append_sql(&where,
      " %s (pathname=%Q %s) "
      "OR (pathname>'%q/' %s AND pathname<'%q0' %s)",
      (blob_size(&where)>0) ? "OR" : "AND", zName,
      filename_collation(), zName, filename_collation(),
      zName, filename_collation()
    );
  }

  /* Obtain the list of managed files if appropriate. */
  blob_zero(&sql);
  if( flags & C_ALL ){
    /* Start with a list of all managed files. */
    blob_append_sql(&sql,
      "SELECT pathname, %s as mtime, %s as size, deleted, chnged, rid,"
      "       coalesce(origname!=pathname,0) AS renamed, 1 AS managed"
      "  FROM vfile LEFT JOIN blob USING (rid)"
      " WHERE is_selected(id)%s",
      flags & C_MTIME ? "datetime(checkin_mtime(:vid, rid), "
                        "'unixepoch', toLocal())" : "''" /*safe-for-%s*/,
      flags & C_SIZE ? "coalesce(blob.size, 0)" : "0" /*safe-for-%s*/,
      blob_sql_text(&where));

    /* Exclude unchanged files unless requested. */
    if( !(flags & C_UNCHANGED) ){
      blob_append_sql(&sql,
          " AND (chnged OR deleted OR rid=0 OR pathname!=origname)");
    }
  }

  /* If C_EXTRA, add unmanaged files to the query result too. */
  if( flags & C_EXTRA ){
    if( blob_size(&sql) ){
      blob_append_sql(&sql, " UNION ALL");
    }
    blob_append_sql(&sql,
      " SELECT pathname, %s, %s, 0, 0, 0, 0, 0"
      " FROM sfile WHERE pathname NOT IN (%s)%s",
      flags & C_MTIME ? "datetime(mtime, 'unixepoch', toLocal())" : "''",
      flags & C_SIZE ? "size" : "0",
      fossil_all_reserved_names(0), blob_sql_text(&where));
  }
  blob_reset(&where);

  /* Pre-create the "ok" temporary table so the checkin_mtime() SQL function
   * does not lead to SQLITE_ABORT_ROLLBACK during execution of the OP_OpenRead
   * SQLite opcode.  checkin_mtime() calls mtime_of_manifest_file() which
   * creates a temporary table if it doesn't already exist, thus invalidating
   * the prepared statement in the middle of its execution. */
  db_multi_exec("CREATE TEMP TABLE IF NOT EXISTS ok(rid INTEGER PRIMARY KEY)");

  /* Append an ORDER BY clause then compile the query. */
  blob_append_sql(&sql, " ORDER BY pathname");
  db_prepare(&q, "%s", blob_sql_text(&sql));
  blob_reset(&sql);

  /* Bind the checkout version ID to the query if needed. */
  if( (flags & C_ALL) && (flags & C_MTIME) ){
    db_bind_int(&q, ":vid", db_lget_int("checkout", 0));
  }

  /* Execute the query and assemble the report. */
  blob_zero(&rewrittenPathname);
  while( db_step(&q)==SQLITE_ROW ){
    const char *zPathname = db_column_text(&q, 0);
    const char *zClass = 0;
    int isManaged = db_column_int(&q, 7);
    const char *zMtime = db_column_text(&q, 1);
    int size = db_column_int(&q, 2);
    int isDeleted = db_column_int(&q, 3);
    int isChnged = db_column_int(&q, 4);
    int isNew = isManaged && !db_column_int(&q, 5);
    int isRenamed = db_column_int(&q, 6);
    char *zFullName = mprintf("%s%s", g.zLocalRoot, zPathname);
    int isMissing = !file_wd_isfile_or_link(zFullName);

    /* Determine the file change classification, if any. */
    if( isDeleted ){
      if( flags & C_DELETED ){
        zClass = "DELETED";
      }
    }else if( isMissing ){
      if( file_access(zFullName, F_OK)==0 ){
        if( flags & C_MISSING ){
          zClass = "NOT_A_FILE";
        }
        if( flags & C_FATAL ){
          fossil_warning("not a file: %s", zFullName);
          nErr++;
        }
      }else{
        if( flags & C_MISSING ){
          zClass = "MISSING";
        }
        if( flags & C_FATAL ){
          fossil_warning("missing file: %s", zFullName);
          nErr++;
        }
      }
    }else if( isNew ){
      if( flags & C_ADDED ){
        zClass = "ADDED";
      }
    }else if( (flags & (C_UPDATED | C_CHANGED)) && isChnged==2 ){
      zClass = "UPDATED_BY_MERGE";
    }else if( (flags & C_ADDED) && isChnged==3 ){
      zClass = "ADDED_BY_MERGE";
    }else if( (flags & (C_UPDATED | C_CHANGED)) && isChnged==4 ){
      zClass = "UPDATED_BY_INTEGRATE";
    }else if( (flags & C_ADDED) && isChnged==5 ){
      zClass = "ADDED_BY_INTEGRATE";
    }else if( (flags & C_META) && isChnged==6 ){
      zClass = "EXECUTABLE";
    }else if( (flags & C_META) && isChnged==7 ){
      zClass = "SYMLINK";
    }else if( (flags & C_META) && isChnged==8 ){
      zClass = "UNEXEC";
    }else if( (flags & C_META) && isChnged==9 ){
      zClass = "UNLINK";
    }else if( (flags & C_CONFLICT) && isChnged && !file_wd_islink(zFullName)
           && file_contains_merge_marker(zFullName) ){
      zClass = "CONFLICT";
    }else if( (flags & (C_EDITED | C_CHANGED)) && isChnged
           && (isChnged<2 || isChnged>9) ){
      zClass = "EDITED";
    }else if( (flags & C_RENAMED) && isRenamed ){
      zClass = "RENAMED";
    }else if( (flags & C_UNCHANGED) && isManaged && !isNew
                                    && !isChnged && !isRenamed ){
      zClass = "UNCHANGED";
    }else if( (flags & C_EXTRA) && !isManaged ){
      zClass = "EXTRA";
    }

    /* Only report files for which a change classification was determined. */
    if( zClass ){
      if( flags & C_COMMENT ){
        blob_append(report, "# ", 2);
      }
      if( flags & C_CLASSIFY ){
        blob_appendf(report, "%-10s ", zClass);
      }
      if( flags & C_MTIME ){
        blob_append(report, zMtime, -1);
        blob_append(report, "  ", 2);
      }
      if( flags & C_SIZE ){
        blob_appendf(report, "%7d ", size);
      }
      if( flags & C_RELPATH ){
        /* If C_RELPATH, display paths relative to current directory. */
        const char *zDisplayName;
        file_relative_name(zFullName, &rewrittenPathname, 0);
        zDisplayName = blob_str(&rewrittenPathname);
        if( zDisplayName[0]=='.' && zDisplayName[1]=='/' ){
          zDisplayName += 2;  /* no unnecessary ./ prefix */
        }
        blob_append(report, zDisplayName, -1);
      }else{
        /* If not C_RELPATH, display paths relative to project root. */
        blob_append(report, zPathname, -1);
      }
      blob_append(report, "\n", 1);
    }
    free(zFullName);
  }
  blob_reset(&rewrittenPathname);
  db_finalize(&q);

  /* If C_MERGE, put merge contributors at the end of the report. */
skipFiles:
  if( flags & C_MERGE ){
    db_prepare(&q, "SELECT uuid, id FROM vmerge JOIN blob ON merge=rid"
                   " WHERE id<=0");
    while( db_step(&q)==SQLITE_ROW ){
      if( flags & C_COMMENT ){
        blob_append(report, "# ", 2);
      }
      if( flags & C_CLASSIFY ){
        const char *zClass;
        switch( db_column_int(&q, 1) ){
          case -1: zClass = "CHERRYPICK" ; break;
          case -2: zClass = "BACKOUT"    ; break;
          case -4: zClass = "INTEGRATE"  ; break;
          default: zClass = "MERGED_WITH"; break;
        }
        blob_appendf(report, "%-10s ", zClass);
      }
      blob_append(report, db_column_text(&q, 0), -1);
      blob_append(report, "\n", 1);
    }
    db_finalize(&q);
  }
  if( nErr ){
    fossil_fatal("aborting due to prior errors");
  }
}

/*
** Use the "relative-paths" setting and the --abs-paths and
** --rel-paths command line options to determine whether the
** status report should be shown relative to the current
** working directory.
*/
static int determine_cwd_relative_option()
{
  int relativePaths = db_get_boolean("relative-paths", 1);
  int absPathOption = find_option("abs-paths", 0, 0)!=0;
  int relPathOption = find_option("rel-paths", 0, 0)!=0;
  if( absPathOption ){ relativePaths = 0; }
  if( relPathOption ){ relativePaths = 1; }
  return relativePaths;
}

/*
** COMMAND: changes
** COMMAND: status
**
** Usage: %fossil changes|status ?OPTIONS? ?PATHS ...?
**
** Report the change status of files in the current checkout.  If one or
** more PATHS are specified, only changes among the named files and
** directories are reported.  Directories are searched recursively.
**
** The status command is similar to the changes command, except it lacks
** several of the options supported by changes and it has its own header
** and footer information.  The header information is a subset of that
** shown by the info command, and the footer shows if there are any forks.
** Change type classification is always enabled for the status command.
**
** Each line of output is the name of a changed file, with paths shown
** according to the "relative-paths" setting, unless overridden by the
** --abs-paths or --rel-paths options.
**
** By default, all changed files are selected for display.  This behavior
** can be overridden by using one or more filter options (listed below),
** in which case only files with the specified change type(s) are shown.
** As a special case, the --no-merge option does not inhibit this default.
** This default shows exactly the set of changes that would be checked
** in by the commit command.
**
** If no filter options are used, or if the --merge option is used, the
** SHA1 hash of each merge contributor check-in version is displayed at
** the end of the report.  The --no-merge option is useful to display the
** default set of changed files without the merge contributors.
**
** If change type classification is enabled, each output line starts with
** a code describing the file's change type, e.g. EDITED or RENAMED.  It
** is enabled by default unless exactly one change type is selected.  For
** the purposes of determining the default, --changed counts as selecting
** one change type.  The default can be overridden by the --classify or
** --no-classify options.
**
** --edited and --updated produce disjoint sets.  --updated shows a file
** only when it is identical to that of its merge contributor, and the
** change type classification is UPDATED_BY_MERGE or UPDATED_BY_INTEGRATE.
** If the file had to be merged with any other changes, it is considered
** to be merged or conflicted and therefore will be shown by --edited, not
** --updated, with types EDITED or CONFLICT.  The --changed option can be
** used to display the union of --edited and --updated.
**
** --differ is so named because it lists all the differences between the
** checked-out version and the checkout directory.  In addition to the
** default changes (excluding --merge), it lists extra files which (if
** ignore-glob is set correctly) may be worth adding.  Prior to doing a
** commit, it is good practice to check --differ to see not only which
** changes would be committed but also if any files should be added.
**
** If both --merge and --no-merge are used, --no-merge has priority.  The
** same is true of --classify and --no-classify.
**
** The "fossil changes --extra" command is equivalent to "fossil extras".
**
** General options:
**    --abs-paths       Display absolute pathnames.
**    --rel-paths       Display pathnames relative to the current working
**                      directory.
**    --sha1sum         Verify file status using SHA1 hashing rather than
**                      relying on file mtimes.
**    --case-sensitive <BOOL>  Override case-sensitive setting.
**    --dotfiles        Include unmanaged files beginning with a dot.
**    --ignore <CSG>    Ignore unmanaged files matching CSG glob patterns.
**    --no-dir-symlinks Disables support for directory symlinks.
**
** Options specific to the changes command:
**    --header          Identify the repository if report is non-empty.
**    -v|--verbose      Say "(none)" if the change report is empty.
**    --classify        Start each line with the file's change type.
**    --no-classify     Do not print file change types.
**
** Filter options:
**    --edited          Display edited, merged, and conflicted files.
**    --updated         Display files updated by merge/integrate.
**    --changed         Combination of the above two options.
**    --missing         Display missing files.
**    --added           Display added files.
**    --deleted         Display deleted files.
**    --renamed         Display renamed files.
**    --conflict        Display files having merge conflicts.
**    --meta            Display files with metadata changes.
**    --unchanged       Display unchanged files.
**    --all             Display all managed files, i.e. all of the above.
**    --extra           Display unmanaged files.
**    --differ          Display modified and extra files.
**    --merge           Display merge contributors.
**    --no-merge        Do not display merge contributors.
**
** See also: extras, ls
*/
void status_cmd(void){
  /* Affirmative and negative flag option tables. */
  static const struct {
    const char *option; /* Flag name. */
    unsigned mask;      /* Flag bits. */
  } flagDefs[] = {
    {"edited"  , C_EDITED  }, {"updated"    , C_UPDATED  },
    {"changed" , C_CHANGED }, {"missing"    , C_MISSING  },
    {"added"   , C_ADDED   }, {"deleted"    , C_DELETED  },
    {"renamed" , C_RENAMED }, {"conflict"   , C_CONFLICT },
    {"meta"    , C_META    }, {"unchanged"  , C_UNCHANGED},
    {"all"     , C_ALL     }, {"extra"      , C_EXTRA    },
    {"differ"  , C_DIFFER  }, {"merge"      , C_MERGE    },
    {"classify", C_CLASSIFY},
  }, noFlagDefs[] = {
    {"no-merge", C_MERGE   }, {"no-classify", C_CLASSIFY },
  };

  Blob report = BLOB_INITIALIZER;
  enum {CHANGES, STATUS} command = *g.argv[1]=='s' ? STATUS : CHANGES;
  int useSha1sum = find_option("sha1sum", 0, 0)!=0;
  int showHdr = command==CHANGES && find_option("header", 0, 0);
  int verboseFlag = command==CHANGES && find_option("verbose", "v", 0);
  const char *zIgnoreFlag = find_option("ignore", 0, 1);
  unsigned scanFlags = 0;
  unsigned flags = 0;
  int vid, i;

  /* Load affirmative flag options. */
  for( i=0; i<count(flagDefs); ++i ){
    if( (command==CHANGES || !(flagDefs[i].mask & C_CLASSIFY))
     && find_option(flagDefs[i].option, 0, 0) ){
      flags |= flagDefs[i].mask;
    }
  }

  /* If no filter options are specified, enable defaults. */
  if( !(flags & C_FILTER) ){
    flags |= C_DEFAULT;
  }

  /* If more than one filter is enabled, enable classification.  This is tricky.
   * Having one filter means flags masked by C_FILTER is a power of two.  If a
   * number masked by one less than itself is zero, it's either zero or a power
   * of two.  It's already known to not be zero because of the above defaults.
   * Unlike --all, --changed is a single filter, i.e. it sets only one bit.
   * Also force classification for the status command. */
  if( command==STATUS || (flags & (flags-1) & C_FILTER) ){
    flags |= C_CLASSIFY;
  }

  /* Negative flag options override defaults applied above. */
  for( i=0; i<count(noFlagDefs); ++i ){
    if( (command==CHANGES || !(noFlagDefs[i].mask & C_CLASSIFY))
     && find_option(noFlagDefs[i].option, 0, 0) ){
      flags &= ~noFlagDefs[i].mask;
    }
  }

  /* Confirm current working directory is within checkout. */
  db_must_be_within_tree();

  /* Get checkout version. l*/
  vid = db_lget_int("checkout", 0);

  /* Relative path flag determination is done by a shared function. */
  if( determine_cwd_relative_option() ){
    flags |= C_RELPATH;
  }

  /* If --ignore is not specified, use the ignore-glob setting. */
  if( !zIgnoreFlag ){
    zIgnoreFlag = db_get("ignore-glob", 0);
  }

  /* Get the --dotfiles argument, or read it from the dotfiles setting. */
  if( find_option("dotfiles", 0, 0) || db_get_boolean("dotfiles", 0) ){
    scanFlags = SCAN_ALL;
  }

  /* We should be done with options. */
  verify_all_options();

  /* Check for changed files. */
  vfile_check_signature(vid, useSha1sum ? CKSIG_SHA1 : 0);

  /* Search for unmanaged files if requested. */
  if( flags & C_EXTRA ){
    Glob *pIgnore = glob_create(zIgnoreFlag);
    locate_unmanaged_files(g.argc-2, g.argv+2, scanFlags, pIgnore);
    glob_free(pIgnore);
  }

  /* The status command prints general information before the change list. */
  if( command==STATUS ){
    fossil_print("repository:   %s\n", db_repository_filename());
    fossil_print("local-root:   %s\n", g.zLocalRoot);
    if( g.zConfigDbName ){
      fossil_print("config-db:    %s\n", g.zConfigDbName);
    }
    if( vid ){
      show_common_info(vid, "checkout:", 1, 1);
    }
    db_record_repository_filename(0);
  }

  /* Find and print all requested changes. */
  blob_zero(&report);
  status_report(&report, flags);
  if( blob_size(&report) ){
    if( showHdr ){
      fossil_print("Changes for %s at %s:\n", db_get("project-name", "???"),
                   g.zLocalRoot);
    }
    blob_write_to_file(&report, "-");
  }else if( verboseFlag ){
    fossil_print("  (none)\n");
  }
  blob_reset(&report);

  /* The status command ends with warnings about ambiguous leaves (forks). */
  if( command==STATUS ){
    leaf_ambiguity_warning(vid, vid);
  }
}

/*
** Take care of -r version of ls command
*/
static void ls_cmd_rev(
  const char *zRev,  /* Revision string given */
  int verboseFlag,   /* Verbose flag given */
  int showAge,       /* Age flag given */
  int timeOrder      /* Order by time flag given */
){
  Stmt q;
  char *zOrderBy = "pathname COLLATE nocase";
  char *zName;
  Blob where;
  int rid;
  int i;

  /* Handle given file names */
  blob_zero(&where);
  for(i=2; i<g.argc; i++){
    Blob fname;
    file_tree_name(g.argv[i], &fname, 0, 1);
    zName = blob_str(&fname);
    if( fossil_strcmp(zName, ".")==0 ){
      blob_reset(&where);
      break;
    }
    blob_append_sql(&where,
      " %s (pathname=%Q %s) "
      "OR (pathname>'%q/' %s AND pathname<'%q0' %s)",
      (blob_size(&where)>0) ? "OR" : "AND (", zName,
      filename_collation(), zName, filename_collation(),
      zName, filename_collation()
    );
  }
  if( blob_size(&where)>0 ){
    blob_append_sql(&where, ")");
  }

  rid = symbolic_name_to_rid(zRev, "ci");
  if( rid==0 ){
    fossil_fatal("not a valid check-in: %s", zRev);
  }

  if( timeOrder ){
    zOrderBy = "mtime DESC";
  }

  compute_fileage(rid,0);
  db_prepare(&q,
    "SELECT datetime(fileage.mtime, toLocal()), fileage.pathname,\n"
    "       blob.size\n"
    "  FROM fileage, blob\n"
    " WHERE blob.rid=fileage.fid %s\n"
    " ORDER BY %s;", blob_sql_text(&where), zOrderBy /*safe-for-%s*/
  );
  blob_reset(&where);

  while( db_step(&q)==SQLITE_ROW ){
    const char *zTime = db_column_text(&q,0);
    const char *zFile = db_column_text(&q,1);
    int size = db_column_int(&q,2);
    if( verboseFlag ){
      fossil_print("%s  %7d  %s\n", zTime, size, zFile);
    }else if( showAge ){
      fossil_print("%s  %s\n", zTime, zFile);
    }else{
      fossil_print("%s\n", zFile);
    }
  }
  db_finalize(&q);
}

/*
** COMMAND: ls
**
** Usage: %fossil ls ?OPTIONS? ?PATHS ...?
**
** List all files in the current checkout.  If PATHS is included, only the
** named files (or their children if directories) are shown.
**
** The ls command is essentially two related commands in one, depending on
** whether or not the -r option is given.  -r selects a specific check-in
** version to list, in which case -R can be used to select the repository.
** The fine behavior of the --age, -v, and -t options is altered by the -r
** option as well, as explained below.
**
** The --age option displays file commit times.  Like -r, --age has the
** side effect of making -t sort by commit time, not modification time.
**
** The -v option provides extra information about each file.  Without -r,
** -v displays the change status, in the manner of the changes command.
** With -r, -v shows the commit time and size of the checked-in files.
**
** The -t option changes the sort order.  Without -t, files are sorted by
** path and name (case insensitive sort if -r).  If neither --age nor -r
** are used, -t sorts by modification time, otherwise by commit time.
**
** Options:
**   --age                 Show when each file was committed.
**   -v|--verbose          Provide extra information about each file.
**   -t                    Sort output in time order.
**   -r VERSION            The specific check-in to list.
**   -R|--repository FILE  Extract info from repository FILE.
**
** See also: changes, extras, status
*/
void ls_cmd(void){
  int vid;
  Stmt q;
  int verboseFlag;
  int showAge;
  int timeOrder;
  char *zOrderBy = "pathname";
  Blob where;
  int i;
  const char *zName;
  const char *zRev;

  verboseFlag = find_option("verbose","v", 0)!=0;
  if( !verboseFlag ){
    verboseFlag = find_option("l","l", 0)!=0; /* deprecated */
  }
  showAge = find_option("age",0,0)!=0;
  zRev = find_option("r","r",1);
  timeOrder = find_option("t","t",0)!=0;

  if( zRev!=0 ){
    db_find_and_open_repository(0, 0);
    verify_all_options();
    ls_cmd_rev(zRev,verboseFlag,showAge,timeOrder);
    return;
  }else if( find_option("R",0,1)!=0 ){
    fossil_fatal("the -r is required in addition to -R");
  }

  db_must_be_within_tree();
  vid = db_lget_int("checkout", 0);
  if( timeOrder ){
    if( showAge ){
      zOrderBy = mprintf("checkin_mtime(%d,rid) DESC", vid);
    }else{
      zOrderBy = "mtime DESC";
    }
  }
  verify_all_options();
  blob_zero(&where);
  for(i=2; i<g.argc; i++){
    Blob fname;
    file_tree_name(g.argv[i], &fname, 0, 1);
    zName = blob_str(&fname);
    if( fossil_strcmp(zName, ".")==0 ){
      blob_reset(&where);
      break;
    }
    blob_append_sql(&where,
       " %s (pathname=%Q %s) "
       "OR (pathname>'%q/' %s AND pathname<'%q0' %s)",
       (blob_size(&where)>0) ? "OR" : "WHERE", zName,
       filename_collation(), zName, filename_collation(),
       zName, filename_collation()
    );
  }
  vfile_check_signature(vid, 0);
  if( showAge ){
    db_prepare(&q,
       "SELECT pathname, deleted, rid, chnged, coalesce(origname!=pathname,0),"
       "       datetime(checkin_mtime(%d,rid),'unixepoch',toLocal())"
       "  FROM vfile %s"
       " ORDER BY %s",
       vid, blob_sql_text(&where), zOrderBy /*safe-for-%s*/
    );
  }else{
    db_prepare(&q,
       "SELECT pathname, deleted, rid, chnged,"
       "       coalesce(origname!=pathname,0), islink"
       "  FROM vfile %s"
       " ORDER BY %s", blob_sql_text(&where), zOrderBy /*safe-for-%s*/
    );
  }
  blob_reset(&where);
  while( db_step(&q)==SQLITE_ROW ){
    const char *zPathname = db_column_text(&q,0);
    int isDeleted = db_column_int(&q, 1);
    int isNew = db_column_int(&q,2)==0;
    int chnged = db_column_int(&q,3);
    int renamed = db_column_int(&q,4);
    int isLink = db_column_int(&q,5);
    char *zFullName = mprintf("%s%s", g.zLocalRoot, zPathname);
    const char *type = "";
    if( verboseFlag ){
      if( isNew ){
        type = "ADDED      ";
      }else if( isDeleted ){
        type = "DELETED    ";
      }else if( !file_wd_isfile_or_link(zFullName) ){
        if( file_access(zFullName, F_OK)==0 ){
          type = "NOT_A_FILE ";
        }else{
          type = "MISSING    ";
        }
      }else if( chnged ){
        if( chnged==2 ){
          type = "UPDATED_BY_MERGE ";
        }else if( chnged==3 ){
          type = "ADDED_BY_MERGE ";
        }else if( chnged==4 ){
          type = "UPDATED_BY_INTEGRATE ";
        }else if( chnged==5 ){
          type = "ADDED_BY_INTEGRATE ";
        }else if( !isLink && file_contains_merge_marker(zFullName) ){
          type = "CONFLICT   ";
        }else{
          type = "EDITED     ";
        }
      }else if( renamed ){
        type = "RENAMED    ";
      }else{
        type = "UNCHANGED  ";
      }
    }
    if( showAge ){
      fossil_print("%s%s  %s\n", type, db_column_text(&q, 5), zPathname);
    }else{
      fossil_print("%s%s\n", type, zPathname);
    }
    free(zFullName);
  }
  db_finalize(&q);
}

/*
<<<<<<< HEAD
** Create a TEMP table named SFILE and add all unmanaged files named on
** the command-line to that table.  If directories are named, then add
** all unmanaged files contained underneath those directories.  If there
** are no files or directories named on the command-line, then add all
** unmanaged files anywhere in the checkout.
*/
static void locate_unmanaged_files(
  int argc,           /* Number of command-line arguments to examine */
  char **argv,        /* values of command-line arguments */
  unsigned scanFlags, /* Zero or more SCAN_xxx flags */
  Glob *pIgnore       /* Do not add files that match this GLOB */
){
  Blob name;   /* Name of a candidate file or directory */
  char *zName; /* Name of a candidate file or directory */
  int isDir;   /* 1 for a directory, 0 if doesn't exist, 2 for anything else */
  int i;       /* Loop counter */
  int nRoot;   /* length of g.zLocalRoot */

  db_multi_exec("CREATE TEMP TABLE sfile(x TEXT PRIMARY KEY %s)",
                filename_collation());
  nRoot = (int)strlen(g.zLocalRoot);
  if( argc==0 ){
    blob_init(&name, g.zLocalRoot, nRoot - 1);
    vfile_scan(&name, blob_size(&name), scanFlags, pIgnore);
    blob_reset(&name);
  }else{
    for(i=0; i<argc; i++){
      file_canonical_name(argv[i], &name, 0);
      zName = blob_str(&name);
      isDir = file_wd_isdir(zName);
      if( isDir==1 ){
        vfile_scan(&name, nRoot-1, scanFlags, pIgnore);
      }else if( isDir==0 ){
        fossil_warning("not found: %s", &zName[nRoot]);
      }else if( file_access(zName, R_OK) ){
        fossil_fatal("cannot open %s", &zName[nRoot]);
      }else{
        db_multi_exec(
           "INSERT OR IGNORE INTO sfile(x) VALUES(%Q)",
           &zName[nRoot]
        );
      }
      blob_reset(&name);
    }
  }
}

/*
=======
>>>>>>> b0eece17
** COMMAND: extras
**
** Usage: %fossil extras ?OPTIONS? ?PATH1 ...?
**
** Print a list of all files in the source tree that are not part of the
** current checkout. See also the "clean" command. If paths are specified,
** only files in the given directories will be listed.
**
** Files and subdirectories whose names begin with "." are normally
** ignored but can be included by adding the --dotfiles option.
**
** Files whose names match any of the glob patterns in the "ignore-glob"
** setting are ignored. This setting can be overridden by the --ignore
** option, whose CSG argument is a comma-separated list of glob patterns.
**
** Pathnames are displayed according to the "relative-paths" setting,
** unless overridden by the --abs-paths or --rel-paths options.
**
** Options:
**    --abs-paths      Display absolute pathnames.
**    --case-sensitive <BOOL> override case-sensitive setting
**    --dotfiles       include files beginning with a dot (".")
**    --header         Identify the repository if there are extras
**    --ignore <CSG>   ignore files matching patterns from the argument
**    --no-dir-symlinks Disables support for directory symlinks.
**    --rel-paths      Display pathnames relative to the current working
**                     directory.
**
** See also: changes, clean, status
*/
void extras_cmd(void){
  Blob report = BLOB_INITIALIZER;
  const char *zIgnoreFlag = find_option("ignore",0,1);
  unsigned scanFlags = find_option("dotfiles",0,0)!=0 ? SCAN_ALL : 0;
  unsigned flags = C_EXTRA;
  int showHdr = find_option("header",0,0)!=0;
  Glob *pIgnore;

  if( find_option("temp",0,0)!=0 ) scanFlags |= SCAN_TEMP;
  db_must_be_within_tree();

  if( determine_cwd_relative_option() ){
    flags |= C_RELPATH;
  }

  if( db_get_boolean("dotfiles", 0) ) scanFlags |= SCAN_ALL;

  /* We should be done with options.. */
  verify_all_options();

  if( zIgnoreFlag==0 ){
    zIgnoreFlag = db_get("ignore-glob", 0);
  }
  pIgnore = glob_create(zIgnoreFlag);
  locate_unmanaged_files(g.argc-2, g.argv+2, scanFlags, pIgnore);
  glob_free(pIgnore);

  blob_zero(&report);
  status_report(&report, flags);
  if( blob_size(&report) ){
    if( showHdr ){
      fossil_print("Extras for %s at %s:\n", db_get("project-name","???"),
                   g.zLocalRoot);
    }
    blob_write_to_file(&report, "-");
  }
  blob_reset(&report);
}

/*
** COMMAND: clean
**
** Usage: %fossil clean ?OPTIONS? ?PATH ...?
**
** Delete all "extra" files in the source tree.  "Extra" files are files
** that are not officially part of the checkout.  If one or more PATH
** arguments appear, then only the files named, or files contained with
** directories named, will be removed.
**
** If the --prompt option is used, prompts are issued to confirm the
** permanent removal of each file.  Otherwise, files are backed up to the
** undo buffer prior to removal, and prompts are issued only for files
** whose removal cannot be undone due to their large size or due to
** --disable-undo being used.
**
** The --force option treats all prompts as having been answered yes,
** whereas --no-prompt treats them as having been answered no.
<<<<<<< HEAD
** 
** No file that matches glob patterns specified by --ignore will
** ever be deleted.  Files and subdirectories whose names begin with "."
** are automatically ignored unless the --dotfiles option is used.
** 
** The default value for --ignore is determined by the (versionable)
** ignore-glob setting.
**
** The --verily option ignores the ignore-glob setting and turns on
** --emptydirs and --dotfiles.  Use the --verily option when you really
** want to clean up everything.  Extreme care should be exercised when
** using the --verily option.
=======
**
** Files matching any glob pattern specified by the --clean option are
** deleted without prompting, and the removal cannot be undone.
**
** No file that matches glob patterns specified by --ignore or --keep will
** ever be deleted.  Files and subdirectories whose names begin with "."
** are automatically ignored unless the --dotfiles option is used.
**
** The default values for --clean, --ignore, and --keep are determined by
** the (versionable) clean-glob, ignore-glob, and keep-glob settings.
**
** The --verily option ignores the keep-glob and ignore-glob settings and
** turns on --emptydirs, --dotfiles and --no-dir-symlinks.  Use the
** --verily option when you really want to clean up everything.  Extreme
** care should be exercised when using the --verily option.
>>>>>>> b0eece17
**
** Options:
**    --allckouts      Check for empty directories within any checkouts
**                     that may be nested within the current one.  This
**                     option should be used with great care because the
**                     empty-dirs setting (and other applicable settings)
**                     belonging to the other repositories, if any, will
**                     not be checked.
**    --case-sensitive <BOOL> override case-sensitive setting
**    --dirsonly       Only remove empty directories.  No files will
**                     be removed.  Using this option will automatically
**                     enable the --emptydirs option as well.
**    --disable-undo   WARNING: This option disables use of the undo
**                     mechanism for this clean operation and should be
**                     used with extreme caution.
**    --dotfiles       Include files beginning with a dot (".").
**    --emptydirs      Remove any empty directories that are not
**                     explicitly exempted via the empty-dirs setting
**                     or another applicable setting or command line
**                     argument.  Matching files, if any, are removed
**                     prior to checking for any empty directories;
**                     therefore, directories that contain only files
**                     that were removed will be removed as well.
**    -f|--force       Remove files without prompting.
**    -i|--prompt      Prompt before removing each file.  This option
**                     implies the --disable-undo option.
**    -x|--verily      WARNING: Removes everything that is not a managed
**                     file or the repository itself.  This option
<<<<<<< HEAD
**                     implies the --emptydirs and --dotfiles options.
**                     Furthermore, it completely disregards the ignore-glob
**                     settings.  However, it does honor the --ignore option.
=======
**                     implies the --dotfiles, --emptydirs  and
**                     --no-dir-symlinks options. Furthermore, it completely
**                     disregards the keep-glob and ignore-glob settings.
**                     However, it does honor the --ignore and --keep options.
**    --clean <CSG>    WARNING: Never prompt to delete any files matching
**                     this comma separated list of glob patterns.  Also,
**                     deletions of any files matching this pattern list
**                     cannot be undone.
>>>>>>> b0eece17
**    --ignore <CSG>   Ignore files matching patterns from the
**                     comma separated list of glob patterns.
**    -n|--dry-run     Delete nothing, but display what would have been
**                     deleted.
**    --no-prompt      This option disables prompting the user for input
**                     and assumes an answer of 'No' for every question.
**    --no-dir-symlinks Disables support for directory symlinks.
**    --temp           Remove only Fossil-generated temporary files.
**    -v|--verbose     Show all files as they are removed.
**
** See also: addremove, extras, status
*/
void clean_cmd(void){
  int allFileFlag, allDirFlag, dryRunFlag, verboseFlag;
  int emptyDirsFlag, dirsOnlyFlag;
  int disableUndo, noPrompt;
  int alwaysPrompt = 0;
  unsigned scanFlags = 0;
  int verilyFlag = 0;
  const char *zIgnoreFlag;
  Glob *pIgnore;
  int nRoot;

#ifndef UNDO_SIZE_LIMIT  /* TODO: Setting? */
#define UNDO_SIZE_LIMIT  (10*1024*1024) /* 10MiB */
#endif

  undo_capture_command_line();
  dryRunFlag = find_option("dry-run","n",0)!=0;
  if( !dryRunFlag ){
    dryRunFlag = find_option("test",0,0)!=0; /* deprecated */
  }
  if( !dryRunFlag ){
    dryRunFlag = find_option("whatif",0,0)!=0;
  }
  disableUndo = find_option("disable-undo",0,0)!=0;
  noPrompt = find_option("no-prompt",0,0)!=0;
  alwaysPrompt = find_option("prompt","i",0)!=0;
  allFileFlag = allDirFlag = find_option("force","f",0)!=0;
  dirsOnlyFlag = find_option("dirsonly",0,0)!=0;
  emptyDirsFlag = find_option("emptydirs","d",0)!=0 || dirsOnlyFlag;
  if( find_option("dotfiles",0,0)!=0 ) scanFlags |= SCAN_ALL;
  if( find_option("temp",0,0)!=0 ) scanFlags |= SCAN_TEMP;
  if( find_option("allckouts",0,0)!=0 ) scanFlags |= SCAN_NESTED;
  zIgnoreFlag = find_option("ignore",0,1);
  verboseFlag = find_option("verbose","v",0)!=0;
  db_must_be_within_tree();
  if( find_option("verily","x",0)!=0 ){
    verilyFlag = 1;
    emptyDirsFlag = 1;
    scanFlags |= SCAN_ALL;
    noPrompt = 1;
    g.fNoDirSymlinks = 1; /* Forbid symlink directory traversal. */
    g.allowSymlinks = 1;  /* Treat symlink files as content. */
  }
  if( zIgnoreFlag==0 ){
    zIgnoreFlag = db_get("ignore-glob", 0);
  }
  if( db_get_boolean("dotfiles", 0) ) scanFlags |= SCAN_ALL;
  verify_all_options();
  pIgnore = glob_create(zIgnoreFlag);
  nRoot = (int)strlen(g.zLocalRoot);
  if( !dirsOnlyFlag ){
    Stmt q;
    Blob repo;
    if( !dryRunFlag && !disableUndo ) undo_begin();
    locate_unmanaged_files(g.argc-2, g.argv+2, scanFlags,
                           verilyFlag ? 0 : pIgnore);
    db_prepare(&q,
        "SELECT %Q || pathname FROM sfile"
        " WHERE pathname NOT IN (%s)"
        " ORDER BY 1",
        g.zLocalRoot, fossil_all_reserved_names(0)
    );
    if( file_tree_name(g.zRepositoryName, &repo, 0, 0) ){
      db_multi_exec("DELETE FROM sfile WHERE pathname=%B", &repo);
    }
    db_multi_exec("DELETE FROM sfile WHERE pathname IN"
                  " (SELECT pathname FROM vfile)");
    while( db_step(&q)==SQLITE_ROW ){
      const char *zName = db_column_text(&q, 0);
      if( !dryRunFlag && !(verilyFlag && glob_match(pIgnore, zName+nRoot)) ){
        char *zPrompt = 0;
        char cReply;
        Blob ans = empty_blob;
        int undoRc = UNDO_NONE;
        if( alwaysPrompt ){
          zPrompt = mprintf("Remove unmanaged file \"%s\" (a=all/y/N)? ",
                            zName+nRoot);
          prompt_user(zPrompt, &ans);
          fossil_free(zPrompt);
          cReply = fossil_toupper(blob_str(&ans)[0]);
          blob_reset(&ans);
          if( cReply=='N' ) continue;
          if( cReply=='A' ){
            allFileFlag = 1;
            alwaysPrompt = 0;
          }else{
            undoRc = UNDO_SAVED_OK;
          }
        }else if( !disableUndo ){
          undoRc = undo_maybe_save(zName+nRoot, UNDO_SIZE_LIMIT);
        }
        if( undoRc!=UNDO_SAVED_OK ){
          if( allFileFlag ){
            cReply = 'Y';
          }else if( !noPrompt ){
            Blob ans;
            zPrompt = mprintf("\nWARNING: Deletion of this file will "
                              "not be undoable via the 'undo'\n"
                              "         command because %s.\n\n"
                              "Remove unmanaged file \"%s\" (a=all/y/N)? ",
                              undo_save_message(undoRc), zName+nRoot);
            prompt_user(zPrompt, &ans);
            fossil_free(zPrompt);
            cReply = blob_str(&ans)[0];
            blob_reset(&ans);
          }else{
            cReply = 'N';
          }
          if( cReply=='a' || cReply=='A' ){
            allFileFlag = 1;
          }else if( cReply!='y' && cReply!='Y' ){
            continue;
          }
        }
      }
      if( dryRunFlag || file_delete(zName)==0 ){
        if( verboseFlag || dryRunFlag ){
          fossil_print("Removed unmanaged file: %s\n", zName+nRoot);
        }
      }else{
        fossil_print("Could not remove file: %s\n", zName+nRoot);
      }
    }
    db_finalize(&q);
    if( !dryRunFlag && !disableUndo ) undo_finish();
  }
  if( emptyDirsFlag ){
    Glob *pEmptyDirs = glob_create(db_get("empty-dirs", 0));
    Stmt q;
    Blob root;
    blob_init(&root, g.zLocalRoot, nRoot - 1);
    vfile_dir_scan(&root, blob_size(&root), scanFlags,
                   verilyFlag ? 0 : pIgnore, pEmptyDirs);
    blob_reset(&root);
    db_prepare(&q,
        "SELECT %Q || x FROM dscan_temp"
        " WHERE x NOT IN (%s) AND y = 0"
        " ORDER BY 1 DESC",
        g.zLocalRoot, fossil_all_reserved_names(0)
    );
    while( db_step(&q)==SQLITE_ROW ){
      const char *zName = db_column_text(&q, 0);
      if( !(verilyFlag && glob_match(pIgnore, zName+nRoot)) ){
        char cReply;
        if( !noPrompt ){
          Blob ans;
          char *prompt = mprintf("Remove empty directory \"%s\" (a=all/y/N)? ",
                                 zName+nRoot);
          prompt_user(prompt, &ans);
          cReply = blob_str(&ans)[0];
          fossil_free(prompt);
          blob_reset(&ans);
        }else{
          cReply = 'N';
        }
        if( cReply=='a' || cReply=='A' ){
          allDirFlag = 1;
        }else if( cReply!='y' && cReply!='Y' ){
          continue;
        }
      }
      if( dryRunFlag || file_rmdir(zName)==0 ){
        if( verboseFlag || dryRunFlag ){
          fossil_print("Removed unmanaged directory: %s\n", zName+nRoot);
        }
      }else if( verboseFlag ){
        fossil_print("Could not remove directory: %s\n", zName+nRoot);
      }
    }
    db_finalize(&q);
    glob_free(pEmptyDirs);
  }
  glob_free(pIgnore);
}

/*
** Prompt the user for a check-in or stash comment (given in pPrompt),
** gather the response, then return the response in pComment.
**
** Lines of the prompt that begin with # are discarded.  Excess whitespace
** is removed from the reply.
**
** Appropriate encoding translations are made on windows.
*/
void prompt_for_user_comment(Blob *pComment, Blob *pPrompt){
  const char *zEditor;
  char *zCmd;
  char *zFile;
  Blob reply, line;
  char *zComment;
  int i;

  zEditor = db_get("editor", 0);
  if( zEditor==0 ){
    zEditor = fossil_getenv("VISUAL");
  }
  if( zEditor==0 ){
    zEditor = fossil_getenv("EDITOR");
  }
#if defined(_WIN32) || defined(__CYGWIN__)
  if( zEditor==0 ){
    zEditor = mprintf("%s\\notepad.exe", fossil_getenv("SYSTEMROOT"));
#if defined(__CYGWIN__)
    zEditor = fossil_utf8_to_path(zEditor, 0);
    blob_add_cr(pPrompt);
#endif
  }
#endif
  if( zEditor==0 ){
    blob_append(pPrompt,
       "#\n"
       "# Since no default text editor is set using EDITOR or VISUAL\n"
       "# environment variables or the \"fossil set editor\" command,\n"
       "# and because no comment was specified using the \"-m\" or \"-M\"\n"
       "# command-line options, you will need to enter the comment below.\n"
       "# Type \".\" on a line by itself when you are done:\n", -1);
    zFile = mprintf("-");
  }else{
    Blob fname;
    blob_zero(&fname);
    file_relative_name(g.zLocalRoot, &fname, 1);
    zFile = db_text(0, "SELECT '%qci-comment-' || hex(randomblob(6)) || '.txt'",
                    blob_str(&fname));
    blob_reset(&fname);
  }
#if defined(_WIN32)
  blob_add_cr(pPrompt);
#endif
  blob_write_to_file(pPrompt, zFile);
  if( zEditor ){
    zCmd = mprintf("%s \"%s\"", zEditor, zFile);
    fossil_print("%s\n", zCmd);
    if( fossil_system(zCmd) ){
      fossil_fatal("editor aborted: \"%s\"", zCmd);
    }

    blob_read_from_file(&reply, zFile);
  }else{
    char zIn[300];
    blob_zero(&reply);
    while( fgets(zIn, sizeof(zIn), stdin)!=0 ){
      if( zIn[0]=='.' && (zIn[1]==0 || zIn[1]=='\r' || zIn[1]=='\n') ){
        break;
      }
      blob_append(&reply, zIn, -1);
    }
  }
  blob_to_utf8_no_bom(&reply, 1);
  blob_to_lf_only(&reply);
  file_delete(zFile);
  free(zFile);
  blob_zero(pComment);
  while( blob_line(&reply, &line) ){
    int i, n;
    char *z;
    n = blob_size(&line);
    z = blob_buffer(&line);
    for(i=0; i<n && fossil_isspace(z[i]);  i++){}
    if( i<n && z[i]=='#' ) continue;
    if( i<n || blob_size(pComment)>0 ){
      blob_appendf(pComment, "%b", &line);
    }
  }
  blob_reset(&reply);
  zComment = blob_str(pComment);
  i = strlen(zComment);
  while( i>0 && fossil_isspace(zComment[i-1]) ){ i--; }
  blob_resize(pComment, i);
}

/*
** Prepare a commit comment.  Let the user modify it using the
** editor specified in the global_config table or either
** the VISUAL or EDITOR environment variable.
**
** Store the final commit comment in pComment.  pComment is assumed
** to be uninitialized - any prior content is overwritten.
**
** zInit is the text of the most recent failed attempt to check in
** this same change.  Use zInit to reinitialize the check-in comment
** so that the user does not have to retype.
**
** zBranch is the name of a new branch that this check-in is forced into.
** zBranch might be NULL or an empty string if no forcing occurs.
**
** parent_rid is the recordid of the parent check-in.
*/
static void prepare_commit_comment(
  Blob *pComment,
  char *zInit,
  CheckinInfo *p,
  int parent_rid
){
  Blob prompt;
#if defined(_WIN32) || defined(__CYGWIN__)
  int bomSize;
  const unsigned char *bom = get_utf8_bom(&bomSize);
  blob_init(&prompt, (const char *) bom, bomSize);
  if( zInit && zInit[0]){
    blob_append(&prompt, zInit, -1);
  }
#else
  blob_init(&prompt, zInit, -1);
#endif
  blob_append(&prompt,
    "\n"
    "# Enter a commit message for this check-in."
        " Lines beginning with # are ignored.\n"
    "#\n", -1
  );
  blob_appendf(&prompt, "# user: %s\n",
               p->zUserOvrd ? p->zUserOvrd : login_name());
  if( p->zBranch && p->zBranch[0] ){
    blob_appendf(&prompt, "# tags: %s\n#\n", p->zBranch);
  }else{
    char *zTags = info_tags_of_checkin(parent_rid, 1);
    if( zTags || p->azTag ){
      blob_append(&prompt, "# tags: ", 8);
      if(zTags){
        blob_appendf(&prompt, "%z%s", zTags, p->azTag ? ", " : "");
      }
      if(p->azTag){
        int i = 0;
        for( ; p->azTag[i]; ++i ){
          blob_appendf(&prompt, "%s%s", p->azTag[i],
                       p->azTag[i+1] ? ", " : "");
        }
      }
      blob_appendf(&prompt, "\n#\n");
    }
  }
  status_report(&prompt, C_DEFAULT | C_FATAL | C_COMMENT);
  if( g.markPrivate ){
    blob_append(&prompt,
      "# PRIVATE BRANCH: This check-in will be private and will not sync to\n"
      "# repositories.\n"
      "#\n", -1
    );
  }
  if( p->integrateFlag ){
    blob_append(&prompt,
      "#\n"
      "# All merged-in branches will be closed due to the --integrate flag\n"
      "#\n", -1
    );
  }
  prompt_for_user_comment(pComment, &prompt);
  blob_reset(&prompt);
}

/*
** Populate the Global.aCommitFile[] based on the command line arguments
** to a [commit] command. Global.aCommitFile is an array of integers
** sized at (N+1), where N is the number of arguments passed to [commit].
** The contents are the [id] values from the vfile table corresponding
** to the filenames passed as arguments.
**
** The last element of aCommitFile[] is always 0 - indicating the end
** of the array.
**
** If there were no arguments passed to [commit], aCommitFile is not
** allocated and remains NULL. Other parts of the code interpret this
** to mean "all files".
**
** Returns 1 if there was a warning, 0 otherwise.
*/
int select_commit_files(void){
  int result = 0;
  assert( g.aCommitFile==0 );
  if( g.argc>2 ){
    int ii, jj=0;
    Blob fname;
    Stmt q;
    Bag toCommit;

    blob_zero(&fname);
    bag_init(&toCommit);
    for(ii=2; ii<g.argc; ii++){
      int cnt = 0;
      file_tree_name(g.argv[ii], &fname, 0, 1);
      if( fossil_strcmp(blob_str(&fname),".")==0 ){
        bag_clear(&toCommit);
        return result;
      }
      db_prepare(&q,
        "SELECT id FROM vfile WHERE pathname=%Q %s"
        " OR (pathname>'%q/' %s AND pathname<'%q0' %s)",
        blob_str(&fname), filename_collation(), blob_str(&fname),
        filename_collation(), blob_str(&fname), filename_collation());
      while( db_step(&q)==SQLITE_ROW ){
        cnt++;
        bag_insert(&toCommit, db_column_int(&q, 0));
      }
      db_finalize(&q);
      if( cnt==0 ){
        fossil_warning("fossil knows nothing about: %s", g.argv[ii]);
        result = 1;
      }
      blob_reset(&fname);
    }
    g.aCommitFile = fossil_malloc( (bag_count(&toCommit)+1) *
                                      sizeof(g.aCommitFile[0]) );
    for(ii=bag_first(&toCommit); ii>0; ii=bag_next(&toCommit, ii)){
      g.aCommitFile[jj++] = ii;
    }
    g.aCommitFile[jj] = 0;
    bag_clear(&toCommit);
  }
  return result;
}

/*
** Make sure the current check-in with timestamp zDate is younger than its
** ancestor identified rid and zUuid.  Throw a fatal error if not.
*/
static void checkin_verify_younger(
  int rid,              /* The record ID of the ancestor */
  const char *zUuid,    /* The artifact ID of the ancestor */
  const char *zDate     /* Date & time of the current check-in */
){
#ifndef FOSSIL_ALLOW_OUT_OF_ORDER_DATES
  int b;
  b = db_exists(
    "SELECT 1 FROM event"
    " WHERE datetime(mtime)>=%Q"
    "   AND type='ci' AND objid=%d",
    zDate, rid
  );
  if( b ){
    fossil_fatal("ancestor check-in [%S] (%s) is not older (clock skew?)"
                 " Use --allow-older to override.", zUuid, zDate);
  }
#endif
}

/*
** zDate should be a valid date string.  Convert this string into the
** format YYYY-MM-DDTHH:MM:SS.  If the string is not a valid date,
** print a fatal error and quit.
*/
char *date_in_standard_format(const char *zInputDate){
  char *zDate;
  if( g.perm.Setup && fossil_strcmp(zInputDate,"now")==0 ){
    zInputDate = PD("date_override","now");
  }
  zDate = db_text(0, "SELECT strftime('%%Y-%%m-%%dT%%H:%%M:%%f',%Q)",
                  zInputDate);
  if( zDate[0]==0 ){
    fossil_fatal(
      "unrecognized date format (%s): use \"YYYY-MM-DD HH:MM:SS.SSS\"",
      zInputDate
    );
  }
  return zDate;
}

/*
** COMMAND: test-date-format
**
** Usage: %fossil test-date-format DATE-STRING...
**
** Convert the DATE-STRING into the standard format used in artifacts
** and display the result.
*/
void test_date_format(void){
  int i;
  db_find_and_open_repository(OPEN_ANY_SCHEMA, 0);
  for(i=2; i<g.argc; i++){
    fossil_print("%s -> %s\n", g.argv[i], date_in_standard_format(g.argv[i]));
  }
}

#if INTERFACE
/*
** The following structure holds some of the information needed to construct a
** check-in manifest.
*/
struct CheckinInfo {
  Blob *pComment;             /* Check-in comment text */
  const char *zMimetype;      /* Mimetype of check-in command.  May be NULL */
  int verifyDate;             /* Verify that child is younger */
  int closeFlag;              /* Close the branch being committed */
  int integrateFlag;          /* Close merged-in branches */
  Blob *pCksum;               /* Repository checksum.  May be 0 */
  const char *zDateOvrd;      /* Date override.  If 0 then use 'now' */
  const char *zUserOvrd;      /* User override.  If 0 then use login_name() */
  const char *zBranch;        /* Branch name.  May be 0 */
  const char *zColor;         /* One-time background color.  May be 0 */
  const char *zBrClr;         /* Persistent branch color.  May be 0 */
  const char **azTag;         /* Tags to apply to this check-in */
};
#endif /* INTERFACE */

/*
** Create a manifest.
*/
static void create_manifest(
  Blob *pOut,                 /* Write the manifest here */
  const char *zBaselineUuid,  /* UUID of baseline, or zero */
  Manifest *pBaseline,        /* Make it a delta manifest if not zero */
  int vid,                    /* BLOB.id for the parent check-in */
  CheckinInfo *p,             /* Information about the check-in */
  int *pnFBcard               /* OUT: Number of generated B- and F-cards */
){
  char *zDate;                /* Date of the check-in */
  char *zParentUuid = 0;      /* UUID of parent check-in */
  Blob filename;              /* A single filename */
  int nBasename;              /* Size of base filename */
  Stmt q;                     /* Various queries */
  Blob mcksum;                /* Manifest checksum */
  ManifestFile *pFile;        /* File from the baseline */
  int nFBcard = 0;            /* Number of B-cards and F-cards */
  int i;                      /* Loop counter */
  const char *zColor;         /* Modified value of p->zColor */

  assert( pBaseline==0 || pBaseline->zBaseline==0 );
  assert( pBaseline==0 || zBaselineUuid!=0 );
  blob_zero(pOut);
  if( vid ){
    zParentUuid = db_text(0, "SELECT uuid FROM blob WHERE rid=%d AND "
      "EXISTS(SELECT 1 FROM event WHERE event.type='ci' and event.objid=%d)",
      vid, vid);
    if( !zParentUuid ){
      fossil_fatal("Could not find a valid check-in for RID %d. "
                   "Possible checkout/repo mismatch.", vid);
    }
  }
  if( pBaseline ){
    blob_appendf(pOut, "B %s\n", zBaselineUuid);
    manifest_file_rewind(pBaseline);
    pFile = manifest_file_next(pBaseline, 0);
    nFBcard++;
  }else{
    pFile = 0;
  }
  if( blob_size(p->pComment)!=0 ){
    blob_appendf(pOut, "C %F\n", blob_str(p->pComment));
  }else{
    blob_append(pOut, "C (no\\scomment)\n", 16);
  }
  zDate = date_in_standard_format(p->zDateOvrd ? p->zDateOvrd : "now");
  blob_appendf(pOut, "D %s\n", zDate);
  zDate[10] = ' ';
  db_prepare(&q,
    "SELECT pathname, uuid, origname, blob.rid, isexe, islink,"
    "       is_selected(vfile.id)"
    "  FROM vfile JOIN blob ON vfile.mrid=blob.rid"
    " WHERE (NOT deleted OR NOT is_selected(vfile.id))"
    "   AND vfile.vid=%d"
    " ORDER BY if_selected(vfile.id, pathname, origname)",
    vid);
  blob_zero(&filename);
  blob_appendf(&filename, "%s", g.zLocalRoot);
  nBasename = blob_size(&filename);
  while( db_step(&q)==SQLITE_ROW ){
    const char *zName = db_column_text(&q, 0);
    const char *zUuid = db_column_text(&q, 1);
    const char *zOrig = db_column_text(&q, 2);
    int frid = db_column_int(&q, 3);
    int isExe = db_column_int(&q, 4);
    int isLink = db_column_int(&q, 5);
    int isSelected = db_column_int(&q, 6);
    const char *zPerm;
    int cmp;

    blob_resize(&filename, nBasename);
    blob_append(&filename, zName, -1);

#if !defined(_WIN32)
    /* For unix, extract the "executable" and "symlink" permissions
    ** directly from the filesystem.  On windows, permissions are
    ** unchanged from the original.  However, only do this if the file
    ** itself is actually selected to be part of this check-in.
    */
    if( isSelected ){
      int mPerm;

      mPerm = file_wd_perm(blob_str(&filename));
      isExe = ( mPerm==PERM_EXE );
      isLink = ( mPerm==PERM_LNK );
    }
#endif
    if( isExe ){
      zPerm = " x";
    }else if( isLink ){
      zPerm = " l"; /* note: symlinks don't have executable bit on unix */
    }else{
      zPerm = "";
    }
    if( !g.markPrivate ) content_make_public(frid);
    while( pFile && fossil_strcmp(pFile->zName,zName)<0 ){
      blob_appendf(pOut, "F %F\n", pFile->zName);
      pFile = manifest_file_next(pBaseline, 0);
      nFBcard++;
    }
    cmp = 1;
    if( pFile==0
      || (cmp = fossil_strcmp(pFile->zName,zName))!=0
      || fossil_strcmp(pFile->zUuid, zUuid)!=0
    ){
      if( zOrig && !isSelected ){ zName = zOrig; zOrig = 0; }
      if( zOrig==0 || fossil_strcmp(zOrig,zName)==0 ){
        blob_appendf(pOut, "F %F %s%s\n", zName, zUuid, zPerm);
      }else{
        if( zPerm[0]==0 ){ zPerm = " w"; }
        blob_appendf(pOut, "F %F %s%s %F\n", zName, zUuid, zPerm, zOrig);
      }
      nFBcard++;
    }
    if( cmp==0 ) pFile = manifest_file_next(pBaseline,0);
  }
  blob_reset(&filename);
  db_finalize(&q);
  while( pFile ){
    blob_appendf(pOut, "F %F\n", pFile->zName);
    pFile = manifest_file_next(pBaseline, 0);
    nFBcard++;
  }
  if( p->zMimetype && p->zMimetype[0] ){
    blob_appendf(pOut, "N %F\n", p->zMimetype);
  }
  if( vid ){
    blob_appendf(pOut, "P %s", zParentUuid);
    if( p->verifyDate ) checkin_verify_younger(vid, zParentUuid, zDate);
    free(zParentUuid);
    db_prepare(&q, "SELECT merge FROM vmerge WHERE id=0 OR id<-2");
    while( db_step(&q)==SQLITE_ROW ){
      char *zMergeUuid;
      int mid = db_column_int(&q, 0);
      if( (!g.markPrivate && content_is_private(mid)) || (mid == vid) ){
        continue;
      }
      zMergeUuid = db_text(0, "SELECT uuid FROM blob WHERE rid=%d", mid);
      if( zMergeUuid ){
        blob_appendf(pOut, " %s", zMergeUuid);
        if( p->verifyDate ) checkin_verify_younger(mid, zMergeUuid, zDate);
        free(zMergeUuid);
      }
    }
    db_finalize(&q);
    blob_appendf(pOut, "\n");
  }
  free(zDate);

  db_prepare(&q,
    "SELECT CASE vmerge.id WHEN -1 THEN '+' ELSE '-' END || blob.uuid, merge"
    "  FROM vmerge, blob"
    " WHERE (vmerge.id=-1 OR vmerge.id=-2)"
    "   AND blob.rid=vmerge.merge"
    " ORDER BY 1");
  while( db_step(&q)==SQLITE_ROW ){
    const char *zCherrypickUuid = db_column_text(&q, 0);
    int mid = db_column_int(&q, 1);
    if( mid != vid ){
      blob_appendf(pOut, "Q %s\n", zCherrypickUuid);
    }
  }
  db_finalize(&q);

  if( p->pCksum ) blob_appendf(pOut, "R %b\n", p->pCksum);
  zColor = p->zColor;
  if( p->zBranch && p->zBranch[0] ){
    /* Set tags for the new branch */
    if( p->zBrClr && p->zBrClr[0] ){
      zColor = 0;
      blob_appendf(pOut, "T *bgcolor * %F\n", p->zBrClr);
    }
    blob_appendf(pOut, "T *branch * %F\n", p->zBranch);
    blob_appendf(pOut, "T *sym-%F *\n", p->zBranch);
  }
  if( zColor && zColor[0] ){
    /* One-time background color */
    blob_appendf(pOut, "T +bgcolor * %F\n", zColor);
  }
  if( p->closeFlag ){
    blob_appendf(pOut, "T +closed *\n");
  }
  db_prepare(&q, "SELECT uuid,merge FROM vmerge JOIN blob ON merge=rid"
                 " WHERE id %s ORDER BY 1",
                 p->integrateFlag ? "IN(0,-4)" : "=(-4)");
  while( db_step(&q)==SQLITE_ROW ){
    const char *zIntegrateUuid = db_column_text(&q, 0);
    int rid = db_column_int(&q, 1);
    if( is_a_leaf(rid) && !db_exists("SELECT 1 FROM tagxref "
        " WHERE tagid=%d AND rid=%d AND tagtype>0", TAG_CLOSED, rid)){
      blob_appendf(pOut, "T +closed %s\n", zIntegrateUuid);
    }
  }
  db_finalize(&q);

  if( p->azTag ){
    for(i=0; p->azTag[i]; i++){
      /* Add a symbolic tag to this check-in.  The tag names have already
      ** been sorted and converted using the %F format */
      assert( i==0 || strcmp(p->azTag[i-1], p->azTag[i])<=0 );
      blob_appendf(pOut, "T +sym-%s *\n", p->azTag[i]);
    }
  }
  if( p->zBranch && p->zBranch[0] ){
    /* For a new branch, cancel all prior propagating tags */
    db_prepare(&q,
        "SELECT tagname FROM tagxref, tag"
        " WHERE tagxref.rid=%d AND tagxref.tagid=tag.tagid"
        "   AND tagtype==2 AND tagname GLOB 'sym-*'"
        "   AND tagname!='sym-'||%Q"
        " ORDER BY tagname",
        vid, p->zBranch);
    while( db_step(&q)==SQLITE_ROW ){
      const char *zBrTag = db_column_text(&q, 0);
      blob_appendf(pOut, "T -%F *\n", zBrTag);
    }
    db_finalize(&q);
  }
  blob_appendf(pOut, "U %F\n", p->zUserOvrd ? p->zUserOvrd : login_name());
  md5sum_blob(pOut, &mcksum);
  blob_appendf(pOut, "Z %b\n", &mcksum);
  if( pnFBcard ) *pnFBcard = nFBcard;
}

/*
** Issue a warning and give the user an opportunity to abandon out
** if a Unicode (UTF-16) byte-order-mark (BOM) or a \r\n line ending
** is seen in a text file.
**
** Return 1 if the user pressed 'c'. In that case, the file will have
** been converted to UTF-8 (if it was UTF-16) with LF line-endings,
** and the original file will have been renamed to "<filename>-original".
*/
static int commit_warning(
  Blob *pContent,        /* The content of the file being committed. */
  int crlfOk,            /* Non-zero if CR/LF warnings should be disabled. */
  int binOk,             /* Non-zero if binary warnings should be disabled. */
  int encodingOk,        /* Non-zero if encoding warnings should be disabled. */
  int noPrompt,          /* 0 to always prompt, 1 for 'N', 2 for 'Y'. */
  const char *zFilename, /* The full name of the file being committed. */
  Blob *pReason          /* Reason for warning, if any (non-fatal only). */
){
  int bReverse;           /* UTF-16 byte order is reversed? */
  int fUnicode;           /* return value of could_be_utf16() */
  int fBinary;            /* does the blob content appear to be binary? */
  int lookFlags;          /* output flags from looks_like_utf8/utf16() */
  int fHasAnyCr;          /* the blob contains one or more CR chars */
  int fHasLoneCrOnly;     /* all detected line endings are CR only */
  int fHasCrLfOnly;       /* all detected line endings are CR/LF pairs */
  int fHasInvalidUtf8 = 0;/* contains invalid UTF-8 */
  char *zMsg;             /* Warning message */
  Blob fname;             /* Relative pathname of the file */
  static int allOk = 0;   /* Set to true to disable this routine */

  if( allOk ) return 0;
  fUnicode = could_be_utf16(pContent, &bReverse);
  if( fUnicode ){
    lookFlags = looks_like_utf16(pContent, bReverse, LOOK_NUL);
  }else{
    lookFlags = looks_like_utf8(pContent, LOOK_NUL);
    if( !(lookFlags & LOOK_BINARY) && invalid_utf8(pContent) ){
      fHasInvalidUtf8 = 1;
    }
  }
  fHasAnyCr = (lookFlags & LOOK_CR);
  fBinary = (lookFlags & LOOK_BINARY);
  fHasLoneCrOnly = ((lookFlags & LOOK_EOL) == LOOK_LONE_CR);
  fHasCrLfOnly = ((lookFlags & LOOK_EOL) == LOOK_CRLF);
  if( fUnicode || fHasAnyCr || fBinary || fHasInvalidUtf8 ){
    const char *zWarning;
    const char *zDisable;
    const char *zConvert = "c=convert/";
    Blob ans;
    char cReply;

    if( fBinary ){
      int fHasNul = (lookFlags & LOOK_NUL); /* contains NUL chars? */
      int fHasLong = (lookFlags & LOOK_LONG); /* overly long line? */
      if( binOk ){
        return 0; /* We don't want binary warnings for this file. */
      }
      if( !fHasNul && fHasLong ){
        zWarning = "long lines";
        zConvert = ""; /* We cannot convert overlong lines. */
      }else{
        zWarning = "binary data";
        zConvert = ""; /* We cannot convert binary files. */
      }
      zDisable = "\"binary-glob\" setting";
    }else if( fUnicode && fHasAnyCr ){
      if( crlfOk && encodingOk ){
        return 0; /* We don't want CR/LF and Unicode warnings for this file. */
      }
      if( fHasLoneCrOnly ){
        zWarning = "CR line endings and Unicode";
      }else if( fHasCrLfOnly ){
        zWarning = "CR/LF line endings and Unicode";
      }else{
        zWarning = "mixed line endings and Unicode";
      }
      zDisable = "\"crlf-glob\" and \"encoding-glob\" settings";
    }else if( fHasInvalidUtf8 ){
      if( encodingOk ){
        return 0; /* We don't want encoding warnings for this file. */
      }
      zWarning = "invalid UTF-8";
      zDisable = "\"encoding-glob\" setting";
    }else if( fHasAnyCr ){
      if( crlfOk ){
        return 0; /* We don't want CR/LF warnings for this file. */
      }
      if( fHasLoneCrOnly ){
        zWarning = "CR line endings";
      }else if( fHasCrLfOnly ){
        zWarning = "CR/LF line endings";
      }else{
        zWarning = "mixed line endings";
      }
      zDisable = "\"crlf-glob\" setting";
    }else{
      if( encodingOk ){
        return 0; /* We don't want encoding warnings for this file. */
      }
      zWarning = "Unicode";
      zDisable = "\"encoding-glob\" setting";
    }
    file_relative_name(zFilename, &fname, 0);
    zMsg = mprintf(
         "%s contains %s. Use --no-warnings or the %s to"
                 " disable this warning.\n"
         "Commit anyhow (a=all/%sy/N)? ",
         blob_str(&fname), zWarning, zDisable, zConvert);
    if( noPrompt==0 ){
      prompt_user(zMsg, &ans);
      cReply = blob_str(&ans)[0];
      blob_reset(&ans);
    }else if( noPrompt==2 ){
      cReply = 'Y';
    }else{
      cReply = 'N';
    }
    fossil_free(zMsg);
    if( cReply=='a' || cReply=='A' ){
      allOk = 1;
    }else if( *zConvert && (cReply=='c' || cReply=='C') ){
      char *zOrig = file_newname(zFilename, "original", 1);
      FILE *f;
      blob_write_to_file(pContent, zOrig);
      fossil_free(zOrig);
      f = fossil_fopen(zFilename, "wb");
      if( f==0 ){
        fossil_warning("cannot open %s for writing", zFilename);
      }else{
        if( fUnicode ){
          int bomSize;
          const unsigned char *bom = get_utf8_bom(&bomSize);
          fwrite(bom, 1, bomSize, f);
          blob_to_utf8_no_bom(pContent, 0);
        }else if( fHasInvalidUtf8 ){
          blob_cp1252_to_utf8(pContent);
        }
        if( fHasAnyCr ){
          blob_to_lf_only(pContent);
        }
        fwrite(blob_buffer(pContent), 1, blob_size(pContent), f);
        fclose(f);
      }
      return 1;
    }else if( cReply!='y' && cReply!='Y' ){
      fossil_fatal("Abandoning commit due to %s in %s",
                   zWarning, blob_str(&fname));
    }else if( noPrompt==2 ){
      if( pReason ){
        blob_append(pReason, zWarning, -1);
      }
      return 1;
    }
    blob_reset(&fname);
  }
  return 0;
}

/*
** COMMAND: test-commit-warning
**
** Usage: %fossil test-commit-warning ?OPTIONS?
**
** Check each file in the checkout, including unmodified ones, using all
** the pre-commit checks.
**
** Options:
**    --no-settings     Do not consider any glob settings.
**    -v|--verbose      Show per-file results for all pre-commit checks.
**
** See also: commit, extras
*/
void test_commit_warning(void){
  int rc = 0;
  int noSettings;
  int verboseFlag;
  Stmt q;
  noSettings = find_option("no-settings",0,0)!=0;
  verboseFlag = find_option("verbose","v",0)!=0;
  verify_all_options();
  db_must_be_within_tree();
  db_prepare(&q,
      "SELECT %Q || pathname, pathname, %s, %s, %s FROM vfile"
      " WHERE NOT deleted",
      g.zLocalRoot,
      glob_expr("pathname", noSettings ? 0 : db_get("crlf-glob",
                                             db_get("crnl-glob",""))),
      glob_expr("pathname", noSettings ? 0 : db_get("binary-glob","")),
      glob_expr("pathname", noSettings ? 0 : db_get("encoding-glob",""))
  );
  while( db_step(&q)==SQLITE_ROW ){
    const char *zFullname;
    const char *zName;
    Blob content;
    Blob reason;
    int crlfOk, binOk, encodingOk;
    int fileRc;

    zFullname = db_column_text(&q, 0);
    zName = db_column_text(&q, 1);
    crlfOk = db_column_int(&q, 2);
    binOk = db_column_int(&q, 3);
    encodingOk = db_column_int(&q, 4);
    blob_zero(&content);
    if( file_wd_islink(zFullname) ){
      blob_read_link(&content, zFullname);
    }else{
      blob_read_from_file(&content, zFullname);
    }
    blob_zero(&reason);
    fileRc = commit_warning(&content, crlfOk, binOk, encodingOk, 2,
                            zFullname, &reason);
    if( fileRc || verboseFlag ){
      fossil_print("%d\t%s\t%s\n", fileRc, zName, blob_str(&reason));
    }
    blob_reset(&reason);
    rc |= fileRc;
  }
  db_finalize(&q);
  fossil_print("%d\n", rc);
}

/*
** qsort() comparison routine for an array of pointers to strings.
*/
static int tagCmp(const void *a, const void *b){
  char **pA = (char**)a;
  char **pB = (char**)b;
  return fossil_strcmp(pA[0], pB[0]);
}

/*
** COMMAND: ci*
** COMMAND: commit
**
** Usage: %fossil commit ?OPTIONS? ?FILE...?
**
** Create a new version containing all of the changes in the current
** checkout.  You will be prompted to enter a check-in comment unless
** the comment has been specified on the command-line using "-m" or a
** file containing the comment using -M.  The editor defined in the
** "editor" fossil option (see %fossil help set) will be used, or from
** the "VISUAL" or "EDITOR" environment variables (in that order) if
** no editor is set.
**
** All files that have changed will be committed unless some subset of
** files is specified on the command line.
**
** The --branch option followed by a branch name causes the new
** check-in to be placed in a newly-created branch with the name
** passed to the --branch option.
**
** Use the --branchcolor option followed by a color name (ex:
** '#ffc0c0') to specify the background color of entries in the new
** branch when shown in the web timeline interface.  The use of
** the --branchcolor option is not recommended.  Instead, let Fossil
** choose the branch color automatically.
**
** The --bgcolor option works like --branchcolor but only sets the
** background color for a single check-in.  Subsequent check-ins revert
** to the default color.
**
** A check-in is not permitted to fork unless the --allow-fork option
** appears.  An empty check-in (i.e. with nothing changed) is not
** allowed unless the --allow-empty option appears.  A check-in may not
** be older than its ancestor unless the --allow-older option appears.
** If any of files in the check-in appear to contain unresolved merge
** conflicts, the check-in will not be allowed unless the
** --allow-conflict option is present.  In addition, the entire
** check-in process may be aborted if a file contains content that
** appears to be binary, Unicode text, or text with CR/LF line endings
** unless the interactive user chooses to proceed.  If there is no
** interactive user or these warnings should be skipped for some other
** reason, the --no-warnings option may be used.  A check-in is not
** allowed against a closed leaf.
**
** If a commit message is blank, you will be prompted:
** ("continue (y/N)?") to confirm you really want to commit with a
** blank commit message.  The default value is "N", do not commit.
**
** The --private option creates a private check-in that is never synced.
** Children of private check-ins are automatically private.
**
** The --tag option applies the symbolic tag name to the check-in.
**
** The --sha1sum option detects edited files by computing each file's
** SHA1 hash rather than just checking for changes to its size or mtime.
**
** Options:
**    --allow-conflict           allow unresolved merge conflicts
**    --allow-empty              allow a commit with no changes
**    --allow-fork               allow the commit to fork
**    --allow-older              allow a commit older than its ancestor
**    --baseline                 use a baseline manifest in the commit process
**    --bgcolor COLOR            apply COLOR to this one check-in only
**    --branch NEW-BRANCH-NAME   check in to this new branch
**    --branchcolor COLOR        apply given COLOR to the branch
**    --close                    close the branch being committed
**    --delta                    use a delta manifest in the commit process
**    --integrate                close all merged-in branches
**    -m|--comment COMMENT-TEXT  use COMMENT-TEXT as commit comment
**    -M|--message-file FILE     read the commit comment from given file
**    --mimetype MIMETYPE        mimetype of check-in comment
**    -n|--dry-run               If given, display instead of run actions
**    --no-prompt                This option disables prompting the user for
**                               input and assumes an answer of 'No' for every
**                               question.
**    --no-warnings              omit all warnings about file contents
**    --nosign                   do not attempt to sign this commit with gpg
**    --private                  do not sync changes and their descendants
**    --sha1sum                  verify file status using SHA1 hashing rather
**                               than relying on file mtimes
**    --tag TAG-NAME             assign given tag TAG-NAME to the check-in
**    --date-override DATETIME   DATE to use instead of 'now'
**    --user-override USER       USER to use instead of the current default
**
** DATETIME may be "now" or "YYYY-MM-DDTHH:MM:SS.SSS". If in
** year-month-day form, it may be truncated, the "T" may be replaced by
** a space, and it may also name a timezone offset from UTC as "-HH:MM"
** (westward) or "+HH:MM" (eastward). Either no timezone suffix or "Z"
** means UTC.
**
** See also: branch, changes, checkout, extras, sync
*/
void commit_cmd(void){
  int hasChanges;        /* True if unsaved changes exist */
  int vid;               /* blob-id of parent version */
  int nrid;              /* blob-id of a modified file */
  int nvid;              /* Blob-id of the new check-in */
  Blob comment;          /* Check-in comment */
  const char *zComment;  /* Check-in comment */
  Stmt q;                /* Various queries */
  char *zUuid;           /* UUID of the new check-in */
  int useSha1sum = 0;    /* True to verify file status using SHA1 hashing */
  int noSign = 0;        /* True to omit signing the manifest using GPG */
  int isAMerge = 0;      /* True if checking in a merge */
  int noWarningFlag = 0; /* True if skipping all warnings */
  int noPrompt = 0;      /* True if skipping all prompts */
  int forceFlag = 0;     /* Undocumented: Disables all checks */
  int forceDelta = 0;    /* Force a delta-manifest */
  int forceBaseline = 0; /* Force a baseline-manifest */
  int allowConflict = 0; /* Allow unresolve merge conflicts */
  int allowEmpty = 0;    /* Allow a commit with no changes */
  int allowFork = 0;     /* Allow the commit to fork */
  int allowOlder = 0;    /* Allow a commit older than its ancestor */
  char *zManifestFile;   /* Name of the manifest file */
  int useCksum;          /* True if checksums should be computed and verified */
  int outputManifest;    /* True to output "manifest" and "manifest.uuid" */
  int dryRunFlag;        /* True for a test run.  Debugging only */
  CheckinInfo sCiInfo;   /* Information about this check-in */
  const char *zComFile;  /* Read commit message from this file */
  int nTag = 0;          /* Number of --tag arguments */
  const char *zTag;      /* A single --tag argument */
  ManifestFile *pFile;   /* File structure in the manifest */
  Manifest *pManifest;   /* Manifest structure */
  Blob manifest;         /* Manifest in baseline form */
  Blob muuid;            /* Manifest uuid */
  Blob cksum1, cksum2;   /* Before and after commit checksums */
  Blob cksum1b;          /* Checksum recorded in the manifest */
  int szD;               /* Size of the delta manifest */
  int szB;               /* Size of the baseline manifest */
  int nConflict = 0;     /* Number of unresolved merge conflicts */
  int abortCommit = 0;
  Blob ans;
  char cReply;

  memset(&sCiInfo, 0, sizeof(sCiInfo));
  url_proxy_options();
  useSha1sum = find_option("sha1sum", 0, 0)!=0;
  noSign = find_option("nosign",0,0)!=0;
  forceDelta = find_option("delta",0,0)!=0;
  forceBaseline = find_option("baseline",0,0)!=0;
  if( forceDelta && forceBaseline ){
    fossil_fatal("cannot use --delta and --baseline together");
  }
  dryRunFlag = find_option("dry-run","n",0)!=0;
  if( !dryRunFlag ){
    dryRunFlag = find_option("test",0,0)!=0; /* deprecated */
  }
  zComment = find_option("comment","m",1);
  forceFlag = find_option("force", "f", 0)!=0;
  allowConflict = find_option("allow-conflict",0,0)!=0;
  allowEmpty = find_option("allow-empty",0,0)!=0;
  allowFork = find_option("allow-fork",0,0)!=0;
  allowOlder = find_option("allow-older",0,0)!=0;
  noPrompt = find_option("no-prompt", 0, 0)!=0;
  noWarningFlag = find_option("no-warnings", 0, 0)!=0;
  sCiInfo.zBranch = find_option("branch","b",1);
  sCiInfo.zColor = find_option("bgcolor",0,1);
  sCiInfo.zBrClr = find_option("branchcolor",0,1);
  sCiInfo.closeFlag = find_option("close",0,0)!=0;
  sCiInfo.integrateFlag = find_option("integrate",0,0)!=0;
  sCiInfo.zMimetype = find_option("mimetype",0,1);
  while( (zTag = find_option("tag",0,1))!=0 ){
    if( zTag[0]==0 ) continue;
    sCiInfo.azTag = fossil_realloc((void*)sCiInfo.azTag,
                                    sizeof(char*)*(nTag+2));
    sCiInfo.azTag[nTag++] = zTag;
    sCiInfo.azTag[nTag] = 0;
  }
  zComFile = find_option("message-file", "M", 1);
  if( find_option("private",0,0) ){
    g.markPrivate = 1;
    if( sCiInfo.zBranch==0 ) sCiInfo.zBranch = "private";
    if( sCiInfo.zBrClr==0 && sCiInfo.zColor==0 ){
      sCiInfo.zBrClr = "#fec084";  /* Orange */
    }
  }
  sCiInfo.zDateOvrd = find_option("date-override",0,1);
  sCiInfo.zUserOvrd = find_option("user-override",0,1);
  db_must_be_within_tree();
  noSign = db_get_boolean("omitsign", 0)|noSign;
  if( db_get_boolean("clearsign", 0)==0 ){ noSign = 1; }
  useCksum = db_get_boolean("repo-cksum", 1);
  outputManifest = db_get_manifest_setting();
  verify_all_options();

  /* Do not allow the creation of a new branch using an existing open
  ** branch name unless the --force flag is used */
  if( sCiInfo.zBranch!=0 && !forceFlag && branch_is_open(sCiInfo.zBranch) ){
    fossil_fatal("an open branch named \"%s\" already exists - use --force"
                 " to override", sCiInfo.zBranch);
  }

  /* Escape special characters in tags and put all tags in sorted order */
  if( nTag ){
    int i;
    for(i=0; i<nTag; i++) sCiInfo.azTag[i] = mprintf("%F", sCiInfo.azTag[i]);
    qsort((void*)sCiInfo.azTag, nTag, sizeof(sCiInfo.azTag[0]), tagCmp);
  }

  /* So that older versions of Fossil (that do not understand delta-
  ** manifest) can continue to use this repository, do not create a new
  ** delta-manifest unless this repository already contains one or more
  ** delta-manifests, or unless the delta-manifest is explicitly requested
  ** by the --delta option.
  */
  if( !forceDelta && !db_get_boolean("seen-delta-manifest",0) ){
    forceBaseline = 1;
  }

  /* Get the ID of the parent manifest artifact */
  vid = db_lget_int("checkout", 0);
  if( vid==0 ){
    useCksum = 1;
  }else if( content_is_private(vid) ){
    g.markPrivate = 1;
  }

  /*
  ** Autosync if autosync is enabled and this is not a private check-in.
  */
  if( !g.markPrivate ){
    if( autosync_loop(SYNC_PULL, db_get_int("autosync-tries", 1), 1) ){
      fossil_exit(1);
    }
  }

  /* Require confirmation to continue with the check-in if there is
  ** clock skew
  */
  if( g.clockSkewSeen ){
    if( !noPrompt ){
      prompt_user("continue in spite of time skew (y/N)? ", &ans);
      cReply = blob_str(&ans)[0];
      blob_reset(&ans);
    }else{
      fossil_print("Abandoning commit due to time skew\n");
      cReply = 'N';
    }
    if( cReply!='y' && cReply!='Y' ){
      fossil_exit(1);
    }
  }

  /* There are two ways this command may be executed. If there are
  ** no arguments following the word "commit", then all modified files
  ** in the checked out directory are committed. If one or more arguments
  ** follows "commit", then only those files are committed.
  **
  ** After the following function call has returned, the Global.aCommitFile[]
  ** array is allocated to contain the "id" field from the vfile table
  ** for each file to be committed. Or, if aCommitFile is NULL, all files
  ** should be committed.
  */
  if( select_commit_files() ){
    if( !noPrompt ){
      prompt_user("continue (y/N)? ", &ans);
      cReply = blob_str(&ans)[0];
      blob_reset(&ans);
    }else{
      cReply = 'N';
    }
    if( cReply!='y' && cReply!='Y' ){
      fossil_exit(1);
    }
  }
  isAMerge = db_exists("SELECT 1 FROM vmerge WHERE id=0 OR id<-2");
  if( g.aCommitFile && isAMerge ){
    fossil_fatal("cannot do a partial commit of a merge");
  }

  /* Doing "fossil mv fileA fileB; fossil add fileA; fossil commit fileA"
  ** will generate a manifest that has two fileA entries, which is illegal.
  ** When you think about it, the sequence above makes no sense.  So detect
  ** it and disallow it.  Ticket [0ff64b0a5fc8].
  */
  if( g.aCommitFile ){
    db_prepare(&q,
       "SELECT v1.pathname, v2.pathname"
       "  FROM vfile AS v1, vfile AS v2"
       " WHERE is_selected(v1.id)"
       "   AND v2.origname IS NOT NULL"
       "   AND v2.origname=v1.pathname"
       "   AND NOT is_selected(v2.id)");
    if( db_step(&q)==SQLITE_ROW ){
      const char *zFrom = db_column_text(&q, 0);
      const char *zTo = db_column_text(&q, 1);
      fossil_fatal("cannot do a partial commit of '%s' without '%s' because "
                   "'%s' was renamed to '%s'", zFrom, zTo, zFrom, zTo);
    }
    db_finalize(&q);
  }

  user_select();
  /*
  ** Check that the user exists.
  */
  if( !db_exists("SELECT 1 FROM user WHERE login=%Q", g.zLogin) ){
    fossil_fatal("no such user: %s", g.zLogin);
  }

  hasChanges = unsaved_changes(useSha1sum ? CKSIG_SHA1 : 0);
  db_begin_transaction();
  db_record_repository_filename(0);
  if( hasChanges==0 && !isAMerge && !allowEmpty && !forceFlag ){
    fossil_fatal("nothing has changed; use --allow-empty to override");
  }

  /* If none of the files that were named on the command line have
  ** been modified, bail out now unless the --allow-empty or --force
  ** flags is used.
  */
  if( g.aCommitFile
   && !allowEmpty
   && !forceFlag
   && !db_exists(
        "SELECT 1 FROM vfile "
        " WHERE is_selected(id)"
        "   AND (chnged OR deleted OR rid=0 OR pathname!=origname)")
  ){
    fossil_fatal("none of the selected files have changed; use "
                 "--allow-empty to override.");
  }

  /*
  ** Do not allow a commit that will cause a fork unless the --allow-fork
  ** or --force flags is used, or unless this is a private check-in.
  ** The initial commit MUST have tags "trunk" and "sym-trunk".
  */
  if( !vid ){
    if( sCiInfo.zBranch==0 ){
      if( allowFork==0 && forceFlag==0 && g.markPrivate==0
        && db_exists("SELECT 1 from event where type='ci'") ){
        fossil_fatal("would fork.  \"update\" first or use --allow-fork.");
      }
      sCiInfo.zBranch = db_get("main-branch", "trunk");
    }
  }else if( sCiInfo.zBranch==0 && allowFork==0 && forceFlag==0
    && g.markPrivate==0 && !is_a_leaf(vid)
  ){
    fossil_fatal("would fork.  \"update\" first or use --allow-fork.");
  }

  /*
  ** Do not allow a commit against a closed leaf unless the commit
  ** ends up on a different branch.
  */
  if(
      /* parent check-in has the "closed" tag... */
      db_exists("SELECT 1 FROM tagxref"
                " WHERE tagid=%d AND rid=%d AND tagtype>0",
                TAG_CLOSED, vid)
      /* ... and the new check-in has no --branch option or the --branch
      ** option does not actually change the branch */
   && (sCiInfo.zBranch==0
       || db_exists("SELECT 1 FROM tagxref"
                    " WHERE tagid=%d AND rid=%d AND tagtype>0"
                    "   AND value=%Q", TAG_BRANCH, vid, sCiInfo.zBranch))
  ){
    fossil_fatal("cannot commit against a closed leaf");
  }

  if( zComment ){
    blob_zero(&comment);
    blob_append(&comment, zComment, -1);
  }else if( zComFile ){
    blob_zero(&comment);
    blob_read_from_file(&comment, zComFile);
    blob_to_utf8_no_bom(&comment, 1);
  }else if( dryRunFlag ){
    blob_zero(&comment);
  }else if( !noPrompt ){
    char *zInit = db_text(0, "SELECT value FROM vvar WHERE name='ci-comment'");
    prepare_commit_comment(&comment, zInit, &sCiInfo, vid);
    if( zInit && zInit[0] && fossil_strcmp(zInit, blob_str(&comment))==0 ){
      prompt_user("unchanged check-in comment.  continue (y/N)? ", &ans);
      cReply = blob_str(&ans)[0];
      blob_reset(&ans);
      if( cReply!='y' && cReply!='Y' ){
        fossil_exit(1);
      }
    }
    free(zInit);
  }
  if( blob_size(&comment)==0 ){
    if( !dryRunFlag ){
      if( !noPrompt ){
        prompt_user("empty check-in comment.  continue (y/N)? ", &ans);
        cReply = blob_str(&ans)[0];
        blob_reset(&ans);
      }else{
        fossil_print("Abandoning commit due to empty check-in comment\n");
        cReply = 'N';
      }
      if( cReply!='y' && cReply!='Y' ){
        fossil_exit(1);
      }
    }
  }else{
    db_multi_exec("REPLACE INTO vvar VALUES('ci-comment',%B)", &comment);
    db_end_transaction(0);
    db_begin_transaction();
  }

  /*
  ** Step 1: Compute an aggregate MD5 checksum over the disk image
  ** of every file in vid.  The file names are part of the checksum.
  ** The resulting checksum is the same as is expected on the R-card
  ** of a manifest.
  */
  if( useCksum ) vfile_aggregate_checksum_disk(vid, &cksum1);

  /* Step 2: Insert records for all modified files into the blob
  ** table. If there were arguments passed to this command, only
  ** the identified files are inserted (if they have been modified).
  */
  db_prepare(&q,
    "SELECT id, %Q || pathname, mrid, %s, %s, %s FROM vfile "
    "WHERE chnged==1 AND NOT deleted AND is_selected(id)",
    g.zLocalRoot,
    glob_expr("pathname", db_get("crlf-glob",db_get("crnl-glob",""))),
    glob_expr("pathname", db_get("binary-glob","")),
    glob_expr("pathname", db_get("encoding-glob",""))
  );
  while( db_step(&q)==SQLITE_ROW ){
    int id, rid;
    const char *zFullname;
    Blob content;
    int crlfOk, binOk, encodingOk;

    id = db_column_int(&q, 0);
    zFullname = db_column_text(&q, 1);
    rid = db_column_int(&q, 2);
    crlfOk = db_column_int(&q, 3);
    binOk = db_column_int(&q, 4);
    encodingOk = db_column_int(&q, 5);

    blob_zero(&content);
    if( file_wd_islink(zFullname) ){
      /* Instead of file content, put link destination path */
      blob_read_link(&content, zFullname);
    }else{
      blob_read_from_file(&content, zFullname);
    }
    /* Do not emit any warnings when they are disabled. */
    if( !noWarningFlag ){
      abortCommit |= commit_warning(&content, crlfOk, binOk,
                                    encodingOk, noPrompt,
                                    zFullname, 0);
    }
    if( contains_merge_marker(&content) ){
      Blob fname; /* Relative pathname of the file */

      nConflict++;
      file_relative_name(zFullname, &fname, 0);
      fossil_print("possible unresolved merge conflict in %s\n",
                   blob_str(&fname));
      blob_reset(&fname);
    }
    nrid = content_put(&content);
    blob_reset(&content);
    if( rid>0 ){
      content_deltify(rid, nrid, 0);
    }
    db_multi_exec("UPDATE vfile SET mrid=%d, rid=%d WHERE id=%d", nrid,nrid,id);
    db_multi_exec("INSERT OR IGNORE INTO unsent VALUES(%d)", nrid);
  }
  db_finalize(&q);
  if( nConflict && !allowConflict ){
    fossil_fatal("abort due to unresolved merge conflicts; "
                 "use --allow-conflict to override");
  }else if( abortCommit ){
    fossil_fatal("one or more files were converted on your request; "
                 "please re-test before committing");
  }

  /* Create the new manifest */
  sCiInfo.pComment = &comment;
  sCiInfo.pCksum =  useCksum ? &cksum1 : 0;
  sCiInfo.verifyDate = !allowOlder && !forceFlag;
  if( forceDelta ){
    blob_zero(&manifest);
  }else{
    create_manifest(&manifest, 0, 0, vid, &sCiInfo, &szB);
  }

  /* See if a delta-manifest would be more appropriate */
  if( !forceBaseline ){
    const char *zBaselineUuid;
    Manifest *pParent;
    Manifest *pBaseline;
    pParent = manifest_get(vid, CFTYPE_MANIFEST, 0);
    if( pParent && pParent->zBaseline ){
      zBaselineUuid = pParent->zBaseline;
      pBaseline = manifest_get_by_name(zBaselineUuid, 0);
    }else{
      zBaselineUuid = db_text(0, "SELECT uuid FROM blob WHERE rid=%d", vid);
      pBaseline = pParent;
    }
    if( pBaseline ){
      Blob delta;
      create_manifest(&delta, zBaselineUuid, pBaseline, vid, &sCiInfo, &szD);
      /*
      ** At this point, two manifests have been constructed, either of
      ** which would work for this check-in.  The first manifest (held
      ** in the "manifest" variable) is a baseline manifest and the second
      ** (held in variable named "delta") is a delta manifest.  The
      ** question now is: which manifest should we use?
      **
      ** Let B be the number of F-cards in the baseline manifest and
      ** let D be the number of F-cards in the delta manifest, plus one for
      ** the B-card.  (B is held in the szB variable and D is held in the
      ** szD variable.)  Assume that all delta manifests adds X new F-cards.
      ** Then to minimize the total number of F- and B-cards in the repository,
      ** we should use the delta manifest if and only if:
      **
      **      D*D < B*X - X*X
      **
      ** X is an unknown here, but for most repositories, we will not be
      ** far wrong if we assume X=3.
      */
      if( forceDelta || (szD*szD)<(szB*3-9) ){
        blob_reset(&manifest);
        manifest = delta;
      }else{
        blob_reset(&delta);
      }
    }else if( forceDelta ){
      fossil_fatal("unable to find a baseline-manifest for the delta");
    }
  }
  if( !noSign && !g.markPrivate && clearsign(&manifest, &manifest) ){
    if( !noPrompt ){
      prompt_user("unable to sign manifest.  continue (y/N)? ", &ans);
      cReply = blob_str(&ans)[0];
      blob_reset(&ans);
    }else{
      fossil_print("Abandoning commit due to manifest signing failure\n");
      cReply = 'N';
    }
    if( cReply!='y' && cReply!='Y' ){
      fossil_exit(1);
    }
  }

  /* If the -n|--dry-run option is specified, output the manifest file
  ** and rollback the transaction.
  */
  if( dryRunFlag ){
    blob_write_to_file(&manifest, "");
  }
  if( outputManifest & MFESTFLG_RAW ){
    zManifestFile = mprintf("%smanifest", g.zLocalRoot);
    blob_write_to_file(&manifest, zManifestFile);
    blob_reset(&manifest);
    blob_read_from_file(&manifest, zManifestFile);
    free(zManifestFile);
  }

  nvid = content_put(&manifest);
  if( nvid==0 ){
    fossil_fatal("trouble committing manifest: %s", g.zErrMsg);
  }
  db_multi_exec("INSERT OR IGNORE INTO unsent VALUES(%d)", nvid);
  if( manifest_crosslink(nvid, &manifest,
                         dryRunFlag ? MC_NONE : MC_PERMIT_HOOKS)==0 ){
    fossil_fatal("%s", g.zErrMsg);
  }
  assert( blob_is_reset(&manifest) );
  content_deltify(vid, nvid, 0);
  zUuid = db_text(0, "SELECT uuid FROM blob WHERE rid=%d", nvid);

  db_prepare(&q, "SELECT uuid,merge FROM vmerge JOIN blob ON merge=rid"
                 " WHERE id=-4");
  while( db_step(&q)==SQLITE_ROW ){
    const char *zIntegrateUuid = db_column_text(&q, 0);
    if( is_a_leaf(db_column_int(&q, 1)) ){
      fossil_print("Closed: %s\n", zIntegrateUuid);
    }else{
      fossil_print("Not_Closed: %s (not a leaf any more)\n", zIntegrateUuid);
    }
  }
  db_finalize(&q);

  fossil_print("New_Version: %s\n", zUuid);
  if( outputManifest & MFESTFLG_UUID ){
    zManifestFile = mprintf("%smanifest.uuid", g.zLocalRoot);
    blob_zero(&muuid);
    blob_appendf(&muuid, "%s\n", zUuid);
    blob_write_to_file(&muuid, zManifestFile);
    free(zManifestFile);
    blob_reset(&muuid);
  }

  /* Update the vfile and vmerge tables */
  db_multi_exec(
    "DELETE FROM vfile WHERE (vid!=%d OR deleted) AND is_selected(id);"
    "DELETE FROM vmerge;"
    "UPDATE vfile SET vid=%d;"
    "UPDATE vfile SET rid=mrid, chnged=0, deleted=0, origname=NULL"
    " WHERE is_selected(id);"
    , vid, nvid
  );
  db_lset_int("checkout", nvid);

  /* Update the isexe and islink columns of the vfile table */
  db_prepare(&q,
    "UPDATE vfile SET isexe=:exec, islink=:link"
    " WHERE vid=:vid AND pathname=:path AND (isexe!=:exec OR islink!=:link)"
  );
  db_bind_int(&q, ":vid", nvid);
  pManifest = manifest_get(nvid, CFTYPE_MANIFEST, 0);
  manifest_file_rewind(pManifest);
  while( (pFile = manifest_file_next(pManifest, 0)) ){
    db_bind_int(&q, ":exec", pFile->zPerm && strstr(pFile->zPerm, "x"));
    db_bind_int(&q, ":link", pFile->zPerm && strstr(pFile->zPerm, "l"));
    db_bind_text(&q, ":path", pFile->zName);
    db_step(&q);
    db_reset(&q);
  }
  db_finalize(&q);
  manifest_destroy(pManifest);

  if( useCksum ){
    /* Verify that the repository checksum matches the expected checksum
    ** calculated before the check-in started (and stored as the R record
    ** of the manifest file).
    */
    vfile_aggregate_checksum_repository(nvid, &cksum2);
    if( blob_compare(&cksum1, &cksum2) ){
      vfile_compare_repository_to_disk(nvid);
      fossil_fatal("working checkout does not match what would have ended "
                   "up in the repository:  %b versus %b",
                   &cksum1, &cksum2);
    }

    /* Verify that the manifest checksum matches the expected checksum */
    vfile_aggregate_checksum_manifest(nvid, &cksum2, &cksum1b);
    if( blob_compare(&cksum1, &cksum1b) ){
      fossil_fatal("manifest checksum self-test failed: "
                   "%b versus %b", &cksum1, &cksum1b);
    }
    if( blob_compare(&cksum1, &cksum2) ){
      fossil_fatal(
         "working checkout does not match manifest after commit: "
         "%b versus %b", &cksum1, &cksum2);
    }

    /* Verify that the commit did not modify any disk images. */
    vfile_aggregate_checksum_disk(nvid, &cksum2);
    if( blob_compare(&cksum1, &cksum2) ){
      fossil_fatal("working checkout before and after commit does not match");
    }
  }

  /* Clear the undo/redo stack */
  undo_reset();

  /* Commit */
  db_multi_exec("DELETE FROM vvar WHERE name='ci-comment'");
  db_multi_exec("PRAGMA repository.application_id=252006673;");
  db_multi_exec("PRAGMA localdb.application_id=252006674;");
  if( dryRunFlag ){
    db_end_transaction(1);
    exit(1);
  }
  db_end_transaction(0);

  if( outputManifest & MFESTFLG_TAGS ){
    Blob tagslist;
    zManifestFile = mprintf("%smanifest.tags", g.zLocalRoot);
    blob_zero(&tagslist);
    get_checkin_taglist(nvid, &tagslist);
    blob_write_to_file(&tagslist, zManifestFile);
    blob_reset(&tagslist);
    free(zManifestFile);
  }

  if( !g.markPrivate ){
    autosync_loop(SYNC_PUSH|SYNC_PULL, db_get_int("autosync-tries", 1), 0);
  }
  if( count_nonbranch_children(vid)>1 ){
    fossil_print("**** warning: a fork has occurred *****\n");
  }
}<|MERGE_RESOLUTION|>--- conflicted
+++ resolved
@@ -82,7 +82,7 @@
   nRoot = (int)strlen(g.zLocalRoot);
   if( argc==0 ){
     blob_init(&name, g.zLocalRoot, nRoot - 1);
-    vfile_scan(&name, blob_size(&name), scanFlags, pIgnore, 0);
+    vfile_scan(&name, blob_size(&name), scanFlags, pIgnore);
     blob_reset(&name);
   }else{
     for(i=0; i<argc; i++){
@@ -90,7 +90,7 @@
       zName = blob_str(&name);
       isDir = file_wd_isdir(zName);
       if( isDir==1 ){
-        vfile_scan(&name, nRoot-1, scanFlags, pIgnore, 0);
+        vfile_scan(&name, nRoot-1, scanFlags, pIgnore);
       }else if( isDir==0 ){
         fossil_warning("not found: %s", &zName[nRoot]);
       }else if( file_access(zName, R_OK) ){
@@ -803,57 +803,6 @@
 }
 
 /*
-<<<<<<< HEAD
-** Create a TEMP table named SFILE and add all unmanaged files named on
-** the command-line to that table.  If directories are named, then add
-** all unmanaged files contained underneath those directories.  If there
-** are no files or directories named on the command-line, then add all
-** unmanaged files anywhere in the checkout.
-*/
-static void locate_unmanaged_files(
-  int argc,           /* Number of command-line arguments to examine */
-  char **argv,        /* values of command-line arguments */
-  unsigned scanFlags, /* Zero or more SCAN_xxx flags */
-  Glob *pIgnore       /* Do not add files that match this GLOB */
-){
-  Blob name;   /* Name of a candidate file or directory */
-  char *zName; /* Name of a candidate file or directory */
-  int isDir;   /* 1 for a directory, 0 if doesn't exist, 2 for anything else */
-  int i;       /* Loop counter */
-  int nRoot;   /* length of g.zLocalRoot */
-
-  db_multi_exec("CREATE TEMP TABLE sfile(x TEXT PRIMARY KEY %s)",
-                filename_collation());
-  nRoot = (int)strlen(g.zLocalRoot);
-  if( argc==0 ){
-    blob_init(&name, g.zLocalRoot, nRoot - 1);
-    vfile_scan(&name, blob_size(&name), scanFlags, pIgnore);
-    blob_reset(&name);
-  }else{
-    for(i=0; i<argc; i++){
-      file_canonical_name(argv[i], &name, 0);
-      zName = blob_str(&name);
-      isDir = file_wd_isdir(zName);
-      if( isDir==1 ){
-        vfile_scan(&name, nRoot-1, scanFlags, pIgnore);
-      }else if( isDir==0 ){
-        fossil_warning("not found: %s", &zName[nRoot]);
-      }else if( file_access(zName, R_OK) ){
-        fossil_fatal("cannot open %s", &zName[nRoot]);
-      }else{
-        db_multi_exec(
-           "INSERT OR IGNORE INTO sfile(x) VALUES(%Q)",
-           &zName[nRoot]
-        );
-      }
-      blob_reset(&name);
-    }
-  }
-}
-
-/*
-=======
->>>>>>> b0eece17
 ** COMMAND: extras
 **
 ** Usage: %fossil extras ?OPTIONS? ?PATH1 ...?
@@ -941,36 +890,18 @@
 **
 ** The --force option treats all prompts as having been answered yes,
 ** whereas --no-prompt treats them as having been answered no.
-<<<<<<< HEAD
-** 
-** No file that matches glob patterns specified by --ignore will
-** ever be deleted.  Files and subdirectories whose names begin with "."
-** are automatically ignored unless the --dotfiles option is used.
-** 
-** The default value for --ignore is determined by the (versionable)
-** ignore-glob setting.
-**
-** The --verily option ignores the ignore-glob setting and turns on
-** --emptydirs and --dotfiles.  Use the --verily option when you really
-** want to clean up everything.  Extreme care should be exercised when
-** using the --verily option.
-=======
-**
-** Files matching any glob pattern specified by the --clean option are
-** deleted without prompting, and the removal cannot be undone.
 **
 ** No file that matches glob patterns specified by --ignore or --keep will
 ** ever be deleted.  Files and subdirectories whose names begin with "."
 ** are automatically ignored unless the --dotfiles option is used.
 **
-** The default values for --clean, --ignore, and --keep are determined by
-** the (versionable) clean-glob, ignore-glob, and keep-glob settings.
+** The default values for --ignore, and --keep are determined by
+** the (versionable) ignore-glob, and keep-glob settings.
 **
 ** The --verily option ignores the keep-glob and ignore-glob settings and
 ** turns on --emptydirs, --dotfiles and --no-dir-symlinks.  Use the
 ** --verily option when you really want to clean up everything.  Extreme
 ** care should be exercised when using the --verily option.
->>>>>>> b0eece17
 **
 ** Options:
 **    --allckouts      Check for empty directories within any checkouts
@@ -999,22 +930,14 @@
 **                     implies the --disable-undo option.
 **    -x|--verily      WARNING: Removes everything that is not a managed
 **                     file or the repository itself.  This option
-<<<<<<< HEAD
-**                     implies the --emptydirs and --dotfiles options.
-**                     Furthermore, it completely disregards the ignore-glob
-**                     settings.  However, it does honor the --ignore option.
-=======
 **                     implies the --dotfiles, --emptydirs  and
 **                     --no-dir-symlinks options. Furthermore, it completely
 **                     disregards the keep-glob and ignore-glob settings.
 **                     However, it does honor the --ignore and --keep options.
-**    --clean <CSG>    WARNING: Never prompt to delete any files matching
-**                     this comma separated list of glob patterns.  Also,
-**                     deletions of any files matching this pattern list
-**                     cannot be undone.
->>>>>>> b0eece17
 **    --ignore <CSG>   Ignore files matching patterns from the
 **                     comma separated list of glob patterns.
+**    --keep <CSG>     Keep files matching this comma separated
+**                     list of glob patterns.
 **    -n|--dry-run     Delete nothing, but display what would have been
 **                     deleted.
 **    --no-prompt      This option disables prompting the user for input
@@ -1032,8 +955,8 @@
   int alwaysPrompt = 0;
   unsigned scanFlags = 0;
   int verilyFlag = 0;
-  const char *zIgnoreFlag;
-  Glob *pIgnore;
+  const char *zIgnoreFlag, *zKeepFlag;
+  Glob *pIgnore, *pKeep;
   int nRoot;
 
 #ifndef UNDO_SIZE_LIMIT  /* TODO: Setting? */
@@ -1059,6 +982,7 @@
   if( find_option("allckouts",0,0)!=0 ) scanFlags |= SCAN_NESTED;
   zIgnoreFlag = find_option("ignore",0,1);
   verboseFlag = find_option("verbose","v",0)!=0;
+  zKeepFlag = find_option("keep",0,1);
   db_must_be_within_tree();
   if( find_option("verily","x",0)!=0 ){
     verilyFlag = 1;
@@ -1071,9 +995,13 @@
   if( zIgnoreFlag==0 ){
     zIgnoreFlag = db_get("ignore-glob", 0);
   }
+  if( zKeepFlag==0 && !verilyFlag ){
+    zKeepFlag = db_get("keep-glob", 0);
+  }
   if( db_get_boolean("dotfiles", 0) ) scanFlags |= SCAN_ALL;
   verify_all_options();
   pIgnore = glob_create(zIgnoreFlag);
+  pKeep = glob_create(zKeepFlag);
   nRoot = (int)strlen(g.zLocalRoot);
   if( !dirsOnlyFlag ){
     Stmt q;
@@ -1094,7 +1022,15 @@
                   " (SELECT pathname FROM vfile)");
     while( db_step(&q)==SQLITE_ROW ){
       const char *zName = db_column_text(&q, 0);
-      if( !dryRunFlag && !(verilyFlag && glob_match(pIgnore, zName+nRoot)) ){
+      if( glob_match(pKeep, zName+nRoot) ){
+        if( verboseFlag ){
+          fossil_print("KEPT file \"%s\" not removed (due to --keep"
+                       " or \"keep-glob\")\n", zName+nRoot);
+        }
+        continue;
+      }
+      if( !dryRunFlag
+          && !(verilyFlag && glob_match(pIgnore, zName+nRoot)) ){
         char *zPrompt = 0;
         char cReply;
         Blob ans = empty_blob;
@@ -1167,7 +1103,15 @@
     );
     while( db_step(&q)==SQLITE_ROW ){
       const char *zName = db_column_text(&q, 0);
-      if( !(verilyFlag && glob_match(pIgnore, zName+nRoot)) ){
+      if( glob_match(pKeep, zName+nRoot) ){
+        if( verboseFlag ){
+          fossil_print("KEPT directory \"%s\" not removed (due to --keep"
+                       " or \"keep-glob\")\n", zName+nRoot);
+        }
+        continue;
+      }
+      if( !allDirFlag && !dryRunFlag
+          && !(verilyFlag && glob_match(pIgnore, zName+nRoot)) ){
         char cReply;
         if( !noPrompt ){
           Blob ans;
@@ -1197,6 +1141,7 @@
     db_finalize(&q);
     glob_free(pEmptyDirs);
   }
+  glob_free(pKeep);
   glob_free(pIgnore);
 }
 
