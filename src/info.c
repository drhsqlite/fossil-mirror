--- conflicted
+++ resolved
@@ -631,23 +631,16 @@
 */
 void vdiff_page(void){
   int ridFrom, ridTo;
-<<<<<<< HEAD
   int showDetail = atoi(PD("detail","0"));
   const char *zFrom = P("from");
   const char *zTo = P("to");
-  int iFrom, iTo;
-  Manifest mFrom, mTo;
-=======
-  int showDetail = 0;
   Manifest *pFrom, *pTo;
   ManifestFile *pFileFrom, *pFileTo;
->>>>>>> 19afc3f4
 
   login_check_credentials();
   if( !g.okRead ){ login_needed(); return; }
   login_anonymous_available();
 
-<<<<<<< HEAD
   if( !zFrom || !zFrom[0] || !zTo || !zTo[0] ){
     /* if from or to or both are bissing, show a form to enter
     ** the query parameters by hand
@@ -668,18 +661,12 @@
     @ </div></form>
     style_footer_cmdref("diff",0);
     return;
-  }else if(    vdiff_parse_manifest("from", &ridFrom, &mFrom) 
-            || vdiff_parse_manifest("to", &ridTo, &mTo)
-  ){
-    return;
-  }
-=======
+  }
   pFrom = vdiff_parse_manifest("from", &ridFrom);
   if( pFrom==0 ) return;
   pTo = vdiff_parse_manifest("to", &ridTo);
   if( pTo==0 ) return;
   showDetail = atoi(PD("detail","0"));
->>>>>>> 19afc3f4
   style_header("Check-in Differences");
   @ <h2>Difference From:</h2><blockquote>
   checkin_description(ridFrom);
@@ -1251,15 +1238,9 @@
   @
   @ <ol>
   free(zDate);
-<<<<<<< HEAD
-  ticket_output_change_artifact(&m);
-  manifest_clear(&m);
-  style_footer_cmdref("info",0);
-=======
   ticket_output_change_artifact(pTktChng);
   manifest_destroy(pTktChng);
-  style_footer();
->>>>>>> 19afc3f4
+  style_footer_cmdref("info",0);
 }
 
 
