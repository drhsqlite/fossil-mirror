--- conflicted
+++ resolved
@@ -893,7 +893,6 @@
 
 ###############################################################################
 
-<<<<<<< HEAD
 fossil test-th-eval "lsearch"
 test th1-lsearch-1 {$RESULT eq \
     {TH_ERROR: wrong # args: should be "lsearch list string"}}
@@ -944,7 +943,9 @@
 
 fossil test-th-eval "lsearch \"\{aa b c\" a"
 test th1-lsearch-10 {$RESULT eq "TH_ERROR: Expected list, got: \"\{aa b c\""}
-=======
+
+###############################################################################
+
 fossil test-th-eval "glob_match"
 test th1-glob-match-1 {$RESULT eq \
 {TH_ERROR: wrong # args: should be "glob_match ?-one? ?--? patternList string"}}
@@ -1012,5 +1013,4 @@
 ###############################################################################
 
 fossil test-th-eval {list [glob_match {a[bd]c} abc] [glob_match abc {a[bd]c}]}
-test th1-glob-match-13 {$RESULT eq "1 0"}
->>>>>>> b47542ca
+test th1-glob-match-13 {$RESULT eq "1 0"}