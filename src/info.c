/*
** Copyright (c) 2007 D. Richard Hipp
**
** This program is free software; you can redistribute it and/or
** modify it under the terms of the Simplified BSD License (also
** known as the "2-Clause License" or "FreeBSD License".)

** This program is distributed in the hope that it will be useful,
** but without any warranty; without even the implied warranty of
** merchantability or fitness for a particular purpose.
**
** Author contact information:
**   drh@hwaci.com
**   http://www.hwaci.com/drh/
**
*******************************************************************************
**
** This file contains code to implement the "info" command.  The
** "info" command gives command-line access to information about
** the current tree, or a particular artifact or check-in.
*/
#include "config.h"
#include "info.h"
#include <assert.h>

/*
** Return a string (in memory obtained from malloc) holding a
** comma-separated list of tags that apply to check-in with
** record-id rid.  If the "propagatingOnly" flag is true, then only
** show branch tags (tags that propagate to children).
**
** Return NULL if there are no such tags.
*/
char *info_tags_of_checkin(int rid, int propagatingOnly){
  char *zTags;
  zTags = db_text(0, "SELECT group_concat(substr(tagname, 5), ', ')"
                     "  FROM tagxref, tag"
                     " WHERE tagxref.rid=%d AND tagxref.tagtype>%d"
                     "   AND tag.tagid=tagxref.tagid"
                     "   AND tag.tagname GLOB 'sym-*'",
                     rid, propagatingOnly!=0);
  return zTags;
}


/*
** Print common information about a particular record.
**
**     *  The artifact hash
**     *  The record ID
**     *  mtime and ctime
**     *  who signed it
**
*/
void show_common_info(
  int rid,                   /* The rid for the check-in to display info for */
  const char *zRecDesc,      /* Brief record description; e.g. "check-out:" */
  int showComment,           /* True to show the check-in comment */
  int showFamily             /* True to show parents and children */
){
  Stmt q;
  char *zComment = 0;
  char *zTags;
  char *zDate;
  char *zUuid;
  zUuid = db_text(0, "SELECT uuid FROM blob WHERE rid=%d", rid);
  if( zUuid ){
    zDate = db_text(0,
      "SELECT datetime(mtime) || ' UTC' FROM event WHERE objid=%d",
      rid
    );
         /* 01234567890123 */
    fossil_print("%-13s %.40s %s\n", zRecDesc, zUuid, zDate ? zDate : "");
    free(zDate);
    if( showComment ){
      zComment = db_text(0,
        "SELECT coalesce(ecomment,comment) || "
        "       ' (user: ' || coalesce(euser,user,'?') || ')' "
        "  FROM event WHERE objid=%d",
        rid
      );
    }
    free(zUuid);
  }
  if( showFamily ){
    db_prepare(&q, "SELECT uuid, pid, isprim FROM plink JOIN blob ON pid=rid "
                   " WHERE cid=%d"
                   " ORDER BY isprim DESC, mtime DESC /*sort*/", rid);
    while( db_step(&q)==SQLITE_ROW ){
      const char *zUuid = db_column_text(&q, 0);
      const char *zType = db_column_int(&q, 2) ? "parent:" : "merged-from:";
      zDate = db_text("",
        "SELECT datetime(mtime) || ' UTC' FROM event WHERE objid=%d",
        db_column_int(&q, 1)
      );
      fossil_print("%-13s %.40s %s\n", zType, zUuid, zDate);
      free(zDate);
    }
    db_finalize(&q);
    db_prepare(&q, "SELECT uuid, cid, isprim FROM plink JOIN blob ON cid=rid "
                   " WHERE pid=%d"
                   " ORDER BY isprim DESC, mtime DESC /*sort*/", rid);
    while( db_step(&q)==SQLITE_ROW ){
      const char *zUuid = db_column_text(&q, 0);
      const char *zType = db_column_int(&q, 2) ? "child:" : "merged-into:";
      zDate = db_text("",
        "SELECT datetime(mtime) || ' UTC' FROM event WHERE objid=%d",
        db_column_int(&q, 1)
      );
      fossil_print("%-13s %.40s %s\n", zType, zUuid, zDate);
      free(zDate);
    }
    db_finalize(&q);
  }
  zTags = info_tags_of_checkin(rid, 0);
  if( zTags && zTags[0] ){
    fossil_print("tags:         %s\n", zTags);
  }
  free(zTags);
  if( zComment ){
    fossil_print("comment:      ");
    comment_print(zComment, 0, 14, -1, get_comment_format());
    free(zComment);
  }
}

/*
** Print information about the URLs used to access a repository and
** checkouts in a repository.
*/
static void extraRepoInfo(void){
  Stmt s;
  db_prepare(&s, "SELECT substr(name,7), date(mtime,'unixepoch')"
                 "  FROM config"
                 " WHERE name GLOB 'ckout:*' ORDER BY mtime DESC");
  while( db_step(&s)==SQLITE_ROW ){
    const char *zName;
    const char *zCkout = db_column_text(&s, 0);
    if( !vfile_top_of_checkout(zCkout) ) continue;
    if( g.localOpen ){
      if( fossil_strcmp(zCkout, g.zLocalRoot)==0 ) continue;
      zName = "alt-root:";
    }else{
      zName = "check-out:";
    }
    fossil_print("%-11s   %-54s %s\n", zName, zCkout,
                 db_column_text(&s, 1));
  }
  db_finalize(&s);
  db_prepare(&s, "SELECT substr(name,9), date(mtime,'unixepoch')"
                 "  FROM config"
                 " WHERE name GLOB 'baseurl:*' ORDER BY mtime DESC");
  while( db_step(&s)==SQLITE_ROW ){
    fossil_print("access-url:   %-54s %s\n", db_column_text(&s, 0),
                 db_column_text(&s, 1));
  }
  db_finalize(&s);
}

/*
** Show the parent project, if any
*/
static void showParentProject(void){
  const char *zParentCode;
  zParentCode = db_get("parent-project-code",0);
  if( zParentCode ){
    fossil_print("derived-from: %s %s\n", zParentCode,
                 db_get("parent-project-name",""));
  }
}

/*
** COMMAND: info
**
** Usage: %fossil info ?VERSION | REPOSITORY_FILENAME? ?OPTIONS?
**
** With no arguments, provide information about the current tree.
** If an argument is specified, provide information about the object
** in the repository of the current tree that the argument refers
** to.  Or if the argument is the name of a repository, show
** information about that repository.
**
** If the argument is a repository name, then the --verbose option shows
** all known check-out locations for that repository and all URLs used
** to access the repository.  The --verbose is (currently) a no-op if
** the argument is the name of an object within the repository.
**
** Use the "finfo" command to get information about a specific
** file in a check-out.
**
** Options:
**    -R|--repository REPO       Extract info from repository REPO
**    -v|--verbose               Show extra information about repositories
**
** See also: [[annotate]], [[artifact]], [[finfo]], [[timeline]]
*/
void info_cmd(void){
  i64 fsize;
  int verboseFlag = find_option("verbose","v",0)!=0;
  if( !verboseFlag ){
    verboseFlag = find_option("detail","l",0)!=0; /* deprecated */
  }

  if( g.argc==3
   && file_isfile(g.argv[2], ExtFILE)
   && (fsize = file_size(g.argv[2], ExtFILE))>0
   && (fsize&0x1ff)==0
  ){
    db_open_config(0, 0);
    db_open_repository(g.argv[2]);
    db_record_repository_filename(g.argv[2]);
    fossil_print("project-name: %s\n", db_get("project-name", "<unnamed>"));
    fossil_print("project-code: %s\n", db_get("project-code", "<none>"));
    showParentProject();
    extraRepoInfo();
    return;
  }
  db_find_and_open_repository(OPEN_OK_NOT_FOUND,0);
  verify_all_options();
  if( g.argc==2 ){
    int vid;
    if( g.repositoryOpen ){
      db_record_repository_filename(0);
      fossil_print("project-name: %s\n", db_get("project-name", "<unnamed>"));
    }else{
      db_open_config(0,1);
    }
    if( g.localOpen ){
      fossil_print("repository:   %s\n", db_repository_filename());
      fossil_print("local-root:   %s\n", g.zLocalRoot);
    }
    if( verboseFlag && g.repositoryOpen ){
      extraRepoInfo();
    }
    if( g.zConfigDbName ){
      fossil_print("config-db:    %s\n", g.zConfigDbName);
    }
    if( g.repositoryOpen ){
      fossil_print("project-code: %s\n", db_get("project-code", ""));
      showParentProject();
      vid = g.localOpen ? db_lget_int("checkout", 0) : 0;
      if( vid ){
        show_common_info(vid, "checkout:", 1, 1);
      }
      fossil_print("check-ins:    %d\n",
             db_int(-1, "SELECT count(*) FROM event WHERE type='ci' /*scan*/"));
    }
    if( verboseFlag || !g.repositoryOpen ){
      Blob vx;
      char *z;
      fossil_version_blob(&vx, 0);
      z = strstr(blob_str(&vx), "version");
      if( z ){
        z += 8;
      }else{
        z = blob_str(&vx);
      }
      fossil_print("fossil:       %z\n", file_fullexename(g.nameOfExe));
      fossil_print("version:      %s", z);
      blob_reset(&vx);
    }
  }else{
    int rid;
    rid = name_to_rid(g.argv[2]);
    if( rid==0 ){
      fossil_fatal("no such object: %s", g.argv[2]);
    }
    show_common_info(rid, "hash:", 1, 1);
  }
}

/*
** Show the context graph (immediate parents and children) for
** check-in rid and rid2
*/
void render_checkin_context(int rid, int rid2, int parentsOnly, int mFlags){
  Blob sql;
  Stmt q;
  int rx[2];
  int i, n;
  rx[0] = rid;
  rx[1] = rid2;
  n = rid2 ? 2 : 1;
  blob_zero(&sql);
  blob_append(&sql, timeline_query_for_www(), -1);

  db_multi_exec(
    "CREATE TEMP TABLE IF NOT EXISTS ok(rid INTEGER PRIMARY KEY);"
    "DELETE FROM ok;"
  );
  for(i=0; i<n; i++){
    db_multi_exec(
      "INSERT OR IGNORE INTO ok VALUES(%d);"
      "INSERT OR IGNORE INTO ok SELECT pid FROM plink WHERE cid=%d;",
      rx[i], rx[i]
    );
  }
  if( !parentsOnly ){
    for(i=0; i<n; i++){
      db_multi_exec(
        "INSERT OR IGNORE INTO ok SELECT cid FROM plink WHERE pid=%d;", rx[i]
      );
      if( db_table_exists("repository","cherrypick") ){
        db_multi_exec(
          "INSERT OR IGNORE INTO ok "
          "  SELECT parentid FROM cherrypick WHERE childid=%d;"
          "INSERT OR IGNORE INTO ok "
          "  SELECT childid FROM cherrypick WHERE parentid=%d;",
          rx[i], rx[i]
        );
      }
    }
  }
  blob_append_sql(&sql, " AND event.objid IN ok ORDER BY mtime DESC");
  db_prepare(&q, "%s", blob_sql_text(&sql));
  www_print_timeline(&q,
         mFlags
         |TIMELINE_GRAPH
         |TIMELINE_FILLGAPS
         |TIMELINE_NOSCROLL
         |TIMELINE_XMERGE
         |TIMELINE_CHPICK,
       0, 0, 0, rid, rid2, 0);
  db_finalize(&q);
}


/*
** Append the difference between artifacts to the output
*/
static void append_diff(
  const char *zFrom,    /* Diff from this artifact */
  const char *zTo,      /*  ... to this artifact */
  DiffConfig *pCfg      /* The diff configuration */
){
  int fromid;
  int toid;
  Blob from, to;
  if( zFrom ){
    fromid = uuid_to_rid(zFrom, 0);
    content_get(fromid, &from);
    pCfg->zLeftHash = zFrom;
  }else{
    blob_zero(&from);
    pCfg->zLeftHash = 0;
  }
  if( zTo ){
    toid = uuid_to_rid(zTo, 0);
    content_get(toid, &to);
  }else{
    blob_zero(&to);
  }
  if( pCfg->diffFlags & DIFF_SIDEBYSIDE ){
    pCfg->diffFlags |= DIFF_HTML | DIFF_NOTTOOBIG;
  }else{
    pCfg->diffFlags |= DIFF_LINENO | DIFF_HTML | DIFF_NOTTOOBIG;
  }
  text_diff(&from, &to, cgi_output_blob(), pCfg);
  pCfg->zLeftHash = 0;
  blob_reset(&from);
  blob_reset(&to);
}

/*
** Write a line of web-page output that shows changes that have occurred
** to a file between two check-ins.
*/
static void append_file_change_line(
  const char *zCkin,    /* The check-in on which the change occurs */
  const char *zName,    /* Name of the file that has changed */
  const char *zOld,     /* blob.uuid before change.  NULL for added files */
  const char *zNew,     /* blob.uuid after change.  NULL for deletes */
  const char *zOldName, /* Prior name.  NULL if no name change. */
  DiffConfig *pCfg,     /* Flags for text_diff() or NULL to omit all */
  int mperm             /* executable or symlink permission for zNew */
){
  @ <div class='file-change-line'><span>
    /* Maintenance reminder: the extra level of SPAN is for
    ** arranging new elements via JS. */
  if( !g.perm.Hyperlink ){
    if( zNew==0 ){
      @ Deleted %h(zName).
    }else if( zOld==0 ){
      @ Added %h(zName).
    }else if( zOldName!=0 && fossil_strcmp(zName,zOldName)!=0 ){
      @ Name change from %h(zOldName) to %h(zName).
    }else if( fossil_strcmp(zNew, zOld)==0 ){
      if( mperm==PERM_EXE ){
        @ %h(zName) became executable.
      }else if( mperm==PERM_LNK ){
        @ %h(zName) became a symlink.
      }else{
        @ %h(zName) became a regular file.
      }
    }else{
      @ Changes to %h(zName).
    }
    @ </span></div>
    if( pCfg ){
      append_diff(zOld, zNew, pCfg);
    }
  }else{
    if( zOld && zNew ){
      if( fossil_strcmp(zOld, zNew)!=0 ){
        if( zOldName!=0 && fossil_strcmp(zName,zOldName)!=0 ){
          @ Renamed and modified
          @ %z(href("%R/finfo?name=%T&m=%!S&ci=%!S",zOldName,zOld,zCkin))\
          @ %h(zOldName)</a>
          @ %z(href("%R/artifact/%!S",zOld))[%S(zOld)]</a>
          @ to %z(href("%R/finfo?name=%T&m=%!S&ci=%!S",zName,zNew,zCkin))\
          @ %h(zName)</a>
          @ %z(href("%R/artifact/%!S",zNew))[%S(zNew)]</a>.
        }else{
          @ Modified %z(href("%R/finfo?name=%T&m=%!S&ci=%!S",zName,zNew,zCkin))\
          @ %h(zName)</a>
          @ from %z(href("%R/artifact/%!S",zOld))[%S(zOld)]</a>
          @ to %z(href("%R/artifact/%!S",zNew))[%S(zNew)]</a>.
        }
      }else if( zOldName!=0 && fossil_strcmp(zName,zOldName)!=0 ){
        @ Name change
        @ from %z(href("%R/finfo?name=%T&m=%!S&ci=%!S",zOldName,zOld,zCkin))\
        @ %h(zOldName)</a>
        @ to %z(href("%R/finfo?name=%T&m=%!S&ci=%!S",zName,zNew,zCkin))\
        @ %h(zName)</a>.
      }else{
        @ %z(href("%R/finfo?name=%T&m=%!S&ci=%!S",zName,zNew,zCkin))\
        @ %h(zName)</a> became
        if( mperm==PERM_EXE ){
          @ executable with contents
        }else if( mperm==PERM_LNK ){
          @ a symlink with target
        }else{
          @ a regular file with contents
        }
        @ %z(href("%R/artifact/%!S",zNew))[%S(zNew)]</a>.
      }
    }else if( zOld ){
      @ Deleted %z(href("%R/finfo?name=%T&m=%!S&ci=%!S",zName,zOld,zCkin))\
      @ %h(zName)</a> version %z(href("%R/artifact/%!S",zOld))[%S(zOld)]</a>.
    }else{
      @ Added %z(href("%R/finfo?name=%T&m=%!S&ci=%!S",zName,zNew,zCkin))\
      @ %h(zName)</a> version %z(href("%R/artifact/%!S",zNew))[%S(zNew)]</a>.
    }
    if( zOld && zNew && fossil_strcmp(zOld,zNew)!=0 ){
      if( pCfg ){
        @ </span></div>
        append_diff(zOld, zNew, pCfg);
      }else{
        @ %z(href("%R/fdiff?v1=%!S&v2=%!S",zOld,zNew))[diff]</a>
        @ </span></div>
      }
    }else{
      @ </span></div>
    }
  }
}

/*
** Generate javascript to enhance HTML diffs.
*/
void append_diff_javascript(int diffType){
  /* Load fossil.diff.js even if diffType==0 to enable keyboard shortcuts. */
  builtin_fossil_js_bundle_or("diff", NULL);
}

/*
** Construct an appropriate diffFlag for text_diff() based on query
** parameters and the to boolean arguments.
*/
DiffConfig *construct_diff_flags(int diffType, DiffConfig *pCfg){
  u64 diffFlags = 0;  /* Zero means do not show any diff */
  if( diffType>0 ){
    int x;
    if( diffType==2 ) diffFlags = DIFF_SIDEBYSIDE;
    if( P_NoBot("w") )  diffFlags |= DIFF_IGNORE_ALLWS;
    if( PD_NoBot("noopt",0)!=0 ) diffFlags |= DIFF_NOOPT;
    diffFlags |= DIFF_STRIP_EOLCR;
    diff_config_init(pCfg, diffFlags);

    /* "dc" query parameter determines lines of context */
    x = atoi(PD("dc","7"));
    if( x>0 ) pCfg->nContext = x;

    /* The "noopt" parameter disables diff optimization */
    return pCfg;
  }else{
    diff_config_init(pCfg, 0);
    return 0;
  }
}

/*
** WEBPAGE: ci_tags
** URL:    /ci_tags?name=ARTIFACTID
**
** Show all tags and properties for a given check-in.
**
** This information used to be part of the main /ci page, but it is of
** marginal usefulness.  Better to factor it out into a sub-screen.
*/
void ci_tags_page(void){
  const char *zHash;
  int rid;
  Stmt q;
  int cnt = 0;
  Blob sql;
  char const *zType;

  login_check_credentials();
  if( !g.perm.Read ){ login_needed(g.anon.Read); return; }
  rid = name_to_rid_www("name");
  if( rid==0 ){
    style_header("Check-in Information Error");
    @ No such object: %h(PD("name",""))
    style_finish_page();
    return;
  }
  cgi_check_for_malice();
  zHash = db_text(0, "SELECT uuid FROM blob WHERE rid=%d", rid);
  style_header("Tags and Properties");
  zType = whatis_rid_type_label(rid);
  if(!zType) zType = "Artifact";
  @ <h1>Tags and Properties for %s(zType)  \
  @ %z(href("%R/ci/%!S",zHash))%S(zHash)</a></h1>
  db_prepare(&q,
    "SELECT tag.tagid, tagname, "
    "       (SELECT uuid FROM blob WHERE rid=tagxref.srcid AND rid!=%d),"
    "       value, datetime(tagxref.mtime,toLocal()), tagtype,"
    "       (SELECT uuid FROM blob WHERE rid=tagxref.origid AND rid!=%d)"
    "  FROM tagxref JOIN tag ON tagxref.tagid=tag.tagid"
    " WHERE tagxref.rid=%d"
    " ORDER BY tagname /*sort*/", rid, rid, rid
  );
  while( db_step(&q)==SQLITE_ROW ){
    const char *zTagname = db_column_text(&q, 1);
    const char *zSrcUuid = db_column_text(&q, 2);
    const char *zValue = db_column_text(&q, 3);
    const char *zDate = db_column_text(&q, 4);
    int tagtype = db_column_int(&q, 5);
    const char *zOrigUuid = db_column_text(&q, 6);
    cnt++;
    if( cnt==1 ){
      @ <ul>
    }
    @ <li>
    if( tagtype==0 ){
      @ <span class="infoTagCancelled">%h(zTagname)</span> cancelled
    }else if( zValue ){
      @ <span class="infoTag">%h(zTagname)=%h(zValue)</span>
    }else {
      @ <span class="infoTag">%h(zTagname)</span>
    }
    if( tagtype==2 ){
      if( zOrigUuid && zOrigUuid[0] ){
        @ inherited from
        hyperlink_to_version(zOrigUuid);
      }else{
        @ propagates to descendants
      }
    }
    if( zSrcUuid && zSrcUuid[0] ){
      if( tagtype==0 ){
        @ by
      }else{
        @ added by
      }
      hyperlink_to_version(zSrcUuid);
      @ on
      hyperlink_to_date(zDate,0);
    }
    @ </li>
  }
  db_finalize(&q);
  if( cnt ){
    @ </ul>
  }
  @ <div class="section">Context</div>
  db_multi_exec(
     "CREATE TEMP TABLE IF NOT EXISTS ok(rid INTEGER PRIMARY KEY);"
     "DELETE FROM ok;"
     "INSERT INTO ok VALUES(%d);"
     "INSERT OR IGNORE INTO ok "
     " SELECT tagxref.srcid"
     "   FROM tagxref JOIN tag ON tagxref.tagid=tag.tagid"
     "  WHERE tagxref.rid=%d;"
     "INSERT OR IGNORE INTO ok "
     " SELECT tagxref.origid"
     "   FROM tagxref JOIN tag ON tagxref.tagid=tag.tagid"
     "  WHERE tagxref.rid=%d;",
     rid, rid, rid
  );
#if 0
  db_multi_exec(
    "SELECT tag.tagid, tagname, "
    "       (SELECT uuid FROM blob WHERE rid=tagxref.srcid AND rid!=%d),"
    "       value, datetime(tagxref.mtime,toLocal()), tagtype,"
    "       (SELECT uuid FROM blob WHERE rid=tagxref.origid AND rid!=%d)"
    "  FROM tagxref JOIN tag ON tagxref.tagid=tag.tagid"
    " WHERE tagxref.rid=%d"
    " ORDER BY tagname /*sort*/", rid, rid, rid
  );
#endif
  blob_zero(&sql);
  blob_append(&sql, timeline_query_for_www(), -1);
  blob_append_sql(&sql, " AND event.objid IN ok ORDER BY mtime DESC");
  db_prepare(&q, "%s", blob_sql_text(&sql));
  www_print_timeline(&q, TIMELINE_DISJOINT|TIMELINE_GRAPH|TIMELINE_NOSCROLL,
                     0, 0, 0, rid, 0, 0);
  db_finalize(&q);
  style_finish_page();
}

/*
<<<<<<< HEAD
** WEBPAGE: ckout
**
** Show information about the current checkout.  This page only functions
** if the web server is run on a loopback interface (in other words, was
** started using "fossil ui" or similar) from with on open check-out.
**
** See the help screen for the /vdiff web page for a list of available
** keyboard shortcuts.
=======
** Render a web-page diff of the changes in the working check-out
>>>>>>> cb4c167e
*/
static void ckout_normal_diff(int vid){
  int diffType;               /* 0: no diff,  1: unified,  2: side-by-side */
  DiffConfig DCfg,*pCfg;      /* Diff details */
  const char *zW;             /* The "w" query parameter */
  int nChng;                  /* Number of changes */
  Stmt q;

  diffType = preferred_diff_type();
  pCfg = construct_diff_flags(diffType, &DCfg);
  nChng = db_int(0, "SELECT count(*) FROM vfile"
                    " WHERE vid=%d AND (deleted OR chnged OR rid==0)", vid);
  if( nChng==0 ){
    @ <p>No uncommitted changes</p>
    return;
  }
  db_prepare(&q,
       /*   0         1        2        3       4    5       6 */
    "SELECT pathname, deleted, chnged , rid==0, rid, islink, uuid"
    "  FROM vfile LEFT JOIN blob USING(rid)"
    " WHERE vid=%d"
    "   AND (deleted OR chnged OR rid==0)"
    " ORDER BY pathname /*scan*/",
    vid
  );
  if( DCfg.diffFlags & DIFF_SIDEBYSIDE ){
    DCfg.diffFlags |= DIFF_HTML | DIFF_NOTTOOBIG;
  }else{
    DCfg.diffFlags |= DIFF_LINENO | DIFF_HTML | DIFF_NOTTOOBIG;
  }
  @ <div class="sectionmenu info-changes-menu">
  zW = (DCfg.diffFlags&DIFF_IGNORE_ALLWS)?"&w":"";
  if( diffType!=0 ){
    /* Class "smb-hide-diff" required by the fossil.diff.js script. */
    const char *zBtnClass = "button smb-hide-diff";
    @ %z(chref(zBtnClass,"%R?diff=0"))Hide&nbsp;Diff</a>
  }
  if( diffType!=1 ){
    /* Class "smb-unified-diff" required by the fossil.diff.js script. */
    const char *zBtnClass = "button smb-unified-diff";
    @ %z(chref(zBtnClass,"%R?diff=1%s",zW))Unified&nbsp;Diff</a>
  }
  if( diffType!=2 ){
    /* Class "smb-side-by-side-diff" required by the fossil.diff.js script. */
    const char *zBtnClass = "button smb-side-by-side-diff";
    @ %z(chref(zBtnClass,"%R?diff=2%s",zW))Side-by-Side&nbsp;Diff</a>
  }
  if( diffType!=0 ){
    if( *zW ){
      @ %z(chref("button","%R?diff=%d",diffType))\
      @ Show&nbsp;Whitespace&nbsp;Changes</a>
    }else{
      @ %z(chref("button","%R?diff=%d&w",diffType))Ignore&nbsp;Whitespace</a>
    }
  }
  @ </div>
  while( db_step(&q)==SQLITE_ROW ){
    const char *zTreename = db_column_text(&q,0);
    int isDeleted = db_column_int(&q, 1);
    int isChnged = db_column_int(&q,2);
    int isNew = db_column_int(&q,3);
    int srcid = db_column_int(&q, 4);
    int isLink = db_column_int(&q, 5);
    const char *zUuid = db_column_text(&q, 6);
    int showDiff = 1;

    DCfg.diffFlags &= (~DIFF_FILE_MASK);
    @ <div class='file-change-line'><span>
    if( isDeleted ){
      @ DELETED %h(zTreename)
      DCfg.diffFlags |= DIFF_FILE_DELETED;
      showDiff = 0;
    }else if( file_access(zTreename, F_OK) ){
      @ MISSING %h(zTreename)
      showDiff = 0;
    }else if( isNew ){
      @ ADDED %h(zTreename)
      DCfg.diffFlags |= DIFF_FILE_ADDED;
      srcid = 0;
      showDiff = 0;
    }else if( isChnged==3 ){
      @ ADDED_BY_MERGE %h(zTreename)
      DCfg.diffFlags |= DIFF_FILE_ADDED;
      srcid = 0;
      showDiff = 0;
    }else if( isChnged==5 ){
      @ ADDED_BY_INTEGRATE %h(zTreename)
      DCfg.diffFlags |= DIFF_FILE_ADDED;
      srcid = 0;
      showDiff = 0;
    }else{
      @ CHANGED %h(zTreename)
    }
    @ </span></div>
    if( showDiff && pCfg ){
      Blob old, new;
      if( !isLink != !file_islink(zTreename) ){
        @ %s(DIFF_CANNOT_COMPUTE_SYMLINK)
        continue;
      }
      if( srcid>0 ){
        content_get(srcid, &old);
        pCfg->zLeftHash = zUuid;
      }else{
        blob_zero(&old);
        pCfg->zLeftHash = 0;
      }
      blob_read_from_file(&new, zTreename, ExtFILE);
      text_diff(&old, &new, cgi_output_blob(), pCfg);
      blob_reset(&old);
      blob_reset(&new);
    }
  }
  db_finalize(&q);
  append_diff_javascript(diffType);
}

/*
** Render a web-page diff of the changes in the working check-out to
** an external reference.
*/
static void ckout_external_base_diff(int vid, const char *zExBase){
  int diffType;               /* 0: no diff,  1: unified,  2: side-by-side */
  DiffConfig DCfg,*pCfg;      /* Diff details */
  const char *zW;             /* The "w" query parameter */
  Stmt q;

  diffType = preferred_diff_type();
  pCfg = construct_diff_flags(diffType, &DCfg);
  db_prepare(&q,
    "SELECT pathname FROM vfile WHERE vid=%d ORDER BY pathname", vid
  );
  if( DCfg.diffFlags & DIFF_SIDEBYSIDE ){
    DCfg.diffFlags |= DIFF_HTML | DIFF_NOTTOOBIG;
  }else{
    DCfg.diffFlags |= DIFF_LINENO | DIFF_HTML | DIFF_NOTTOOBIG;
  }
  @ <div class="sectionmenu info-changes-menu">
  zW = (DCfg.diffFlags&DIFF_IGNORE_ALLWS)?"&w":"";
  if( diffType!=1 ){
    @ %z(chref("button","%R?diff=1&exbase=%h%s",zExBase,zW))\
    @ Unified&nbsp;Diff</a>
  }
  if( diffType!=2 ){
    @ %z(chref("button","%R?diff=2&exbase=%h%s",zExBase,zW))\
    @ Side-by-Side&nbsp;Diff</a>
  }
  if( diffType!=0 ){
    if( *zW ){
      @ %z(chref("button","%R?diff=%d&exbase=%h",diffType,zExBase))\
      @ Show&nbsp;Whitespace&nbsp;Changes</a>
    }else{
      @ %z(chref("button","%R?diff=%d&exbase=%h&w",diffType,zExBase))\
      @ Ignore&nbsp;Whitespace</a>
    }
  }
  @ </div>
  while( db_step(&q)==SQLITE_ROW ){
    const char *zFile;  /* Name of file in the repository */
    char *zLhs;         /* Full name of left-hand side file */
    char *zRhs;         /* Full name of right-hand side file */
    Blob rhs;           /* Full text of RHS */
    Blob lhs;           /* Full text of LHS */

    zFile = db_column_text(&q,0);
    zLhs = mprintf("%s/%s", zExBase, zFile);
    zRhs = mprintf("%s%s", g.zLocalRoot, zFile);
    if( file_size(zLhs, ExtFILE)<0 ){
      @ <div class='file-change-line'><span>
      @ Missing from external baseline: %h(zFile)
      @ </span></div>
    }else{
      blob_read_from_file(&lhs, zLhs, ExtFILE);
      blob_read_from_file(&rhs, zRhs, ExtFILE);
      if( blob_size(&lhs)!=blob_size(&rhs)
       || memcmp(blob_buffer(&lhs), blob_buffer(&rhs), blob_size(&lhs))!=0
      ){
        @ <div class='file-change-line'><span>
        @ Changes to %h(zFile)
        @ </span></div>
        if( pCfg ){
          char *zFullFN;
          char *zHexFN;
          int nFullFN;
          zFullFN = file_canonical_name_dup(zLhs);
          nFullFN = (int)strlen(zFullFN);
          zHexFN = fossil_malloc( nFullFN*2 + 5 );
          zHexFN[0] = 'x';
          encode16((const u8*)zFullFN, (u8*)(zHexFN+1), nFullFN);
          zHexFN[1+nFullFN*2] = 0;
          fossil_free(zFullFN);
          pCfg->zLeftHash = zHexFN;
          text_diff(&lhs, &rhs, cgi_output_blob(), pCfg);
          pCfg->zLeftHash = 0;
          fossil_free(zHexFN);
        }
      }
      blob_reset(&lhs);
      blob_reset(&rhs);
    }
    fossil_free(zLhs);
    fossil_free(zRhs);
  }
  db_finalize(&q);
  append_diff_javascript(diffType);
}

/*
** WEBPAGE: ckout
**
** Show information about the current checkout.  This page only functions
** if the web server is run on a loopback interface (in other words, was
** started using "fossil ui" or similar) from within an open check-out.
**
** If the "exbase=PATH" query parameter is provided, then the diff shown
** uses the files in PATH as the baseline.  This is the same as using
** the "--from PATH" argument to the "fossil diff" command-line.  In fact,
** when using "fossil ui --from PATH", the --from argument becomes the value
** of the exbase query parameter for the start page.
**
** Other query parameters related to diffs are also accepted.
*/
void ckout_page(void){
  int vid;
  const char *zHome;          /* Home directory */
  int nHome;
  const char *zExBase;
  char *zHostname;
  char *zCwd;

  if( !db_open_local(0) || !cgi_is_loopback(g.zIpAddr) ){
    cgi_redirectf("%R/home");
    return;
  }
  file_chdir(g.zLocalRoot, 0);
  vid = db_lget_int("checkout", 0);
  db_unprotect(PROTECT_ALL);
  vfile_check_signature(vid, CKSIG_ENOTFILE);
  db_protect_pop();
  style_set_current_feature("vinfo");
  zHostname = fossil_hostname();
  zCwd = file_getcwd(0,0);
  zHome = fossil_getenv("HOME");
  if( zHome ){
    nHome = (int)strlen(zHome);
    if( strncmp(zCwd, zHome, nHome)==0 && zCwd[nHome]=='/' ){
      zCwd = mprintf("~%s", zCwd+nHome);
    }
  }else{
    nHome = 0;
  }
  if( zHostname ){
    style_header("Checkout Status: %h on %h", zCwd, zHostname);
  }else{
    style_header("Checkout Status: %h", zCwd);
  }
  render_checkin_context(vid, 0, 0, 0);
  @ <hr>
  zExBase = P("exbase");
  if( zExBase && zExBase[0] ){
    char *zCBase = file_canonical_name_dup(zExBase);
    if( nHome && strncmp(zCBase, zHome, nHome)==0 && zCBase[nHome]=='/' ){
      @ <p>Using external baseline: ~%h(zCBase+nHome)</p>
    }else{
      @ <p>Using external baseline: %h(zCBase)</p>
    }
    ckout_external_base_diff(vid, zCBase);
    fossil_free(zCBase);
  }else{
    ckout_normal_diff(vid);
  }
  style_finish_page();
}

/*
** WEBPAGE: vinfo
** WEBPAGE: ci
** URL:  /ci/ARTIFACTID
**  OR:  /ci?name=ARTIFACTID
**
** Display information about a particular check-in.  The exact
** same information is shown on the /info page if the name query
** parameter to /info describes a check-in.
**
** The ARTIFACTID can be a unique prefix for the HASH of the check-in,
** or a tag or branch name that identifies the check-in.
**
** See the help screen for the /vdiff web page for a list of available
** keyboard shortcuts.
*/
void ci_page(void){
  Stmt q1, q2, q3;
  int rid;
  int isLeaf;
  int diffType;        /* 0: no diff,  1: unified,  2: side-by-side */
  const char *zName;   /* Name of the check-in to be displayed */
  const char *zUuid;   /* Hash of zName, found via blob.uuid */
  const char *zParent; /* Hash of the parent check-in (if any) */
  const char *zRe;     /* regex parameter */
  ReCompiled *pRe = 0; /* regex */
  const char *zW;               /* URL param for ignoring whitespace */
  const char *zPage = "vinfo";  /* Page that shows diffs */
  const char *zPageHide = "ci"; /* Page that hides diffs */
  const char *zBrName;          /* Branch name */
  DiffConfig DCfg,*pCfg;        /* Type of diff */

  login_check_credentials();
  if( !g.perm.Read ){ login_needed(g.anon.Read); return; }
  style_set_current_feature("vinfo");
  zName = P("name");
  rid = name_to_rid_www("name");
  if( rid==0 ){
    style_header("Check-in Information Error");
    @ No such object: %h(zName)
    style_finish_page();
    return;
  }
  zRe = P("regex");
  if( zRe ) re_compile(&pRe, zRe, 0);
  zUuid = db_text(0, "SELECT uuid FROM blob WHERE rid=%d", rid);
  zParent = db_text(0,
    "SELECT uuid FROM plink, blob"
    " WHERE plink.cid=%d AND blob.rid=plink.pid AND plink.isprim",
    rid
  );
  isLeaf = !db_exists("SELECT 1 FROM plink WHERE pid=%d", rid);
  db_prepare(&q1,
     "SELECT uuid, datetime(mtime,toLocal()), user, comment,"
     "       datetime(omtime,toLocal()), mtime"
     "  FROM blob, event"
     " WHERE blob.rid=%d"
     "   AND event.objid=%d",
     rid, rid
  );
  zBrName = branch_of_rid(rid);

  diffType = preferred_diff_type();
  cgi_check_for_malice();
  if( db_step(&q1)==SQLITE_ROW ){
    const char *zUuid = db_column_text(&q1, 0);
    int nUuid = db_column_bytes(&q1, 0);
    char *zEUser, *zEComment;
    const char *zUser;
    const char *zOrigUser;
    const char *zComment;
    const char *zDate;
    const char *zOrigDate;
    int okWiki = 0;
    Blob wiki_read_links = BLOB_INITIALIZER;
    Blob wiki_add_links = BLOB_INITIALIZER;

    Th_Store("current_checkin", zName);
    style_header("Check-in [%S]", zUuid);
    login_anonymous_available();
    zEUser = db_text(0,
                   "SELECT value FROM tagxref"
                   " WHERE tagid=%d AND rid=%d AND tagtype>0",
                    TAG_USER, rid);
    zEComment = db_text(0,
                   "SELECT value FROM tagxref WHERE tagid=%d AND rid=%d",
                   TAG_COMMENT, rid);
    zOrigUser = db_column_text(&q1, 2);
    zUser = zEUser ? zEUser : zOrigUser;
    zComment = db_column_text(&q1, 3);
    zDate = db_column_text(&q1,1);
    zOrigDate = db_column_text(&q1, 4);
    if( zOrigDate==0 ) zOrigDate = zDate;
    @ <div class="section accordion">Overview</div>
    @ <div class="accordion_panel">
    @ <table class="label-value">
    @ <tr><th>Comment:</th><td class="infoComment">\
    @ %!W(zEComment?zEComment:zComment)</td></tr>

    /* The Download: line */
    if( g.perm.Zip  ){
      char *zPJ = db_get("short-project-name", 0);
      char *zUrl;
      Blob projName;
      int jj;
      if( zPJ==0 ) zPJ = db_get("project-name", "unnamed");
      blob_zero(&projName);
      blob_append(&projName, zPJ, -1);
      blob_trim(&projName);
      zPJ = blob_str(&projName);
      for(jj=0; zPJ[jj]; jj++){
        if( (zPJ[jj]>0 && zPJ[jj]<' ') || strchr("\"*/:<>?\\|", zPJ[jj]) ){
          zPJ[jj] = '_';
        }
      }
      zUrl = mprintf("%R/tarball/%S/%t-%S.tar.gz", zUuid, zPJ, zUuid);
      @ <tr><th>Downloads:</th><td>
      @ %z(href("%s",zUrl))Tarball</a>
      @ | %z(href("%R/zip/%S/%t-%S.zip",zUuid, zPJ,zUuid))ZIP archive</a>
      @ | %z(href("%R/sqlar/%S/%t-%S.sqlar",zUuid,zPJ,zUuid))\
      @ SQL archive</a></td></tr>
      fossil_free(zUrl);
      blob_reset(&projName);
    }

    @ <tr><th>Timelines:</th><td>
    @   %z(href("%R/timeline?f=%!S&unhide",zUuid))family</a>
    if( zParent ){
      @ | %z(href("%R/timeline?p=%!S&unhide",zUuid))ancestors</a>
    }
    if( !isLeaf ){
      @ | %z(href("%R/timeline?d=%!S&unhide",zUuid))descendants</a>
    }
    if( zParent && !isLeaf ){
      @ | %z(href("%R/timeline?dp=%!S&unhide",zUuid))both</a>
    }
    db_prepare(&q2,"SELECT substr(tag.tagname,5) FROM tagxref, tag "
                   " WHERE rid=%d AND tagtype>0 "
                   "   AND tag.tagid=tagxref.tagid "
                   "   AND +tag.tagname GLOB 'sym-*'", rid);
    while( db_step(&q2)==SQLITE_ROW ){
      const char *zTagName = db_column_text(&q2, 0);
      if( fossil_strcmp(zTagName,zBrName)==0 ){
        cgi_printf(" | ");
        style_copy_button(1, "name-br", 0, 0, "%z%h</a>",
          href("%R/timeline?r=%T&unhide",zTagName), zTagName);
        cgi_printf("\n");
        if( wiki_tagid2("branch",zTagName)!=0 ){
          blob_appendf(&wiki_read_links, " | %z%h</a>",
              href("%R/%s?name=branch/%h",
                   (g.perm.Write && g.perm.WrWiki)
                   ? "wikiedit" : "wiki",
                   zTagName), zTagName);
        }else if( g.perm.Write && g.perm.WrWiki ){
          blob_appendf(&wiki_add_links, " | %z%h</a>",
              href("%R/wikiedit?name=branch/%h",zTagName), zTagName);
        }
      }else{
        @  | %z(href("%R/timeline?t=%T&unhide",zTagName))%h(zTagName)</a>
        if( wiki_tagid2("tag",zTagName)!=0 ){
          blob_appendf(&wiki_read_links, " | %z%h</a>",
              href("%R/wiki?name=tag/%h",zTagName), zTagName);
        }else if( g.perm.Write && g.perm.WrWiki ){
          blob_appendf(&wiki_add_links, " | %z%h</a>",
              href("%R/wikiedit?name=tag/%h",zTagName), zTagName);
        }
      }
    }
    db_finalize(&q2);
    @ </td></tr>

    @ <tr><th>Files:</th>
    @   <td>
    @     %z(href("%R/tree?ci=%!S",zUuid))files</a>
    @   | %z(href("%R/fileage?name=%!S",zUuid))file ages</a>
    @   | %z(href("%R/tree?nofiles&type=tree&ci=%!S",zUuid))folders</a>
    @   </td>
    @ </tr>

    @ <tr><th>%s(hname_alg(nUuid)):</th><td>
    style_copy_button(1, "hash-ci", 0, 2, "%.32s<wbr>%s", zUuid, zUuid+32);
    if( g.perm.Setup ){
      @  (Record ID: %d(rid))
    }
    @ </td></tr>
    @ <tr><th>User&nbsp;&amp;&nbsp;Date:</th><td>
    hyperlink_to_user(zUser,zDate," on ");
    hyperlink_to_date(zDate, "</td></tr>");
    if( zEComment ){
      @ <tr><th>Original&nbsp;Comment:</th>
      @     <td class="infoComment">%!W(zComment)</td></tr>
    }
    if( fossil_strcmp(zDate, zOrigDate)!=0
     || fossil_strcmp(zOrigUser, zUser)!=0
    ){
      @ <tr><th>Original&nbsp;User&nbsp;&amp;&nbsp;Date:</th><td>
      hyperlink_to_user(zOrigUser,zOrigDate," on ");
      hyperlink_to_date(zOrigDate, "</td></tr>");
    }
    if( g.perm.Admin ){
      db_prepare(&q2,
         "SELECT rcvfrom.ipaddr, user.login, datetime(rcvfrom.mtime),"
               " blob.rcvid"
         "  FROM blob JOIN rcvfrom USING(rcvid) LEFT JOIN user USING(uid)"
         " WHERE blob.rid=%d",
         rid
      );
      if( db_step(&q2)==SQLITE_ROW ){
        const char *zIpAddr = db_column_text(&q2, 0);
        const char *zUser = db_column_text(&q2, 1);
        const char *zDate = db_column_text(&q2, 2);
        int rcvid = db_column_int(&q2,3);
        if( zUser==0 || zUser[0]==0 ) zUser = "unknown";
        @ <tr><th>Received&nbsp;From:</th>
        @ <td>%h(zUser) @ %h(zIpAddr) on %s(zDate) \
        @ (<a href="%R/rcvfrom?rcvid=%d(rcvid)">Rcvid %d(rcvid)</a>)</td></tr>
      }
      db_finalize(&q2);
    }

    /* Only show links to edit wiki pages if the users can read wiki
    ** and if the wiki pages already exist */
    if( g.perm.WrWiki
     && g.perm.RdWiki
     && g.perm.Write
     && ((okWiki = wiki_tagid2("checkin",zUuid))!=0 ||
                 blob_size(&wiki_read_links)>0)
     && db_get_boolean("wiki-about",1)
    ){
      const char *zLinks = blob_str(&wiki_read_links);
      @ <tr><th>Edit&nbsp;Wiki:</th><td>\
      if( okWiki ){
        @ %z(href("%R/wikiedit?name=checkin/%s",zUuid))this check-in</a>\
      }else if( zLinks[0] ){
        zLinks += 3;
      }
      @ %s(zLinks)</td></tr>
    }

    /* Only show links to create new wiki pages if the users can write wiki
    ** and if the wiki pages do not already exist */
    if( g.perm.WrWiki
     && g.perm.RdWiki
     && g.perm.Write
     && (blob_size(&wiki_add_links)>0 || !okWiki)
     && db_get_boolean("wiki-about",1)
    ){
      const char *zLinks = blob_str(&wiki_add_links);
      @ <tr><th>Add&nbsp;Wiki:</th><td>\
      if( !okWiki ){
        @ %z(href("%R/wikiedit?name=checkin/%s",zUuid))this check-in</a>\
      }else if( zLinks[0] ){
        zLinks += 3;
      }
      @ %s(zLinks)</td></tr>
    }

    if( g.perm.Hyperlink ){
      @ <tr><th>Other&nbsp;Links:</th>
      @   <td>
      if( fossil_strcmp(zBrName, db_get("main-branch",0))!=0 ){
        @ %z(href("%R/vdiff?branch=%!S", zUuid))branch diff</a> |
      }
      @ %z(href("%R/artifact/%!S",zUuid))manifest</a>
      @ | %z(href("%R/ci_tags/%!S",zUuid))tags</a>
      if( g.perm.Admin ){
        @   | %z(href("%R/mlink?ci=%!S",zUuid))mlink table</a>
      }
      if( g.anon.Write ){
        @   | %z(href("%R/ci_edit?r=%!S",zUuid))edit</a>
      }
      @   </td>
      @ </tr>
    }
    @ </table>
    blob_reset(&wiki_read_links);
    blob_reset(&wiki_add_links);
  }else{
    style_header("Check-in Information");
    login_anonymous_available();
  }
  db_finalize(&q1);
  @ </div>
  builtin_request_js("accordion.js");
  if( !PB("nowiki") ){
    wiki_render_associated("checkin", zUuid, 0);
  }
  render_backlink_graph(zUuid,
       "<div class=\"section accordion\">References</div>\n");
  @ <div class="section accordion">Context</div><div class="accordion_panel">
  render_checkin_context(rid, 0, 0, 0);
  @ </div><div class="section accordion">Changes</div>
  @ <div class="accordion_panel">
  @ <div class="sectionmenu info-changes-menu">
  /* ^^^ .info-changes-menu is used by diff scroll sync */
  pCfg = construct_diff_flags(diffType, &DCfg);
  DCfg.pRe = pRe;
  zW = (DCfg.diffFlags&DIFF_IGNORE_ALLWS)?"&w":"";
  if( diffType!=0 ){
    /* Class "smb-hide-diff" required by the fossil.diff.js script. */
    const char *zBtnClass = "button smb-hide-diff";
    @ %z(chref(zBtnClass,"%R/%s/%T?diff=0",zPageHide,zName))\
    @ Hide&nbsp;Diff</a>
  }
  if( diffType!=1 ){
    /* Class "smb-unified-diff" required by the fossil.diff.js script. */
    const char *zBtnClass = "button smb-unified-diff";
    @ %z(chref(zBtnClass,"%R/%s/%T?diff=1%s",zPage,zName,zW))\
    @ Unified&nbsp;Diff</a>
  }
  if( diffType!=2 ){
    /* Class "smb-side-by-side-diff" required by the fossil.diff.js script. */
    const char *zBtnClass = "button smb-side-by-side-diff";
    @ %z(chref(zBtnClass,"%R/%s/%T?diff=2%s",zPage,zName,zW))\
    @ Side-by-Side&nbsp;Diff</a>
  }
  if( diffType!=0 ){
    if( *zW ){
      @ %z(chref("button","%R/%s/%T",zPage,zName))
      @ Show&nbsp;Whitespace&nbsp;Changes</a>
    }else{
      @ %z(chref("button","%R/%s/%T?w",zPage,zName))
      @ Ignore&nbsp;Whitespace</a>
    }
  }
  if( zParent ){
    @ %z(chref("button","%R/vpatch?from=%!S&to=%!S",zParent,zUuid))
    @ Patch</a>
  }
  if( g.perm.Admin ){
    @ %z(chref("button","%R/mlink?ci=%!S",zUuid))MLink Table</a>
  }
  @ </div>
  if( pRe ){
    @ <p><b>Only differences that match regular expression "%h(zRe)"
    @ are shown.</b></p>
  }
  db_prepare(&q3,
    "SELECT name,"
    "       mperm,"
    "       (SELECT uuid FROM blob WHERE rid=mlink.pid),"
    "       (SELECT uuid FROM blob WHERE rid=mlink.fid),"
    "       (SELECT name FROM filename WHERE filename.fnid=mlink.pfnid)"
    "  FROM mlink JOIN filename ON filename.fnid=mlink.fnid"
    " WHERE mlink.mid=%d AND NOT mlink.isaux"
    "   AND (mlink.fid>0"
           " OR mlink.fnid NOT IN (SELECT pfnid FROM mlink WHERE mid=%d))"
    " ORDER BY name /*sort*/",
    rid, rid
  );
  while( db_step(&q3)==SQLITE_ROW ){
    const char *zName = db_column_text(&q3,0);
    int mperm = db_column_int(&q3, 1);
    const char *zOld = db_column_text(&q3,2);
    const char *zNew = db_column_text(&q3,3);
    const char *zOldName = db_column_text(&q3, 4);
    append_file_change_line(zUuid, zName, zOld, zNew, zOldName,
                            pCfg,mperm);
  }
  db_finalize(&q3);
  @ </div>
  append_diff_javascript(diffType);
  style_finish_page();
}

/*
** WEBPAGE: winfo
** URL:  /winfo?name=HASH
**
** Display information about a wiki page.
*/
void winfo_page(void){
  int rid;
  Manifest *pWiki;
  char *zUuid;
  char *zDate;
  Blob wiki;
  int modPending;
  const char *zModAction;
  int tagid;
  int ridNext;

  login_check_credentials();
  if( !g.perm.RdWiki ){ login_needed(g.anon.RdWiki); return; }
  style_set_current_feature("winfo");
  rid = name_to_rid_www("name");
  if( rid==0 || (pWiki = manifest_get(rid, CFTYPE_WIKI, 0))==0 ){
    style_header("Wiki Page Information Error");
    @ No such object: %h(P("name"))
    style_finish_page();
    return;
  }
  if( g.perm.ModWiki && (zModAction = P("modaction"))!=0 ){
    if( strcmp(zModAction,"delete")==0 ){
      moderation_disapprove(rid);
      /*
      ** Next, check if the wiki page still exists; if not, we cannot
      ** redirect to it.
      */
      if( db_exists("SELECT 1 FROM tagxref JOIN tag USING(tagid)"
                    " WHERE rid=%d AND tagname LIKE 'wiki-%%'", rid) ){
        cgi_redirectf("%R/wiki?name=%T", pWiki->zWikiTitle);
        /*NOTREACHED*/
      }else{
        cgi_redirectf("%R/modreq");
        /*NOTREACHED*/
      }
    }
    if( strcmp(zModAction,"approve")==0 ){
      moderation_approve('w', rid);
    }
  }
  cgi_check_for_malice();
  style_header("Update of \"%h\"", pWiki->zWikiTitle);
  zUuid = db_text(0, "SELECT uuid FROM blob WHERE rid=%d", rid);
  zDate = db_text(0, "SELECT datetime(%.17g,toLocal())", pWiki->rDate);
  style_submenu_element("Raw", "%R/artifact/%s", zUuid);
  style_submenu_element("History", "%R/whistory?name=%t", pWiki->zWikiTitle);
  style_submenu_element("Page", "%R/wiki?name=%t", pWiki->zWikiTitle);
  login_anonymous_available();
  @ <div class="section">Overview</div>
  @ <p><table class="label-value">
  @ <tr><th>Artifact&nbsp;ID:</th>
  @ <td>%z(href("%R/artifact/%!S",zUuid))%s(zUuid)</a>
  if( g.perm.Setup ){
    @ (%d(rid))
  }
  modPending = moderation_pending_www(rid);
  @ </td></tr>
  @ <tr><th>Page&nbsp;Name:</th>\
  @ <td>%z(href("%R/whistory?name=%h",pWiki->zWikiTitle))\
  @ %h(pWiki->zWikiTitle)</a></td></tr>
  @ <tr><th>Date:</th><td>
  hyperlink_to_date(zDate, "</td></tr>");
  @ <tr><th>Original&nbsp;User:</th><td>
  hyperlink_to_user(pWiki->zUser, zDate, "</td></tr>");
  if( pWiki->zMimetype ){
    @ <tr><th>Mimetype:</th><td>%h(pWiki->zMimetype)</td></tr>
  }
  if( pWiki->nParent>0 ){
    int i;
    @ <tr><th>Parent%s(pWiki->nParent==1?"":"s"):</th><td>
    for(i=0; i<pWiki->nParent; i++){
      char *zParent = pWiki->azParent[i];
      @ %z(href("%R/info/%!S",zParent))%s(zParent)</a>
      @ %z(href("%R/wdiff?id=%!S&pid=%!S",zUuid,zParent))(diff)</a>
    }
    @ </td></tr>
  }
  tagid = wiki_tagid(pWiki->zWikiTitle);
  if( tagid>0 && (ridNext = wiki_next(tagid, pWiki->rDate))>0 ){
    char *zId = db_text(0, "SELECT uuid FROM blob WHERE rid=%d", ridNext);
    @ <tr><th>Next</th>
    @ <td>%z(href("%R/info/%!S",zId))%s(zId)</a></td>
  }
  @ </table>

  if( g.perm.ModWiki && modPending ){
    @ <div class="section">Moderation</div>
    @ <blockquote>
    @ <form method="POST" action="%R/winfo/%s(zUuid)">
    @ <label><input type="radio" name="modaction" value="delete">
    @ Delete this change</label><br>
    @ <label><input type="radio" name="modaction" value="approve">
    @ Approve this change</label><br>
    @ <input type="submit" value="Submit">
    @ </form>
    @ </blockquote>
  }


  @ <div class="section">Content</div>
  blob_init(&wiki, pWiki->zWiki, -1);
  safe_html_context(DOCSRC_WIKI);
  wiki_render_by_mimetype(&wiki, pWiki->zMimetype);
  blob_reset(&wiki);
  manifest_destroy(pWiki);
  document_emit_js();
  style_finish_page();
}

/*
** Find an check-in based on query parameter zParam and parse its
** manifest.  Return the number of errors.
*/
static Manifest *vdiff_parse_manifest(const char *zParam, int *pRid){
  int rid;

  *pRid = rid = name_to_rid_www(zParam);
  if( rid==0 ){
    const char *z = P(zParam);
    if( z==0 || z[0]==0 ){
      webpage_error("Missing \"%s\" query parameter.", zParam);
    }else{
      webpage_error("No such artifact: \"%s\"", z);
    }
    return 0;
  }
  if( !is_a_version(rid) ){
    webpage_error("Artifact %s is not a check-in.", P(zParam));
    return 0;
  }
  return manifest_get(rid, CFTYPE_MANIFEST, 0);
}

#if 0 /* not used */
/*
** Output a description of a check-in
*/
static void checkin_description(int rid){
  Stmt q;
  db_prepare(&q,
    "SELECT datetime(mtime), coalesce(euser,user),"
    "       coalesce(ecomment,comment), uuid,"
    "      (SELECT group_concat(substr(tagname,5), ', ') FROM tag, tagxref"
    "        WHERE tagname GLOB 'sym-*' AND tag.tagid=tagxref.tagid"
    "          AND tagxref.rid=blob.rid AND tagxref.tagtype>0)"
    "  FROM event, blob"
    " WHERE event.objid=%d AND type='ci'"
    "   AND blob.rid=%d",
    rid, rid
  );
  while( db_step(&q)==SQLITE_ROW ){
    const char *zDate = db_column_text(&q, 0);
    const char *zUser = db_column_text(&q, 1);
    const char *zUuid = db_column_text(&q, 3);
    const char *zTagList = db_column_text(&q, 4);
    Blob comment;
    int wikiFlags = WIKI_INLINE|WIKI_NOBADLINKS;
    if( db_get_boolean("timeline-block-markup", 0)==0 ){
      wikiFlags |= WIKI_NOBLOCK;
    }
    hyperlink_to_version(zUuid);
    blob_zero(&comment);
    db_column_blob(&q, 2, &comment);
    wiki_convert(&comment, 0, wikiFlags);
    blob_reset(&comment);
    @ (user:
    hyperlink_to_user(zUser,zDate,",");
    if( zTagList && zTagList[0] && g.perm.Hyperlink ){
      int i;
      const char *z = zTagList;
      Blob links;
      blob_zero(&links);
      while( z && z[0] ){
        for(i=0; z[i] && (z[i]!=',' || z[i+1]!=' '); i++){}
        blob_appendf(&links,
              "%z%#h</a>%.2s",
              href("%R/timeline?r=%#t&nd&c=%t",i,z,zDate), i,z, &z[i]
        );
        if( z[i]==0 ) break;
        z += i+2;
      }
      @ tags: %s(blob_str(&links)),
      blob_reset(&links);
    }else{
      @ tags: %h(zTagList),
    }
    @ date:
    hyperlink_to_date(zDate, ")");
    tag_private_status(rid);
  }
  db_finalize(&q);
}
#endif /* not used */


/*
** WEBPAGE: vdiff
** URL: /vdiff?from=TAG&to=TAG
**
** Show the difference between two check-ins identified by the from= and
** to= query parameters.
**
** Query parameters:
**
**   from=TAG        Left side of the comparison
**   to=TAG          Right side of the comparison
**   branch=TAG      Show all changes on a particular branch
**   diff=INTEGER    0: none, 1: unified, 2: side-by-side
**   glob=STRING     only diff files matching this glob
**   dc=N            show N lines of context around each diff
**   w=BOOLEAN       ignore whitespace when computing diffs
**   nohdr           omit the description at the top of the page
**   nc              omit branch coloration from the header graph
**   inv             "Invert".  Exchange the roles of from= and to=
**
** Show all differences between two check-ins.
**
** Keyboard navigation shortcuts:
**
**    I     Show all file changes.
**    i     Hide all file changes.
**    p     Show only next file change.
**    o     Show only previous file change.
**    u     Reload page in Unified Diff mode.
**    U     Reload page in Side-By-Side Diff mode.
**    0     Reload page in Hidden Diff mode.
**    d     Reload page and set current Diff mode as default.
**
** The keyboard shortcuts also apply to /ckout, /vinfo, /ci and /fdiff
** pages, and to /info pages describing check-in information.
*/
void vdiff_page(void){
  int ridFrom, ridTo;
  int diffType = 0;        /* 0: none, 1: unified, 2: side-by-side */
  Manifest *pFrom, *pTo;
  ManifestFile *pFileFrom, *pFileTo;
  const char *zBranch;
  const char *zFrom;
  const char *zTo;
  const char *zRe;
  const char *zGlob;
  Glob * pGlob = 0;
  char *zMergeOrigin = 0;
  ReCompiled *pRe = 0;
  DiffConfig DCfg, *pCfg = 0;
  int graphFlags = 0;
  Blob qp;                /* non-glob= query parameters for generated links */
  Blob qpGlob;            /* glob= query parameter for generated links */
  int bInvert = PB("inv");

  login_check_credentials();
  if( !g.perm.Read ){ login_needed(g.anon.Read); return; }
  login_anonymous_available();
  fossil_nice_default();
  blob_init(&qp, 0, 0);
  blob_init(&qpGlob, 0, 0);
  diffType = preferred_diff_type();
  zRe = P("regex");
  if( zRe ) re_compile(&pRe, zRe, 0);
  zBranch = P("branch");
  if( zBranch && zBranch[0]==0 ) zBranch = 0;
  if( zBranch ){
    blob_appendf(&qp, "branch=%T", zBranch);
    zMergeOrigin = mprintf("merge-in:%s", zBranch);
    cgi_replace_parameter("from", zMergeOrigin);
    cgi_replace_parameter("to", zBranch);
  }else{
    if( bInvert ){
      blob_appendf(&qp, "to=%T&from=%T",PD("from",""),PD("to",""));
    }else{
      blob_appendf(&qp, "from=%T&to=%T",PD("from",""),PD("to",""));
    }
  }
  pTo = vdiff_parse_manifest("to", &ridTo);
  if( pTo==0 ) return;
  pFrom = vdiff_parse_manifest("from", &ridFrom);
  if( pFrom==0 ) return;
  zGlob = P("glob");
  /*
  ** Maintenace reminder: we explicitly do _not_ use P_NoBot()
  ** for "from" and "to" because those args can contain legitimate
  ** strings which may trigger the looks-like SQL checks, e.g.
  **   from=merge-in:OR-clause-improvement
  **   to=OR-clause-improvement
  */
  zFrom = P("from");
  zTo = P("to");
  if( bInvert ){
    Manifest *pTemp = pTo;
    const char *zTemp = zTo;
    pTo = pFrom;
    pFrom = pTemp;
    zTo = zFrom;
    zFrom = zTemp;
  }
  if( zGlob ){
    if( !*zGlob ){
      zGlob = NULL;
    }else{
      blob_appendf(&qpGlob, "&glob=%T", zGlob);
      pGlob = glob_create(zGlob);
    }
  }
  if( PB("nc") ){
    graphFlags |= TIMELINE_NOCOLOR;
    blob_appendf(&qp, "&nc");
  }
  pCfg = construct_diff_flags(diffType, &DCfg);
  if( DCfg.diffFlags & DIFF_IGNORE_ALLWS ){
    blob_appendf(&qp, "&w");
  }
  cgi_check_for_malice();
  style_set_current_feature("vdiff");
  if( zBranch==0 ){
    style_submenu_element("Path", "%R/timeline?me=%T&you=%T", zFrom, zTo);
  }
  if( diffType!=0 ){
    style_submenu_element("Hide Diff", "%R/vdiff?diff=0&%b%b", &qp, &qpGlob);
  }
  if( diffType!=2 ){
    style_submenu_element("Side-by-Side Diff", "%R/vdiff?diff=2&%b%b", &qp,
                          &qpGlob);
  }
  if( diffType!=1 ) {
    style_submenu_element("Unified Diff", "%R/vdiff?diff=1&%b%b", &qp, &qpGlob);
  }
  if( zBranch==0 ){
    style_submenu_element("Invert","%R/vdiff?diff=%d&inv&%b%b", diffType,
                          &qp, &qpGlob);
  }
  if( zGlob ){
    style_submenu_element("Clear glob", "%R/vdiff?diff=%d&%b", diffType, &qp);
  }else{
    style_submenu_element("Patch", "%R/vpatch?from=%T&to=%T%s", zFrom, zTo,
           (DCfg.diffFlags & DIFF_IGNORE_ALLWS)?"&w":"");
  }
  if( diffType!=0 ){
    style_submenu_checkbox("w", "Ignore Whitespace", 0, 0);
  }
  if( zBranch ){
    style_header("Changes On Branch %h", zBranch);
  }else{
    style_header("Check-in Differences");
  }
  if( P("nohdr")==0 ){
    if( zBranch ){
      char *zRealBranch = branch_of_rid(ridTo);
      char *zToUuid = rid_to_uuid(ridTo);
      char *zFromUuid = rid_to_uuid(ridFrom);
      @ <h2>Changes In Branch \
      @ %z(href("%R/timeline?r=%T",zRealBranch))%h(zRealBranch)</a>
      if( ridTo != symbolic_name_to_rid(zRealBranch,"ci") ){
        @ Through %z(href("%R/info/%!S",zToUuid))[%S(zToUuid)]</a>
      }
      @ Excluding Merge-Ins</h2>
      @ <p>This is equivalent to a diff from
      @ <span class='timelineSelected'>\
      @ %z(href("%R/info/%!S",zFromUuid))%S(zFromUuid)</a></span>
      @ to <span class='timelineSelected timelineSecondary'>\
      @ %z(href("%R/info/%!S",zToUuid))%S(zToUuid)</a></span></p>
    }else{
      @ <h2>Difference From <span class='timelineSelected'>\
      @ %z(href("%R/info/%h",zFrom))%h(zFrom)</a></span>
      @ To <span class='timelineSelected timelineSecondary'>\
      @ %z(href("%R/info/%h",zTo))%h(zTo)</a></span></h2>
    }
    render_checkin_context(ridFrom, ridTo, 0, graphFlags);
    if( pRe ){
      @ <p><b>Only differences that match regular expression "%h(zRe)"
      @ are shown.</b></p>
    }
    if( zGlob ){
      @ <p><b>Only files matching the glob "%h(zGlob)" are shown.</b></p>
    }
    @<hr><p>
  }
  blob_reset(&qp);
  blob_reset(&qpGlob);

  manifest_file_rewind(pFrom);
  pFileFrom = manifest_file_next(pFrom, 0);
  manifest_file_rewind(pTo);
  pFileTo = manifest_file_next(pTo, 0);
  DCfg.pRe = pRe;
  while( pFileFrom || pFileTo ){
    int cmp;
    if( pFileFrom==0 ){
      cmp = +1;
    }else if( pFileTo==0 ){
      cmp = -1;
    }else{
      cmp = fossil_strcmp(pFileFrom->zName, pFileTo->zName);
    }
    if( cmp<0 ){
      if( !pGlob || glob_match(pGlob, pFileFrom->zName) ){
        append_file_change_line(zFrom, pFileFrom->zName,
                                pFileFrom->zUuid, 0, 0, pCfg, 0);
      }
      pFileFrom = manifest_file_next(pFrom, 0);
    }else if( cmp>0 ){
      if( !pGlob || glob_match(pGlob, pFileTo->zName) ){
        append_file_change_line(zTo, pFileTo->zName,
                                0, pFileTo->zUuid, 0, pCfg,
                                manifest_file_mperm(pFileTo));
      }
      pFileTo = manifest_file_next(pTo, 0);
    }else if( fossil_strcmp(pFileFrom->zUuid, pFileTo->zUuid)==0 ){
      pFileFrom = manifest_file_next(pFrom, 0);
      pFileTo = manifest_file_next(pTo, 0);
    }else{
      if(!pGlob || (glob_match(pGlob, pFileFrom->zName)
                    || glob_match(pGlob, pFileTo->zName)) ){
        append_file_change_line(zFrom, pFileFrom->zName,
                                pFileFrom->zUuid,
                                pFileTo->zUuid, 0, pCfg,
                                manifest_file_mperm(pFileTo));
      }
      pFileFrom = manifest_file_next(pFrom, 0);
      pFileTo = manifest_file_next(pTo, 0);
    }
  }
  glob_free(pGlob);
  manifest_destroy(pFrom);
  manifest_destroy(pTo);
  append_diff_javascript(diffType);
  style_finish_page();
}

#if INTERFACE
/*
** Possible return values from object_description()
*/
#define OBJTYPE_CHECKIN    0x0001
#define OBJTYPE_CONTENT    0x0002
#define OBJTYPE_WIKI       0x0004
#define OBJTYPE_TICKET     0x0008
#define OBJTYPE_ATTACHMENT 0x0010
#define OBJTYPE_EVENT      0x0020
#define OBJTYPE_TAG        0x0040
#define OBJTYPE_SYMLINK    0x0080
#define OBJTYPE_EXE        0x0100
#define OBJTYPE_FORUM      0x0200

/*
** Possible flags for the second parameter to
** object_description()
*/
#define OBJDESC_DETAIL      0x0001   /* Show more detail */
#define OBJDESC_BASE        0x0002   /* Set <base> using this object */
#endif

/*
** Write a description of an object to the www reply.
*/
int object_description(
  int rid,                 /* The artifact ID for the object to describe */
  u32 objdescFlags,        /* Flags to control display */
  const char *zFileName,   /* For file objects, use this name.  Can be NULL */
  Blob *pDownloadName      /* Fill with a good download name.  Can be NULL */
){
  Stmt q;
  int cnt = 0;
  int nWiki = 0;
  int objType = 0;
  char *zUuid = db_text(0, "SELECT uuid FROM blob WHERE rid=%d", rid);
  int showDetail = (objdescFlags & OBJDESC_DETAIL)!=0;
  char *prevName = 0;
  int bNeedBase = (objdescFlags & OBJDESC_BASE)!=0;

  db_prepare(&q,
    "SELECT filename.name, datetime(event.mtime,toLocal()),"
    "       coalesce(event.ecomment,event.comment),"
    "       coalesce(event.euser,event.user),"
    "       b.uuid, mlink.mperm,"
    "       coalesce((SELECT value FROM tagxref"
                  "  WHERE tagid=%d AND tagtype>0 AND rid=mlink.mid),'trunk'),"
    "       a.size"
    "  FROM mlink, filename, event, blob a, blob b"
    " WHERE filename.fnid=mlink.fnid"
    "   AND event.objid=mlink.mid"
    "   AND a.rid=mlink.fid"
    "   AND b.rid=mlink.mid"
    "   AND mlink.fid=%d"
    "   ORDER BY filename.name, event.mtime /*sort*/",
    TAG_BRANCH, rid
  );
  @ <ul>
  while( db_step(&q)==SQLITE_ROW ){
    const char *zName = db_column_text(&q, 0);
    const char *zDate = db_column_text(&q, 1);
    const char *zCom = db_column_text(&q, 2);
    const char *zUser = db_column_text(&q, 3);
    const char *zVers = db_column_text(&q, 4);
    int mPerm = db_column_int(&q, 5);
    const char *zBr = db_column_text(&q, 6);
    int szFile = db_column_int(&q,7);
    int sameFilename = prevName!=0 && fossil_strcmp(zName,prevName)==0;
    if( zFileName && fossil_strcmp(zName,zFileName)!=0 ) continue;
    if( sameFilename && !showDetail ){
      if( cnt==1 ){
        @ %z(href("%R/whatis/%!S",zUuid))[more...]</a>
      }
      cnt++;
      continue;
    }
    if( !sameFilename ){
      if( prevName && showDetail ) {
        @ </ul>
      }
      if( mPerm==PERM_LNK ){
        @ <li>Symbolic link
        objType |= OBJTYPE_SYMLINK;
      }else if( mPerm==PERM_EXE ){
        @ <li>Executable file
        objType |= OBJTYPE_EXE;
      }else{
        @ <li>File
        if( bNeedBase ){
          bNeedBase = 0;
          style_set_current_page("doc/%S/%s",zVers,zName);
        }
      }
      objType |= OBJTYPE_CONTENT;
      @ %z(href("%R/finfo?name=%T&ci=%!S&m=%!S",zName,zVers,zUuid))\
      @ %h(zName)</a>
      tag_private_status(rid);
      if( showDetail ){
        @ <ul>
      }
      prevName = fossil_strdup(zName);
    }
    if( showDetail ){
      @ <li>
      hyperlink_to_date(zDate,"");
      @ &mdash; part of check-in
      hyperlink_to_version(zVers);
    }else{
      @ &mdash; part of check-in
      hyperlink_to_version(zVers);
      @ at
      hyperlink_to_date(zDate,"");
    }
    if( zBr && zBr[0] ){
      @ on branch %z(href("%R/timeline?r=%T",zBr))%h(zBr)</a>
    }
    @ &mdash; %!W(zCom) (user:
    hyperlink_to_user(zUser,zDate,",");
    @ size: %d(szFile))
    if( g.perm.Hyperlink ){
      @ %z(href("%R/annotate?filename=%T&checkin=%!S",zName,zVers))
      @ [annotate]</a>
      @ %z(href("%R/blame?filename=%T&checkin=%!S",zName,zVers))
      @ [blame]</a>
      @ %z(href("%R/timeline?uf=%!S",zUuid))[check-ins&nbsp;using]</a>
      if( fileedit_is_editable(zName) ){
        @ %z(href("%R/fileedit?filename=%T&checkin=%!S",zName,zVers))[edit]</a>
      }
    }
    cnt++;
    if( pDownloadName && blob_size(pDownloadName)==0 ){
      blob_append(pDownloadName, zName, -1);
    }
  }
  if( prevName && showDetail ){
    @ </ul>
  }
  @ </ul>
  free(prevName);
  db_finalize(&q);
  db_prepare(&q,
    "SELECT substr(tagname, 6, 10000), datetime(event.mtime, toLocal()),"
    "       coalesce(event.euser, event.user)"
    "  FROM tagxref, tag, event"
    " WHERE tagxref.rid=%d"
    "   AND tag.tagid=tagxref.tagid"
    "   AND tag.tagname LIKE 'wiki-%%'"
    "   AND event.objid=tagxref.rid",
    rid
  );
  while( db_step(&q)==SQLITE_ROW ){
    const char *zPagename = db_column_text(&q, 0);
    const char *zDate = db_column_text(&q, 1);
    const char *zUser = db_column_text(&q, 2);
    if( cnt>0 ){
      @ Also wiki page
    }else{
      @ Wiki page
    }
    objType |= OBJTYPE_WIKI;
    @ [%z(href("%R/wiki?name=%t",zPagename))%h(zPagename)</a>] by
    hyperlink_to_user(zUser,zDate," on");
    hyperlink_to_date(zDate,".");
    nWiki++;
    cnt++;
    if( pDownloadName && blob_size(pDownloadName)==0 ){
      blob_appendf(pDownloadName, "%s.txt", zPagename);
    }
  }
  db_finalize(&q);
  if( nWiki==0 ){
    db_prepare(&q,
      "SELECT datetime(mtime, toLocal()), user, comment, type, uuid, tagid"
      "  FROM event, blob"
      " WHERE event.objid=%d"
      "   AND blob.rid=%d",
      rid, rid
    );
    while( db_step(&q)==SQLITE_ROW ){
      const char *zDate = db_column_text(&q, 0);
      const char *zUser = db_column_text(&q, 1);
      const char *zCom = db_column_text(&q, 2);
      const char *zType = db_column_text(&q, 3);
      const char *zUuid = db_column_text(&q, 4);
      int eventTagId = db_column_int(&q, 5);
      if( cnt>0 ){
        @ Also
      }
      if( zType[0]=='w' ){
        @ Wiki edit
        objType |= OBJTYPE_WIKI;
      }else if( zType[0]=='t' ){
        @ Ticket change
        objType |= OBJTYPE_TICKET;
      }else if( zType[0]=='c' ){
        @ Manifest of check-in
        objType |= OBJTYPE_CHECKIN;
      }else if( zType[0]=='e' ){
        if( eventTagId != 0) {
          @ Instance of technote
          objType |= OBJTYPE_EVENT;
          hyperlink_to_event_tagid(db_column_int(&q, 5));
        }else{
          @ Attachment to technote
        }
      }else if( zType[0]=='f' ){
        objType |= OBJTYPE_FORUM;
        @ Forum post
      }else{
        @ Tag referencing
      }
      if( zType[0]!='e' || eventTagId == 0){
        hyperlink_to_version(zUuid);
      }
      @ - %!W(zCom) by
      hyperlink_to_user(zUser,zDate," on");
      hyperlink_to_date(zDate, ".");
      if( pDownloadName && blob_size(pDownloadName)==0 ){
        blob_appendf(pDownloadName, "%S.txt", zUuid);
      }
      tag_private_status(rid);
      cnt++;
    }
    db_finalize(&q);
  }
  db_prepare(&q,
    "SELECT target, filename, datetime(mtime, toLocal()), user, src"
    "  FROM attachment"
    " WHERE src=(SELECT uuid FROM blob WHERE rid=%d)"
    " ORDER BY mtime DESC /*sort*/",
    rid
  );
  while( db_step(&q)==SQLITE_ROW ){
    const char *zTarget = db_column_text(&q, 0);
    const char *zFilename = db_column_text(&q, 1);
    const char *zDate = db_column_text(&q, 2);
    const char *zUser = db_column_text(&q, 3);
    /* const char *zSrc = db_column_text(&q, 4); */
    if( cnt>0 ){
      @ Also attachment "%h(zFilename)" to
    }else{
      @ Attachment "%h(zFilename)" to
    }
    objType |= OBJTYPE_ATTACHMENT;
    if( fossil_is_artifact_hash(zTarget) ){
      if ( db_exists("SELECT 1 FROM tag WHERE tagname='tkt-%q'",
            zTarget)
      ){
        if( g.perm.Hyperlink && g.anon.RdTkt ){
          @ ticket [%z(href("%R/tktview?name=%!S",zTarget))%S(zTarget)</a>]
        }else{
          @ ticket [%S(zTarget)]
        }
      }else if( db_exists("SELECT 1 FROM tag WHERE tagname='event-%q'",
            zTarget)
      ){
        if( g.perm.Hyperlink && g.anon.RdWiki ){
          @ tech note [%z(href("%R/technote/%h",zTarget))%S(zTarget)</a>]
        }else{
          @ tech note [%S(zTarget)]
        }
      }else{
        if( g.perm.Hyperlink && g.anon.RdWiki ){
          @ wiki page [%z(href("%R/wiki?name=%t",zTarget))%h(zTarget)</a>]
        }else{
          @ wiki page [%h(zTarget)]
        }
      }
    }else{
      if( g.perm.Hyperlink && g.anon.RdWiki ){
        @ wiki page [%z(href("%R/wiki?name=%t",zTarget))%h(zTarget)</a>]
      }else{
        @ wiki page [%h(zTarget)]
      }
    }
    @ added by
    hyperlink_to_user(zUser,zDate," on");
    hyperlink_to_date(zDate,".");
    cnt++;
    if( pDownloadName && blob_size(pDownloadName)==0 ){
      blob_append(pDownloadName, zFilename, -1);
    }
    tag_private_status(rid);
  }
  db_finalize(&q);
  if( db_exists("SELECT 1 FROM tagxref WHERE rid=%d AND tagid=%d",
                rid, TAG_CLUSTER) ){
    @ Cluster
    cnt++;
  }
  if( cnt==0 ){
    @ Unrecognized artifact
    if( pDownloadName && blob_size(pDownloadName)==0 ){
      blob_appendf(pDownloadName, "%S.txt", zUuid);
    }
    tag_private_status(rid);
  }
  return objType;
}

/*
** SETTING: preferred-diff-type         width=16 default=0
**
** The preferred-diff-type setting determines the preferred diff format
** for web pages if the format is not otherwise specified, for example
** by a query parameter or cookie.  Allowed values:
**
**    1    Unified diff
**    2    Side-by-side diff
**
** If this setting is omitted or has a value of 0 or less, then it
** is ignored.
*/
/*
** Return the preferred diff type.
**
**    0 = No diff at all.
**    1 = unified diff
**    2 = side-by-side diff
**
** To determine the preferred diff type, the following values are
** consulted in the order shown.  The first available source wins.
**
**    *  The "diff" query parameter
**    *  The "diff" field of the user display cookie
**    *  The "preferred-diff-type" setting
**    *  1 for mobile and 2 for desktop, based on the UserAgent
*/
int preferred_diff_type(void){
  int dflt;
  static char zDflt[2]
    /*static b/c cookie_link_parameter() does not copy it!*/;
  dflt = db_get_int("preferred-diff-type",-99);
  if( dflt<=0 ) dflt = user_agent_is_likely_mobile() ? 1 : 2;
  zDflt[0] = dflt + '0';
  zDflt[1] = 0;
  cookie_link_parameter("diff","diff", zDflt);
  return atoi(PD_NoBot("diff",zDflt));
}


/*
** WEBPAGE: fdiff
** URL: fdiff?v1=HASH&v2=HASH
**
** Two arguments, v1 and v2, identify the artifacts to be diffed.
** Show diff side by side unless sbs is 0.  Generate plain text if
** "patch" is present, otherwise generate "pretty" HTML.
**
** Alternative URL:  fdiff?from=filename1&to=filename2&ci=checkin
**
** If the "from" and "to" query parameters are both present, then they are
** the names of two files within the check-in "ci" that are diffed.  If the
** "ci" parameter is omitted, then the most recent check-in ("tip") is
** used.
**
** Additional parameters:
**
**      dc=N             Show N lines of context around each diff
**      patch            Use the patch diff format
**      regex=REGEX      Only show differences that match REGEX
**      sbs=BOOLEAN      Turn side-by-side diffs on and off (default: on)
**      verbose=BOOLEAN  Show more detail when describing artifacts
**      w=BOOLEAN        Ignore whitespace
**
** See the help screen for the /vdiff web page for a list of available
** keyboard shortcuts.
*/
void diff_page(void){
  int v1, v2;
  int isPatch = P("patch")!=0;
  int diffType;          /* 0: none, 1: unified,  2: side-by-side */
  char *zV1;
  char *zV2;
  const char *zRe;
  ReCompiled *pRe = 0;
  u32 objdescFlags = 0;
  int verbose = PB("verbose");
  DiffConfig DCfg;

  login_check_credentials();
  if( !g.perm.Read ){ login_needed(g.anon.Read); return; }
  diff_config_init(&DCfg, 0);
  diffType = preferred_diff_type();
  if( P("from") && P("to") ){
    v1 = artifact_from_ci_and_filename("from");
    v2 = artifact_from_ci_and_filename("to");
  }else{
    Stmt q;
    v1 = name_to_rid_www("v1");
    v2 = name_to_rid_www("v2");

    /* If the two file versions being compared both have the same
    ** filename, then offer an "Annotate" link that constructs an
    ** annotation between those version. */
    db_prepare(&q,
      "SELECT (SELECT substr(uuid,1,20) FROM blob WHERE rid=a.mid),"
      "       (SELECT substr(uuid,1,20) FROM blob WHERE rid=b.mid),"
      "       (SELECT name FROM filename WHERE filename.fnid=a.fnid)"
      "  FROM mlink a, event ea, mlink b, event eb"
      " WHERE a.fid=%d"
      "   AND b.fid=%d"
      "   AND a.fnid=b.fnid"
      "   AND a.fid!=a.pid"
      "   AND b.fid!=b.pid"
      "   AND ea.objid=a.mid"
      "   AND eb.objid=b.mid"
      " ORDER BY ea.mtime ASC, eb.mtime ASC",
      v1, v2
    );
    if( db_step(&q)==SQLITE_ROW ){
      const char *zCkin = db_column_text(&q, 0);
      const char *zOrig = db_column_text(&q, 1);
      const char *zFN = db_column_text(&q, 2);
      style_submenu_element("Annotate",
        "%R/annotate?origin=%s&checkin=%s&filename=%T",
        zOrig, zCkin, zFN);
    }
    db_finalize(&q);
  }
  if( v1==0 || v2==0 ) fossil_redirect_home();
  zRe = P("regex");
  cgi_check_for_malice();
  if( zRe ) re_compile(&pRe, zRe, 0);
  if( verbose ) objdescFlags |= OBJDESC_DETAIL;
  if( isPatch ){
    Blob c1, c2, *pOut;
    DiffConfig DCfg;
    pOut = cgi_output_blob();
    cgi_set_content_type("text/plain");
    DCfg.diffFlags = DIFF_VERBOSE;
    content_get(v1, &c1);
    content_get(v2, &c2);
    DCfg.pRe = pRe;
    text_diff(&c1, &c2, pOut, &DCfg);
    blob_reset(&c1);
    blob_reset(&c2);
    return;
  }

  zV1 = db_text(0, "SELECT uuid FROM blob WHERE rid=%d", v1);
  zV2 = db_text(0, "SELECT uuid FROM blob WHERE rid=%d", v2);
  construct_diff_flags(diffType, &DCfg);
  DCfg.diffFlags |= DIFF_HTML;

  style_set_current_feature("fdiff");
  style_header("Diff");
  style_submenu_checkbox("w", "Ignore Whitespace", 0, 0);
  if( diffType==2 ){
    style_submenu_element("Unified Diff", "%R/fdiff?v1=%T&v2=%T&diff=1",
                           P("v1"), P("v2"));
  }else{
    style_submenu_element("Side-by-side Diff", "%R/fdiff?v1=%T&v2=%T&diff=2",
                           P("v1"), P("v2"));
  }
  style_submenu_checkbox("verbose", "Verbose", 0, 0);
  style_submenu_element("Patch", "%R/fdiff?v1=%T&v2=%T&patch",
                        P("v1"), P("v2"));

  if( P("smhdr")!=0 ){
    @ <h2>Differences From Artifact
    @ %z(href("%R/artifact/%!S",zV1))[%S(zV1)]</a> To
    @ %z(href("%R/artifact/%!S",zV2))[%S(zV2)]</a>.</h2>
  }else{
    @ <h2>Differences From
    @ Artifact %z(href("%R/artifact/%!S",zV1))[%S(zV1)]</a>:</h2>
    object_description(v1, objdescFlags,0, 0);
    @ <h2>To Artifact %z(href("%R/artifact/%!S",zV2))[%S(zV2)]</a>:</h2>
    object_description(v2, objdescFlags,0, 0);
  }
  if( pRe ){
    @ <b>Only differences that match regular expression "%h(zRe)"
    @ are shown.</b>
    DCfg.pRe = pRe;
  }
  @ <hr>
  append_diff(zV1, zV2, &DCfg);
  append_diff_javascript(diffType);
  style_finish_page();
}

/*
** WEBPAGE: raw
** URL: /raw/ARTIFACTID
** URL: /raw?ci=BRANCH&filename=NAME
**
** Additional query parameters:
**
**    m=MIMETYPE       The mimetype is MIMETYPE
**    at=FILENAME      Content-disposition; attachment; filename=FILENAME;
**
** Return the uninterpreted content of an artifact.  Used primarily
** to view artifacts that are images.
*/
void rawartifact_page(void){
  int rid = 0;
  char *zUuid;

  (void)P("at")/*for cgi_check_for_malice()*/;
  (void)P("m");
  if( P("ci") ){
    rid = artifact_from_ci_and_filename(0);
  }
  if( rid==0 ){
    rid = name_to_rid_www("name");
  }
  login_check_credentials();
  if( !g.perm.Read ){ login_needed(g.anon.Read); return; }
  cgi_check_for_malice();
  if( rid==0 ) fossil_redirect_home();
  zUuid = db_text(0, "SELECT uuid FROM blob WHERE rid=%d", rid);
  etag_check(ETAG_HASH, zUuid);
  if( fossil_strcmp(P("name"), zUuid)==0 && login_is_nobody() ){
    g.isConst = 1;
  }
  free(zUuid);
  deliver_artifact(rid, P("m"));
}


/*
** WEBPAGE: secureraw
** URL: /secureraw/HASH?m=TYPE
**
** Return the uninterpreted content of an artifact.  This is similar
** to /raw except in this case the only way to specify the artifact
** is by the full-length SHA1 or SHA3 hash.  Abbreviations are not
** accepted.
*/
void secure_rawartifact_page(void){
  int rid = 0;
  const char *zName = PD("name", "");

  (void)P("at")/*for cgi_check_for_malice()*/;
  (void)P("m");
  cgi_check_for_malice();
  login_check_credentials();
  if( !g.perm.Read ){ login_needed(g.anon.Read); return; }
  rid = db_int(0, "SELECT rid FROM blob WHERE uuid=%Q", zName);
  if( rid==0 ){
    cgi_set_status(404, "Not Found");
    @ Unknown artifact: "%h(zName)"
    return;
  }
  g.isConst = 1;
  deliver_artifact(rid, P("m"));
}


/*
** WEBPAGE: jchunk hidden
** URL: /jchunk/HASH?from=N&to=M
**
** Return lines of text from a file as a JSON array - one entry in the
** array for each line of text.
**
** The HASH is normally a sha1 or sha3 hash that identifies an artifact
** in the BLOB table of the database.  However, if HASH starts with an "x"
** and is followed by valid hexadecimal, and if we are running in a
** "fossil ui" situation (locally and with privilege), then decode the hex
** into a filename and read the file content from that name.
**
** **Warning:**  This is an internal-use-only interface that is subject to
** change at any moment.  External application should not use this interface
** since the application will break when this interface changes, and this
** interface will undoubtedly change.
**
** This page is intended to be used in an XHR from javascript on a
** diff page, to return unseen context to fill in additional context
** when the user clicks on the appropriate button. The response is
** always in JSON form and errors are reported as documented for
** ajax_route_error().
*/
void jchunk_page(void){
  int rid = 0;
  const char *zName = PD("name", "");
  int nName = (int)(strlen(zName)&0x7fffffff);
  int iFrom = atoi(PD("from","0"));
  int iTo = atoi(PD("to","0"));
  int ln;
  int go = 1;
  const char *zSep;
  Blob content;
  Blob line;
  Blob *pOut;

  if(0){
    ajax_route_error(400, "Just testing client-side error handling.");
    return;
  }

  login_check_credentials();
  cgi_check_for_malice();
  if( !g.perm.Read ){
    ajax_route_error(403, "Access requires Read permissions.");
    return;
  }
  if( iFrom<1 || iTo<iFrom ){
    ajax_route_error(500, "Invalid line range from=%d, to=%d.",
                     iFrom, iTo);
    return;
  }
  if( zName[0]=='x'
   && ((nName-1)&1)==0
   && validate16(&zName[1],nName-1)
   && g.perm.Admin
   && db_open_local(0)
   && cgi_is_loopback(g.zIpAddr)
  ){
    /* Treat the HASH as a hex-encoded filename */
    int n = (nName-1)/2;
    char *zFN = fossil_malloc(n+1);
    decode16((const u8*)&zName[1], (u8*)zFN, nName-1);
    zFN[n] = 0;
    if( file_size(zFN, ExtFILE)<0 ){
      blob_zero(&content);
    }else{
      blob_read_from_file(&content, zFN, ExtFILE);
    }
    fossil_free(zFN);
  }else{
    /* Treat the HASH as an artifact hash matching BLOB.UUID */
#if 1
    /* Re-enable this block once this code is integrated somewhere into
       the UI. */
    rid = db_int(0, "SELECT rid FROM blob WHERE uuid=%Q", zName);
    if( rid==0 ){
      ajax_route_error(404, "Unknown artifact: %h", zName);
      return;
    }
#else
    /* This impl is only to simplify "manual" testing via the JS
       console. */
    rid = symbolic_name_to_rid(zName, "*");
    if( rid==0 ){
      ajax_route_error(404, "Unknown artifact: %h", zName);
      return;
    }else if( rid<0 ){
      ajax_route_error(418, "Ambiguous artifact name: %h", zName);
      return;
    }
#endif
    content_get(rid, &content);
  }
  g.isConst = 1;
  cgi_set_content_type("application/json");
  ln = 0;
  while( go && ln<iFrom ){
    go = blob_line(&content, &line);
    ln++;
  }
  pOut = cgi_output_blob();
  blob_append(pOut, "[\n", 2);
  zSep = 0;
  while( go && ln<=iTo ){
    if( zSep ) blob_append(pOut, zSep, 2);
    blob_trim(&line);
    blob_append_json_literal(pOut, blob_buffer(&line), blob_size(&line));
    zSep = ",\n";
    go = blob_line(&content, &line);
    ln++;
  }
  blob_appendf(pOut,"]\n");
  blob_reset(&content);
}

/*
** Generate a verbatim artifact as the result of an HTTP request.
** If zMime is not NULL, use it as the mimetype.  If zMime is
** NULL, guess at the mimetype based on the filename
** associated with the artifact.
*/
void deliver_artifact(int rid, const char *zMime){
  Blob content;
  const char *zAttachName = P("at");
  if( zMime==0 ){
    char *zFN = (char*)zAttachName;
    if( zFN==0 ){
      zFN = db_text(0, "SELECT filename.name FROM mlink, filename"
                       " WHERE mlink.fid=%d"
                       "   AND filename.fnid=mlink.fnid", rid);
    }
    if( zFN==0 ){
      /* Look also at the attachment table */
      zFN = db_text(0, "SELECT attachment.filename FROM attachment, blob"
                       " WHERE blob.rid=%d"
                       "   AND attachment.src=blob.uuid", rid);
    }
    if( zFN ){
      zMime = mimetype_from_name(zFN);
    }
    if( zMime==0 ){
      zMime = "application/x-fossil-artifact";
    }
  }
  content_get(rid, &content);
  fossil_free(style_csp(1));
  cgi_set_content_type(zMime);
  if( zAttachName ){
    cgi_content_disposition_filename(zAttachName);
  }
  cgi_set_content(&content);
}

/*
** Render a hex dump of a file.
*/
static void hexdump(Blob *pBlob){
  const unsigned char *x;
  int n, i, j, k;
  char zLine[100];
  static const char zHex[] = "0123456789abcdef";

  x = (const unsigned char*)blob_buffer(pBlob);
  n = blob_size(pBlob);
  for(i=0; i<n; i+=16){
    j = 0;
    zLine[0] = zHex[(i>>24)&0xf];
    zLine[1] = zHex[(i>>16)&0xf];
    zLine[2] = zHex[(i>>8)&0xf];
    zLine[3] = zHex[i&0xf];
    zLine[4] = ':';
    sqlite3_snprintf(sizeof(zLine), zLine, "%04x: ", i);
    for(j=0; j<16; j++){
      k = 5+j*3;
      zLine[k] = ' ';
      if( i+j<n ){
        unsigned char c = x[i+j];
        zLine[k+1] = zHex[c>>4];
        zLine[k+2] = zHex[c&0xf];
      }else{
        zLine[k+1] = ' ';
        zLine[k+2] = ' ';
      }
    }
    zLine[53] = ' ';
    zLine[54] = ' ';
    cgi_append_content(zLine, 55);
    for(j=k=0; j<16; j++){
      if( i+j<n ){
        unsigned char c = x[i+j];
        if( c>'>' && c<=0x7e ){
          zLine[k++] = c;
        }else if( c=='>' ){
          zLine[k++] = '&';
          zLine[k++] = 'g';
          zLine[k++] = 't';
          zLine[k++] = ';';
        }else if( c=='<' ){
          zLine[k++] = '&';
          zLine[k++] = 'l';
          zLine[k++] = 't';
          zLine[k++] = ';';
        }else if( c=='&' ){
          zLine[k++] = '&';
          zLine[k++] = 'a';
          zLine[k++] = 'm';
          zLine[k++] = 'p';
          zLine[k++] = ';';
        }else if( c>=' ' ){
          zLine[k++] = c;
        }else{
          zLine[k++] = '.';
        }
      }else{
        break;
      }
    }
    zLine[k++] = '\n';
    cgi_append_content(zLine, k);
  }
}

/*
** WEBPAGE: hexdump
** URL: /hexdump?name=ARTIFACTID
**
** Show the complete content of a file identified by ARTIFACTID
** as preformatted text.
**
** Other parameters:
**
**     verbose              Show more detail when describing the object
*/
void hexdump_page(void){
  int rid;
  Blob content;
  Blob downloadName;
  char *zUuid;
  u32 objdescFlags = 0;

  rid = name_to_rid_www("name");
  login_check_credentials();
  if( !g.perm.Read ){ login_needed(g.anon.Read); return; }
  if( rid==0 ) fossil_redirect_home();
  cgi_check_for_malice();
  if( g.perm.Admin ){
    const char *zUuid = db_text("", "SELECT uuid FROM blob WHERE rid=%d", rid);
    if( db_exists("SELECT 1 FROM shun WHERE uuid=%Q", zUuid) ){
      style_submenu_element("Unshun", "%R/shun?accept=%s&sub=1#delshun", zUuid);
    }else{
      style_submenu_element("Shun", "%R/shun?shun=%s#addshun", zUuid);
    }
  }
  style_header("Hex Artifact Content");
  zUuid = db_text("?","SELECT uuid FROM blob WHERE rid=%d", rid);
  etag_check(ETAG_HASH, zUuid);
  @ <h2>Artifact
  style_copy_button(1, "hash-ar", 0, 2, "%s", zUuid);
  if( g.perm.Setup ){
    @  (%d(rid)):</h2>
  }else{
    @ :</h2>
  }
  blob_zero(&downloadName);
  if( P("verbose")!=0 ) objdescFlags |= OBJDESC_DETAIL;
  object_description(rid, objdescFlags, 0, &downloadName);
  style_submenu_element("Download", "%R/raw/%s?at=%T",
                        zUuid, file_tail(blob_str(&downloadName)));
  @ <hr>
  content_get(rid, &content);
  if( !g.isHuman ){
    /* Prevent robots from running hexdump on megabyte-sized source files
    ** and there by eating up lots of CPU time and bandwidth.  There is
    ** no good reason for a robot to need a hexdump. */
    @ <p>A hex dump of this file is not available.
    @  Please download the raw binary file and generate a hex dump yourself.</p>
  }else{
    @ <blockquote><pre>
    hexdump(&content);
    @ </pre></blockquote>
  }
  style_finish_page();
}

/*
** Look for "ci" and "filename" query parameters.  If found, try to
** use them to extract the record ID of an artifact for the file.
**
** Also look for "fn" and "name" as an aliases for "filename".  If any
** "filename" or "fn" or "name" are present but "ci" is missing, then
** use "tip" as the default value for "ci".
**
** If zNameParam is not NULL, then use that parameter as the filename
** rather than "fn" or "filename" or "name".  the zNameParam is used
** for the from= and to= query parameters of /fdiff.
*/
int artifact_from_ci_and_filename(const char *zNameParam){
  const char *zFilename;
  const char *zCI;
  int cirid;
  Manifest *pManifest;
  ManifestFile *pFile;
  int rid = 0;

  if( zNameParam ){
    zFilename = P(zNameParam);
  }else{
    zFilename = P("filename");
    if( zFilename==0 ){
      zFilename = P("fn");
    }
    if( zFilename==0 ){
      zFilename = P("name");
    }
  }
  if( zFilename==0 ) return 0;

  zCI = PD("ci", "tip");
  cirid = name_to_typed_rid(zCI, "ci");
  if( cirid<=0 ) return 0;
  pManifest = manifest_get(cirid, CFTYPE_MANIFEST, 0);
  if( pManifest==0 ) return 0;
  manifest_file_rewind(pManifest);
  while( (pFile = manifest_file_next(pManifest,0))!=0 ){
    if( fossil_strcmp(zFilename, pFile->zName)==0 ){
      rid = db_int(0, "SELECT rid FROM blob WHERE uuid=%Q", pFile->zUuid);
      break;
    }
  }
  manifest_destroy(pManifest);
  return rid;
}

/*
** The "z" argument is a string that contains the text of a source
** code file and nZ is its length in bytes. This routine appends that
** text to the HTTP reply with line numbering.
**
** zName is the content's file name, if any (it may be NULL). If that
** name contains a '.' then the part after the final '.' is used as
** the X part of a "language-X" CSS class on the generated CODE block.
**
** zLn is the ?ln= parameter for the HTTP query.  If there is an argument,
** then highlight that line number and scroll to it once the page loads.
** If there are two line numbers, highlight the range of lines.
** Multiple ranges can be highlighed by adding additional line numbers
** separated by a non-digit character (also not one of [-,.]).
**
** If includeJS is true then the JS code associated with line
** numbering is also emitted, else it is not. If this routine is
** called multiple times in a single app run, the JS is emitted only
** once. Note that when using this routine to emit Ajax responses, the
** JS should be not be included, as it will not get imported properly
** into the response's rendering.
*/
void output_text_with_line_numbers(
  const char *z,
  int nZ,
  const char *zName,
  const char *zLn,
  int includeJS
){
  int iStart, iEnd;    /* Start and end of region to highlight */
  int n = 0;           /* Current line number */
  int i = 0;           /* Loop index */
  int iTop = 0;        /* Scroll so that this line is on top of screen. */
  int nLine = 0;       /* content line count */
  int nSpans = 0;      /* number of distinct zLn spans */
  const char *zExt = file_extension(zName);
  static int emittedJS = 0; /* emitted shared JS yet? */
  Stmt q;

  iStart = iEnd = atoi(zLn);
  db_multi_exec(
    "CREATE TEMP TABLE lnos(iStart INTEGER PRIMARY KEY, iEnd INTEGER)");
  if( iStart>0 ){
    do{
      while( fossil_isdigit(zLn[i]) ) i++;
      if( zLn[i]==',' || zLn[i]=='-' || zLn[i]=='.' ){
        i++;
        while( zLn[i]=='.' ){ i++; }
        iEnd = atoi(&zLn[i]);
        while( fossil_isdigit(zLn[i]) ) i++;
      }
      while( fossil_isdigit(zLn[i]) ) i++;
      if( iEnd<iStart ) iEnd = iStart;
      db_multi_exec(
        "INSERT OR REPLACE INTO lnos VALUES(%d,%d)", iStart, iEnd
      );
      ++nSpans;
      iStart = iEnd = atoi(&zLn[i++]);
    }while( zLn[i] && iStart && iEnd );
  }
  /*cgi_printf("<!-- ln span count=%d -->", nSpans);*/
  cgi_append_content("<table class='numbered-lines'><tbody>"
                     "<tr><td class='line-numbers'><pre>", -1);
  iStart = iEnd = 0;
  count_lines(z, nZ, &nLine);
  for( n=1 ; n<=nLine; ++n ){
    const char * zAttr = "";
    const char * zId = "";
    if(nSpans>0 && iEnd==0){/*Grab the next range of zLn marking*/
      db_prepare(&q, "SELECT iStart, iEnd FROM lnos "
                 "WHERE iStart >= %d ORDER BY iStart", n);
      if( db_step(&q)==SQLITE_ROW ){
        iStart = db_column_int(&q, 0);
        iEnd = db_column_int(&q, 1);
        if(!iTop){
          iTop = iStart - 15 + (iEnd-iStart)/4;
          if( iTop>iStart - 2 ) iTop = iStart-2;
        }
      }else{
        /* Note that overlapping multi-spans, e.g. 10-15+12-20,
           can cause us to miss a row. */
        iStart = iEnd = 0;
      }
      db_finalize(&q);
      --nSpans;
      /*cgi_printf("<!-- iStart=%d, iEnd=%d -->", iStart, iEnd);*/
    }
    if(n==iTop) {
      zId = " id='scrollToMe'";
    }
    if(n==iStart){/*Figure out which CSS class(es) this line needs...*/
      if(n==iEnd){
        zAttr = " class='selected-line start end'";
        iEnd = 0;
      }else{
        zAttr = " class='selected-line start'";
      }
      iStart = 0;
    }else if(n==iEnd){
      zAttr = " class='selected-line end'";
      iEnd = 0;
    }else if( n>iStart && n<iEnd ){
      zAttr = " class='selected-line'";
    }
    cgi_printf("<span%s%s>%6d</span>\n", zId, zAttr, n)
      /* ^^^ explicit \n is necessary for text-mode browsers. */;
  }
  cgi_append_content("</pre></td><td class='file-content'><pre>",-1);
  if(zExt && *zExt){
    cgi_printf("<code class='language-%h'>",zExt);
  }else{
    cgi_append_content("<code>", -1);
  }
  cgi_printf("%z", htmlize(z, nZ));
  CX("</code></pre></td></tr></tbody></table>\n");
  if(includeJS && !emittedJS){
    emittedJS = 1;
    if( db_int(0, "SELECT EXISTS(SELECT 1 FROM lnos)") ){
      builtin_request_js("scroll.js");
    }
    builtin_fossil_js_bundle_or("numbered-lines", NULL);
  }
}

/*
** COMMAND: test-line-numbers
**
** Usage: %fossil test-line-numbers FILE ?LN-SPEC?
**
*/
void cmd_test_line_numbers(void){
  Blob content = empty_blob;
  const char * zLn = "";
  const char * zFilename = 0;

  if(g.argc < 3){
    usage("FILE");
  }else if(g.argc>3){
    zLn = g.argv[3];
  }
  db_find_and_open_repository(0,0);
  zFilename = g.argv[2];
  fossil_print("%s %s\n", zFilename, zLn);

  blob_read_from_file(&content, zFilename, ExtFILE);
  output_text_with_line_numbers(blob_str(&content), blob_size(&content),
                                zFilename, zLn, 0);
  blob_reset(&content);
  fossil_print("%b\n", cgi_output_blob());
}

/*
** WEBPAGE: artifact
** WEBPAGE: file
** WEBPAGE: whatis
**
** Typical usage:
**
**    /artifact/HASH
**    /whatis/HASH
**    /file/NAME
**
** Additional query parameters:
**
**   ln              - show line numbers
**   ln=N            - highlight line number N
**   ln=M-N          - highlight lines M through N inclusive
**   ln=M-N+Y-Z      - highlight lines M through N and Y through Z (inclusive)
**   verbose         - show more detail in the description
**   download        - redirect to the download (artifact page only)
**   name=NAME       - filename or hash as a query parameter
**   filename=NAME   - alternative spelling for "name="
**   fn=NAME         - alternative spelling for "name="
**   ci=VERSION      - The specific check-in to use with "name=" to
**                     identify the file.
**   txt             - Force display of unformatted source text
**
** The /artifact page show the complete content of a file
** identified by HASH.  The /whatis page shows only a description
** of how the artifact is used.  The /file page shows the most recent
** version of the file or directory called NAME, or a list of the
** top-level directory if NAME is omitted.
**
** For /artifact and /whatis, the name= query parameter can refer to
** either the name of a file, or an artifact hash.  If the ci= query
** parameter is also present, then name= must refer to a file name.
** If ci= is omitted, then the hash interpretation is preferred but
** if name= cannot be understood as a hash, a default "tip" value is
** used for ci=.
**
** For /file, name= can only be interpreted as a filename.  As before,
** a default value of "tip" is used for ci= if ci= is omitted.
*/
void artifact_page(void){
  int rid = 0;
  Blob content;
  const char *zMime;
  Blob downloadName;
  int renderAsWiki = 0;
  int renderAsHtml = 0;
  int renderAsSvg = 0;
  int objType;
  int asText;
  const char *zUuid = 0;
  u32 objdescFlags = OBJDESC_BASE;
  int descOnly = fossil_strcmp(g.zPath,"whatis")==0;
  int isFile = fossil_strcmp(g.zPath,"file")==0;
  const char *zLn = P("ln");
  const char *zName = P("name");
  const char *zCI = P("ci");
  HQuery url;
  char *zCIUuid = 0;
  int isSymbolicCI = 0;  /* ci= exists and is a symbolic name, not a hash */
  int isBranchCI = 0;    /* ci= refers to a branch name */
  char *zHeader = 0;

  login_check_credentials();
  if( !g.perm.Read ){ login_needed(g.anon.Read); return; }
  cgi_check_for_malice();
  style_set_current_feature("artifact");

  /* Capture and normalize the name= and ci= query parameters */
  if( zName==0 ){
    zName = P("filename");
    if( zName==0 ){
      zName = P("fn");
    }
  }
  if( zCI && strlen(zCI)==0 ){ zCI = 0; }
  if( zCI
   && name_to_uuid2(zCI, "ci", &zCIUuid)
   && sqlite3_strnicmp(zCIUuid, zCI, strlen(zCI))!=0
  ){
    isSymbolicCI = 1;
    isBranchCI = branch_includes_uuid(zCI, zCIUuid);
  }

  /* The name= query parameter (or at least one of its alternative
  ** spellings) is required.  Except for /file, show a top-level
  ** directory listing if name= is omitted.
  */
  if( zName==0 ){
    if( isFile ){
      if( P("ci")==0 ) cgi_set_query_parameter("ci","tip");
      page_tree();
      return;
    }
    style_header("Missing name= query parameter");
    @ The name= query parameter is missing
    style_finish_page();
    return;
  }

  url_initialize(&url, g.zPath);
  url_add_parameter(&url, "name", zName);
  url_add_parameter(&url, "ci", zCI);     /* no-op if zCI is NULL */

  if( zCI==0 && !isFile ){
    /* If there is no ci= query parameter, then prefer to interpret
    ** name= as a hash for /artifact and /whatis.  But not for /file.
    ** For /file, a name= without a ci= will prefer to use the default
    ** "tip" value for ci=. */
    rid = name_to_rid(zName);
  }
  if( rid==0 ){
    rid = artifact_from_ci_and_filename(0);
  }

  if( rid==0 ){  /* Artifact not found */
    if( isFile ){
      Stmt q;
      /* For /file, also check to see if name= refers to a directory,
      ** and if so, do a listing for that directory */
      int nName = (int)strlen(zName);
      if( nName && zName[nName-1]=='/' ) nName--;
      if( db_exists(
         "SELECT 1 FROM filename"
         " WHERE name GLOB '%.*q/*' AND substr(name,1,%d)=='%.*q/';",
         nName, zName, nName+1, nName, zName
      ) ){
        if( P("ci")==0 ) cgi_set_query_parameter("ci","tip");
        page_tree();
        return;
      }
      /* No directory found, look for an historic version of the file
      ** that was subsequently deleted. */
      db_prepare(&q,
        "SELECT fid, uuid FROM mlink, filename, event, blob"
        " WHERE filename.name=%Q"
        "   AND mlink.fnid=filename.fnid AND mlink.fid>0"
        "   AND event.objid=mlink.mid"
        "   AND blob.rid=mlink.mid"
        " ORDER BY event.mtime DESC",
        zName
      );
      if( db_step(&q)==SQLITE_ROW ){
        rid = db_column_int(&q, 0);
        zCI = fossil_strdup(db_column_text(&q, 1));
        zCIUuid = fossil_strdup(zCI);
        url_add_parameter(&url, "ci", zCI);
      }
      db_finalize(&q);
      if( rid==0 ){
        style_header("No such file");
        @ File '%h(zName)' does not exist in this repository.
      }
    }else{
      style_header("No such artifact");
      @ Artifact '%h(zName)' does not exist in this repository.
    }
    if( rid==0 ){
      style_finish_page();
      return;
    }
  }

  if( descOnly || P("verbose")!=0 ){
    url_add_parameter(&url, "verbose", "1");
    objdescFlags |= OBJDESC_DETAIL;
  }
  zUuid = db_text("?", "SELECT uuid FROM blob WHERE rid=%d", rid);
  etag_check(ETAG_HASH, zUuid);

  asText = P("txt")!=0;
  if( isFile ){
    if( zCI==0 || fossil_strcmp(zCI,"tip")==0 ){
      zCI = "tip";
      @ <h2>File %z(href("%R/finfo?name=%T&m&ci=tip",zName))%h(zName)</a>
      @ from the %z(href("%R/info/tip"))latest check-in</a></h2>
    }else{
      const char *zPath;
      Blob path;
      blob_zero(&path);
      hyperlinked_path(zName, &path, zCI, "dir", "", LINKPATH_FINFO);
      zPath = blob_str(&path);
      @ <h2>File %s(zPath) artifact \
      style_copy_button(1,"hash-fid",0,0,"%z%S</a> ",
           href("%R/info/%s",zUuid),zUuid);
      if( isBranchCI ){
        @ on branch %z(href("%R/timeline?r=%T",zCI))%h(zCI)</a></h2>
      }else if( isSymbolicCI ){
        @ part of check-in %z(href("%R/info/%!S",zCIUuid))%s(zCI)</a></h2>
      }else{
        @ part of check-in %z(href("%R/info/%!S",zCIUuid))%S(zCIUuid)</a></h2>
      }
      blob_reset(&path);
    }
    style_submenu_element("Artifact", "%R/artifact/%S", zUuid);
    zMime = mimetype_from_name(zName);
    style_submenu_element("Annotate", "%R/annotate?filename=%T&checkin=%T",
                          zName, zCI);
    style_submenu_element("Blame", "%R/blame?filename=%T&checkin=%T",
                          zName, zCI);
    style_submenu_element("Doc", "%R/doc/%T/%T", zCI, zName);
    blob_init(&downloadName, zName, -1);
    objType = OBJTYPE_CONTENT;
  }else{
    @ <h2>Artifact
    style_copy_button(1, "hash-ar", 0, 2, "%s", zUuid);
    if( g.perm.Setup ){
      @  (%d(rid)):</h2>
    }else{
      @ :</h2>
    }
    blob_zero(&downloadName);
    if( asText ) objdescFlags &= ~OBJDESC_BASE;
    objType = object_description(rid, objdescFlags,
                                (isFile?zName:0), &downloadName);
    zMime = mimetype_from_name(blob_str(&downloadName));
  }
  if( !descOnly && P("download")!=0 ){
    cgi_redirectf("%R/raw/%s?at=%T",
          db_text("x", "SELECT uuid FROM blob WHERE rid=%d", rid),
          file_tail(blob_str(&downloadName)));
    /*NOTREACHED*/
  }
  if( g.perm.Admin ){
    const char *zUuid = db_text("", "SELECT uuid FROM blob WHERE rid=%d", rid);
    if( db_exists("SELECT 1 FROM shun WHERE uuid=%Q", zUuid) ){
      style_submenu_element("Unshun", "%R/shun?accept=%s&sub=1#accshun", zUuid);
    }else{
      style_submenu_element("Shun", "%R/shun?shun=%s#addshun",zUuid);
    }
  }

  if( isFile ){
    if( isSymbolicCI ){
      zHeader = mprintf("%s at %s", file_tail(zName), zCI);
      style_set_current_page("doc/%t/%T", zCI, zName);
    }else if( zCIUuid && zCIUuid[0] ){
      zHeader = mprintf("%s at [%S]", file_tail(zName), zCIUuid);
      style_set_current_page("doc/%S/%T", zCIUuid, zName);
    }else{
      zHeader = mprintf("%s", file_tail(zName));
      style_set_current_page("doc/tip/%T", zName);
    }
  }else if( descOnly ){
    zHeader = mprintf("Artifact Description [%S]", zUuid);
  }else{
    zHeader = mprintf("Artifact [%S]", zUuid);
  }
  style_header("%s", zHeader);
  fossil_free(zCIUuid);
  fossil_free(zHeader);
  if( !isFile && g.perm.Admin ){
    Stmt q;
    db_prepare(&q,
      "SELECT coalesce(user.login,rcvfrom.uid),"
      "       datetime(rcvfrom.mtime,toLocal()),"
      "       coalesce(rcvfrom.ipaddr,'unknown')"
      "  FROM blob, rcvfrom LEFT JOIN user ON user.uid=rcvfrom.uid"
      " WHERE blob.rid=%d"
      "   AND rcvfrom.rcvid=blob.rcvid;", rid);
    while( db_step(&q)==SQLITE_ROW ){
      const char *zUser = db_column_text(&q,0);
      const char *zDate = db_column_text(&q,1);
      const char *zIp = db_column_text(&q,2);
      @ <p>Received on %s(zDate) from %h(zUser) at %h(zIp).</p>
    }
    db_finalize(&q);
  }
  style_submenu_element("Download", "%R/raw/%s?at=%T", zUuid, file_tail(zName));
  if( db_exists("SELECT 1 FROM mlink WHERE fid=%d", rid) ){
    style_submenu_element("Check-ins Using", "%R/timeline?uf=%s", zUuid);
  }
  if( zMime ){
    if( fossil_strcmp(zMime, "text/html")==0 ){
      if( asText ){
        style_submenu_element("Html", "%s", url_render(&url, "txt", 0, 0, 0));
      }else{
        renderAsHtml = 1;
        style_submenu_element("Text", "%s", url_render(&url, "txt", "1", 0, 0));
      }
    }else if( fossil_strcmp(zMime, "text/x-fossil-wiki")==0
           || fossil_strcmp(zMime, "text/x-markdown")==0
           || fossil_strcmp(zMime, "text/x-pikchr")==0 ){
      if( asText ){
        style_submenu_element(zMime[7]=='p' ? "Pikchr" : "Wiki",
                              "%s", url_render(&url, "txt", 0, 0, 0));
      }else{
        renderAsWiki = 1;
        style_submenu_element("Text", "%s", url_render(&url, "txt", "1", 0, 0));
      }
    }else if( fossil_strcmp(zMime, "image/svg+xml")==0 ){
      if( asText ){
        style_submenu_element("Svg", "%s", url_render(&url, "txt", 0, 0, 0));
      }else{
        renderAsSvg = 1;
        style_submenu_element("Text", "%s", url_render(&url, "txt", "1", 0, 0));
      }
    }
    if( fileedit_is_editable(zName) ){
      style_submenu_element("Edit",
                            "%R/fileedit?filename=%T&checkin=%!S",
                            zName, zCI);
    }
  }
  if( (objType & (OBJTYPE_WIKI|OBJTYPE_TICKET))!=0 ){
    style_submenu_element("Parsed", "%R/info/%s", zUuid);
  }
  if( descOnly ){
    style_submenu_element("Content", "%R/artifact/%s", zUuid);
  }else{
    @ <hr>
    content_get(rid, &content);
    if( renderAsWiki ){
      safe_html_context(DOCSRC_FILE);
      wiki_render_by_mimetype(&content, zMime);
      document_emit_js();
    }else if( renderAsHtml ){
      @ <iframe src="%R/raw/%s(zUuid)"
      @ width="100%%" frameborder="0" marginwidth="0" marginheight="0"
      @ sandbox="allow-same-origin" id="ifm1">
      @ </iframe>
      @ <script nonce="%h(style_nonce())">/* info.c:%d(__LINE__) */
      @ document.getElementById("ifm1").addEventListener("load",
      @   function(){
      @     this.height=this.contentDocument.documentElement.scrollHeight + 75;
      @   }
      @ );
      @ </script>
    }else if( renderAsSvg ){
      @ <object type="image/svg+xml" data="%R/raw/%s(zUuid)"></object>
    }else{
      const char *zContentMime;
      style_submenu_element("Hex", "%R/hexdump?name=%s", zUuid);
      if( zLn==0 || atoi(zLn)==0 ){
        style_submenu_checkbox("ln", "Line Numbers", 0, 0);
      }
      blob_to_utf8_no_bom(&content, 0);
      zContentMime = mimetype_from_content(&content);
      if( zMime==0 ) zMime = zContentMime;
      @ <blockquote class="file-content">
      if( zContentMime==0 ){
        const char *z, *zFileName, *zExt;
        z = blob_str(&content);
        zFileName = db_text(0,
         "SELECT name FROM mlink, filename"
         " WHERE filename.fnid=mlink.fnid"
         "   AND mlink.fid=%d",
         rid);
        zExt = zFileName ? file_extension(zFileName) : 0;
        if( zLn ){
          output_text_with_line_numbers(z, blob_size(&content),
                                        zFileName, zLn, 1);
        }else if( zExt && zExt[0] ){
          @ <pre>
          @ <code class="language-%s(zExt)">%h(z)</code>
          @ </pre>
        }else{
          @ <pre>
          @ %h(z)
          @ </pre>
        }
      }else if( strncmp(zMime, "image/", 6)==0 ){
        @ <p>(file is %d(blob_size(&content)) bytes of image data)</i></p>
        @ <p><img src="%R/raw/%s(zUuid)?m=%s(zMime)"></p>
        style_submenu_element("Image", "%R/raw/%s?m=%s", zUuid, zMime);
      }else if( strncmp(zMime, "audio/", 6)==0 ){
        @ <p>(file is %d(blob_size(&content)) bytes of sound data)</i></p>
        @ <audio controls src="%R/raw/%s(zUuid)?m=%s(zMime)">
        @ (Not supported by this browser)
        @ </audio>
      }else{
        @ <i>(file is %d(blob_size(&content)) bytes of binary data)</i>
      }
      @ </blockquote>
    }
  }
  style_finish_page();
}

/*
** WEBPAGE: tinfo
** URL: /tinfo?name=ARTIFACTID
**
** Show the details of a ticket change control artifact.
*/
void tinfo_page(void){
  int rid;
  char *zDate;
  const char *zUuid;
  char zTktName[HNAME_MAX+1];
  Manifest *pTktChng;
  int modPending;
  const char *zModAction;
  char *zTktTitle;
  login_check_credentials();
  if( !g.perm.RdTkt ){ login_needed(g.anon.RdTkt); return; }
  rid = name_to_rid_www("name");
  if( rid==0 ){ fossil_redirect_home(); }
  cgi_check_for_malice();
  zUuid = db_text("", "SELECT uuid FROM blob WHERE rid=%d", rid);
  if( g.perm.Admin ){
    if( db_exists("SELECT 1 FROM shun WHERE uuid=%Q", zUuid) ){
      style_submenu_element("Unshun", "%R/shun?accept=%s&sub=1#accshun", zUuid);
    }else{
      style_submenu_element("Shun", "%R/shun?shun=%s#addshun", zUuid);
    }
  }
  pTktChng = manifest_get(rid, CFTYPE_TICKET, 0);
  if( pTktChng==0 ) fossil_redirect_home();
  zDate = db_text(0, "SELECT datetime(%.12f,toLocal())", pTktChng->rDate);
  sqlite3_snprintf(sizeof(zTktName), zTktName, "%s", pTktChng->zTicketUuid);
  if( g.perm.ModTkt && (zModAction = P("modaction"))!=0 ){
    if( strcmp(zModAction,"delete")==0 ){
      moderation_disapprove(rid);
      /*
      ** Next, check if the ticket still exists; if not, we cannot
      ** redirect to it.
      */
      if( db_exists("SELECT 1 FROM ticket WHERE tkt_uuid GLOB '%q*'",
                    zTktName) ){
        cgi_redirectf("%R/tktview/%s", zTktName);
        /*NOTREACHED*/
      }else{
        cgi_redirectf("%R/modreq");
        /*NOTREACHED*/
      }
    }
    if( strcmp(zModAction,"approve")==0 ){
      moderation_approve('t', rid);
    }
  }
  zTktTitle = db_table_has_column("repository", "ticket", "title" )
      ? db_text("(No title)",
                "SELECT title FROM ticket WHERE tkt_uuid=%Q", zTktName)
      : 0;
  style_set_current_feature("tinfo");
  style_header("Ticket Change Details");
  style_submenu_element("Raw", "%R/artifact/%s", zUuid);
  style_submenu_element("History", "%R/tkthistory/%s#%S", zTktName,zUuid);
  style_submenu_element("Page", "%R/tktview/%t", zTktName);
  style_submenu_element("Timeline", "%R/tkttimeline/%t", zTktName);
  if( P("plaintext") ){
    style_submenu_element("Formatted", "%R/info/%s", zUuid);
  }else{
    style_submenu_element("Plaintext", "%R/info/%s?plaintext", zUuid);
  }

  @ <div class="section">Overview</div>
  @ <p><table class="label-value">
  @ <tr><th>Artifact&nbsp;ID:</th>
  @ <td>%z(href("%R/artifact/%!S",zUuid))%s(zUuid)</a>
  if( g.perm.Setup ){
    @ (%d(rid))
  }
  modPending = moderation_pending_www(rid);
  @ <tr><th>Ticket:</th>
  @ <td>%z(href("%R/tktview/%s",zTktName))%s(zTktName)</a>
  if( zTktTitle ){
        @<br>%h(zTktTitle)
  }
  @</td></tr>
  @ <tr><th>User&nbsp;&amp;&nbsp;Date:</th><td>
  hyperlink_to_user(pTktChng->zUser, zDate, " on ");
  hyperlink_to_date(zDate, "</td></tr>");
  @ </table>
  free(zDate);
  free(zTktTitle);

  if( g.perm.ModTkt && modPending ){
    @ <div class="section">Moderation</div>
    @ <blockquote>
    @ <form method="POST" action="%R/tinfo/%s(zUuid)">
    @ <label><input type="radio" name="modaction" value="delete">
    @ Delete this change</label><br>
    @ <label><input type="radio" name="modaction" value="approve">
    @ Approve this change</label><br>
    @ <input type="submit" value="Submit">
    @ </form>
    @ </blockquote>
  }

  @ <div class="section">Changes</div>
  @ <p>
  ticket_output_change_artifact(pTktChng, 0, 1, 0);
  manifest_destroy(pTktChng);
  style_finish_page();
}


/*
** WEBPAGE: info
** URL: info/NAME
**
** The NAME argument is any valid artifact name: an artifact hash,
** a timestamp, a tag name, etc.
**
** Because NAME can match so many different things (commit artifacts,
** wiki pages, ticket comments, forum posts...) the format of the output
** page depends on the type of artifact that NAME matches.
**
** See the help screen for the /vdiff web page for a list of available
** keyboard shortcuts (if the NAME argument refers to a check-in).
*/
void info_page(void){
  const char *zName;
  Blob uuid;
  int rid;
  int rc;
  int nLen;

  zName = P("name");
  if( zName==0 ) fossil_redirect_home();
  cgi_check_for_malice();
  nLen = strlen(zName);
  blob_set(&uuid, zName);
  if( name_collisions(zName) ){
    cgi_set_parameter("src","info");
    ambiguous_page();
    return;
  }
  rc = name_to_uuid(&uuid, -1, "*");
  if( rc==1 ){
    if( validate16(zName, nLen) ){
      if( db_exists("SELECT 1 FROM ticket WHERE tkt_uuid GLOB '%q*'", zName) ){
        cgi_set_parameter_nocopy("tl","1",0);
        tktview_page();
        return;
      }
      if( db_exists("SELECT 1 FROM tag"
                    " WHERE tagname GLOB 'event-%q*'", zName) ){
        event_page();
        return;
      }
    }
    style_header("No Such Object");
    @ <p>No such object: %h(zName)</p>
    if( nLen<4 ){
      @ <p>Object name should be no less than 4 characters.  Ten or more
      @ characters are recommended.</p>
    }
    style_finish_page();
    return;
  }else if( rc==2 ){
    cgi_set_parameter("src","info");
    ambiguous_page();
    return;
  }
  zName = blob_str(&uuid);
  rid = db_int(0, "SELECT rid FROM blob WHERE uuid=%Q", zName);
  if( rid==0 ){
    style_header("Broken Link");
    @ <p>No such object: %h(zName)</p>
    style_finish_page();
    return;
  }
  if( db_exists("SELECT 1 FROM mlink WHERE mid=%d", rid) ){
    ci_page();
  }else
  if( db_exists("SELECT 1 FROM tagxref JOIN tag USING(tagid)"
                " WHERE rid=%d AND tagname LIKE 'wiki-%%'", rid) ){
    winfo_page();
  }else
  if( db_exists("SELECT 1 FROM tagxref JOIN tag USING(tagid)"
                " WHERE rid=%d AND tagname LIKE 'tkt-%%'", rid) ){
    tinfo_page();
  }else
  if( db_table_exists("repository","forumpost")
   && db_exists("SELECT 1 FROM forumpost WHERE fpid=%d", rid)
  ){
    forumthread_page();
  }else
  if( db_exists("SELECT 1 FROM plink WHERE cid=%d", rid) ){
    ci_page();
  }else
  if( db_exists("SELECT 1 FROM plink WHERE pid=%d", rid) ){
    ci_page();
  }else
  if( db_exists("SELECT 1 FROM attachment WHERE attachid=%d", rid) ){
    ainfo_page();
  }else
  {
    artifact_page();
  }
}

/*
** Do a comment comparison.
**
** +  Leading and trailing whitespace are ignored.
** +  \r\n characters compare equal to \n
**
** Return true if equal and false if not equal.
*/
static int comment_compare(const char *zA, const char *zB){
  if( zA==0 ) zA = "";
  if( zB==0 ) zB = "";
  while( fossil_isspace(zA[0]) ) zA++;
  while( fossil_isspace(zB[0]) ) zB++;
  while( zA[0] && zB[0] ){
    if( zA[0]==zB[0] ){ zA++; zB++; continue; }
    if( zA[0]=='\r' && zA[1]=='\n' && zB[0]=='\n' ){
      zA += 2;
      zB++;
      continue;
    }
    if( zB[0]=='\r' && zB[1]=='\n' && zA[0]=='\n' ){
      zB += 2;
      zA++;
      continue;
    }
    return 0;
  }
  while( fossil_isspace(zB[0]) ) zB++;
  while( fossil_isspace(zA[0]) ) zA++;
  return zA[0]==0 && zB[0]==0;
}

/*
** The following methods operate on the newtags temporary table
** that is used to collect various changes to be added to a control
** artifact for a check-in edit.
*/
static void init_newtags(void){
  db_multi_exec("CREATE TEMP TABLE newtags(tag UNIQUE, prefix, value)");
}

static void change_special(
  const char *zName,    /* Name of the special tag */
  const char *zOp,      /* Operation prefix (e.g. +,-,*) */
  const char *zValue    /* Value of the tag */
){
  db_multi_exec("REPLACE INTO newtags VALUES(%Q,'%q',%Q)", zName, zOp, zValue);
}

static void change_sym_tag(const char *zTag, const char *zOp){
  db_multi_exec("REPLACE INTO newtags VALUES('sym-%q',%Q,NULL)", zTag, zOp);
}

static void cancel_special(const char *zTag){
  change_special(zTag,"-",0);
}

static void add_color(const char *zNewColor, int fPropagateColor){
  change_special("bgcolor",fPropagateColor ? "*" : "+", zNewColor);
}

static void cancel_color(void){
  change_special("bgcolor","-",0);
}

static void add_comment(const char *zNewComment){
  change_special("comment","+",zNewComment);
}

static void add_date(const char *zNewDate){
  change_special("date","+",zNewDate);
}

static void add_user(const char *zNewUser){
  change_special("user","+",zNewUser);
}

static void add_tag(const char *zNewTag){
  change_sym_tag(zNewTag,"+");
}

static void cancel_tag(int rid, const char *zCancelTag){
  if( db_exists("SELECT 1 FROM tagxref, tag"
                " WHERE tagxref.rid=%d AND tagtype>0"
                "   AND tagxref.tagid=tag.tagid AND tagname='sym-%q'",
                rid, zCancelTag)
  ) change_sym_tag(zCancelTag,"-");
}

static void hide_branch(void){
  change_special("hidden","*",0);
}

static void close_leaf(int rid){
  change_special("closed",is_a_leaf(rid)?"+":"*",0);
}

static void change_branch(int rid, const char *zNewBranch){
  db_multi_exec(
    "REPLACE INTO newtags "
    " SELECT tagname, '-', NULL FROM tagxref, tag"
    "  WHERE tagxref.rid=%d AND tagtype==2"
    "    AND tagname GLOB 'sym-*'"
    "    AND tag.tagid=tagxref.tagid",
    rid
  );
  change_special("branch","*",zNewBranch);
  change_sym_tag(zNewBranch,"*");
}

/*
** The apply_newtags method is called after all newtags have been added
** and the control artifact is completed and then written to the DB.
*/
static void apply_newtags(
  Blob *ctrl,
  int rid,
  const char *zUuid,
  const char *zUserOvrd,  /* The user name on the control artifact */
  int fDryRun             /* Print control artifact, but make no changes */
){
  Stmt q;
  int nChng = 0;

  db_prepare(&q, "SELECT tag, prefix, value FROM newtags"
                 " ORDER BY prefix || tag");
  while( db_step(&q)==SQLITE_ROW ){
    const char *zTag = db_column_text(&q, 0);
    const char *zPrefix = db_column_text(&q, 1);
    const char *zValue = db_column_text(&q, 2);
    nChng++;
    if( zValue ){
      blob_appendf(ctrl, "T %s%F %s %F\n", zPrefix, zTag, zUuid, zValue);
    }else{
      blob_appendf(ctrl, "T %s%F %s\n", zPrefix, zTag, zUuid);
    }
  }
  db_finalize(&q);
  if( nChng>0 ){
    int nrid;
    Blob cksum;
    if( zUserOvrd && zUserOvrd[0] ){
      blob_appendf(ctrl, "U %F\n", zUserOvrd);
    }else{
      blob_appendf(ctrl, "U %F\n", login_name());
    }
    md5sum_blob(ctrl, &cksum);
    blob_appendf(ctrl, "Z %b\n", &cksum);
    if( fDryRun ){
      assert( g.isHTTP==0 ); /* Only print control artifact in console mode. */
      fossil_print("%s", blob_str(ctrl));
      blob_reset(ctrl);
    }else{
      db_begin_transaction();
      g.markPrivate = content_is_private(rid);
      nrid = content_put(ctrl);
      manifest_crosslink(nrid, ctrl, MC_PERMIT_HOOKS);
      db_end_transaction(0);
    }
    assert( blob_is_reset(ctrl) );
  }
}

/*
** This method checks that the date can be parsed.
** Returns 1 if datetime() can validate, 0 otherwise.
*/
int is_datetime(const char* zDate){
  return db_int(0, "SELECT datetime(%Q) NOT NULL", zDate);
}

/*
** WEBPAGE: ci_edit
**
** Edit a check-in.  (Check-ins are immutable and do not really change.
** This page really creates supplemental tags that affect the display
** of the check-in.)
**
** Query parameters:
**
**     rid=INTEGER        Record ID of the check-in to edit (REQUIRED)
**
** POST parameters after pressing "Preview", "Cancel", or "Apply":
**
**     c=TEXT             New check-in comment
**     u=TEXT             New user name
**     newclr             Apply a background color
**     clr=TEXT           New background color (only if newclr)
**     pclr               Propagate new background color (only if newclr)
**     dt=TEXT            New check-in date/time (ISO8610 format)
**     newtag             Add a new tag to the check-in
**     tagname=TEXT       Name of the new tag to be added (only if newtag)
**     newbr              Put the check-in on a new branch
**     brname=TEXT        Name of the new branch (only if newbr)
**     close              Close this check-in
**     hide               Hide this check-in
**     cNNN               Cancel tag with tagid=NNN
**
**     cancel             Cancel the edit.  Return to the check-in view
**     preview            Show a preview of the edited check-in comment
**     apply              Apply changes
*/
void ci_edit_page(void){
  int rid;
  const char *zComment;         /* Current comment on the check-in */
  const char *zNewComment;      /* Revised check-in comment */
  const char *zUser;            /* Current user for the check-in */
  const char *zNewUser;         /* Revised user */
  const char *zDate;            /* Current date of the check-in */
  const char *zNewDate;         /* Revised check-in date */
  const char *zNewColorFlag;    /* "checked" if "Change color" is checked */
  const char *zColor;           /* Current background color */
  const char *zNewColor;        /* Revised background color */
  const char *zNewTagFlag;      /* "checked" if "Add tag" is checked */
  const char *zNewTag;          /* Name of the new tag */
  const char *zNewBrFlag;       /* "checked" if "New branch" is checked */
  const char *zNewBranch;       /* Name of the new branch */
  const char *zCloseFlag;       /* "checked" if "Close" is checked */
  const char *zHideFlag;        /* "checked" if "Hide" is checked */
  int fPropagateColor;          /* True if color propagates before edit */
  int fNewPropagateColor;       /* True if color propagates after edit */
  int fHasHidden = 0;           /* True if hidden tag already set */
  int fHasClosed = 0;           /* True if closed tag already set */
  const char *zChngTime = 0;    /* Value of chngtime= query param, if any */
  char *zUuid;
  Blob comment;
  char *zBranchName = 0;
  Stmt q;

  login_check_credentials();
  if( !g.perm.Write ){ login_needed(g.anon.Write); return; }
  rid = name_to_typed_rid(P("r"), "ci");
  zUuid = db_text(0, "SELECT uuid FROM blob WHERE rid=%d", rid);
  zComment = db_text(0, "SELECT coalesce(ecomment,comment)"
                        "  FROM event WHERE objid=%d", rid);
  if( zComment==0 ) fossil_redirect_home();
  if( P("cancel") ){
    cgi_redirectf("%R/ci/%S", zUuid);
  }
  if( g.perm.Setup ) zChngTime = P("chngtime");
  zNewComment = PD("c",zComment);
  zUser = db_text(0, "SELECT coalesce(euser,user)"
                     "  FROM event WHERE objid=%d", rid);
  if( zUser==0 ) fossil_redirect_home();
  zNewUser = PDT("u",zUser);
  zDate = db_text(0, "SELECT datetime(mtime)"
                     "  FROM event WHERE objid=%d", rid);
  if( zDate==0 ) fossil_redirect_home();
  zNewDate = PDT("dt",zDate);
  zColor = db_text("", "SELECT bgcolor"
                        "  FROM event WHERE objid=%d", rid);
  zNewColor = PDT("clr",zColor);
  fPropagateColor = db_int(0, "SELECT tagtype FROM tagxref"
                              " WHERE rid=%d AND tagid=%d",
                              rid, TAG_BGCOLOR)==2;
  fNewPropagateColor = P("clr")!=0 ? P("pclr")!=0 : fPropagateColor;
  zNewColorFlag = P("newclr") ? " checked" : "";
  zNewTagFlag = P("newtag") ? " checked" : "";
  zNewTag = PDT("tagname","");
  zNewBrFlag = P("newbr") ? " checked" : "";
  zNewBranch = PDT("brname","");
  zCloseFlag = P("close") ? " checked" : "";
  zHideFlag = P("hide") ? " checked" : "";
  if( P("apply") && cgi_csrf_safe(2) ){
    Blob ctrl;
    char *zNow;

    blob_zero(&ctrl);
    zNow = date_in_standard_format(zChngTime ? zChngTime : "now");
    blob_appendf(&ctrl, "D %s\n", zNow);
    init_newtags();
    if( zNewColorFlag[0]
     && zNewColor[0]
     && (fPropagateColor!=fNewPropagateColor
             || fossil_strcmp(zColor,zNewColor)!=0)
    ){
      add_color(zNewColor,fNewPropagateColor);
    }
    if( comment_compare(zComment,zNewComment)==0 ) add_comment(zNewComment);
    if( fossil_strcmp(zDate,zNewDate)!=0 ) add_date(zNewDate);
    if( fossil_strcmp(zUser,zNewUser)!=0 ) add_user(zNewUser);
    db_prepare(&q,
       "SELECT tag.tagid, tagname FROM tagxref, tag"
       " WHERE tagxref.rid=%d AND tagtype>0 AND tagxref.tagid=tag.tagid",
       rid
    );
    while( db_step(&q)==SQLITE_ROW ){
      int tagid = db_column_int(&q, 0);
      const char *zTag = db_column_text(&q, 1);
      char zLabel[30];
      sqlite3_snprintf(sizeof(zLabel), zLabel, "c%d", tagid);
      if( P(zLabel) ) cancel_special(zTag);
    }
    db_finalize(&q);
    if( zHideFlag[0] ) hide_branch();
    if( zCloseFlag[0] ) close_leaf(rid);
    if( zNewTagFlag[0] && zNewTag[0] ) add_tag(zNewTag);
    if( zNewBrFlag[0] && zNewBranch[0] ) change_branch(rid,zNewBranch);
    apply_newtags(&ctrl, rid, zUuid, 0, 0);
    cgi_redirectf("%R/ci/%S", zUuid);
  }
  blob_zero(&comment);
  blob_append(&comment, zNewComment, -1);
  zUuid[10] = 0;
  style_header("Edit Check-in [%s]", zUuid);
  if( P("preview") ){
    Blob suffix;
    int nTag = 0;
    @ <b>Preview:</b>
    @ <blockquote>
    @ <table border=0>
    if( zNewColorFlag[0] && zNewColor && zNewColor[0] ){
      @ <tr><td style="background-color: %h(zNewColor);">
    }else if( zColor[0] ){
      @ <tr><td style="background-color: %h(zColor);">
    }else{
      @ <tr><td>
    }
    @ %!W(blob_str(&comment))
    blob_zero(&suffix);
    blob_appendf(&suffix, "(user: %h", zNewUser);
    db_prepare(&q, "SELECT substr(tagname,5) FROM tagxref, tag"
                   " WHERE tagname GLOB 'sym-*' AND tagxref.rid=%d"
                   "   AND tagtype>1 AND tag.tagid=tagxref.tagid",
                   rid);
    while( db_step(&q)==SQLITE_ROW ){
      const char *zTag = db_column_text(&q, 0);
      if( nTag==0 ){
        blob_appendf(&suffix, ", tags: %h", zTag);
      }else{
        blob_appendf(&suffix, ", %h", zTag);
      }
      nTag++;
    }
    db_finalize(&q);
    blob_appendf(&suffix, ")");
    @ %s(blob_str(&suffix))
    @ </td></tr></table>
    if( zChngTime ){
      @ <p>The timestamp on the tag used to make the changes above
      @ will be overridden as: %s(date_in_standard_format(zChngTime))</p>
    }
    @ </blockquote>
    @ <hr>
    blob_reset(&suffix);
  }
  @ <p>Make changes to attributes of check-in
  @ [%z(href("%R/ci/%!S",zUuid))%s(zUuid)</a>]:</p>
  form_begin(0, "%R/ci_edit");
  @ <div><input type="hidden" name="r" value="%s(zUuid)">
  @ <table border="0" cellspacing="10">

  @ <tr><th align="right" valign="top">User:</th>
  @ <td valign="top">
  @   <input type="text" name="u" size="20" value="%h(zNewUser)">
  @ </td></tr>

  @ <tr><th align="right" valign="top">Comment:</th>
  @ <td valign="top">
  @ <textarea name="c" rows="10" cols="80">%h(zNewComment)</textarea>
  @ </td></tr>

  @ <tr><th align="right" valign="top">Check-in Time:</th>
  @ <td valign="top">
  @   <input type="text" name="dt" size="20" value="%h(zNewDate)">
  @ </td></tr>

  if( zChngTime ){
    @ <tr><th align="right" valign="top">Timestamp of this change:</th>
    @ <td valign="top">
    @   <input type="text" name="chngtime" size="20" value="%h(zChngTime)">
    @ </td></tr>
  }

  @ <tr><th align="right" valign="top">Background&nbsp;Color:</th>
  @ <td valign="top">
  @ <div><label><input type='checkbox' name='newclr'%s(zNewColorFlag)>
  @ Change background color: \
  @ <input type='color' name='clr'\
  @ value='%s(zNewColor[0]?zNewColor:"#808080")'></label></div>
  @ <div><label>
  if( fNewPropagateColor ){
    @ <input type="checkbox" name="pclr" checked="checked">
  }else{
    @ <input type="checkbox" name="pclr">
  }
  @ Propagate color to descendants</label></div>
  @ <div class='font-size-80'>Be aware that fixed background
  @ colors will not interact well with all available skins.
  @ It is recommended that Fossil be allowed to select these
  @ colors automatically so that it can take the skin's
  @ preferences into account.</div>
  @ </td></tr>

  @ <tr><th align="right" valign="top">Tags:</th>
  @ <td valign="top">
  @ <label><input type="checkbox" id="newtag" name="newtag"%s(zNewTagFlag)>
  @ Add the following new tag name to this check-in:</label>
  @ <input size="15" name="tagname" id="tagname" value="%h(zNewTag)">
  zBranchName = db_text(0, "SELECT value FROM tagxref, tag"
     " WHERE tagxref.rid=%d AND tagtype>0 AND tagxref.tagid=tag.tagid"
     " AND tagxref.tagid=%d", rid, TAG_BRANCH);
  db_prepare(&q,
     "SELECT tag.tagid, tagname, tagxref.value FROM tagxref, tag"
     " WHERE tagxref.rid=%d AND tagtype>0 AND tagxref.tagid=tag.tagid"
     " ORDER BY CASE WHEN tagname GLOB 'sym-*' THEN substr(tagname,5)"
     "               ELSE tagname END /*sort*/",
     rid
  );
  while( db_step(&q)==SQLITE_ROW ){
    int tagid = db_column_int(&q, 0);
    const char *zTagName = db_column_text(&q, 1);
    int isSpecialTag = fossil_strncmp(zTagName, "sym-", 4)!=0;
    char zLabel[30];

    if( tagid == TAG_CLOSED ){
      fHasClosed = 1;
    }else if( (tagid == TAG_COMMENT) || (tagid == TAG_BRANCH) ){
      continue;
    }else if( tagid==TAG_HIDDEN ){
      fHasHidden = 1;
    }else if( !isSpecialTag && zTagName &&
        fossil_strcmp(&zTagName[4], zBranchName)==0){
      continue;
    }
    sqlite3_snprintf(sizeof(zLabel), zLabel, "c%d", tagid);
    @ <br><label>
    if( P(zLabel) ){
      @ <input type="checkbox" name="c%d(tagid)" checked="checked">
    }else{
      @ <input type="checkbox" name="c%d(tagid)">
    }
    if( isSpecialTag ){
      @ Cancel special tag <b>%h(zTagName)</b></label>
    }else{
      @ Cancel tag <b>%h(&zTagName[4])</b></label>
    }
  }
  db_finalize(&q);
  @ </td></tr>

  if( !zBranchName ){
    zBranchName = db_get("main-branch", 0);
  }
  if( !zNewBranch || !zNewBranch[0]){
    zNewBranch = zBranchName;
  }
  @ <tr><th align="right" valign="top">Branching:</th>
  @ <td valign="top">
  @ <label><input id="newbr" type="checkbox" name="newbr" \
  @ data-branch='%h(zBranchName)'%s(zNewBrFlag)>
  @ Starting from this check-in, rename the branch to:</label>
  @ <input id="brname" type="text" style="width:15;" name="brname" \
  @ value="%h(zNewBranch)"></td></tr>
  if( !fHasHidden ){
    @ <tr><th align="right" valign="top">Branch Hiding:</th>
    @ <td valign="top">
    @ <label><input type="checkbox" id="hidebr" name="hide"%s(zHideFlag)>
    @ Hide branch
    @ <span style="font-weight:bold" id="hbranch">%h(zBranchName)</span>
    @ from the timeline starting from this check-in</label>
    @ </td></tr>
  }
  if( !fHasClosed ){
    if( is_a_leaf(rid) ){
      @ <tr><th align="right" valign="top">Leaf Closure:</th>
      @ <td valign="top">
      @ <label><input type="checkbox" name="close"%s(zCloseFlag)>
      @ Mark this leaf as "closed" so that it no longer appears on the
      @ "leaves" page and is no longer labeled as a "<b>Leaf</b>"</label>
      @ </td></tr>
    }else if( zBranchName ){
      @ <tr><th align="right" valign="top">Branch Closure:</th>
      @ <td valign="top">
      @ <label><input type="checkbox" name="close"%s(zCloseFlag)>
      @ Mark branch
      @ <span style="font-weight:bold" id="cbranch">%h(zBranchName)</span>
      @ as "closed".</label>
      @ </td></tr>
    }
  }
  if( zBranchName ) fossil_free(zBranchName);


  @ <tr><td colspan="2">
  @ <input type="submit" name="cancel" value="Cancel">
  @ <input type="submit" name="preview" value="Preview">
  if( P("preview") ){
    @ <input type="submit" name="apply" value="Apply Changes">
  }
  @ </td></tr>
  @ </table>
  @ </div></form>
  builtin_request_js("ci_edit.js");
  style_finish_page();
}

/*
** Prepare an ammended commit comment.  Let the user modify it using the
** editor specified in the global_config table or either
** the VISUAL or EDITOR environment variable.
**
** Store the final commit comment in pComment.  pComment is assumed
** to be uninitialized - any prior content is overwritten.
**
** Use zInit to initialize the check-in comment so that the user does
** not have to retype.
*/
static void prepare_amend_comment(
  Blob *pComment,
  const char *zInit,
  const char *zUuid
){
  Blob prompt;
#if defined(_WIN32) || defined(__CYGWIN__)
  int bomSize;
  const unsigned char *bom = get_utf8_bom(&bomSize);
  blob_init(&prompt, (const char *) bom, bomSize);
  if( zInit && zInit[0]){
    blob_append(&prompt, zInit, -1);
  }
#else
  blob_init(&prompt, zInit, -1);
#endif
  blob_append(&prompt, "\n# Enter a new comment for check-in ", -1);
  if( zUuid && zUuid[0] ){
    blob_append(&prompt, zUuid, -1);
  }
  blob_append(&prompt, ".\n# Lines beginning with a # are ignored.\n", -1);
  prompt_for_user_comment(pComment, &prompt);
  blob_reset(&prompt);
}

#define AMEND_USAGE_STMT "HASH OPTION ?OPTION ...?"
/*
** COMMAND: amend
**
** Usage: %fossil amend HASH OPTION ?OPTION ...?
**
** Amend the tags on check-in HASH to change how it displays in the timeline.
**
** Options:
**    --author USER           Make USER the author for check-in
**    -m|--comment COMMENT    Make COMMENT the check-in comment
**    -M|--message-file FILE  Read the amended comment from FILE
**    -e|--edit-comment       Launch editor to revise comment
**    --date DATETIME         Make DATETIME the check-in time
**    --bgcolor COLOR         Apply COLOR to this check-in
**    --branchcolor COLOR     Apply and propagate COLOR to the branch
**    --tag TAG               Add new TAG to this check-in
**    --cancel TAG            Cancel TAG from this check-in
**    --branch NAME           Rename branch of check-in to NAME
**    --hide                  Hide branch starting from this check-in
**    --close                 Mark this "leaf" as closed
**    -n|--dry-run            Print control artifact, but make no changes
**    --date-override DATETIME  Set the change time on the control artifact
**    --user-override USER      Set the user name on the control artifact
**
** DATETIME may be "now" or "YYYY-MM-DDTHH:MM:SS.SSS". If in
** year-month-day form, it may be truncated, the "T" may be replaced by
** a space, and it may also name a timezone offset from UTC as "-HH:MM"
** (westward) or "+HH:MM" (eastward). Either no timezone suffix or "Z"
** means UTC.
*/
void ci_amend_cmd(void){
  int rid;
  const char *zComment;         /* Current comment on the check-in */
  const char *zNewComment;      /* Revised check-in comment */
  const char *zComFile;         /* Filename from which to read comment */
  const char *zUser;            /* Current user for the check-in */
  const char *zNewUser;         /* Revised user */
  const char *zDate;            /* Current date of the check-in */
  const char *zNewDate;         /* Revised check-in date */
  const char *zColor;
  const char *zNewColor;
  const char *zNewBrColor;
  const char *zNewBranch;
  const char **pzNewTags = 0;
  const char **pzCancelTags = 0;
  int fClose;                   /* True if leaf should be closed */
  int fHide;                    /* True if branch should be hidden */
  int fPropagateColor;          /* True if color propagates before amend */
  int fNewPropagateColor = 0;   /* True if color propagates after amend */
  int fHasHidden = 0;           /* True if hidden tag already set */
  int fHasClosed = 0;           /* True if closed tag already set */
  int fEditComment;             /* True if editor to be used for comment */
  int fDryRun;                  /* Print control artifact, make no changes */
  const char *zChngTime;        /* The change time on the control artifact */
  const char *zUserOvrd;        /* The user name on the control artifact */
  const char *zUuid;
  Blob ctrl;
  Blob comment;
  char *zNow;
  int nTags, nCancels;
  int i;
  Stmt q;

  fEditComment = find_option("edit-comment","e",0)!=0;
  zNewComment = find_option("comment","m",1);
  zComFile = find_option("message-file","M",1);
  zNewBranch = find_option("branch",0,1);
  zNewColor = find_option("bgcolor",0,1);
  zNewBrColor = find_option("branchcolor",0,1);
  if( zNewBrColor ){
    zNewColor = zNewBrColor;
    fNewPropagateColor = 1;
  }
  zNewDate = find_option("date",0,1);
  zNewUser = find_option("author",0,1);
  pzNewTags = find_repeatable_option("tag",0,&nTags);
  pzCancelTags = find_repeatable_option("cancel",0,&nCancels);
  fClose = find_option("close",0,0)!=0;
  fHide = find_option("hide",0,0)!=0;
  fDryRun = find_option("dry-run","n",0)!=0;
  zChngTime = find_option("date-override",0,1);
  if( zChngTime==0 ) zChngTime = find_option("chngtime",0,1);
  zUserOvrd = find_option("user-override",0,1);
  db_find_and_open_repository(0,0);
  user_select();
  verify_all_options();
  if( g.argc<3 || g.argc>=4 ) usage(AMEND_USAGE_STMT);
  rid = name_to_typed_rid(g.argv[2], "ci");
  if( rid==0 && !is_a_version(rid) ) fossil_fatal("no such check-in");
  zUuid = db_text(0, "SELECT uuid FROM blob WHERE rid=%d", rid);
  if( zUuid==0 ) fossil_fatal("Unable to find artifact hash");
  zComment = db_text(0, "SELECT coalesce(ecomment,comment)"
                        "  FROM event WHERE objid=%d", rid);
  zUser = db_text(0, "SELECT coalesce(euser,user)"
                     "  FROM event WHERE objid=%d", rid);
  zDate = db_text(0, "SELECT datetime(mtime)"
                     "  FROM event WHERE objid=%d", rid);
  zColor = db_text("", "SELECT bgcolor"
                        "  FROM event WHERE objid=%d", rid);
  fPropagateColor = db_int(0, "SELECT tagtype FROM tagxref"
                              " WHERE rid=%d AND tagid=%d",
                              rid, TAG_BGCOLOR)==2;
  fNewPropagateColor = zNewColor && zNewColor[0]
                        ? fNewPropagateColor : fPropagateColor;
  db_prepare(&q,
     "SELECT tag.tagid FROM tagxref, tag"
     " WHERE tagxref.rid=%d AND tagtype>0 AND tagxref.tagid=tag.tagid",
     rid
  );
  while( db_step(&q)==SQLITE_ROW ){
    int tagid = db_column_int(&q, 0);

    if( tagid == TAG_CLOSED ){
      fHasClosed = 1;
    }else if( tagid==TAG_HIDDEN ){
      fHasHidden = 1;
    }else{
      continue;
    }
  }
  db_finalize(&q);
  blob_zero(&ctrl);
  zNow = date_in_standard_format(zChngTime && zChngTime[0] ? zChngTime : "now");
  blob_appendf(&ctrl, "D %s\n", zNow);
  init_newtags();
  if( zNewColor && zNewColor[0]
      && (fPropagateColor!=fNewPropagateColor
            || fossil_strcmp(zColor,zNewColor)!=0)
  ){
    add_color(
      mprintf("%s%s", (zNewColor[0]!='#' &&
        validate16(zNewColor,strlen(zNewColor)) &&
        (strlen(zNewColor)==6 || strlen(zNewColor)==3)) ? "#" : "",
        zNewColor
      ),
      fNewPropagateColor
    );
  }
  if( (zNewColor!=0 && zNewColor[0]==0) && (zColor && zColor[0] ) ){
    cancel_color();
  }
  if( fEditComment ){
    prepare_amend_comment(&comment, zComment, zUuid);
    zNewComment = blob_str(&comment);
  }else if( zComFile ){
    blob_zero(&comment);
    blob_read_from_file(&comment, zComFile, ExtFILE);
    blob_to_utf8_no_bom(&comment, 1);
    zNewComment = blob_str(&comment);
  }
  if( zNewComment && zNewComment[0]
      && comment_compare(zComment,zNewComment)==0 ) add_comment(zNewComment);
  if( zNewDate && zNewDate[0] && fossil_strcmp(zDate,zNewDate)!=0 ){
    if( is_datetime(zNewDate) ){
      add_date(zNewDate);
    }else{
      fossil_fatal("Unsupported date format, use YYYY-MM-DD HH:MM:SS");
    }
  }
  if( zNewUser && zNewUser[0] && fossil_strcmp(zUser,zNewUser)!=0 ){
    add_user(zNewUser);
  }
  if( pzNewTags!=0 ){
    for(i=0; i<nTags; i++){
      if( pzNewTags[i] && pzNewTags[i][0] ) add_tag(pzNewTags[i]);
    }
    fossil_free((void *)pzNewTags);
  }
  if( pzCancelTags!=0 ){
    for(i=0; i<nCancels; i++){
      if( pzCancelTags[i] && pzCancelTags[i][0] )
        cancel_tag(rid,pzCancelTags[i]);
    }
    fossil_free((void *)pzCancelTags);
  }
  if( fHide && !fHasHidden ) hide_branch();
  if( fClose && !fHasClosed ) close_leaf(rid);
  if( zNewBranch && zNewBranch[0] ) change_branch(rid,zNewBranch);
  apply_newtags(&ctrl, rid, zUuid, zUserOvrd, fDryRun);
  if( fDryRun==0 ){
    show_common_info(rid, "hash:", 1, 0);
  }
  if( g.localOpen ){
    manifest_to_disk(rid);
  }
}


/*
** COMMAND: test-symlink-list
**
** Show all symlinks that have been checked into a Fossil repository.
**
** This command does a linear scan through all check-ins and so might take
** several seconds on a large repository.
*/
void test_symlink_list_cmd(void){
  Stmt q;
  db_find_and_open_repository(0,0);
  add_content_sql_commands(g.db);
  db_prepare(&q,
     "SELECT min(date(e.mtime)),"
           " b.uuid,"
           " f.filename,"
           " content(f.uuid)"
     " FROM event AS e, blob AS b, files_of_checkin(b.uuid) AS f"
     " WHERE e.type='ci'"
     "   AND b.rid=e.objid"
     "   AND f.perm LIKE '%%l%%'"
     " GROUP BY 3, 4"
     " ORDER BY 1 DESC"
  );
  while( db_step(&q)==SQLITE_ROW ){
    fossil_print("%s %.16s %s -> %s\n",
      db_column_text(&q,0),
      db_column_text(&q,1),
      db_column_text(&q,2),
      db_column_text(&q,3));
  }
  db_finalize(&q);
}

#if INTERFACE
/*
** Description of a check-in relative to an earlier, tagged check-in.
*/
typedef struct CommitDescr {
  char *zRelTagname;        /* Tag name on the relative check-in */
  int nCommitsSince;        /* Number of commits since then */
  char *zCommitHash;        /* Hash of the described check-in */
  int isDirty;              /* Working directory has uncommitted changes */
} CommitDescr;
#endif

/*
** Describe the check-in given by 'zName', and possibly matching 'matchGlob',
** relative to an earlier, tagged check-in. Use 'descr' for the output.
**
** Finds the closest ancestor (ignoring merge-ins) that has a non-propagating
** label tag and the number of steps backwards that we had to search in
** order to find that tag.  Tags applied to more than one check-in are ignored.
**
** Return values:
**       0: ok
**      -1: zName does not resolve to a commit
**      -2: zName resolves to more than a commit
**      -3: no ancestor commit with a fitting non-propagating tag found
*/
int describe_commit(
  const char *zName,       /* Name of the commit to be described */
  const char *matchGlob,   /* Glob pattern for the tag */
  CommitDescr *descr       /* Write the description here */
){
  int rid;             /* rid for zName */
  const char *zUuid;   /* Hash of rid */
  int nRet = 0;        /* Value to be returned */
  Stmt q;              /* Query for tagged ancestors */

  rid = symbolic_name_to_rid(zName, "ci"); /* only commits */

  if( rid<=0 ){
    /* Commit does not exist or is ambiguous */
    descr->zRelTagname = mprintf("");
    descr->nCommitsSince = -1;
    descr->zCommitHash = mprintf("");
    descr->isDirty = -1;
    return (rid-1);
  }

  zUuid = rid_to_uuid(rid);
  descr->zCommitHash = mprintf("%s", zUuid);
  descr->isDirty = unsaved_changes(0);

  db_multi_exec(
    "DROP TABLE IF EXISTS temp.singletonTag;"
    "CREATE TEMP TABLE singletonTag("
    "  rid INT,"
    "  tagname TEXT,"
    "  PRIMARY KEY (rid,tagname)"
    ") WITHOUT ROWID;"
    "INSERT OR IGNORE INTO singletonTag(rid, tagname)"
    "  SELECT min(rid),"
    "         substr(tagname,5)"
    "    FROM tag, tagxref"
    "   WHERE tag.tagid=tagxref.tagid"
    "     AND tagxref.tagtype=1"
    "     AND tagname GLOB 'sym-%q'"
    "   GROUP BY tagname"
    "  HAVING count(*)==1;",
    (matchGlob ? matchGlob : "*")
  );

  db_prepare(&q,
    "WITH RECURSIVE"
    "  ancestor(rid,mtime,tagname,n) AS ("
    "    SELECT %d, event.mtime, singletonTag.tagname, 0 "
    "      FROM event"
    "      LEFT JOIN singletonTag ON singletonTag.rid=event.objid"
    "     WHERE event.objid=%d"
    "     UNION ALL"
    "     SELECT plink.pid, event.mtime, singletonTag.tagname, n+1"
    "       FROM ancestor, plink, event"
    "       LEFT JOIN singletonTag ON singletonTag.rid=plink.pid"
    "      WHERE plink.cid=ancestor.rid"
    "        AND plink.isprim=1"
    "        AND event.objid=plink.pid"
    "        AND ancestor.tagname IS NULL"
    "      ORDER BY mtime DESC"
    "      LIMIT 100000"
    "  )"
    "SELECT tagname, n"
    "  FROM ancestor"
    " WHERE tagname IS NOT NULL"
    " ORDER BY n LIMIT 1;",
    rid, rid
  );

  if( db_step(&q)==SQLITE_ROW ){
    const char *lastTag = db_column_text(&q, 0);
    descr->zRelTagname = mprintf("%s", lastTag);
    descr->nCommitsSince = db_column_int(&q, 1);
    nRet = 0;
  }else{
    /* no ancestor commit with a fitting singleton tag found */
    descr->zRelTagname = mprintf("");
    descr->nCommitsSince = -1;
    nRet = -3;
  }

  db_finalize(&q);
  return nRet;
}

/*
** COMMAND: describe
**
** Usage: %fossil describe ?VERSION? ?OPTIONS?
**
** Provide a description of the given VERSION by showing a non-propagating
** tag of the youngest tagged ancestor, followed by the number of commits
** since that, and the short hash of VERSION.  Only tags applied to a single
** check-in are considered.
**
** If no VERSION is provided, describe the currently checked-out version.
**
** If VERSION and the found ancestor refer to the same commit, the last two
** components are omitted, unless --long is provided.  When no fitting tagged
** ancestor is found, show only the short hash of VERSION.
**
** Options:
**    --digits           Display so many hex digits of the hash
**                       (default: the larger of 6 and the 'hash-digit' setting)
**    -d|--dirty         Show whether there are changes to be committed
**    --long             Always show all three components
**    --match GLOB       Consider only non-propagating tags matching GLOB
*/
void describe_cmd(void){
  const char *zName;
  const char *zMatchGlob;
  const char *zDigits;
  int nDigits;
  int bDirtyFlag = 0;
  int bLongFlag = 0;
  CommitDescr descr;

  db_find_and_open_repository(0,0);
  bDirtyFlag = find_option("dirty","d",0)!=0;
  bLongFlag = find_option("long","",0)!=0;
  zMatchGlob = find_option("match", 0, 1);
  zDigits = find_option("digits", 0, 1);

  if ( !zDigits || ((nDigits=atoi(zDigits))==0) ){
    nDigits = hash_digits(0);
  }

  /* We should be done with options.. */
  verify_all_options();
  if( g.argc<3 ){
    zName = "current";
  }else{
    zName = g.argv[2];
  }

  if( bDirtyFlag ){
    if ( g.argc>=3 ) fossil_fatal("cannot use --dirty with specific check-in");
  }

  switch( describe_commit(zName, zMatchGlob, &descr) ){
    case -1:
      fossil_fatal("commit %s does not exist", zName);
      break;
    case -2:
      fossil_fatal("commit %s is ambiguous", zName);
      break;
    case -3:
      fossil_print("%.*s%s\n", nDigits, descr.zCommitHash,
                  bDirtyFlag ? (descr.isDirty ? "-dirty" : "") : "");
      break;
    case 0:
      if( descr.nCommitsSince==0 && !bLongFlag ){
        fossil_print("%s%s\n", descr.zRelTagname,
                    bDirtyFlag ? (descr.isDirty ? "-dirty" : "") : "");
      }else{
        fossil_print("%s-%d-%.*s%s\n", descr.zRelTagname,
                    descr.nCommitsSince, nDigits, descr.zCommitHash,
                    bDirtyFlag ? (descr.isDirty ? "-dirty" : "") : "");
      }
      break;
    default:
      fossil_fatal("cannot describe commit");
      break;
  }
}<|MERGE_RESOLUTION|>--- conflicted
+++ resolved
@@ -611,18 +611,7 @@
 }
 
 /*
-<<<<<<< HEAD
-** WEBPAGE: ckout
-**
-** Show information about the current checkout.  This page only functions
-** if the web server is run on a loopback interface (in other words, was
-** started using "fossil ui" or similar) from with on open check-out.
-**
-** See the help screen for the /vdiff web page for a list of available
-** keyboard shortcuts.
-=======
 ** Render a web-page diff of the changes in the working check-out
->>>>>>> cb4c167e
 */
 static void ckout_normal_diff(int vid){
   int diffType;               /* 0: no diff,  1: unified,  2: side-by-side */
@@ -844,6 +833,9 @@
 ** of the exbase query parameter for the start page.
 **
 ** Other query parameters related to diffs are also accepted.
+**
+** See the help screen for the /vdiff web page for a list of available
+** keyboard shortcuts.
 */
 void ckout_page(void){
   int vid;
