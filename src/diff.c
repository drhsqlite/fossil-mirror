/*
** Copyright (c) 2007 D. Richard Hipp
**
** This program is free software; you can redistribute it and/or
** modify it under the terms of the Simplified BSD License (also
** known as the "2-Clause License" or "FreeBSD License".)

** This program is distributed in the hope that it will be useful,
** but without any warranty; without even the implied warranty of
** merchantability or fitness for a particular purpose.
**
** Author contact information:
**   drh@hwaci.com
**   http://www.hwaci.com/drh/
**
*******************************************************************************
**
** This file contains code used to compute a "diff" between two
** text files.
*/
#include "config.h"
#include "diff.h"
#include <assert.h>


/*
** Maximum length of a line in a text file.  (8192)
*/
#define LENGTH_MASK_SZ  13
#define LENGTH_MASK     ((1<<LENGTH_MASK_SZ)-1)

/*
** Information about each line of a file being diffed.
**
** The lower LENGTH_MASK_SZ bits of the hash (DLine.h) are the length
** of the line.  If any line is longer than LENGTH_MASK characters,
** the file is considered binary.
*/
typedef struct DLine DLine;
struct DLine {
  const char *z;        /* The text of the line */
  unsigned int h;       /* Hash of the line */
  unsigned int iNext;   /* 1+(Index of next line with same the same hash) */

  /* an array of DLine elements services two purposes.  The fields
  ** above are one per line of input text.  But each entry is also
  ** a bucket in a hash table, as follows: */
  unsigned int iHash;   /* 1+(first entry in the hash chain) */
};

/*
** A context for running a diff.
*/
typedef struct DContext DContext;
struct DContext {
  int *aEdit;        /* Array of copy/delete/insert triples */
  int nEdit;         /* Number of integers (3x num of triples) in aEdit[] */
  int nEditAlloc;    /* Space allocated for aEdit[] */
  DLine *aFrom;      /* File on left side of the diff */
  int nFrom;         /* Number of lines in aFrom[] */
  DLine *aTo;        /* File on right side of the diff */
  int nTo;           /* Number of lines in aTo[] */
};

/*
** Return an array of DLine objects containing a pointer to the
** start of each line and a hash of that line.  The lower 
** bits of the hash store the length of each line.
**
** Trailing whitespace is removed from each line.  2010-08-20:  Not any
** more.  If trailing whitespace is ignored, the "patch" command gets
** confused by the diff output.  Ticket [a9f7b23c2e376af5b0e5b]
**
** Return 0 if the file is binary or contains a line that is
** too long.
*/
static DLine *break_into_lines(const char *z, int n, int *pnLine, int ignoreWS){
  int nLine, i, j, k, x;
  unsigned int h, h2;
  DLine *a;

  /* Count the number of lines.  Allocate space to hold
  ** the returned array.
  */
  for(i=j=0, nLine=1; i<n; i++, j++){
    int c = z[i];
    if( c==0 ){
      return 0;
    }
    if( c=='\n' && z[i+1]!=0 ){
      nLine++;
      if( j>LENGTH_MASK ){
        return 0;
      }
      j = 0;
    }
  }
  if( j>LENGTH_MASK ){
    return 0;
  }
  a = fossil_malloc( nLine*sizeof(a[0]) );
  memset(a, 0, nLine*sizeof(a[0]) );
  if( n==0 ){
    *pnLine = 0;
    return a;
  }

  /* Fill in the array */
  for(i=0; i<nLine; i++){
    a[i].z = z;
    for(j=0; z[j] && z[j]!='\n'; j++){}
    k = j;
    while( ignoreWS && k>0 && fossil_isspace(z[k-1]) ){ k--; }
    for(h=0, x=0; x<k; x++){
      h = h ^ (h<<2) ^ z[x];
    }
    a[i].h = h = (h<<LENGTH_MASK_SZ) | k;;
    h2 = h % nLine;
    a[i].iNext = a[h2].iHash;
    a[h2].iHash = i+1;
    z += j+1;
  }

  /* Return results */
  *pnLine = nLine;
  return a;
}

/*
** Return true if two DLine elements are identical.
*/
static int same_dline(DLine *pA, DLine *pB){
  return pA->h==pB->h && memcmp(pA->z,pB->z,pA->h & LENGTH_MASK)==0;
}

/*
** Append a single line of "diff" output to pOut.
*/
static void appendDiffLine(Blob *pOut, char *zPrefix, DLine *pLine){
  blob_append(pOut, zPrefix, 1);
  blob_append(pOut, pLine->z, pLine->h & LENGTH_MASK);
  blob_append(pOut, "\n", 1);
}

/*
** Expand the size of aEdit[] array to hold nEdit elements.
*/
static void expandEdit(DContext *p, int nEdit){
  p->aEdit = fossil_realloc(p->aEdit, nEdit*sizeof(int));
  p->nEditAlloc = nEdit;
}

/*
** Append a new COPY/DELETE/INSERT triple.
*/
static void appendTriple(DContext *p, int nCopy, int nDel, int nIns){
  /* printf("APPEND %d/%d/%d\n", nCopy, nDel, nIns); */
  if( p->nEdit>=3 ){
    if( p->aEdit[p->nEdit-1]==0 ){
      if( p->aEdit[p->nEdit-2]==0 ){
        p->aEdit[p->nEdit-3] += nCopy;
        p->aEdit[p->nEdit-2] += nDel;
        p->aEdit[p->nEdit-1] += nIns;
        return;
      }
      if( nCopy==0 ){
        p->aEdit[p->nEdit-2] += nDel;
        p->aEdit[p->nEdit-1] += nIns;
        return;
      }
    }
    if( nCopy==0 && nDel==0 ){
      p->aEdit[p->nEdit-1] += nIns;
      return;
    }
  }  
  if( p->nEdit+3>p->nEditAlloc ){
    expandEdit(p, p->nEdit*2 + 15);
    if( p->aEdit==0 ) return;
  }
  p->aEdit[p->nEdit++] = nCopy;
  p->aEdit[p->nEdit++] = nDel;
  p->aEdit[p->nEdit++] = nIns;
}


/*
** Given a diff context in which the aEdit[] array has been filled
** in, compute a context diff into pOut.
*/
static void contextDiff(DContext *p, Blob *pOut, int nContext){
  DLine *A;     /* Left side of the diff */
  DLine *B;     /* Right side of the diff */  
  int a = 0;    /* Index of next line in A[] */
  int b = 0;    /* Index of next line in B[] */
  int *R;       /* Array of COPY/DELETE/INSERT triples */
  int r;        /* Index into R[] */
  int nr;       /* Number of COPY/DELETE/INSERT triples to process */
  int mxr;      /* Maximum value for r */
  int na, nb;   /* Number of lines shown from A and B */
  int i, j;     /* Loop counters */
  int m;        /* Number of lines to output */
  int skip;     /* Number of lines to skip */

  A = p->aFrom;
  B = p->aTo;
  R = p->aEdit;
  mxr = p->nEdit;
  while( mxr>2 && R[mxr-1]==0 && R[mxr-2]==0 ){ mxr -= 3; }
  for(r=0; r<mxr; r += 3*nr){
    /* Figure out how many triples to show in a single block */
    for(nr=1; R[r+nr*3]>0 && R[r+nr*3]<nContext*2; nr++){}
    /* printf("r=%d nr=%d\n", r, nr); */

    /* For the current block comprising nr triples, figure out
    ** how many lines of A and B are to be displayed
    */
    if( R[r]>nContext ){
      na = nb = nContext;
      skip = R[r] - nContext;
    }else{
      na = nb = R[r];
      skip = 0;
    }
    for(i=0; i<nr; i++){
      na += R[r+i*3+1];
      nb += R[r+i*3+2];
    }
    if( R[r+nr*3]>nContext ){
      na += nContext;
      nb += nContext;
    }else{
      na += R[r+nr*3];
      nb += R[r+nr*3];
    }
    for(i=1; i<nr; i++){
      na += R[r+i*3];
      nb += R[r+i*3];
    }
    /*
     * If the patch changes an empty file or results in an empty file,
     * the block header must use 0,0 as position indicator and not 1,0.
     * Otherwise, patch would be confused and may reject the diff.
     */
    blob_appendf(pOut,"@@ -%d,%d +%d,%d @@\n",
      na ? a+skip+1 : 0, na,
      nb ? b+skip+1 : 0, nb);

    /* Show the initial common area */
    a += skip;
    b += skip;
    m = R[r] - skip;
    for(j=0; j<m; j++){
      appendDiffLine(pOut, " ", &A[a+j]);
    }
    a += m;
    b += m;

    /* Show the differences */
    for(i=0; i<nr; i++){
      m = R[r+i*3+1];
      for(j=0; j<m; j++){
        appendDiffLine(pOut, "-", &A[a+j]);
      }
      a += m;
      m = R[r+i*3+2];
      for(j=0; j<m; j++){
        appendDiffLine(pOut, "+", &B[b+j]);
      }
      b += m;
      if( i<nr-1 ){
        m = R[r+i*3+3];
        for(j=0; j<m; j++){
          appendDiffLine(pOut, " ", &B[b+j]);
        }
        b += m;
        a += m;
      }
    }

    /* Show the final common area */
    assert( nr==i );
    m = R[r+nr*3];
    if( m>nContext ) m = nContext;
    for(j=0; j<m; j++){
      appendDiffLine(pOut, " ", &B[b+j]);
    }
  }
}

/*
** Compute the optimal longest common subsequence (LCS) using an
** exhaustive search.  This version of the LCS is only used for
** shorter input strings since runtime is O(N*N) where N is the
** input string length.
*/
static void optimalLCS(
  DContext *p,               /* Two files being compared */
  int iS1, int iE1,          /* Range of lines in p->aFrom[] */
  int iS2, int iE2,          /* Range of lines in p->aTo[] */
  int *piSX, int *piEX,      /* Write p->aFrom[] common segment here */
  int *piSY, int *piEY       /* Write p->aTo[] common segment here */
){
  int mxLength = 0;          /* Length of longest common subsequence */
  int i, j;                  /* Loop counters */
  int k;                     /* Length of a candidate subsequence */
  int iSXb = iS1;            /* Best match so far */
  int iSYb = iS2;            /* Best match so far */

  for(i=iS1; i<iE1-mxLength; i++){
    for(j=iS2; j<iE2-mxLength; j++){
      if( !same_dline(&p->aFrom[i], &p->aTo[j]) ) continue;
      if( mxLength && !same_dline(&p->aFrom[i+mxLength], &p->aTo[j+mxLength]) ){
        continue;
      }
      k = 1;
      while( i+k<iE1 && j+k<iE2 && same_dline(&p->aFrom[i+k],&p->aTo[j+k]) ){
        k++;
      }
      if( k>mxLength ){
        iSXb = i;
        iSYb = j;
        mxLength = k;
      }
    }
  }
  *piSX = iSXb;
  *piEX = iSXb + mxLength;
  *piSY = iSYb;
  *piEY = iSYb + mxLength;
}

/*
** Compare two blocks of text on lines iS1 through iE1-1 of the aFrom[]
** file and lines iS2 through iE2-1 of the aTo[] file.  Locate a sequence
** of lines in these two blocks that are exactly the same.  Return
** the bounds of the matching sequence.
**
** If there are two or more possible answers of the same length, the
** returned sequence should be the one closest to the center of the
** input range.
**
** Ideally, the common sequence should be the longest possible common
** sequence.  However, an exact computation of LCS is O(N*N) which is
** way too slow for larger files.  So this routine uses an O(N)
** heuristic approximation based on hashing that usually works about 
** as well.  But if the O(N) algorithm doesn't get a good solution
** and N is not too large, we fall back to an exact solution by
** calling optimalLCS().
*/
static void longestCommonSequence(
  DContext *p,               /* Two files being compared */
  int iS1, int iE1,          /* Range of lines in p->aFrom[] */
  int iS2, int iE2,          /* Range of lines in p->aTo[] */
  int *piSX, int *piEX,      /* Write p->aFrom[] common segment here */
  int *piSY, int *piEY       /* Write p->aTo[] common segment here */
){
  double bestScore = -1e30;  /* Best score seen so far */
  int i, j;                  /* Loop counters */
  int iSX, iSY, iEX, iEY;    /* Current match */
  double score;              /* Current score */
  int skew;                  /* How lopsided is the match */
  int dist;                  /* Distance of match from center */
  int mid;                   /* Center of the span */
  int iSXb, iSYb, iEXb, iEYb;   /* Best match so far */
  int iSXp, iSYp, iEXp, iEYp;   /* Previous match */


  iSXb = iSXp = iS1;
  iEXb = iEXp = iS1;
  iSYb = iSYp = iS2;
  iEYb = iEYp = iS2;
  mid = (iE1 + iS1)/2;
  for(i=iS1; i<iE1; i++){
    int limit = 0;
    j = p->aTo[p->aFrom[i].h % p->nTo].iHash;
    while( j>0 
      && (j-1<iS2 || j>=iE2 || !same_dline(&p->aFrom[i], &p->aTo[j-1]))
    ){
      if( limit++ > 10 ){
        j = 0;
        break;
      }
      j = p->aTo[j-1].iNext;
    }
    if( j==0 ) continue;
    assert( i>=iSXb && i>=iSXp );
    if( i<iEXb && j>=iSYb && j<iEYb ) continue;
    if( i<iEXp && j>=iSYp && j<iEYp ) continue;
    iSX = i;
    iSY = j-1;
    while( iSX>iS1 && iSY>iS2 && same_dline(&p->aFrom[iSX-1],&p->aTo[iSY-1]) ){
      iSX--;
      iSY--;
    }
    iEX = i+1;
    iEY = j;
    while( iEX<iE1 && iEY<iE2 && same_dline(&p->aFrom[iEX],&p->aTo[iEY]) ){
      iEX++;
      iEY++;
    }
    skew = (iSX-iS1) - (iSY-iS2);
    if( skew<0 ) skew = -skew;
    dist = (iSX+iEX)/2 - mid;
    if( dist<0 ) dist = -dist;
    score = (iEX - iSX) - 0.05*skew - 0.05*dist;
    if( score>bestScore ){
      bestScore = score;
      iSXb = iSX;
      iSYb = iSY;
      iEXb = iEX;
      iEYb = iEY;
    }else{
      iSXp = iSX;
      iSYp = iSY;
      iEXp = iEX;
      iEYp = iEY;
    }
  }
  if( iSXb==iEXb && (iE1-iS1)*(iE2-iS2)<400 ){
    /* If no common sequence is found using the hashing heuristic and
    ** the input is not too big, use the expensive exact solution */
    optimalLCS(p, iS1, iE1, iS2, iE2, piSX, piEX, piSY, piEY);
  }else{
    *piSX = iSXb;
    *piSY = iSYb;
    *piEX = iEXb;
    *piEY = iEYb;
  }
  /* printf("LCS(%d..%d/%d..%d) = %d..%d/%d..%d\n", 
     iS1, iE1, iS2, iE2, *piSX, *piEX, *piSY, *piEY);  */
}

/*
** Do a single step in the difference.  Compute a sequence of
** copy/delete/insert steps that will convert lines iS1 through iE1-1 of
** the input into lines iS2 through iE2-1 of the output and write
** that sequence into the difference context.
**
** The algorithm is to find a block of common text near the middle
** of the two segments being diffed.  Then recursively compute
** differences on the blocks before and after that common segment.
** Special cases apply if either input segment is empty or if the
** two segments have no text in common.
*/
static void diff_step(DContext *p, int iS1, int iE1, int iS2, int iE2){
  int iSX, iEX, iSY, iEY;

  if( iE1<=iS1 ){
    /* The first segment is empty */
    if( iE2>iS2 ){
      appendTriple(p, 0, 0, iE2-iS2);
    }
    return;
  }
  if( iE2<=iS2 ){
    /* The second segment is empty */
    appendTriple(p, 0, iE1-iS1, 0);
    return;
  }

  /* Find the longest matching segment between the two sequences */
  longestCommonSequence(p, iS1, iE1, iS2, iE2, &iSX, &iEX, &iSY, &iEY);

  if( iEX>iSX ){
    /* A common segement has been found.
    ** Recursively diff either side of the matching segment */
    diff_step(p, iS1, iSX, iS2, iSY);
    if( iEX>iSX ){
      appendTriple(p, iEX - iSX, 0, 0);
    }
    diff_step(p, iEX, iE1, iEY, iE2);
  }else{
    /* The two segments have nothing in common.  Delete the first then
    ** insert the second. */
    appendTriple(p, 0, iE1-iS1, iE2-iS2);
  }
}

/*
** Compute the differences between two files already loaded into
** the DContext structure.
**
** A divide and conquer technique is used.  We look for a large
** block of common text that is in the middle of both files.  Then
** compute the difference on those parts of the file before and
** after the common block.  This technique is fast, but it does
** not necessarily generate the minimum difference set.  On the
** other hand, we do not need a minimum difference set, only one
** that makes sense to human readers, which this algorithm does.
**
** Any common text at the beginning and end of the two files is
** removed before starting the divide-and-conquer algorithm.
*/
static void diff_all(DContext *p){
  int mnE, iS, iE1, iE2;

  /* Carve off the common header and footer */
  iE1 = p->nFrom;
  iE2 = p->nTo;
  while( iE1>0 && iE2>0 && same_dline(&p->aFrom[iE1-1], &p->aTo[iE2-1]) ){
    iE1--;
    iE2--;
  }
  mnE = iE1<iE2 ? iE1 : iE2;
  for(iS=0; iS<mnE && same_dline(&p->aFrom[iS],&p->aTo[iS]); iS++){}

  /* do the difference */
  if( iS>0 ){
    appendTriple(p, iS, 0, 0);
  }
  diff_step(p, iS, iE1, iS, iE2);
  if( iE1<p->nFrom ){
    appendTriple(p, p->nFrom - iE1, 0, 0);
  }

  /* Terminate the COPY/DELETE/INSERT triples with three zeros */
  expandEdit(p, p->nEdit+3);
  if( p->aEdit ){
    p->aEdit[p->nEdit++] = 0;
    p->aEdit[p->nEdit++] = 0;
    p->aEdit[p->nEdit++] = 0;
  }
}

/*
** Generate a report of the differences between files pA and pB.
** If pOut is not NULL then a unified diff is appended there.  It
** is assumed that pOut has already been initialized.  If pOut is
** NULL, then a pointer to an array of integers is returned.  
** The integers come in triples.  For each triple,
** the elements are the number of lines copied, the number of
** lines deleted, and the number of lines inserted.  The vector
** is terminated by a triple of all zeros.
**
** This diff utility does not work on binary files.  If a binary
** file is encountered, 0 is returned and pOut is written with
** text "cannot compute difference between binary files".
*/
int *text_diff(
  Blob *pA_Blob,   /* FROM file */
  Blob *pB_Blob,   /* TO file */
  Blob *pOut,      /* Write unified diff here if not NULL */
  int nContext,    /* Amount of context to unified diff */
  int ignoreEolWs  /* Ignore whitespace at the end of lines */
){
  DContext c;
 
  /* Prepare the input files */
  memset(&c, 0, sizeof(c));
  c.aFrom = break_into_lines(blob_str(pA_Blob), blob_size(pA_Blob),
                             &c.nFrom, ignoreEolWs);
  c.aTo = break_into_lines(blob_str(pB_Blob), blob_size(pB_Blob),
                           &c.nTo, ignoreEolWs);
  if( c.aFrom==0 || c.aTo==0 ){
    free(c.aFrom);
    free(c.aTo);
    if( pOut ){
      blob_appendf(pOut, "cannot compute difference between binary files\n");
    }
    return 0;
  }

  /* Compute the difference */
  diff_all(&c);

  if( pOut ){
    /* Compute a context diff if requested */
    contextDiff(&c, pOut, nContext);
    free(c.aFrom);
    free(c.aTo);
    free(c.aEdit);
    return 0;
  }else{
    /* If a context diff is not requested, then return the
    ** array of COPY/DELETE/INSERT triples.
    */
    free(c.aFrom);
    free(c.aTo);
    return c.aEdit;
  }
}

/*
** Copy a line with a limit. Used for side-by-side diffs to enforce a maximum
** line length limit.
*/
static char *copylimline(char *out, DLine *dl, int lim){
  int len;
  len = dl->h & LENGTH_MASK;
  if( lim && len > lim ){
    memcpy(out, dl->z, lim-3);
    strcpy(&out[lim-3], "...");
  }else{
    memcpy(out, dl->z, len);
    out[len] = '\0';
  }
  return out;
}

/*
** Output table body of a side-by-side diff. Prior to the call, the caller
** should have output:
**   <table class="sbsdiff">
**   <tr><th colspan="2" class="diffhdr">Old title</th><th/>
**   <th colspan="2" class="diffhdr">New title</th></tr>
**
** And after the call, it should output:
**   </table>
**
** Some good reference diffs in the fossil repository for testing:
** /vdiff?from=080d27a&to=4b0f813&detail=1
** /vdiff?from=636804745b&to=c1d78e0556&detail=1
** /vdiff?from=c0b6c28d29&to=25169506b7&detail=1
** /vdiff?from=e3d022dffa&to=48bcfbd47b&detail=1
*/
int html_sbsdiff(
  Blob *pA_Blob,   /* FROM file */
  Blob *pB_Blob,   /* TO file */
  int nContext,    /* Amount of context to unified diff */
  int ignoreEolWs  /* Ignore whitespace at the end of lines */
){
  DContext c;
  int i;
  int iFrom, iTo;
  char *linebuf;
  int collim=0; /* Currently not settable; allows a column limit for diffs */
  int allowExp=0; /* Currently not settable; (dis)allow expansion of rows */

  /* Prepare the input files */
  memset(&c, 0, sizeof(c));
  c.aFrom = break_into_lines(blob_str(pA_Blob), blob_size(pA_Blob),
                             &c.nFrom, ignoreEolWs);
  c.aTo = break_into_lines(blob_str(pB_Blob), blob_size(pB_Blob),
                           &c.nTo, ignoreEolWs);
  if( c.aFrom==0 || c.aTo==0 ){
    free(c.aFrom);
    free(c.aTo);
    /* Note: This would be generated within a table. */
    @ <p class="generalError" style="white-space: nowrap">cannot compute
    @ difference between binary files</p>
    return 0;
  }

  collim = collim < 4 ? 0 : collim;

  /* Compute the difference */
  diff_all(&c);

  linebuf = fossil_malloc(LENGTH_MASK+1);
  if( !linebuf ){
    free(c.aFrom);
    free(c.aTo);
    free(c.aEdit);
    return 0;
  }

  iFrom=iTo=0;
  i=0;
  while( i<c.nEdit ){
    int j;
    /* Copied lines */
    for( j=0; j<c.aEdit[i]; j++){
      /* Hide lines which are copied and are further away from block boundaries
      ** than nConext lines. For each block with hidden lines, show a row
      ** notifying the user about the hidden rows.
      */
      if( j<nContext || j>c.aEdit[i]-nContext-1 ){
        @ <tr>
      }else if( j==nContext && j<c.aEdit[i]-nContext-1 ){
        @ <tr>
        @ <td class="meta" colspan="5" style="white-space: nowrap;">
        @ %d(c.aEdit[i]-2*nContext) hidden lines</td>
        @ </tr>
        if( !allowExp )
           continue;
        @ <tr style="display:none;">
      }else{
        if( !allowExp )
           continue;
        @ <tr style="display:none;">
      }

      copylimline(linebuf, &c.aFrom[iFrom+j], collim);
      @ <td class="lineno">%d(iFrom+j+1)</td>
      @ <td class="srcline">%h(linebuf)</td>

      @ <td> </td>

      copylimline(linebuf, &c.aTo[iTo+j], collim);
      @ <td class="lineno">%d(iTo+j+1)</td>
      @ <td class="srcline">%h(linebuf)</td>

      @ </tr>
    }
    iFrom+=c.aEdit[i];
    iTo+=c.aEdit[i];

    if( c.aEdit[i+1]!=0 && c.aEdit[i+2]!=0 ){
      int lim;
      lim = c.aEdit[i+1] > c.aEdit[i+2] ? c.aEdit[i+1] : c.aEdit[i+2];

      /* Assume changed lines */
      for( j=0; j<lim; j++ ){
        @ <tr>

        if( j<c.aEdit[i+1] ){
          copylimline(linebuf, &c.aFrom[iFrom+j], collim);
          @ <td class="changed lineno">%d(iFrom+j+1)</td>
          @ <td class="changed srcline">%h(linebuf)</td>
        }else{
          @ <td colspan="2" class="changedvoid"/>
        }

        @ <td class="changed">|</td>

        if( j<c.aEdit[i+2] ){
          copylimline(linebuf, &c.aTo[iTo+j], collim);
          @ <td class="changed lineno">%d(iTo+j+1)</td>
          @ <td class="changed srcline">%h(linebuf)</td>
        }else{
          @ <td colspan="2" class="changedvoid"/>
        }

        @ </tr>
      }
      iFrom+=c.aEdit[i+1];
      iTo+=c.aEdit[i+2];
    }else{

      /* Process deleted lines */
      for( j=0; j<c.aEdit[i+1]; j++ ){
        @ <tr>

        copylimline(linebuf, &c.aFrom[iFrom+j], collim);
        @ <td class="removed lineno">%d(iFrom+j+1)</td>
        @ <td class="removed srcline">%h(linebuf)</td>
        @ <td>&lt;</td>
        @ <td colspan="2" class="removedvoid"/>
        @ </tr>
      }
      iFrom+=c.aEdit[i+1];

      /* Process inserted lines */
      for( j=0; j<c.aEdit[i+2]; j++ ){
        @ <tr>
        @ <td colspan="2" class="addedvoid"/>
        @ <td>&gt;</td>
        copylimline(linebuf, &c.aTo[iTo+j], collim);
        @ <td class="added lineno">%d(iTo+j+1)</td>
        @ <td class="added srcline">%h(linebuf)</td>
        @ </tr>
      }
      iTo+=c.aEdit[i+2];
    }

    i+=3;
  }

  free(linebuf);
  free(c.aFrom);
  free(c.aTo);
  free(c.aEdit);
  return 1;
}


/*
** COMMAND: test-rawdiff
*/
void test_rawdiff_cmd(void){
  Blob a, b;
  int r;
  int i;
  int *R;
  if( g.argc<4 ) usage("FILE1 FILE2 ...");
  blob_read_from_file(&a, g.argv[2]);
  for(i=3; i<g.argc; i++){
    if( i>3 ) fossil_print("-------------------------------\n");
    blob_read_from_file(&b, g.argv[i]);
    R = text_diff(&a, &b, 0, 0, 0);
    for(r=0; R[r] || R[r+1] || R[r+2]; r += 3){
      fossil_print(" copy %4d  delete %4d  insert %4d\n", R[r], R[r+1], R[r+2]);
    }
    /* free(R); */
    blob_reset(&b);
  }
}

/*
** COMMAND: test-udiff
*/
void test_udiff_cmd(void){
  Blob a, b, out;
  if( g.argc!=4 ) usage("FILE1 FILE2");
  blob_read_from_file(&a, g.argv[2]);
  blob_read_from_file(&b, g.argv[3]);
  blob_zero(&out);
  text_diff(&a, &b, &out, 3, 0);
  blob_write_to_file(&out, "-");
}

/**************************************************************************
** The basic difference engine is above.  What follows is the annotation
** engine.  Both are in the same file since they share many components.
*/

/*
** Linked list of strings, labels used in the annotator code.
** The elements of the list and the pointed string (str)
** will be freed once they become totally unreferenced
** (nref == 0).
*/
struct Label
{
    struct Label *prev;   /* previous element */
    struct Label *next;   /* next element */
    char *str;            /* The label string */
    int nref;             /* Number of references to the string */
};

/*
** The status of an annotation operation is recorded by an instance
** of the following structure.
*/
typedef struct Annotator Annotator;
struct Annotator {
  DContext c;       /* The diff-engine context */
  struct AnnLine {  /* Lines of the original files... */
    const char *z;       /* The text of the line */
    short int n;         /* Number of bytes (omitting trailing space and \n) */
    short int iLevel;    /* Level at which tag was set */
    struct Label *zSrc;    /* Tag showing origin of this line */
  } *aOrig;
  int nOrig;        /* Number of elements in aOrig[] */
  int nNoSrc;       /* Number of entries where aOrig[].zSrc==NULL */
  int iLevel;       /* Current level */
  int nVers;        /* Number of versions analyzed */
  struct Label **azVers;    /* Names of versions analyzed */
  Blob toAnnotate;
  struct Label *firstLabel;
};

/*
** Initialize the annotation process by specifying the file that is
** to be annotated.  The annotator takes control of the input Blob and
** will release it when it is finished with it.
*/
static int annotation_start(Annotator *p){
  int i;

  p->c.aTo = break_into_lines(blob_str(&p->toAnnotate),
          blob_size(&p->toAnnotate),&p->c.nTo,1);
  if( p->c.aTo==0 ){
    return 1;
  }
  p->aOrig = fossil_malloc( sizeof(p->aOrig[0])*p->c.nTo );
  for(i=0; i<p->c.nTo; i++){
    p->aOrig[i].z = p->c.aTo[i].z;
    p->aOrig[i].n = p->c.aTo[i].h & LENGTH_MASK;
    p->aOrig[i].zSrc = 0;
  }
  p->nOrig = p->c.nTo;
  return 0;
}

/*
** The input pParent is the next most recent ancestor of the file
** being annotated.  Do another step of the annotation.  Return true
** if additional annotation is required.  zPName is the tag to insert
** on each line of the file being annotated that was contributed by
** pParent.  Memory to hold zPName is leaked.
*/
static int annotation_step(Annotator *p, Blob *pParent, struct Label *zPName){
  int i, j;
  int lnTo;
  int iPrevLevel;
  int iThisLevel;

  /* Prepare the parent file to be diffed */
  p->c.aFrom = break_into_lines(blob_str(pParent), blob_size(pParent),
                                &p->c.nFrom, 1);
  if( p->c.aFrom==0 ){
    free(p->c.aFrom);
    return 1;
  }

  /* Compute the differences going from pParent to the file being
  ** annotated. */
  diff_all(&p->c);

  /* Where new lines are inserted on this difference, record the
  ** zPName as the source of the new line.
  */
  iPrevLevel = p->iLevel;
  p->iLevel++;
  iThisLevel = p->iLevel;
  for(i=lnTo=0; i<p->c.nEdit; i+=3){
    struct AnnLine *x = &p->aOrig[lnTo];
    for(j=0; j<p->c.aEdit[i]; j++, lnTo++, x++){
      if( x->zSrc==0 || x->iLevel==iPrevLevel ){
         if (x->zSrc!=0)
         {
           if(--x->zSrc->nref == 0)
           {
             free(x->zSrc->str);
             if (x->zSrc->prev)
               x->zSrc->prev->next = x->zSrc->next;
             if (x->zSrc->next)
               x->zSrc->next->prev = x->zSrc->prev;
             free(x->zSrc);
           }
         }
         x->zSrc = zPName;
         ++zPName->nref;
         x->iLevel = iThisLevel;
      }
    }
    lnTo += p->c.aEdit[i+2];
  }

  /* Clear out the diff results */
  free(p->c.aEdit);
  p->c.aEdit = 0;
  p->c.nEdit = 0;
  p->c.nEditAlloc = 0;

  /* Clear out the from file */
  free(p->c.aFrom);    
<<<<<<< HEAD
=======
  blob_reset(pParent);
>>>>>>> 09c6bd89

  /* Return no errors */
  return 0;
}


/*
** COMMAND: test-annotate-step
*/
void test_annotate_step_cmd(void){
  Blob b = empty_blob;
  Annotator x;
  int i;

  if( g.argc<4 ) usage("RID1 RID2 ...");
  db_must_be_within_tree();
  memset(&x, 0, sizeof(x));
  x.toAnnotate = empty_blob;
  content_get(name_to_rid(g.argv[2]), &x.toAnnotate);
  if( annotation_start(&x) ){
    fossil_fatal("binary file");
  }
  for(i=3; i<g.argc; i++){
    struct Label *l;
    blob_zero(&b);
    content_get(name_to_rid(g.argv[i]), &b);
    l = fossil_malloc(sizeof(*l));
    l->str = g.argv[i-1];
    l->nref = 0;
    l->next = x.firstLabel;
    if (x.firstLabel)
      x.firstLabel->prev = l;
    x.firstLabel = l;
    if( annotation_step(&x, &b, l) ){
      fossil_fatal("binary file");
    }
  }
  for(i=0; i<x.nOrig; i++){
    const char *zSrc = x.aOrig[i].zSrc->str;
    if( zSrc==0 ) zSrc = g.argv[g.argc-1];
    fossil_print("%10s: %.*s\n", zSrc, x.aOrig[i].n, x.aOrig[i].z);
  }
  while(x.firstLabel) {
    struct Label *l;
    l = x.firstLabel->next;
    assert(x.firstLabel->nref > 0);
    free(x.firstLabel->str);
    free(x.firstLabel);
    x.firstLabel = l;
  }
}

/* Annotation flags */
#define ANN_FILE_VERS  0x001  /* Show file version rather than commit version */

/*
** Compute a complete annotation on a file.  The file is identified
** by its filename number (filename.fnid) and the baseline in which
** it was checked in (mlink.mid).
*/
static void annotate_file(
  Annotator *p,        /* The annotator */
  const char *zFilename,/* The name of the file to be annotated */
  int fnid,            /* The file name id of the file to be annotated */
  int mid,             /* Use the version of the file in this check-in */
  int webLabel,        /* Use web-style annotations if true */
  int iLimit,          /* Limit the number of levels if greater than zero */
  int annFlags         /* Flags to alter the annotation */
){
  Blob step = empty_blob;           /* Text of previous revision */
  int rid;             /* Artifact ID of the file being annotated */
  Stmt q;              /* Query returning all ancestor versions */

  /* Initialize the annotation */
  rid = db_int(0, "SELECT fid FROM mlink WHERE mid=%d AND fnid=%d",mid,fnid);
  if( rid==0 ){
    fossil_panic("file #%d is unchanged in manifest #%d", fnid, mid);
  }
  memset(p, 0, sizeof(*p));
  p->toAnnotate = empty_blob;
  if( !content_get(rid, &p->toAnnotate) ){
    fossil_panic("unable to retrieve content of artifact #%d", rid);
  }
  db_multi_exec("CREATE TEMP TABLE ok(rid INTEGER PRIMARY KEY)");
  if( iLimit<=0 ) iLimit = 1000000000;
  compute_direct_ancestors(mid, iLimit);
  annotation_start(p);

  db_prepare(&q, 
    "SELECT mlink.fid,"
    "       (SELECT uuid FROM blob WHERE rid=mlink.%s),"
    "       (SELECT uuid FROM blob WHERE rid=mlink.fid),"
    "       (SELECT uuid FROM blob WHERE rid=mlink.pid),"
    "       date(event.mtime), "
    "       coalesce(event.euser,event.user) "
    "  FROM ancestor, mlink, event"
    " WHERE mlink.fnid=%d"
    "   AND mlink.mid=ancestor.rid"
    "   AND event.objid=ancestor.rid"
    " ORDER BY ancestor.generation ASC"
    " LIMIT %d",
    (annFlags & ANN_FILE_VERS)!=0 ? "fid" : "mid",
    fnid,
    iLimit>0 ? iLimit : 10000000
  );
  while( db_step(&q)==SQLITE_ROW ){
    int pid = db_column_int(&q, 0);
    const char *zUuid = db_column_text(&q, 1);
    const char *zUuidFile = db_column_text(&q, 2);
    const char *zUuidParentFile = db_column_text(&q, 3);
    const char *zDate = db_column_text(&q, 4);
    const char *zUser = db_column_text(&q, 5);
    struct Label *l = fossil_malloc(sizeof(*l));
    l->nref = 0;
    l->next = p->firstLabel;
    l->prev = 0;
    if (p->firstLabel)
      p->firstLabel->prev = l;
    if( webLabel ){
      l->str = mprintf(
          "<a href='%s/info/%s' target='infowindow'>%.10s</a> "
          "<a href='%s/fdiff?v1=%s&v2=%s' target='diffwindow'>d</a> "
          "%s %9.9s", 
          g.zTop, zUuid, zUuid,
          g.zTop, zUuidParentFile, zUuidFile,
          zDate, zUser);
    }else{
      l->str = mprintf("%.10s %s %9.9s", zUuid, zDate, zUser);
    }
    p->firstLabel = l;
    p->nVers++;
    p->azVers = fossil_realloc(p->azVers, p->nVers*sizeof(p->azVers[0]) );
    p->azVers[p->nVers-1] = l;
    content_get(pid, &step);
    annotation_step(p, &step, l);
    if (l->nref == 0)
    {
      free(l->str);
      p->firstLabel = l->next;
      if (l->next)
        l->next->prev = 0;
      free(l);
    }
    blob_reset(&step);
  }
  db_finalize(&q);
  free(p->c.aTo);
}

/*
** WEBPAGE: annotate
**
** Query parameters:
**
**    checkin=ID          The manifest ID at which to start the annotation
**    filename=FILENAME   The filename.
*/
void annotation_page(void){
  int mid;
  int fnid;
  int i;
  int iLimit;
  int annFlags = 0;
  Annotator ann;

  login_check_credentials();
  if( !g.perm.Read ){ login_needed(); return; }
  mid = name_to_typed_rid(PD("checkin","0"),"ci");
  fnid = db_int(0, "SELECT fnid FROM filename WHERE name=%Q", P("filename"));
  if( mid==0 || fnid==0 ){ fossil_redirect_home(); }
  iLimit = atoi(PD("limit","-1"));
  if( !db_exists("SELECT 1 FROM mlink WHERE mid=%d AND fnid=%d",mid,fnid) ){
    fossil_redirect_home();
  }
  style_header("File Annotation");
  if( P("filevers") ) annFlags |= ANN_FILE_VERS;
  annotate_file(&ann, P("filename"), fnid, mid, g.perm.History, iLimit, annFlags);
  if( P("log") ){
    int i;
    @ <h2>Versions analyzed:</h2>
    @ <ol>
    for(i=0; i<ann.nVers; i++){
      @ <li><tt>%s(ann.azVers[i]->str)</tt></li>
    }
    @ </ol>
    @ <hr>
    @ <h2>Annotation:</h2>
  }
  @ <pre>
  for(i=0; i<ann.nOrig; i++){
    ((char*)ann.aOrig[i].z)[ann.aOrig[i].n] = 0;
    @ %s(ann.aOrig[i].zSrc->str): %h(ann.aOrig[i].z)
  }
  @ </pre>
  style_footer();

  free(ann.azVers);
  free(ann.aOrig);
  blob_reset(&ann.toAnnotate);
  while(ann.firstLabel) {
    struct Label *l;
    l = ann.firstLabel->next;
    assert(ann.firstLabel->nref > 0);
    free(ann.firstLabel->str);
    free(ann.firstLabel);
    ann.firstLabel = l;
  }
}

/*
** COMMAND: annotate
**
** %fossil annotate ?OPTIONS? FILENAME
**
** Output the text of a file with markings to show when each line of
** the file was last modified.
**
** Options:
**   --limit N       Only look backwards in time by N versions
**   --log           List all versions analyzed
**   --filevers      Show file version numbers rather than check-in versions
*/
void annotate_cmd(void){
  int fnid;         /* Filename ID */
  int fid;          /* File instance ID */
  int mid;          /* Manifest where file was checked in */
  Blob treename = empty_blob;    /* FILENAME translated to canonical form */
  char *zFilename;  /* Cannonical filename */
  Annotator ann;    /* The annotation of the file */
  int i;            /* Loop counter */
  const char *zLimit; /* The value to the --limit option */
  int iLimit;       /* How far back in time to look */
  int showLog;      /* True to show the log */
  int fileVers;     /* Show file version instead of check-in versions */
  int annFlags = 0; /* Flags to control annotation properties */

  zLimit = find_option("limit",0,1);
  if( zLimit==0 || zLimit[0]==0 ) zLimit = "-1";
  iLimit = atoi(zLimit);
  showLog = find_option("log",0,0)!=0;
  fileVers = find_option("filevers",0,0)!=0;
  db_must_be_within_tree();
  if (g.argc<3) {
    usage("FILENAME");
  }
  file_tree_name(g.argv[2], &treename, 1);
  zFilename = blob_str(&treename);
  fnid = db_int(0, "SELECT fnid FROM filename WHERE name=%Q", zFilename);
  if( fnid==0 ){
    fossil_fatal("no such file: %s", zFilename);
  }
  fid = db_int(0, "SELECT rid FROM vfile WHERE pathname=%Q", zFilename);
  if( fid==0 ){
    fossil_fatal("not part of current checkout: %s", zFilename);
  }
  mid = db_int(0, "SELECT mid FROM mlink WHERE fid=%d AND fnid=%d", fid, fnid);
  if( mid==0 ){
    fossil_panic("unable to find manifest");
  }
  if( fileVers ) annFlags |= ANN_FILE_VERS;
  annotate_file(&ann, zFilename, fnid, mid, 0, iLimit, annFlags);
  blob_reset(&treename);
  if( showLog ){
    for(i=0; i<ann.nVers; i++){
      printf("version %3d: %s\n", i+1, ann.azVers[i]->str);
    }
    printf("---------------------------------------------------\n");
  }
  for(i=0; i<ann.nOrig; i++){
    fossil_print("%s: %.*s\n", 
                 ann.aOrig[i].zSrc->str, ann.aOrig[i].n, ann.aOrig[i].z);
  }
  free(ann.azVers);
  free(ann.aOrig);
  blob_reset(&ann.toAnnotate);
  while(ann.firstLabel) {
    struct Label *l;
    l = ann.firstLabel->next;
    assert(ann.firstLabel->nref > 0);
    free(ann.firstLabel->str);
    free(ann.firstLabel);
    ann.firstLabel = l;
  }
}<|MERGE_RESOLUTION|>--- conflicted
+++ resolved
@@ -806,20 +806,6 @@
 */
 
 /*
-** Linked list of strings, labels used in the annotator code.
-** The elements of the list and the pointed string (str)
-** will be freed once they become totally unreferenced
-** (nref == 0).
-*/
-struct Label
-{
-    struct Label *prev;   /* previous element */
-    struct Label *next;   /* next element */
-    char *str;            /* The label string */
-    int nref;             /* Number of references to the string */
-};
-
-/*
 ** The status of an annotation operation is recorded by an instance
 ** of the following structure.
 */
@@ -830,15 +816,13 @@
     const char *z;       /* The text of the line */
     short int n;         /* Number of bytes (omitting trailing space and \n) */
     short int iLevel;    /* Level at which tag was set */
-    struct Label *zSrc;    /* Tag showing origin of this line */
+    const char *zSrc;    /* Tag showing origin of this line */
   } *aOrig;
   int nOrig;        /* Number of elements in aOrig[] */
   int nNoSrc;       /* Number of entries where aOrig[].zSrc==NULL */
   int iLevel;       /* Current level */
   int nVers;        /* Number of versions analyzed */
-  struct Label **azVers;    /* Names of versions analyzed */
-  Blob toAnnotate;
-  struct Label *firstLabel;
+  char **azVers;    /* Names of versions analyzed */
 };
 
 /*
@@ -846,11 +830,11 @@
 ** to be annotated.  The annotator takes control of the input Blob and
 ** will release it when it is finished with it.
 */
-static int annotation_start(Annotator *p){
+static int annotation_start(Annotator *p, Blob *pInput){
   int i;
 
-  p->c.aTo = break_into_lines(blob_str(&p->toAnnotate),
-          blob_size(&p->toAnnotate),&p->c.nTo,1);
+  memset(p, 0, sizeof(*p));
+  p->c.aTo = break_into_lines(blob_str(pInput), blob_size(pInput),&p->c.nTo,1);
   if( p->c.aTo==0 ){
     return 1;
   }
@@ -871,7 +855,7 @@
 ** on each line of the file being annotated that was contributed by
 ** pParent.  Memory to hold zPName is leaked.
 */
-static int annotation_step(Annotator *p, Blob *pParent, struct Label *zPName){
+static int annotation_step(Annotator *p, Blob *pParent, char *zPName){
   int i, j;
   int lnTo;
   int iPrevLevel;
@@ -881,7 +865,6 @@
   p->c.aFrom = break_into_lines(blob_str(pParent), blob_size(pParent),
                                 &p->c.nFrom, 1);
   if( p->c.aFrom==0 ){
-    free(p->c.aFrom);
     return 1;
   }
 
@@ -899,20 +882,7 @@
     struct AnnLine *x = &p->aOrig[lnTo];
     for(j=0; j<p->c.aEdit[i]; j++, lnTo++, x++){
       if( x->zSrc==0 || x->iLevel==iPrevLevel ){
-         if (x->zSrc!=0)
-         {
-           if(--x->zSrc->nref == 0)
-           {
-             free(x->zSrc->str);
-             if (x->zSrc->prev)
-               x->zSrc->prev->next = x->zSrc->next;
-             if (x->zSrc->next)
-               x->zSrc->next->prev = x->zSrc->prev;
-             free(x->zSrc);
-           }
-         }
          x->zSrc = zPName;
-         ++zPName->nref;
          x->iLevel = iThisLevel;
       }
     }
@@ -927,10 +897,6 @@
 
   /* Clear out the from file */
   free(p->c.aFrom);    
-<<<<<<< HEAD
-=======
-  blob_reset(pParent);
->>>>>>> 09c6bd89
 
   /* Return no errors */
   return 0;
@@ -941,45 +907,28 @@
 ** COMMAND: test-annotate-step
 */
 void test_annotate_step_cmd(void){
-  Blob b = empty_blob;
+  Blob orig, b;
   Annotator x;
   int i;
 
   if( g.argc<4 ) usage("RID1 RID2 ...");
   db_must_be_within_tree();
-  memset(&x, 0, sizeof(x));
-  x.toAnnotate = empty_blob;
-  content_get(name_to_rid(g.argv[2]), &x.toAnnotate);
-  if( annotation_start(&x) ){
+  blob_zero(&b);
+  content_get(name_to_rid(g.argv[2]), &orig);
+  if( annotation_start(&x, &orig) ){
     fossil_fatal("binary file");
   }
   for(i=3; i<g.argc; i++){
-    struct Label *l;
     blob_zero(&b);
     content_get(name_to_rid(g.argv[i]), &b);
-    l = fossil_malloc(sizeof(*l));
-    l->str = g.argv[i-1];
-    l->nref = 0;
-    l->next = x.firstLabel;
-    if (x.firstLabel)
-      x.firstLabel->prev = l;
-    x.firstLabel = l;
-    if( annotation_step(&x, &b, l) ){
+    if( annotation_step(&x, &b, g.argv[i-1]) ){
       fossil_fatal("binary file");
     }
   }
   for(i=0; i<x.nOrig; i++){
-    const char *zSrc = x.aOrig[i].zSrc->str;
+    const char *zSrc = x.aOrig[i].zSrc;
     if( zSrc==0 ) zSrc = g.argv[g.argc-1];
     fossil_print("%10s: %.*s\n", zSrc, x.aOrig[i].n, x.aOrig[i].z);
-  }
-  while(x.firstLabel) {
-    struct Label *l;
-    l = x.firstLabel->next;
-    assert(x.firstLabel->nref > 0);
-    free(x.firstLabel->str);
-    free(x.firstLabel);
-    x.firstLabel = l;
   }
 }
 
@@ -1000,8 +949,10 @@
   int iLimit,          /* Limit the number of levels if greater than zero */
   int annFlags         /* Flags to alter the annotation */
 ){
-  Blob step = empty_blob;           /* Text of previous revision */
+  Blob toAnnotate;     /* Text of the final (mid) version of the file */
+  Blob step;           /* Text of previous revision */
   int rid;             /* Artifact ID of the file being annotated */
+  char *zLabel;        /* Label to apply to a line */
   Stmt q;              /* Query returning all ancestor versions */
 
   /* Initialize the annotation */
@@ -1009,15 +960,13 @@
   if( rid==0 ){
     fossil_panic("file #%d is unchanged in manifest #%d", fnid, mid);
   }
-  memset(p, 0, sizeof(*p));
-  p->toAnnotate = empty_blob;
-  if( !content_get(rid, &p->toAnnotate) ){
+  if( !content_get(rid, &toAnnotate) ){
     fossil_panic("unable to retrieve content of artifact #%d", rid);
   }
   db_multi_exec("CREATE TEMP TABLE ok(rid INTEGER PRIMARY KEY)");
   if( iLimit<=0 ) iLimit = 1000000000;
   compute_direct_ancestors(mid, iLimit);
-  annotation_start(p);
+  annotation_start(p, &toAnnotate);
 
   db_prepare(&q, 
     "SELECT mlink.fid,"
@@ -1043,14 +992,8 @@
     const char *zUuidParentFile = db_column_text(&q, 3);
     const char *zDate = db_column_text(&q, 4);
     const char *zUser = db_column_text(&q, 5);
-    struct Label *l = fossil_malloc(sizeof(*l));
-    l->nref = 0;
-    l->next = p->firstLabel;
-    l->prev = 0;
-    if (p->firstLabel)
-      p->firstLabel->prev = l;
     if( webLabel ){
-      l->str = mprintf(
+      zLabel = mprintf(
           "<a href='%s/info/%s' target='infowindow'>%.10s</a> "
           "<a href='%s/fdiff?v1=%s&v2=%s' target='diffwindow'>d</a> "
           "%s %9.9s", 
@@ -1058,26 +1001,16 @@
           g.zTop, zUuidParentFile, zUuidFile,
           zDate, zUser);
     }else{
-      l->str = mprintf("%.10s %s %9.9s", zUuid, zDate, zUser);
-    }
-    p->firstLabel = l;
+      zLabel = mprintf("%.10s %s %9.9s", zUuid, zDate, zUser);
+    }
     p->nVers++;
     p->azVers = fossil_realloc(p->azVers, p->nVers*sizeof(p->azVers[0]) );
-    p->azVers[p->nVers-1] = l;
+    p->azVers[p->nVers-1] = zLabel;
     content_get(pid, &step);
-    annotation_step(p, &step, l);
-    if (l->nref == 0)
-    {
-      free(l->str);
-      p->firstLabel = l->next;
-      if (l->next)
-        l->next->prev = 0;
-      free(l);
-    }
+    annotation_step(p, &step, zLabel);
     blob_reset(&step);
   }
   db_finalize(&q);
-  free(p->c.aTo);
 }
 
 /*
@@ -1113,7 +1046,7 @@
     @ <h2>Versions analyzed:</h2>
     @ <ol>
     for(i=0; i<ann.nVers; i++){
-      @ <li><tt>%s(ann.azVers[i]->str)</tt></li>
+      @ <li><tt>%s(ann.azVers[i])</tt></li>
     }
     @ </ol>
     @ <hr>
@@ -1122,22 +1055,10 @@
   @ <pre>
   for(i=0; i<ann.nOrig; i++){
     ((char*)ann.aOrig[i].z)[ann.aOrig[i].n] = 0;
-    @ %s(ann.aOrig[i].zSrc->str): %h(ann.aOrig[i].z)
+    @ %s(ann.aOrig[i].zSrc): %h(ann.aOrig[i].z)
   }
   @ </pre>
   style_footer();
-
-  free(ann.azVers);
-  free(ann.aOrig);
-  blob_reset(&ann.toAnnotate);
-  while(ann.firstLabel) {
-    struct Label *l;
-    l = ann.firstLabel->next;
-    assert(ann.firstLabel->nref > 0);
-    free(ann.firstLabel->str);
-    free(ann.firstLabel);
-    ann.firstLabel = l;
-  }
 }
 
 /*
@@ -1157,7 +1078,7 @@
   int fnid;         /* Filename ID */
   int fid;          /* File instance ID */
   int mid;          /* Manifest where file was checked in */
-  Blob treename = empty_blob;    /* FILENAME translated to canonical form */
+  Blob treename;    /* FILENAME translated to canonical form */
   char *zFilename;  /* Cannonical filename */
   Annotator ann;    /* The annotation of the file */
   int i;            /* Loop counter */
@@ -1192,26 +1113,14 @@
   }
   if( fileVers ) annFlags |= ANN_FILE_VERS;
   annotate_file(&ann, zFilename, fnid, mid, 0, iLimit, annFlags);
-  blob_reset(&treename);
   if( showLog ){
     for(i=0; i<ann.nVers; i++){
-      printf("version %3d: %s\n", i+1, ann.azVers[i]->str);
+      printf("version %3d: %s\n", i+1, ann.azVers[i]);
     }
     printf("---------------------------------------------------\n");
   }
   for(i=0; i<ann.nOrig; i++){
     fossil_print("%s: %.*s\n", 
-                 ann.aOrig[i].zSrc->str, ann.aOrig[i].n, ann.aOrig[i].z);
-  }
-  free(ann.azVers);
-  free(ann.aOrig);
-  blob_reset(&ann.toAnnotate);
-  while(ann.firstLabel) {
-    struct Label *l;
-    l = ann.firstLabel->next;
-    assert(ann.firstLabel->nref > 0);
-    free(ann.firstLabel->str);
-    free(ann.firstLabel);
-    ann.firstLabel = l;
+                 ann.aOrig[i].zSrc, ann.aOrig[i].n, ann.aOrig[i].z);
   }
 }