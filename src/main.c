--- conflicted
+++ resolved
@@ -168,13 +168,9 @@
   char isHTTP;            /* True if server/CGI modes, else assume CLI. */
   char javascriptHyperlink; /* If true, set href= using script, not HTML */
   Blob httpHeader;        /* Complete text of the HTTP request header */
-<<<<<<< HEAD
   int useRepositoryFromCmdArg; /* -R <repository> specified on command line */
-
-=======
   UrlData url;            /* Information about current URL */
 #if 0
->>>>>>> eacdab2c
   /*
   ** NOTE: These members MUST be kept in sync with those in the "UrlData"
   **       structure defined in "url.c".
