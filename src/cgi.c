/*
** Copyright (c) 2006 D. Richard Hipp
**
** This program is free software; you can redistribute it and/or
** modify it under the terms of the Simplified BSD License (also
** known as the "2-Clause License" or "FreeBSD License".)
**
** This program is distributed in the hope that it will be useful,
** but without any warranty; without even the implied warranty of
** merchantability or fitness for a particular purpose.
**
** Author contact information:
**   drh@hwaci.com
**   http://www.hwaci.com/drh/
**
*******************************************************************************
**
** This file contains C functions and procedures that provide useful
** services to CGI programs.  There are procedures for parsing and
** dispensing QUERY_STRING parameters and cookies, the "mprintf()"
** formatting function and its cousins, and routines to encode and
** decode strings in HTML or HTTP.
*/
#include "config.h"
#ifdef _WIN32
# include <windows.h>           /* for Sleep once server works again */
#  if defined(__MINGW32__)
#    define sleep Sleep            /* windows does not have sleep, but Sleep */
#    include <ws2tcpip.h>          
#  endif
#else
# include <sys/socket.h>
# include <netinet/in.h>
# include <arpa/inet.h>
# include <sys/times.h>
# include <sys/time.h>
# include <sys/wait.h>
# include <sys/select.h>
# include <netdb.h>             /* for NI_NUMERICHOST */
#endif
#ifdef __EMX__
  typedef int socklen_t;
#endif
#include <time.h>
#include <stdio.h>
#include <stdlib.h>
#include <unistd.h>
#include "cgi.h"

#if INTERFACE
/*
** Shortcuts for cgi_parameter.  P("x") returns the value of query parameter
** or cookie "x", or NULL if there is no such parameter or cookie.  PD("x","y")
** does the same except "y" is returned in place of NULL if there is not match.
*/
#define P(x)        cgi_parameter((x),0)
#define PD(x,y)     cgi_parameter((x),(y))
#define PT(x)       cgi_parameter_trimmed((x),0)
#define PDT(x,y)    cgi_parameter_trimmed((x),(y))


/*
** Destinations for output text.
*/
#define CGI_HEADER   0
#define CGI_BODY     1

#endif /* INTERFACE */

/*
** The HTTP reply is generated in two pieces: the header and the body.
** These pieces are generated separately because they are not necessary
** produced in order.  Parts of the header might be built after all or
** part of the body.  The header and body are accumulated in separate
** Blob structures then output sequentially once everything has been
** built.
**
** The cgi_destination() interface switch between the buffers.
*/
static Blob cgiContent[2] = { BLOB_INITIALIZER, BLOB_INITIALIZER };
static Blob *pContent = &cgiContent[0];

/*
** Set the destination buffer into which to accumulate CGI content.
*/
void cgi_destination(int dest){
  switch( dest ){
    case CGI_HEADER: {
      pContent = &cgiContent[0];
      break;
    }
    case CGI_BODY: {
      pContent = &cgiContent[1];
      break;
    }
    default: {
      cgi_panic("bad destination");
    }
  }
}

/*
** Append reply content to what already exists.
*/
void cgi_append_content(const char *zData, int nAmt){
  blob_append(pContent, zData, nAmt);
}

/*
** Reset the HTTP reply text to be an empty string.
*/
void cgi_reset_content(void){
  blob_reset(&cgiContent[0]);
  blob_reset(&cgiContent[1]);
}

/*
** Return a pointer to the CGI output blob.
*/
Blob *cgi_output_blob(void){
  return pContent;
}

/*
** Combine the header and body of the CGI into a single string.
*/
static void cgi_combine_header_and_body(void){
  int size = blob_size(&cgiContent[1]);
  if( size>0 ){
    blob_append(&cgiContent[0], blob_buffer(&cgiContent[1]), size);
    blob_reset(&cgiContent[1]);
  }
}

/*
** Return a pointer to the HTTP reply text.
*/
char *cgi_extract_content(void){
  cgi_combine_header_and_body();
  return blob_buffer(&cgiContent[0]);
}

/*
** Additional information used to form the HTTP reply
*/
static char *zContentType = "text/html";     /* Content type of the reply */
static char *zReplyStatus = "OK";            /* Reply status description */
static int iReplyStatus = 200;               /* Reply status code */
static Blob extraHeader = BLOB_INITIALIZER;  /* Extra header text */

/*
** Set the reply content type
*/
void cgi_set_content_type(const char *zType){
  zContentType = mprintf("%s", zType);
}

/*
** Set the reply content to the specified BLOB.
*/
void cgi_set_content(Blob *pNewContent){
  cgi_reset_content();
  cgi_destination(CGI_HEADER);
  cgiContent[0] = *pNewContent;
  blob_zero(pNewContent);
}

/*
** Set the reply status code
*/
void cgi_set_status(int iStat, const char *zStat){
  zReplyStatus = mprintf("%s", zStat);
  iReplyStatus = iStat;
}

/*
** Append text to the header of an HTTP reply
*/
void cgi_append_header(const char *zLine){
  blob_append(&extraHeader, zLine, -1);
}

/*
** Set a cookie.
**
** Zero lifetime implies a session cookie.
*/
void cgi_set_cookie(
  const char *zName,    /* Name of the cookie */
  const char *zValue,   /* Value of the cookie.  Automatically escaped */
  const char *zPath,    /* Path cookie applies to.  NULL means "/" */
  int lifetime          /* Expiration of the cookie in seconds from now */
){
  char *zSecure = "";
  if( zPath==0 ) zPath = g.zTop;
  if( g.zBaseURL!=0 && strncmp(g.zBaseURL, "https:", 6)==0 ){
    zSecure = " secure;";
  }
  if( lifetime>0 ){
    lifetime += (int)time(0);
    blob_appendf(&extraHeader,
       "Set-Cookie: %s=%t; Path=%s; expires=%z; HttpOnly;%s Version=1\r\n",
        zName, zValue, zPath, cgi_rfc822_datestamp(lifetime), zSecure);
  }else{
    blob_appendf(&extraHeader,
       "Set-Cookie: %s=%t; Path=%s; HttpOnly;%s Version=1\r\n",
       zName, zValue, zPath, zSecure);
  }
}

#if 0
/*
** Add an ETag header line
*/
static char *cgi_add_etag(char *zTxt, int nLen){
  MD5Context ctx;
  unsigned char digest[16];
  int i, j;
  char zETag[64];

  MD5Init(&ctx);
  MD5Update(&ctx,zTxt,nLen);
  MD5Final(digest,&ctx);
  for(j=i=0; i<16; i++,j+=2){
    bprintf(&zETag[j],sizeof(zETag)-j,"%02x",(int)digest[i]);
  }
  blob_appendf(&extraHeader, "ETag: %s\r\n", zETag);
  return fossil_strdup(zETag);
}

/*
** Do some cache control stuff. First, we generate an ETag and include it in
** the response headers. Second, we do whatever is necessary to determine if
** the request was asking about caching and whether we need to send back the
** response body. If we shouldn't send a body, return non-zero.
**
** Currently, we just check the ETag against any If-None-Match header.
**
** FIXME: In some cases (attachments, file contents) we could check
** If-Modified-Since headers and always include Last-Modified in responses.
*/
static int check_cache_control(void){
  /* FIXME: there's some gotchas wth cookies and some headers. */
  char *zETag = cgi_add_etag(blob_buffer(&cgiContent),blob_size(&cgiContent));
  char *zMatch = P("HTTP_IF_NONE_MATCH");

  if( zETag!=0 && zMatch!=0 ) {
    char *zBuf = fossil_strdup(zMatch);
    if( zBuf!=0 ){
      char *zTok = 0;
      char *zPos;
      for( zTok = strtok_r(zBuf, ",\"",&zPos);
           zTok && fossil_stricmp(zTok,zETag);
           zTok =  strtok_r(0, ",\"",&zPos)){}
      fossil_free(zBuf);
      if(zTok) return 1;
    }
  }
  
  return 0;
}
#endif

/*
** Do a normal HTTP reply
*/
void cgi_reply(void){
  int total_size;
  if( iReplyStatus<=0 ){
    iReplyStatus = 200;
    zReplyStatus = "OK";
  }

#if 0
  if( iReplyStatus==200 && check_cache_control() ) {
    /* change the status to "unchanged" and we can skip sending the
    ** actual response body. Obviously we only do this when we _have_ a
    ** body (code 200).
    */
    iReplyStatus = 304;
    zReplyStatus = "Not Modified";
  }
#endif

  if( g.fullHttpReply ){
    fprintf(g.httpOut, "HTTP/1.0 %d %s\r\n", iReplyStatus, zReplyStatus);
    fprintf(g.httpOut, "Date: %s\r\n", cgi_rfc822_datestamp(time(0)));
    fprintf(g.httpOut, "Connection: close\r\n");
  }else{
    fprintf(g.httpOut, "Status: %d %s\r\n", iReplyStatus, zReplyStatus);
  }

  if( blob_size(&extraHeader)>0 ){
    fprintf(g.httpOut, "%s", blob_buffer(&extraHeader));
  }

  /* Add headers to turn on useful security options in browsers. */
  fprintf(g.httpOut, "X-Frame-Options: SAMEORIGIN\r\n");
  /* This stops fossil pages appearing in frames or iframes, preventing
  ** click-jacking attacks on supporting browsers.
  **
  ** Other good headers would be
  **   Strict-Transport-Security: max-age=62208000
  ** if we're using https. However, this would break sites which serve different
  ** content on http and https protocols. Also,
  **   X-Content-Security-Policy: allow 'self'
  ** would help mitigate some XSS and data injection attacks, but will break
  ** deliberate inclusion of external resources, such as JavaScript syntax
  ** highlighter scripts.
  **
  ** These headers are probably best added by the web server hosting fossil as
  ** a CGI script.
  */

  if( g.isConst ){
    /* constant means that the input URL will _never_ generate anything
    ** else. In the case of attachments, the contents won't change because
    ** an attempt to change them generates a new attachment number. In the
    ** case of most /getfile calls for specific versions, the only way the
    ** content changes is if someone breaks the SCM. And if that happens, a
    ** stale cache is the least of the problem. So we provide an Expires
    ** header set to a reasonable period (default: one week).
    */
    /*time_t expires = time(0) + atoi(db_config("constant_expires","604800"));*/
    time_t expires = time(0) + 604800;
    fprintf(g.httpOut, "Expires: %s\r\n", cgi_rfc822_datestamp(expires));
  }else{
    fprintf(g.httpOut, "Cache-control: no-cache\r\n");
  }

  /* Content intended for logged in users should only be cached in
  ** the browser, not some shared location.
  */
  fprintf(g.httpOut, "Content-Type: %s; charset=utf-8\r\n", zContentType);
  if( fossil_strcmp(zContentType,"application/x-fossil")==0 ){
    cgi_combine_header_and_body();
    blob_compress(&cgiContent[0], &cgiContent[0]);
  }

  if( iReplyStatus != 304 ) {
    total_size = blob_size(&cgiContent[0]) + blob_size(&cgiContent[1]);
    fprintf(g.httpOut, "Content-Length: %d\r\n", total_size);
  }else{
    total_size = 0;
  }
  fprintf(g.httpOut, "\r\n");
  if( total_size>0 && iReplyStatus != 304 ){
    int i, size;
    for(i=0; i<2; i++){
      size = blob_size(&cgiContent[i]);
      if( size>0 ){
        fwrite(blob_buffer(&cgiContent[i]), 1, size, g.httpOut);
      }
    }
  }
  fflush(g.httpOut);
  CGIDEBUG(("DONE\n"));
}

/*
** Do a redirect request to the URL given in the argument.
**
** The URL must be relative to the base of the fossil server.
*/
NORETURN void cgi_redirect(const char *zURL){
  char *zLocation;
  CGIDEBUG(("redirect to %s\n", zURL));
  if( strncmp(zURL,"http:",5)==0 || strncmp(zURL,"https:",6)==0 ){
    zLocation = mprintf("Location: %s\r\n", zURL);
  }else if( *zURL=='/' ){
    zLocation = mprintf("Location: %.*s%s\r\n",
         strlen(g.zBaseURL)-strlen(g.zTop), g.zBaseURL, zURL);
  }else{
    zLocation = mprintf("Location: %s/%s\r\n", g.zBaseURL, zURL);
  }
  cgi_append_header(zLocation);
  cgi_reset_content();
  cgi_printf("<html>\n<p>Redirect to %h</p>\n</html>\n", zLocation);
  cgi_set_status(302, "Moved Temporarily");
  free(zLocation);
  cgi_reply();
  fossil_exit(0);
}
NORETURN void cgi_redirectf(const char *zFormat, ...){
  va_list ap;
  va_start(ap, zFormat);
  cgi_redirect(vmprintf(zFormat, ap));
  va_end(ap);
}

/*
** Information about all query parameters and cookies are stored
** in these variables.
*/
static int nAllocQP = 0; /* Space allocated for aParamQP[] */
static int nUsedQP = 0;  /* Space actually used in aParamQP[] */
static int sortQP = 0;   /* True if aParamQP[] needs sorting */
static int seqQP = 0;    /* Sequence numbers */
static struct QParam {   /* One entry for each query parameter or cookie */
  const char *zName;        /* Parameter or cookie name */
  const char *zValue;       /* Value of the query parameter or cookie */
  int seq;                  /* Order of insertion */
} *aParamQP;             /* An array of all parameters and cookies */

/*
** Add another query parameter or cookie to the parameter set.
** zName is the name of the query parameter or cookie and zValue
** is its fully decoded value.
**
** zName and zValue are not copied and must not change or be
** deallocated after this routine returns.
*/
void cgi_set_parameter_nocopy(const char *zName, const char *zValue){
  if( nAllocQP<=nUsedQP ){
    nAllocQP = nAllocQP*2 + 10;
    aParamQP = fossil_realloc( aParamQP, nAllocQP*sizeof(aParamQP[0]) );
  }
  aParamQP[nUsedQP].zName = zName;
  aParamQP[nUsedQP].zValue = zValue;
  if( g.fHttpTrace ){
    fprintf(stderr, "# cgi: %s = [%s]\n", zName, zValue);
  }
  aParamQP[nUsedQP].seq = seqQP++;
  nUsedQP++;
  sortQP = 1;
}

/*
** Add another query parameter or cookie to the parameter set.
** zName is the name of the query parameter or cookie and zValue
** is its fully decoded value.
**
** Copies are made of both the zName and zValue parameters.
*/
void cgi_set_parameter(const char *zName, const char *zValue){
  cgi_set_parameter_nocopy(mprintf("%s",zName), mprintf("%s",zValue));
}

/*
** Replace a parameter with a new value.
*/
void cgi_replace_parameter(const char *zName, const char *zValue){
  int i;
  for(i=0; i<nUsedQP; i++){
    if( fossil_strcmp(aParamQP[i].zName,zName)==0 ){
      aParamQP[i].zValue = zValue;
      return;
    }
  }
  cgi_set_parameter_nocopy(zName, zValue);
}

/*
** Add a query parameter.  The zName portion is fixed but a copy
** must be made of zValue.
*/
void cgi_setenv(const char *zName, const char *zValue){
  cgi_set_parameter_nocopy(zName, mprintf("%s",zValue));
}
 

/*
** Add a list of query parameters or cookies to the parameter set.
**
** Each parameter is of the form NAME=VALUE.  Both the NAME and the
** VALUE may be url-encoded ("+" for space, "%HH" for other special
** characters).  But this routine assumes that NAME contains no
** special character and therefore does not decode it.
**
** If NAME begins with another other than a lower-case letter then
** the entire NAME=VALUE term is ignored.  Hence:
**
**      *  cookies and query parameters that have uppercase names
**         are ignored.
**
**      *  it is impossible for a cookie or query parameter to
**         override the value of an environment variable since
**         environment variables always have uppercase names.
**
** Parameters are separated by the "terminator" character.  Whitespace
** before the NAME is ignored.
**
** The input string "z" is modified but no copies is made.  "z"
** should not be deallocated or changed again after this routine
** returns or it will corrupt the parameter table.
*/
static void add_param_list(char *z, int terminator){
  while( *z ){
    char *zName;
    char *zValue;
    while( fossil_isspace(*z) ){ z++; }
    zName = z;
    while( *z && *z!='=' && *z!=terminator ){ z++; }
    if( *z=='=' ){
      *z = 0;
      z++;
      zValue = z;
      while( *z && *z!=terminator ){ z++; }
      if( *z ){
        *z = 0;
        z++;
      }
      dehttpize(zValue);
    }else{
      if( *z ){ *z++ = 0; }
      zValue = "";
    }
    if( fossil_islower(zName[0]) ){
      cgi_set_parameter_nocopy(zName, zValue);
    }
#ifdef FOSSIL_ENABLE_JSON
    json_setenv( zName, cson_value_new_string(zValue,strlen(zValue)) );
#endif /* FOSSIL_ENABLE_JSON */
  }
}

/*
** *pz is a string that consists of multiple lines of text.  This
** routine finds the end of the current line of text and converts
** the "\n" or "\r\n" that ends that line into a "\000".  It then
** advances *pz to the beginning of the next line and returns the
** previous value of *pz (which is the start of the current line.)
*/
static char *get_line_from_string(char **pz, int *pLen){
  char *z = *pz;
  int i;
  if( z[0]==0 ) return 0;
  for(i=0; z[i]; i++){
    if( z[i]=='\n' ){
      if( i>0 && z[i-1]=='\r' ){
        z[i-1] = 0;
      }else{
        z[i] = 0;
      }
      i++;
      break;
    }
  }
  *pz = &z[i];
  *pLen -= i;
  return z;
}

/*
** The input *pz points to content that is terminated by a "\r\n"
** followed by the boundry marker zBoundry.  An extra "--" may or
** may not be appended to the boundry marker.  There are *pLen characters
** in *pz.
**
** This routine adds a "\000" to the end of the content (overwriting
** the "\r\n") and returns a pointer to the content.  The *pz input
** is adjusted to point to the first line following the boundry.
** The length of the content is stored in *pnContent.
*/
static char *get_bounded_content(
  char **pz,         /* Content taken from here */
  int *pLen,         /* Number of bytes of data in (*pz)[] */
  char *zBoundry,    /* Boundry text marking the end of content */
  int *pnContent     /* Write the size of the content here */
){
  char *z = *pz;
  int len = *pLen;
  int i;
  int nBoundry = strlen(zBoundry);
  *pnContent = len;
  for(i=0; i<len; i++){
    if( z[i]=='\n' && strncmp(zBoundry, &z[i+1], nBoundry)==0 ){
      if( i>0 && z[i-1]=='\r' ) i--;
      z[i] = 0;
      *pnContent = i;
      i += nBoundry;
      break;
    }
  }
  *pz = &z[i];
  get_line_from_string(pz, pLen);
  return z;      
}

/*
** Tokenize a line of text into as many as nArg tokens.  Make
** azArg[] point to the start of each token.
**
** Tokens consist of space or semi-colon delimited words or
** strings inside double-quotes.  Example:
**
**    content-disposition: form-data; name="fn"; filename="index.html"
**
** The line above is tokenized as follows:
**
**    azArg[0] = "content-disposition:"
**    azArg[1] = "form-data"
**    azArg[2] = "name="
**    azArg[3] = "fn"
**    azArg[4] = "filename="
**    azArg[5] = "index.html"
**    azArg[6] = 0;
**
** '\000' characters are inserted in z[] at the end of each token.
** This routine returns the total number of tokens on the line, 6
** in the example above.
*/
static int tokenize_line(char *z, int mxArg, char **azArg){
  int i = 0;
  while( *z ){
    while( fossil_isspace(*z) || *z==';' ){ z++; }
    if( *z=='"' && z[1] ){
      *z = 0;
      z++;
      if( i<mxArg-1 ){ azArg[i++] = z; }
      while( *z && *z!='"' ){ z++; }
      if( *z==0 ) break;
      *z = 0;
      z++;
    }else{
      if( i<mxArg-1 ){ azArg[i++] = z; }
      while( *z && !fossil_isspace(*z) && *z!=';' && *z!='"' ){ z++; }
      if( *z && *z!='"' ){
        *z = 0;
        z++;
      }
    }
  }
  azArg[i] = 0;
  return i;
}

/*
** Scan the multipart-form content and make appropriate entries
** into the parameter table.
**
** The content string "z" is modified by this routine but it is
** not copied.  The calling function must not deallocate or modify
** "z" after this routine finishes or it could corrupt the parameter
** table.
*/
static void process_multipart_form_data(char *z, int len){
  char *zLine;
  int nArg, i;
  char *zBoundry;
  char *zValue;
  char *zName = 0;
  int showBytes = 0;
  char *azArg[50];

  zBoundry = get_line_from_string(&z, &len);
  if( zBoundry==0 ) return;
  while( (zLine = get_line_from_string(&z, &len))!=0 ){
    if( zLine[0]==0 ){
      int nContent = 0;
      zValue = get_bounded_content(&z, &len, zBoundry, &nContent);
      if( zName && zValue && fossil_islower(zName[0]) ){
        cgi_set_parameter_nocopy(zName, zValue);
        if( showBytes ){
          cgi_set_parameter_nocopy(mprintf("%s:bytes", zName),
               mprintf("%d",nContent));
        }
      }
      zName = 0;
      showBytes = 0;
    }else{
      nArg = tokenize_line(zLine, sizeof(azArg)/sizeof(azArg[0]), azArg);
      for(i=0; i<nArg; i++){
        int c = fossil_tolower(azArg[i][0]);
        int n = strlen(azArg[i]);
        if( c=='c' && sqlite3_strnicmp(azArg[i],"content-disposition:",n)==0 ){
          i++;
        }else if( c=='n' && sqlite3_strnicmp(azArg[i],"name=",n)==0 ){
          zName = azArg[++i];
        }else if( c=='f' && sqlite3_strnicmp(azArg[i],"filename=",n)==0 ){
          char *z = azArg[++i];
          if( zName && z && fossil_islower(zName[0]) ){
            cgi_set_parameter_nocopy(mprintf("%s:filename",zName), z);
          }
          showBytes = 1;
        }else if( c=='c' && sqlite3_strnicmp(azArg[i],"content-type:",n)==0 ){
          char *z = azArg[++i];
          if( zName && z && fossil_islower(zName[0]) ){
            cgi_set_parameter_nocopy(mprintf("%s:mimetype",zName), z);
          }
        }
      }
    }
  }        
}


#ifdef FOSSIL_ENABLE_JSON
/*
** Internal helper for cson_data_source_FILE_n().
*/
typedef struct CgiPostReadState_ {
    FILE * fh;
    unsigned int len;
    unsigned int pos;
} CgiPostReadState;

/*
** cson_data_source_f() impl which reads only up to
** a specified amount of data from its input FILE.
** state MUST be a full populated (CgiPostReadState*).
*/
static int cson_data_source_FILE_n( void * state,
                                    void * dest,
                                    unsigned int * n ){
    if( ! state || !dest || !n ) return cson_rc.ArgError;
    else {
      CgiPostReadState * st = (CgiPostReadState *)state;
      if( st->pos >= st->len ){
        *n = 0;
        return 0;
      } else if( !*n || ((st->pos + *n) > st->len) ){
        return cson_rc.RangeError;
      }else{
        unsigned int rsz = (unsigned int)fread( dest, 1, *n, st->fh );
        if( ! rsz ){
          *n = rsz;
          return feof(st->fh) ? 0 : cson_rc.IOError;
        }else{
          *n = rsz;
          st->pos += *n;
          return 0;
        }
      }
    }
}

/*
** Reads a JSON object from the first contentLen bytes of zIn.  On
** g.json.post is updated to hold the content. On error a
** FSL_JSON_E_INVALID_REQUEST response is output and fossil_exit() is
** called (in HTTP mode exit code 0 is used).
**
** If contentLen is 0 then the whole file is read.
*/
void cgi_parse_POST_JSON( FILE * zIn, unsigned int contentLen ){
  cson_value * jv = NULL;
  int rc;
  CgiPostReadState state;
  state.fh = zIn;
  state.len = contentLen;
  state.pos = 0;
  rc = cson_parse( &jv,
                   contentLen ? cson_data_source_FILE_n : cson_data_source_FILE,
                   contentLen ? (void *)&state : (void *)zIn, NULL, NULL );
  if(rc){
    goto invalidRequest;
  }else{
    json_gc_add( "POST.JSON", jv );
    g.json.post.v = jv;
    g.json.post.o = cson_value_get_object( jv );
    if( !g.json.post.o ){ /* we don't support non-Object (Array) requests */
      goto invalidRequest;
    }
  }
  return;
  invalidRequest:
  cgi_set_content_type(json_guess_content_type());
  json_err( FSL_JSON_E_INVALID_REQUEST, NULL, 1 );
  fossil_exit( g.isHTTP ? 0 : 1);
}
#endif /* FOSSIL_ENABLE_JSON */


/*
** Initialize the query parameter database.  Information is pulled from
** the QUERY_STRING environment variable (if it exists), from standard
** input if there is POST data, and from HTTP_COOKIE.
*/
void cgi_init(void){
  char *z;
  const char *zType;
  int len;
#ifdef FOSSIL_ENABLE_JSON
  json_main_bootstrap();
#endif
  g.isHTTP = 1;
  cgi_destination(CGI_BODY);

  z = (char*)P("HTTP_COOKIE");
  if( z ){
    z = mprintf("%s",z);
    add_param_list(z, ';');
  }
  
  z = (char*)P("QUERY_STRING");
  if( z ){
    z = mprintf("%s",z);
    add_param_list(z, '&');
  }

  z = (char*)P("REMOTE_ADDR");
  if( z ){
    g.zIpAddr = mprintf("%s", z);
  }

  len = atoi(PD("CONTENT_LENGTH", "0"));
  g.zContentType = zType = P("CONTENT_TYPE");
  if( len>0 && zType ){
    blob_zero(&g.cgiIn);
    if( fossil_strcmp(zType,"application/x-www-form-urlencoded")==0 
         || strncmp(zType,"multipart/form-data",19)==0 ){
      z = fossil_malloc( len+1 );
      len = fread(z, 1, len, g.httpIn);
      z[len] = 0;
      if( zType[0]=='a' ){
        add_param_list(z, '&');
      }else{
        process_multipart_form_data(z, len);
      }
    }else if( fossil_strcmp(zType, "application/x-fossil")==0 ){
      blob_read_from_channel(&g.cgiIn, g.httpIn, len);
      blob_uncompress(&g.cgiIn, &g.cgiIn);
    }else if( fossil_strcmp(zType, "application/x-fossil-debug")==0 ){
      blob_read_from_channel(&g.cgiIn, g.httpIn, len);
    }else if( fossil_strcmp(zType, "application/x-fossil-uncompressed")==0 ){
      blob_read_from_channel(&g.cgiIn, g.httpIn, len);
    }
#ifdef FOSSIL_ENABLE_JSON
    else if( fossil_strcmp(zType, "application/json")
              || fossil_strcmp(zType,"text/plain")/*assume this MIGHT be JSON*/
              || fossil_strcmp(zType,"application/javascript")){
      g.json.isJsonMode = 1;
      cgi_parse_POST_JSON(g.httpIn, (unsigned int)len);
      /* FIXMEs:

      - See if fossil really needs g.cgiIn to be set for this purpose
      (i don't think it does). If it does then fill g.cgiIn and
      refactor to parse the JSON from there.
      
      - After parsing POST JSON, copy the "first layer" of keys/values
      to cgi_setenv(), honoring the upper-case distinction used
      in add_param_list(). However...

      - If we do that then we might get a disconnect in precedence of
      GET/POST arguments. i prefer for GET entries to take precedence
      over like-named POST entries, but in order for that to happen we
      need to process QUERY_STRING _after_ reading the POST data.
      */
      cgi_set_content_type(json_guess_content_type());
    }
#endif /* FOSSIL_ENABLE_JSON */
  }

}

/*
** This is the comparison function used to sort the aParamQP[] array of
** query parameters and cookies.
*/
static int qparam_compare(const void *a, const void *b){
  struct QParam *pA = (struct QParam*)a;
  struct QParam *pB = (struct QParam*)b;
  int c;
  c = fossil_strcmp(pA->zName, pB->zName);
  if( c==0 ){
    c = pA->seq - pB->seq;
  }
  return c;
}

/*
** Return the value of a query parameter or cookie whose name is zName.
** If there is no query parameter or cookie named zName and the first
** character of zName is uppercase, then check to see if there is an
** environment variable by that name and return it if there is.  As
** a last resort when nothing else matches, return zDefault.
*/
const char *cgi_parameter(const char *zName, const char *zDefault){
  int lo, hi, mid, c;

  /* The sortQP flag is set whenever a new query parameter is inserted.
  ** It indicates that we need to resort the query parameters.
  */
  if( sortQP ){
    int i, j;
    qsort(aParamQP, nUsedQP, sizeof(aParamQP[0]), qparam_compare);
    sortQP = 0;
    /* After sorting, remove duplicate parameters.  The secondary sort
    ** key is aParamQP[].seq and we keep the first entry.  That means
    ** with duplicate calls to cgi_set_parameter() the second and
    ** subsequent calls are effectively no-ops. */
    for(i=j=1; i<nUsedQP; i++){
      if( fossil_strcmp(aParamQP[i].zName,aParamQP[i-1].zName)==0 ){
        continue;
      }
      if( j<i ){
        memcpy(&aParamQP[j], &aParamQP[i], sizeof(aParamQP[j]));
      }
      j++;
    }
    nUsedQP = j;
  }

  /* Do a binary search for a matching query parameter */
  lo = 0;
  hi = nUsedQP-1;
  while( lo<=hi ){
    mid = (lo+hi)/2;
    c = fossil_strcmp(aParamQP[mid].zName, zName);
    if( c==0 ){
      CGIDEBUG(("mem-match [%s] = [%s]\n", zName, aParamQP[mid].zValue));
      return aParamQP[mid].zValue;
    }else if( c>0 ){
      hi = mid-1;
    }else{
      lo = mid+1;
    }
  }

  /* If no match is found and the name begins with an upper-case
  ** letter, then check to see if there is an environment variable
  ** with the given name.
  */
  if( fossil_isupper(zName[0]) ){
    const char *zValue = getenv(zName);
    if( zValue ){
      cgi_set_parameter_nocopy(zName, zValue);
      CGIDEBUG(("env-match [%s] = [%s]\n", zName, zValue));
      return zValue;
    }
  }
  CGIDEBUG(("no-match [%s]\n", zName));
  return zDefault;
}

/*
** Return the value of a CGI parameter with leading and trailing
** spaces removed.
*/
char *cgi_parameter_trimmed(const char *zName, const char *zDefault){
  const char *zIn;
  char *zOut;
  int i;
  zIn = cgi_parameter(zName, 0);
  if( zIn==0 ) zIn = zDefault;
  while( fossil_isspace(zIn[0]) ) zIn++;
  zOut = fossil_strdup(zIn);
  for(i=0; zOut[i]; i++){}
  while( i>0 && fossil_isspace(zOut[i-1]) ) zOut[--i] = 0;
  return zOut;
}

/*
** Return the name of the i-th CGI parameter.  Return NULL if there
** are fewer than i registered CGI parmaeters.
*/
const char *cgi_parameter_name(int i){
  if( i>=0 && i<nUsedQP ){
    return aParamQP[i].zName;
  }else{
    return 0;
  }
}

/*
** Print CGI debugging messages.
*/
void cgi_debug(const char *zFormat, ...){
  va_list ap;
  if( g.fDebug ){
    va_start(ap, zFormat);
    vfprintf(g.fDebug, zFormat, ap);
    va_end(ap);
    fflush(g.fDebug);
  }
}

/*
** Return true if any of the query parameters in the argument
** list are defined.
*/
int cgi_any(const char *z, ...){
  va_list ap;
  char *z2;
  if( cgi_parameter(z,0)!=0 ) return 1;
  va_start(ap, z);
  while( (z2 = va_arg(ap, char*))!=0 ){
    if( cgi_parameter(z2,0)!=0 ) return 1;
  }
  va_end(ap);
  return 0;
}

/*
** Return true if all of the query parameters in the argument list
** are defined.
*/
int cgi_all(const char *z, ...){
  va_list ap;
  char *z2;
  if( cgi_parameter(z,0)==0 ) return 0;
  va_start(ap, z);
  while( (z2 = va_arg(ap, char*))==0 ){
    if( cgi_parameter(z2,0)==0 ) return 0;
  }
  va_end(ap);
  return 1;
}

/*
** Print all query parameters on standard output.  Format the
** parameters as HTML.  This is used for testing and debugging.
**
** Omit the values of the cookies unless showAll is true.
*/
void cgi_print_all(int showAll){
  int i;
  cgi_parameter("","");  /* Force the parameters into sorted order */
  for(i=0; i<nUsedQP; i++){
    const char *zName = aParamQP[i].zName;
    if( !showAll ){
      if( fossil_stricmp("HTTP_COOKIE",zName)==0 ) continue;
      if( fossil_strnicmp("fossil-",zName,7)==0 ) continue;
    }
    cgi_printf("%h = %h  <br />\n", zName, aParamQP[i].zValue);
  }
}

/*
** This routine works like "printf" except that it has the
** extra formatting capabilities such as %h and %t.
*/
void cgi_printf(const char *zFormat, ...){
  va_list ap;
  va_start(ap,zFormat);
  vxprintf(pContent,zFormat,ap);
  va_end(ap);
}

/*
** This routine works like "vprintf" except that it has the
** extra formatting capabilities such as %h and %t.
*/
void cgi_vprintf(const char *zFormat, va_list ap){
  vxprintf(pContent,zFormat,ap);
}


/*
** Send a reply indicating that the HTTP request was malformed
*/
static NORETURN void malformed_request(void){
  cgi_set_status(501, "Not Implemented");
  cgi_printf(
    "<html><body>Unrecognized HTTP Request</body></html>\n"
  );
  cgi_reply();
  fossil_exit(0);
}

/*
** Panic and die while processing a webpage.
*/
NORETURN void cgi_panic(const char *zFormat, ...){
  va_list ap;
  cgi_reset_content();
#ifdef FOSSIL_ENABLE_JSON
  if( g.json.isJsonMode ){
    char * zMsg;
    va_start(ap, zFormat);
    zMsg = vmprintf(zFormat,ap);
    va_end(ap);
    json_err( FSL_JSON_E_PANIC, zMsg, 1 );
    free(zMsg);
    fossil_exit( g.isHTTP ? 0 : 1 );
  }else
#endif /* FOSSIL_ENABLE_JSON */
  {
    cgi_set_status(500, "Internal Server Error");
    cgi_printf(
               "<html><body><h1>Internal Server Error</h1>\n"
               "<plaintext>"
               );
    va_start(ap, zFormat);
    vxprintf(pContent,zFormat,ap);
    va_end(ap);
    cgi_reply();
    fossil_exit(1);
  }
}

/*
** Remove the first space-delimited token from a string and return
** a pointer to it.  Add a NULL to the string to terminate the token.
** Make *zLeftOver point to the start of the next token.
*/
static char *extract_token(char *zInput, char **zLeftOver){
  char *zResult = 0;
  if( zInput==0 ){
    if( zLeftOver ) *zLeftOver = 0;
    return 0;
  }
  while( fossil_isspace(*zInput) ){ zInput++; }
  zResult = zInput;
  while( *zInput && !fossil_isspace(*zInput) ){ zInput++; }
  if( *zInput ){
    *zInput = 0;
    zInput++;
    while( fossil_isspace(*zInput) ){ zInput++; }
  }
  if( zLeftOver ){ *zLeftOver = zInput; }
  return zResult;
}

/*
** This routine handles a single HTTP request which is coming in on
** standard input and which replies on standard output.
**
** The HTTP request is read from standard input and is used to initialize
** environment variables as per CGI.  The cgi_init() routine to complete
** the setup.  Once all the setup is finished, this procedure returns
** and subsequent code handles the actual generation of the webpage.
*/
void cgi_handle_http_request(const char *zIpAddr){
  char *z, *zToken;
  int i;
  struct sockaddr_storage remoteName;
  socklen_t size = sizeof(remoteName);
  char zLine[2000];     /* A single line of input. */
  g.fullHttpReply = 1;
  if( fgets(zLine, sizeof(zLine),g.httpIn)==0 ){
    malformed_request();
  }
  zToken = extract_token(zLine, &z);
  if( zToken==0 ){
    malformed_request();
  }
  if( fossil_strcmp(zToken,"GET")!=0 && fossil_strcmp(zToken,"POST")!=0
      && fossil_strcmp(zToken,"HEAD")!=0 ){
    malformed_request();
  }
  cgi_setenv("GATEWAY_INTERFACE","CGI/1.0");
  cgi_setenv("REQUEST_METHOD",zToken);
  zToken = extract_token(z, &z);
  if( zToken==0 ){
    malformed_request();
  }
  cgi_setenv("REQUEST_URI", zToken);
  for(i=0; zToken[i] && zToken[i]!='?'; i++){}
  if( zToken[i] ) zToken[i++] = 0;
  cgi_setenv("PATH_INFO", zToken);
  cgi_setenv("QUERY_STRING", &zToken[i]);
 
  /* Get all the optional fields that follow the first line.
  */
  while( fgets(zLine,sizeof(zLine),g.httpIn) ){
    char *zFieldName;
    char *zVal;

    zFieldName = extract_token(zLine,&zVal);
    if( zFieldName==0 || *zFieldName==0 ) break;
    while( fossil_isspace(*zVal) ){ zVal++; }
    i = strlen(zVal);
    while( i>0 && fossil_isspace(zVal[i-1]) ){ i--; }
    zVal[i] = 0;
    for(i=0; zFieldName[i]; i++){
      zFieldName[i] = fossil_tolower(zFieldName[i]);
    }
    if( fossil_strcmp(zFieldName,"content-length:")==0 ){
      cgi_setenv("CONTENT_LENGTH", zVal);
    }else if( fossil_strcmp(zFieldName,"content-type:")==0 ){
      cgi_setenv("CONTENT_TYPE", zVal);
    }else if( fossil_strcmp(zFieldName,"cookie:")==0 ){
      cgi_setenv("HTTP_COOKIE", zVal);
    }else if( fossil_strcmp(zFieldName,"https:")==0 ){
      cgi_setenv("HTTPS", zVal);
    }else if( fossil_strcmp(zFieldName,"host:")==0 ){
      cgi_setenv("HTTP_HOST", zVal);
    }else if( fossil_strcmp(zFieldName,"if-none-match:")==0 ){
      cgi_setenv("HTTP_IF_NONE_MATCH", zVal);
    }else if( fossil_strcmp(zFieldName,"if-modified-since:")==0 ){
      cgi_setenv("HTTP_IF_MODIFIED_SINCE", zVal);
<<<<<<< HEAD
    }else if( fossil_strcmp(zFieldName,"x-forwarded-for:")==0 ){
      char* p = zVal;
      /*
      ** x-forwarded-for header is a list of comma-separated addresses, 
      ** with leftmost address corresponding to the client
      */
      while(*p && *p != ',') p++;
      *p = '\0';
      zIpAddr = mprintf( "%s", zVal );
    }
=======
>>>>>>> 15033e4d
#if 0
    }else if( fossil_strcmp(zFieldName,"referer:")==0 ){
      cgi_setenv("HTTP_REFERER", zVal);
#endif
    }else if( fossil_strcmp(zFieldName,"user-agent:")==0 ){
      cgi_setenv("HTTP_USER_AGENT", zVal);
    }
  }

  if( zIpAddr==0 &&
      getsockname(fileno(g.httpIn), (struct sockaddr*)&remoteName, 
                                &size)>=0
  ){
    sa_family_t family;
    int v4mapped=0;
    if( remoteName.ss_family == AF_INET6 && 
        IN6_IS_ADDR_V4MAPPED(&(((struct sockaddr_in6*)&remoteName)->sin6_addr)) ){
        v4mapped = 1;
    }
    if(!getnameinfo((struct sockaddr*)&remoteName, remoteName.ss_len, zLine, sizeof(zLine),
                    NULL, 0, NI_NUMERICHOST)){
      zIpAddr = zLine;
    } else {
      zIpAddr = NULL;
    }
    if(zIpAddr && v4mapped) {
      /* ::ffff:172.16.0.2 */
      zIpAddr += 7; 
    }
  }
  if( zIpAddr ){
    cgi_setenv("REMOTE_ADDR", zIpAddr);
    g.zIpAddr = mprintf("%s", zIpAddr);
  }

  cgi_init();
}

#if INTERFACE
/* 
** Bitmap values for the flags parameter to cgi_http_server().
*/
#define HTTP_SERVER_LOCALHOST      0x0001     /* Bind to 127.0.0.1 only */

#endif /* INTERFACE */

/*
** Maximum number of child processes that we can have running
** at one time before we start slowing things down.
*/
#define MAX_PARALLEL 2

/*
** Implement an HTTP server daemon listening on port iPort.
**
** As new connections arrive, fork a child and let child return
** out of this procedure call.  The child will handle the request.
** The parent never returns from this procedure.
**
** Return 0 to each child as it runs.  If unable to establish a
** listening socket, return non-zero.
*/
int cgi_http_server(int mnPort, int mxPort, char *zBrowser, int flags){
#if defined(_WIN32)
  /* Use win32_http_server() instead */
  fossil_exit(1);
#else
  int listener = -1;           /* The server socket */
  int connection;              /* A socket for each individual connection */
  fd_set readfds;              /* Set of file descriptors for select() */
  socklen_t lenaddr;           /* Length of the inaddr structure */
  int child;                   /* PID of the child process */
  int nchildren = 0;           /* Number of child processes */
  struct timeval delay;        /* How long to wait inside select() */
#ifdef WITH_IPV6
  struct sockaddr_in6 inaddr;   /* The socket address */
#else
  struct sockaddr_in inaddr;   /* The socket address */
#endif
  int opt = 1;                 /* setsockopt flag */
  int iPort = mnPort;

  while( iPort<=mxPort ){
    memset(&inaddr, 0, sizeof(inaddr));
#ifdef WITH_IPV6
    inaddr.sin6_family = AF_INET6;
#else
    inaddr.sin_family = AF_INET;
#endif
    if( flags & HTTP_SERVER_LOCALHOST ){
#ifdef WITH_IPV6
      memcpy(&inaddr.sin6_addr, &in6addr_loopback, sizeof(inaddr.sin6_addr));
#else
      inaddr.sin_addr.s_addr = htonl(INADDR_LOOPBACK);
#endif
    }else{
#ifdef WITH_IPV6
      memcpy(&inaddr.sin6_addr, &in6addr_any, sizeof(inaddr.sin6_addr));
#else
      inaddr.sin_addr.s_addr = htonl(INADDR_ANY);
#endif
    }
#ifdef WITH_IPV6
    inaddr.sin6_port = htons(iPort);
    listener = socket(AF_INET6, SOCK_STREAM, 0);
#else
    inaddr.sin_port = htons(iPort);
    listener = socket(AF_INET, SOCK_STREAM, 0);
#endif
    if( listener<0 ){
      iPort++;
      continue;
    }

    /* if we can't terminate nicely, at least allow the socket to be reused */
    setsockopt(listener,SOL_SOCKET,SO_REUSEADDR,&opt,sizeof(opt));

#ifdef WITH_IPV6
    opt=0;
    setsockopt(listener, IPPROTO_IPV6, IPV6_V6ONLY, &opt, sizeof(opt));
#endif

    if( bind(listener, (struct sockaddr*)&inaddr, sizeof(inaddr))<0 ){
      close(listener);
      iPort++;
      continue;
    }
    break;
  }
  if( iPort>mxPort ){
    if( mnPort==mxPort ){
      fossil_fatal("unable to open listening socket on ports %d", mnPort);
    }else{
      fossil_fatal("unable to open listening socket on any"
                   " port in the range %d..%d", mnPort, mxPort);
    }
  }
  if( iPort>mxPort ) return 1;
  listen(listener,10);
  if( iPort>mnPort ){
    fossil_print("Listening for HTTP requests on TCP port %d\n", iPort);
    fflush(stdout);
  }
  if( zBrowser ){
    zBrowser = mprintf(zBrowser, iPort);
    if( system(zBrowser)<0 ){
      fossil_warning("cannot start browser: %s\n", zBrowser);
    }
  }
  while( 1 ){
    if( nchildren>MAX_PARALLEL ){
      /* Slow down if connections are arriving too fast */
      sleep( nchildren-MAX_PARALLEL );
    }
    delay.tv_sec = 60;
    delay.tv_usec = 0;
    FD_ZERO(&readfds);
    assert( listener>=0 );
    FD_SET( listener, &readfds);
    select( listener+1, &readfds, 0, 0, &delay);
    if( FD_ISSET(listener, &readfds) ){
      lenaddr = sizeof(inaddr);
      connection = accept(listener, (struct sockaddr*)&inaddr, &lenaddr);
      if( connection>=0 ){
        child = fork();
        if( child!=0 ){
          if( child>0 ) nchildren++;
          close(connection);
        }else{
          int nErr = 0, fd;
          close(0);
          fd = dup(connection);
          if( fd!=0 ) nErr++;
          close(1);
          fd = dup(connection);
          if( fd!=1 ) nErr++;
          if( !g.fHttpTrace && !g.fSqlTrace ){
            close(2);
            fd = dup(connection);
            if( fd!=2 ) nErr++;
          }
          close(connection);
          return nErr;
        }
      }
    }
    /* Bury dead children */
    while( waitpid(0, 0, WNOHANG)>0 ){
      nchildren--;
    }
  }
  /* NOT REACHED */  
  fossil_exit(1);
#endif
  /* NOT REACHED */
  return 0;
}


/*
** Name of days and months.
*/
static const char *azDays[] =
    {"Sun", "Mon", "Tue", "Wed", "Thu", "Fri", "Sat", 0};
static const char *azMonths[] =
    {"Jan", "Feb", "Mar", "Apr", "May", "Jun",
     "Jul", "Aug", "Sep", "Oct", "Nov", "Dec", 0};


/*
** Returns an RFC822-formatted time string suitable for HTTP headers.
** The timezone is always GMT.  The value returned is always a
** string obtained from mprintf() and must be freed using free() to
** avoid a memory leak.
**
** See http://www.faqs.org/rfcs/rfc822.html, section 5
** and http://www.faqs.org/rfcs/rfc2616.html, section 3.3.
*/
char *cgi_rfc822_datestamp(time_t now){
  struct tm *pTm;
  pTm = gmtime(&now);
  if( pTm==0 ){
    return mprintf("");
  }else{
    return mprintf("%s, %d %s %02d %02d:%02d:%02d GMT",
                   azDays[pTm->tm_wday], pTm->tm_mday, azMonths[pTm->tm_mon],
                   pTm->tm_year+1900, pTm->tm_hour, pTm->tm_min, pTm->tm_sec);
  }
}

/*
** Parse an RFC822-formatted timestamp as we'd expect from HTTP and return
** a Unix epoch time. <= zero is returned on failure.
**
** Note that this won't handle all the _allowed_ HTTP formats, just the
** most popular one (the one generated by cgi_rfc822_datestamp(), actually).
*/
time_t cgi_rfc822_parsedate(const char *zDate){
  struct tm t;
  char zIgnore[16];
  char zMonth[16];

  memset(&t, 0, sizeof(t));
  if( 7==sscanf(zDate, "%12[A-Za-z,] %d %12[A-Za-z] %d %d:%d:%d", zIgnore,
                       &t.tm_mday, zMonth, &t.tm_year, &t.tm_hour, &t.tm_min,
                       &t.tm_sec)){

    if( t.tm_year > 1900 ) t.tm_year -= 1900;
    for(t.tm_mon=0; azMonths[t.tm_mon]; t.tm_mon++){
      if( !fossil_strnicmp( azMonths[t.tm_mon], zMonth, 3 )){
        return mkgmtime(&t);
      }
    }
  }

  return 0;
}

/*
** Convert a struct tm* that represents a moment in UTC into the number
** of seconds in 1970, UTC.
*/
time_t mkgmtime(struct tm *p){
  time_t t;
  int nDay;
  int isLeapYr;
  /* Days in each month:       31, 28, 31, 30, 31, 30, 31, 31, 30, 31, 30, 31 */
  static int priorDays[]   = {  0, 31, 59, 90,120,151,181,212,243,273,304,334 };
  if( p->tm_mon<0 ){
    int nYear = (11 - p->tm_mon)/12;
    p->tm_year -= nYear;
    p->tm_mon += nYear*12;
  }else if( p->tm_mon>11 ){
    p->tm_year += p->tm_mon/12;
    p->tm_mon %= 12;
  }
  isLeapYr = p->tm_year%4==0 && (p->tm_year%100!=0 || (p->tm_year+300)%400==0);
  p->tm_yday = priorDays[p->tm_mon] + p->tm_mday - 1;
  if( isLeapYr && p->tm_mon>1 ) p->tm_yday++;
  nDay = (p->tm_year-70)*365 + (p->tm_year-69)/4 -p->tm_year/100 + 
         (p->tm_year+300)/400 + p->tm_yday;
  t = ((nDay*24 + p->tm_hour)*60 + p->tm_min)*60 + p->tm_sec;
  return t;
}

/*
** Check the objectTime against the If-Modified-Since request header. If the
** object time isn't any newer than the header, we immediately send back
** a 304 reply and exit.
*/
void cgi_modified_since(time_t objectTime){
  const char *zIf = P("HTTP_IF_MODIFIED_SINCE");
  if( zIf==0 ) return;
  if( objectTime > cgi_rfc822_parsedate(zIf) ) return;
  cgi_set_status(304,"Not Modified");
  cgi_reset_content();
  cgi_reply();
  fossil_exit(0);
}<|MERGE_RESOLUTION|>--- conflicted
+++ resolved
@@ -1171,7 +1171,6 @@
       cgi_setenv("HTTP_IF_NONE_MATCH", zVal);
     }else if( fossil_strcmp(zFieldName,"if-modified-since:")==0 ){
       cgi_setenv("HTTP_IF_MODIFIED_SINCE", zVal);
-<<<<<<< HEAD
     }else if( fossil_strcmp(zFieldName,"x-forwarded-for:")==0 ){
       char* p = zVal;
       /*
@@ -1182,8 +1181,6 @@
       *p = '\0';
       zIpAddr = mprintf( "%s", zVal );
     }
-=======
->>>>>>> 15033e4d
 #if 0
     }else if( fossil_strcmp(zFieldName,"referer:")==0 ){
       cgi_setenv("HTTP_REFERER", zVal);
