/*
** Copyright (c) 2006 D. Richard Hipp
**
** This program is free software; you can redistribute it and/or
** modify it under the terms of the Simplified BSD License (also
** known as the "2-Clause License" or "FreeBSD License".)
**
** This program is distributed in the hope that it will be useful,
** but without any warranty; without even the implied warranty of
** merchantability or fitness for a particular purpose.
**
** Author contact information:
**   drh@hwaci.com
**   http://www.hwaci.com/drh/
**
*******************************************************************************
**
** This file contains C functions and procedures that provide useful
** services to CGI programs.  There are procedures for parsing and
** dispensing QUERY_STRING parameters and cookies, the "mprintf()"
** formatting function and its cousins, and routines to encode and
** decode strings in HTML or HTTP.
*/
#include "config.h"
#ifdef _WIN32
# include <winsock2.h>
# include <ws2tcpip.h>
#else
# include <sys/socket.h>
# include <netinet/in.h>
# include <arpa/inet.h>
# include <sys/times.h>
# include <sys/time.h>
# include <sys/wait.h>
# include <sys/select.h>
#endif
#ifdef __EMX__
  typedef int socklen_t;
#endif
#include <time.h>
#include <stdio.h>
#include <stdlib.h>
#include <unistd.h>
#include "cgi.h"

#if INTERFACE
/*
** Shortcuts for cgi_parameter.  P("x") returns the value of query parameter
** or cookie "x", or NULL if there is no such parameter or cookie.  PD("x","y")
** does the same except "y" is returned in place of NULL if there is not match.
*/
#define P(x)        cgi_parameter((x),0)
#define PD(x,y)     cgi_parameter((x),(y))
#define PT(x)       cgi_parameter_trimmed((x),0)
#define PDT(x,y)    cgi_parameter_trimmed((x),(y))


/*
** Destinations for output text.
*/
#define CGI_HEADER   0
#define CGI_BODY     1

/*
** Flags for SSH HTTP clients
*/
#define CGI_SSH_CLIENT           0x0001     /* Client is SSH */
#define CGI_SSH_COMPAT           0x0002     /* Compat for old SSH transport */
#define CGI_SSH_FOSSIL           0x0004     /* Use new Fossil SSH transport */

#endif /* INTERFACE */

/*
** The HTTP reply is generated in two pieces: the header and the body.
** These pieces are generated separately because they are not necessary
** produced in order.  Parts of the header might be built after all or
** part of the body.  The header and body are accumulated in separate
** Blob structures then output sequentially once everything has been
** built.
**
** The cgi_destination() interface switch between the buffers.
*/
static Blob cgiContent[2] = { BLOB_INITIALIZER, BLOB_INITIALIZER };
static Blob *pContent = &cgiContent[0];

/*
** Set the destination buffer into which to accumulate CGI content.
*/
void cgi_destination(int dest){
  switch( dest ){
    case CGI_HEADER: {
      pContent = &cgiContent[0];
      break;
    }
    case CGI_BODY: {
      pContent = &cgiContent[1];
      break;
    }
    default: {
      cgi_panic("bad destination");
    }
  }
}

/*
** Check to see if the header contains the zNeedle string.  Return true
** if it does and false if it does not.
*/
int cgi_header_contains(const char *zNeedle){
  return strstr(blob_str(&cgiContent[0]), zNeedle)!=0;
}

/*
** Append reply content to what already exists.
*/
void cgi_append_content(const char *zData, int nAmt){
  blob_append(pContent, zData, nAmt);
}

/*
** Reset the HTTP reply text to be an empty string.
*/
void cgi_reset_content(void){
  blob_reset(&cgiContent[0]);
  blob_reset(&cgiContent[1]);
}

/*
** Return a pointer to the CGI output blob.
*/
Blob *cgi_output_blob(void){
  return pContent;
}

/*
** Combine the header and body of the CGI into a single string.
*/
static void cgi_combine_header_and_body(void){
  int size = blob_size(&cgiContent[1]);
  if( size>0 ){
    blob_append(&cgiContent[0], blob_buffer(&cgiContent[1]), size);
    blob_reset(&cgiContent[1]);
  }
}

/*
** Return a pointer to the HTTP reply text.
*/
char *cgi_extract_content(void){
  cgi_combine_header_and_body();
  return blob_buffer(&cgiContent[0]);
}

/*
** Additional information used to form the HTTP reply
*/
static char *zContentType = "text/html";     /* Content type of the reply */
static char *zReplyStatus = "OK";            /* Reply status description */
static int iReplyStatus = 200;               /* Reply status code */
static Blob extraHeader = BLOB_INITIALIZER;  /* Extra header text */

/*
** Set the reply content type
*/
void cgi_set_content_type(const char *zType){
  zContentType = mprintf("%s", zType);
}

/*
** Set the reply content to the specified BLOB.
*/
void cgi_set_content(Blob *pNewContent){
  cgi_reset_content();
  cgi_destination(CGI_HEADER);
  cgiContent[0] = *pNewContent;
  blob_zero(pNewContent);
}

/*
** Set the reply status code
*/
void cgi_set_status(int iStat, const char *zStat){
  zReplyStatus = mprintf("%s", zStat);
  iReplyStatus = iStat;
}

/*
** Append text to the header of an HTTP reply
*/
void cgi_append_header(const char *zLine){
  blob_append(&extraHeader, zLine, -1);
}

/*
** Set a cookie.
**
** Zero lifetime implies a session cookie.
*/
void cgi_set_cookie(
  const char *zName,    /* Name of the cookie */
  const char *zValue,   /* Value of the cookie.  Automatically escaped */
  const char *zPath,    /* Path cookie applies to.  NULL means "/" */
  int lifetime          /* Expiration of the cookie in seconds from now */
){
  char *zSecure = "";
  if( zPath==0 ) zPath = g.zTop;
  if( g.zBaseURL!=0 && strncmp(g.zBaseURL, "https:", 6)==0 ){
    zSecure = " secure;";
  }
  if( lifetime>0 ){
    lifetime += (int)time(0);
    blob_appendf(&extraHeader,
       "Set-Cookie: %s=%t; Path=%s; expires=%z; HttpOnly;%s Version=1\r\n",
        zName, zValue, zPath, cgi_rfc822_datestamp(lifetime), zSecure);
  }else{
    blob_appendf(&extraHeader,
       "Set-Cookie: %s=%t; Path=%s; HttpOnly;%s Version=1\r\n",
       zName, zValue, zPath, zSecure);
  }
}

#if 0
/*
** Add an ETag header line
*/
static char *cgi_add_etag(char *zTxt, int nLen){
  MD5Context ctx;
  unsigned char digest[16];
  int i, j;
  char zETag[64];

  MD5Init(&ctx);
  MD5Update(&ctx,zTxt,nLen);
  MD5Final(digest,&ctx);
  for(j=i=0; i<16; i++,j+=2){
    bprintf(&zETag[j],sizeof(zETag)-j,"%02x",(int)digest[i]);
  }
  blob_appendf(&extraHeader, "ETag: %s\r\n", zETag);
  return fossil_strdup(zETag);
}

/*
** Do some cache control stuff. First, we generate an ETag and include it in
** the response headers. Second, we do whatever is necessary to determine if
** the request was asking about caching and whether we need to send back the
** response body. If we shouldn't send a body, return non-zero.
**
** Currently, we just check the ETag against any If-None-Match header.
**
** FIXME: In some cases (attachments, file contents) we could check
** If-Modified-Since headers and always include Last-Modified in responses.
*/
static int check_cache_control(void){
  /* FIXME: there's some gotchas wth cookies and some headers. */
  char *zETag = cgi_add_etag(blob_buffer(&cgiContent),blob_size(&cgiContent));
  char *zMatch = P("HTTP_IF_NONE_MATCH");

  if( zETag!=0 && zMatch!=0 ) {
    char *zBuf = fossil_strdup(zMatch);
    if( zBuf!=0 ){
      char *zTok = 0;
      char *zPos;
      for( zTok = strtok_r(zBuf, ",\"",&zPos);
           zTok && fossil_stricmp(zTok,zETag);
           zTok =  strtok_r(0, ",\"",&zPos)){}
      fossil_free(zBuf);
      if(zTok) return 1;
    }
  }
  
  return 0;
}
#endif

/*
** Do a normal HTTP reply
*/
void cgi_reply(void){
  int total_size;
  if( iReplyStatus<=0 ){
    iReplyStatus = 200;
    zReplyStatus = "OK";
  }

#if 0
  if( iReplyStatus==200 && check_cache_control() ) {
    /* change the status to "unchanged" and we can skip sending the
    ** actual response body. Obviously we only do this when we _have_ a
    ** body (code 200).
    */
    iReplyStatus = 304;
    zReplyStatus = "Not Modified";
  }
#endif

  if( g.fullHttpReply ){
    fprintf(g.httpOut, "HTTP/1.0 %d %s\r\n", iReplyStatus, zReplyStatus);
    fprintf(g.httpOut, "Date: %s\r\n", cgi_rfc822_datestamp(time(0)));
    fprintf(g.httpOut, "Connection: close\r\n");
  }else{
    fprintf(g.httpOut, "Status: %d %s\r\n", iReplyStatus, zReplyStatus);
  }

  if( blob_size(&extraHeader)>0 ){
    fprintf(g.httpOut, "%s", blob_buffer(&extraHeader));
  }

  /* Add headers to turn on useful security options in browsers. */
  fprintf(g.httpOut, "X-Frame-Options: SAMEORIGIN\r\n");
  /* This stops fossil pages appearing in frames or iframes, preventing
  ** click-jacking attacks on supporting browsers.
  **
  ** Other good headers would be
  **   Strict-Transport-Security: max-age=62208000
  ** if we're using https. However, this would break sites which serve different
  ** content on http and https protocols. Also,
  **   X-Content-Security-Policy: allow 'self'
  ** would help mitigate some XSS and data injection attacks, but will break
  ** deliberate inclusion of external resources, such as JavaScript syntax
  ** highlighter scripts.
  **
  ** These headers are probably best added by the web server hosting fossil as
  ** a CGI script.
  */

  if( g.isConst ){
    /* constant means that the input URL will _never_ generate anything
    ** else. In the case of attachments, the contents won't change because
    ** an attempt to change them generates a new attachment number. In the
    ** case of most /getfile calls for specific versions, the only way the
    ** content changes is if someone breaks the SCM. And if that happens, a
    ** stale cache is the least of the problem. So we provide an Expires
    ** header set to a reasonable period (default: one week).
    */
    /*time_t expires = time(0) + atoi(db_config("constant_expires","604800"));*/
    time_t expires = time(0) + 604800;
    fprintf(g.httpOut, "Expires: %s\r\n", cgi_rfc822_datestamp(expires));
  }else{
    fprintf(g.httpOut, "Cache-control: no-cache\r\n");
  }

  /* Content intended for logged in users should only be cached in
  ** the browser, not some shared location.
  */
  fprintf(g.httpOut, "Content-Type: %s; charset=utf-8\r\n", zContentType);
  if( fossil_strcmp(zContentType,"application/x-fossil")==0 ){
    cgi_combine_header_and_body();
    blob_compress(&cgiContent[0], &cgiContent[0]);
  }

  if( iReplyStatus != 304 ) {
    total_size = blob_size(&cgiContent[0]) + blob_size(&cgiContent[1]);
    fprintf(g.httpOut, "Content-Length: %d\r\n", total_size);
  }else{
    total_size = 0;
  }
  fprintf(g.httpOut, "\r\n");
  if( total_size>0 && iReplyStatus != 304 ){
    int i, size;
    for(i=0; i<2; i++){
      size = blob_size(&cgiContent[i]);
      if( size>0 ){
        fwrite(blob_buffer(&cgiContent[i]), 1, size, g.httpOut);
      }
    }
  }
  fflush(g.httpOut);
  CGIDEBUG(("DONE\n"));
}

/*
** Do a redirect request to the URL given in the argument.
**
** The URL must be relative to the base of the fossil server.
*/
NORETURN void cgi_redirect(const char *zURL){
  char *zLocation;
  CGIDEBUG(("redirect to %s\n", zURL));
  if( strncmp(zURL,"http:",5)==0 || strncmp(zURL,"https:",6)==0 ){
    zLocation = mprintf("Location: %s\r\n", zURL);
  }else if( *zURL=='/' ){
    int n1 = (int)strlen(g.zBaseURL);
    int n2 = (int)strlen(g.zTop);
    if( g.zBaseURL[n1-1]=='/' ) zURL++;
    zLocation = mprintf("Location: %.*s%s\r\n", n1-n2, g.zBaseURL, zURL);
  }else{
    zLocation = mprintf("Location: %s/%s\r\n", g.zBaseURL, zURL);
  }
  cgi_append_header(zLocation);
  cgi_reset_content();
  cgi_printf("<html>\n<p>Redirect to %h</p>\n</html>\n", zLocation);
  cgi_set_status(302, "Moved Temporarily");
  free(zLocation);
  cgi_reply();
  fossil_exit(0);
}
NORETURN void cgi_redirectf(const char *zFormat, ...){
  va_list ap;
  va_start(ap, zFormat);
  cgi_redirect(vmprintf(zFormat, ap));
  va_end(ap);
}

/*
** Information about all query parameters and cookies are stored
** in these variables.
*/
static int nAllocQP = 0; /* Space allocated for aParamQP[] */
static int nUsedQP = 0;  /* Space actually used in aParamQP[] */
static int sortQP = 0;   /* True if aParamQP[] needs sorting */
static int seqQP = 0;    /* Sequence numbers */
static struct QParam {   /* One entry for each query parameter or cookie */
  const char *zName;        /* Parameter or cookie name */
  const char *zValue;       /* Value of the query parameter or cookie */
  int seq;                  /* Order of insertion */
  int isQP;                 /* True for query parameters */
} *aParamQP;             /* An array of all parameters and cookies */

/*
** Add another query parameter or cookie to the parameter set.
** zName is the name of the query parameter or cookie and zValue
** is its fully decoded value.
**
** zName and zValue are not copied and must not change or be
** deallocated after this routine returns.
*/
void cgi_set_parameter_nocopy(const char *zName, const char *zValue, int isQP){
  if( nAllocQP<=nUsedQP ){
    nAllocQP = nAllocQP*2 + 10;
    if( nAllocQP>1000 ){
      /* Prevent a DOS service attack against the framework */
      fossil_fatal("Too many query parameters");
    }
    aParamQP = fossil_realloc( aParamQP, nAllocQP*sizeof(aParamQP[0]) );
  }
  aParamQP[nUsedQP].zName = zName;
  aParamQP[nUsedQP].zValue = zValue;
  if( g.fHttpTrace ){
    fprintf(stderr, "# cgi: %s = [%s]\n", zName, zValue);
  }
  aParamQP[nUsedQP].seq = seqQP++;
  aParamQP[nUsedQP].isQP = isQP;
  nUsedQP++;
  sortQP = 1;
}

/*
** Add another query parameter or cookie to the parameter set.
** zName is the name of the query parameter or cookie and zValue
** is its fully decoded value.
**
** Copies are made of both the zName and zValue parameters.
*/
void cgi_set_parameter(const char *zName, const char *zValue){
  cgi_set_parameter_nocopy(mprintf("%s",zName), mprintf("%s",zValue), 0);
}

/*
** Replace a parameter with a new value.
*/
void cgi_replace_parameter(const char *zName, const char *zValue){
  int i;
  for(i=0; i<nUsedQP; i++){
    if( fossil_strcmp(aParamQP[i].zName,zName)==0 ){
      aParamQP[i].zValue = mprintf("%s",zValue);
      return;
    }
  }
<<<<<<< HEAD
  cgi_set_parameter_nocopy(zName, mprintf("%s",zValue));
=======
  cgi_set_parameter_nocopy(zName, zValue, 0);
>>>>>>> f86f5840
}

/*
** Add a query parameter.  The zName portion is fixed but a copy
** must be made of zValue.
*/
void cgi_setenv(const char *zName, const char *zValue){
  cgi_set_parameter_nocopy(zName, mprintf("%s",zValue), 0);
}
 

/*
** Add a list of query parameters or cookies to the parameter set.
**
** Each parameter is of the form NAME=VALUE.  Both the NAME and the
** VALUE may be url-encoded ("+" for space, "%HH" for other special
** characters).  But this routine assumes that NAME contains no
** special character and therefore does not decode it.
**
** If NAME begins with another other than a lower-case letter then
** the entire NAME=VALUE term is ignored.  Hence:
**
**      *  cookies and query parameters that have uppercase names
**         are ignored.
**
**      *  it is impossible for a cookie or query parameter to
**         override the value of an environment variable since
**         environment variables always have uppercase names.
**
** Parameters are separated by the "terminator" character.  Whitespace
** before the NAME is ignored.
**
** The input string "z" is modified but no copies is made.  "z"
** should not be deallocated or changed again after this routine
** returns or it will corrupt the parameter table.
*/
static void add_param_list(char *z, int terminator){
  int isQP = terminator=='&';
  while( *z ){
    char *zName;
    char *zValue;
    while( fossil_isspace(*z) ){ z++; }
    zName = z;
    while( *z && *z!='=' && *z!=terminator ){ z++; }
    if( *z=='=' ){
      *z = 0;
      z++;
      zValue = z;
      while( *z && *z!=terminator ){ z++; }
      if( *z ){
        *z = 0;
        z++;
      }
      dehttpize(zValue);
    }else{
      if( *z ){ *z++ = 0; }
      zValue = "";
    }
    if( fossil_islower(zName[0]) ){
      cgi_set_parameter_nocopy(zName, zValue, isQP);
    }
#ifdef FOSSIL_ENABLE_JSON
    json_setenv( zName, cson_value_new_string(zValue,strlen(zValue)) );
#endif /* FOSSIL_ENABLE_JSON */
  }
}

/*
** *pz is a string that consists of multiple lines of text.  This
** routine finds the end of the current line of text and converts
** the "\n" or "\r\n" that ends that line into a "\000".  It then
** advances *pz to the beginning of the next line and returns the
** previous value of *pz (which is the start of the current line.)
*/
static char *get_line_from_string(char **pz, int *pLen){
  char *z = *pz;
  int i;
  if( z[0]==0 ) return 0;
  for(i=0; z[i]; i++){
    if( z[i]=='\n' ){
      if( i>0 && z[i-1]=='\r' ){
        z[i-1] = 0;
      }else{
        z[i] = 0;
      }
      i++;
      break;
    }
  }
  *pz = &z[i];
  *pLen -= i;
  return z;
}

/*
** The input *pz points to content that is terminated by a "\r\n"
** followed by the boundry marker zBoundry.  An extra "--" may or
** may not be appended to the boundry marker.  There are *pLen characters
** in *pz.
**
** This routine adds a "\000" to the end of the content (overwriting
** the "\r\n") and returns a pointer to the content.  The *pz input
** is adjusted to point to the first line following the boundry.
** The length of the content is stored in *pnContent.
*/
static char *get_bounded_content(
  char **pz,         /* Content taken from here */
  int *pLen,         /* Number of bytes of data in (*pz)[] */
  char *zBoundry,    /* Boundry text marking the end of content */
  int *pnContent     /* Write the size of the content here */
){
  char *z = *pz;
  int len = *pLen;
  int i;
  int nBoundry = strlen(zBoundry);
  *pnContent = len;
  for(i=0; i<len; i++){
    if( z[i]=='\n' && strncmp(zBoundry, &z[i+1], nBoundry)==0 ){
      if( i>0 && z[i-1]=='\r' ) i--;
      z[i] = 0;
      *pnContent = i;
      i += nBoundry;
      break;
    }
  }
  *pz = &z[i];
  get_line_from_string(pz, pLen);
  return z;      
}

/*
** Tokenize a line of text into as many as nArg tokens.  Make
** azArg[] point to the start of each token.
**
** Tokens consist of space or semi-colon delimited words or
** strings inside double-quotes.  Example:
**
**    content-disposition: form-data; name="fn"; filename="index.html"
**
** The line above is tokenized as follows:
**
**    azArg[0] = "content-disposition:"
**    azArg[1] = "form-data"
**    azArg[2] = "name="
**    azArg[3] = "fn"
**    azArg[4] = "filename="
**    azArg[5] = "index.html"
**    azArg[6] = 0;
**
** '\000' characters are inserted in z[] at the end of each token.
** This routine returns the total number of tokens on the line, 6
** in the example above.
*/
static int tokenize_line(char *z, int mxArg, char **azArg){
  int i = 0;
  while( *z ){
    while( fossil_isspace(*z) || *z==';' ){ z++; }
    if( *z=='"' && z[1] ){
      *z = 0;
      z++;
      if( i<mxArg-1 ){ azArg[i++] = z; }
      while( *z && *z!='"' ){ z++; }
      if( *z==0 ) break;
      *z = 0;
      z++;
    }else{
      if( i<mxArg-1 ){ azArg[i++] = z; }
      while( *z && !fossil_isspace(*z) && *z!=';' && *z!='"' ){ z++; }
      if( *z && *z!='"' ){
        *z = 0;
        z++;
      }
    }
  }
  azArg[i] = 0;
  return i;
}

/*
** Scan the multipart-form content and make appropriate entries
** into the parameter table.
**
** The content string "z" is modified by this routine but it is
** not copied.  The calling function must not deallocate or modify
** "z" after this routine finishes or it could corrupt the parameter
** table.
*/
static void process_multipart_form_data(char *z, int len){
  char *zLine;
  int nArg, i;
  char *zBoundry;
  char *zValue;
  char *zName = 0;
  int showBytes = 0;
  char *azArg[50];

  zBoundry = get_line_from_string(&z, &len);
  if( zBoundry==0 ) return;
  while( (zLine = get_line_from_string(&z, &len))!=0 ){
    if( zLine[0]==0 ){
      int nContent = 0;
      zValue = get_bounded_content(&z, &len, zBoundry, &nContent);
      if( zName && zValue && fossil_islower(zName[0]) ){
        cgi_set_parameter_nocopy(zName, zValue, 1);
        if( showBytes ){
          cgi_set_parameter_nocopy(mprintf("%s:bytes", zName),
               mprintf("%d",nContent), 1);
        }
      }
      zName = 0;
      showBytes = 0;
    }else{
      nArg = tokenize_line(zLine, sizeof(azArg)/sizeof(azArg[0]), azArg);
      for(i=0; i<nArg; i++){
        int c = fossil_tolower(azArg[i][0]);
        int n = strlen(azArg[i]);
        if( c=='c' && sqlite3_strnicmp(azArg[i],"content-disposition:",n)==0 ){
          i++;
        }else if( c=='n' && sqlite3_strnicmp(azArg[i],"name=",n)==0 ){
          zName = azArg[++i];
        }else if( c=='f' && sqlite3_strnicmp(azArg[i],"filename=",n)==0 ){
          char *z = azArg[++i];
          if( zName && z && fossil_islower(zName[0]) ){
            cgi_set_parameter_nocopy(mprintf("%s:filename",zName), z, 1);
          }
          showBytes = 1;
        }else if( c=='c' && sqlite3_strnicmp(azArg[i],"content-type:",n)==0 ){
          char *z = azArg[++i];
          if( zName && z && fossil_islower(zName[0]) ){
            cgi_set_parameter_nocopy(mprintf("%s:mimetype",zName), z, 1);
          }
        }
      }
    }
  }        
}


#ifdef FOSSIL_ENABLE_JSON
/*
** Internal helper for cson_data_source_FILE_n().
*/
typedef struct CgiPostReadState_ {
    FILE * fh;
    unsigned int len;
    unsigned int pos;
} CgiPostReadState;

/*
** cson_data_source_f() impl which reads only up to
** a specified amount of data from its input FILE.
** state MUST be a full populated (CgiPostReadState*).
*/
static int cson_data_source_FILE_n( void * state,
                                    void * dest,
                                    unsigned int * n ){
    if( ! state || !dest || !n ) return cson_rc.ArgError;
    else {
      CgiPostReadState * st = (CgiPostReadState *)state;
      if( st->pos >= st->len ){
        *n = 0;
        return 0;
      } else if( !*n || ((st->pos + *n) > st->len) ){
        return cson_rc.RangeError;
      }else{
        unsigned int rsz = (unsigned int)fread( dest, 1, *n, st->fh );
        if( ! rsz ){
          *n = rsz;
          return feof(st->fh) ? 0 : cson_rc.IOError;
        }else{
          *n = rsz;
          st->pos += *n;
          return 0;
        }
      }
    }
}

/*
** Reads a JSON object from the first contentLen bytes of zIn.  On
** g.json.post is updated to hold the content. On error a
** FSL_JSON_E_INVALID_REQUEST response is output and fossil_exit() is
** called (in HTTP mode exit code 0 is used).
**
** If contentLen is 0 then the whole file is read.
*/
void cgi_parse_POST_JSON( FILE * zIn, unsigned int contentLen ){
  cson_value * jv = NULL;
  int rc;
  CgiPostReadState state;
  cson_parse_opt popt = cson_parse_opt_empty;
  cson_parse_info pinfo = cson_parse_info_empty;
  popt.maxDepth = 15;
  state.fh = zIn;
  state.len = contentLen;
  state.pos = 0;
  rc = cson_parse( &jv,
                   contentLen ? cson_data_source_FILE_n : cson_data_source_FILE,
                   contentLen ? (void *)&state : (void *)zIn, &popt, &pinfo );
  if(rc){
    goto invalidRequest;
  }else{
    json_gc_add( "POST.JSON", jv );
    g.json.post.v = jv;
    g.json.post.o = cson_value_get_object( jv );
    if( !g.json.post.o ){ /* we don't support non-Object (Array) requests */
      goto invalidRequest;
    }
  }
  return;
  invalidRequest:
  cgi_set_content_type(json_guess_content_type());
  if(0 != pinfo.errorCode){ /* fancy error message */
      char * msg = mprintf("JSON parse error at line %u, column %u, "
                           "byte offset %u: %s",
                           pinfo.line, pinfo.col, pinfo.length,
                           cson_rc_string(pinfo.errorCode));
      json_err( FSL_JSON_E_INVALID_REQUEST, msg, 1 );
      free(msg);
  }else if(jv && !g.json.post.o){
      json_err( FSL_JSON_E_INVALID_REQUEST,
                "Request envelope must be a JSON Object (not array).", 1 );
  }else{ /* generic error message */
      json_err( FSL_JSON_E_INVALID_REQUEST, NULL, 1 );
  }
  fossil_exit( g.isHTTP ? 0 : 1);
}
#endif /* FOSSIL_ENABLE_JSON */

/*
** Log HTTP traffic to a file.  Begin the log on first use.  Close the log
** when the argument is NULL.
*/
void cgi_trace(const char *z){
  static FILE *pLog = 0;
  if( g.fHttpTrace==0 ) return;
  if( z==0 ){
    if( pLog ) fclose(pLog);
    pLog = 0;
    return;
  }
  if( pLog==0 ){
    char zFile[50];
    unsigned r;
    sqlite3_randomness(sizeof(r), &r);
    sqlite3_snprintf(sizeof(zFile), zFile, "httplog-%08x.txt", r);
    pLog = fossil_fopen(zFile, "wb");
    if( pLog ){
      fprintf(stderr, "# open log on %s\n", zFile);
    }else{
      fprintf(stderr, "# failed to open %s\n", zFile);
      return;
    }
  }
  fputs(z, pLog);
}

/* Forward declaration */
static NORETURN void malformed_request(const char *zMsg);

/*
** Initialize the query parameter database.  Information is pulled from
** the QUERY_STRING environment variable (if it exists), from standard
** input if there is POST data, and from HTTP_COOKIE.
*/
void cgi_init(void){
  char *z;
  const char *zType;
  int len;
  const char *zRequestUri = cgi_parameter("REQUEST_URI",0);
  const char *zScriptName = cgi_parameter("SCRIPT_NAME",0);

#ifdef FOSSIL_ENABLE_JSON
  json_main_bootstrap();
#endif
  g.isHTTP = 1;
  cgi_destination(CGI_BODY);
  if( zRequestUri==0 ) malformed_request("missing REQUEST_URI");
  if( zScriptName==0 ) malformed_request("missing SCRIPT_NAME");
  if( cgi_parameter("PATH_INFO",0)==0 ){
    int i, j;
    for(i=0; zRequestUri[i]==zScriptName[i] && zRequestUri[i]; i++){}
    for(j=i; zRequestUri[j] && zRequestUri[j]!='?'; j++){}
    cgi_set_parameter("PATH_INFO", mprintf("%.*s", j-i, zRequestUri+i));
  }

  z = (char*)P("HTTP_COOKIE");
  if( z ){
    z = mprintf("%s",z);
    add_param_list(z, ';');
  }
  
  z = (char*)P("QUERY_STRING");
  if( z ){
    z = mprintf("%s",z);
    add_param_list(z, '&');
  }

  z = (char*)P("REMOTE_ADDR");
  if( z ){
    g.zIpAddr = mprintf("%s", z);
  }

  len = atoi(PD("CONTENT_LENGTH", "0"));
  g.zContentType = zType = P("CONTENT_TYPE");
  blob_zero(&g.cgiIn);
  if( len>0 && zType ){
    if( fossil_strcmp(zType,"application/x-www-form-urlencoded")==0 
         || strncmp(zType,"multipart/form-data",19)==0 ){
      z = fossil_malloc( len+1 );
      len = fread(z, 1, len, g.httpIn);
      z[len] = 0;
      cgi_trace(z);
      if( zType[0]=='a' ){
        add_param_list(z, '&');
      }else{
        process_multipart_form_data(z, len);
      }
    }else if( fossil_strcmp(zType, "application/x-fossil")==0 ){
      blob_read_from_channel(&g.cgiIn, g.httpIn, len);
      blob_uncompress(&g.cgiIn, &g.cgiIn);
    }else if( fossil_strcmp(zType, "application/x-fossil-debug")==0 ){
      blob_read_from_channel(&g.cgiIn, g.httpIn, len);
    }else if( fossil_strcmp(zType, "application/x-fossil-uncompressed")==0 ){
      blob_read_from_channel(&g.cgiIn, g.httpIn, len);
    }
#ifdef FOSSIL_ENABLE_JSON
    else if( fossil_strcmp(zType, "application/json")
              || fossil_strcmp(zType,"text/plain")/*assume this MIGHT be JSON*/
              || fossil_strcmp(zType,"application/javascript")){
      g.json.isJsonMode = 1;
      cgi_parse_POST_JSON(g.httpIn, (unsigned int)len);
      /* FIXMEs:

      - See if fossil really needs g.cgiIn to be set for this purpose
      (i don't think it does). If it does then fill g.cgiIn and
      refactor to parse the JSON from there.
      
      - After parsing POST JSON, copy the "first layer" of keys/values
      to cgi_setenv(), honoring the upper-case distinction used
      in add_param_list(). However...

      - If we do that then we might get a disconnect in precedence of
      GET/POST arguments. i prefer for GET entries to take precedence
      over like-named POST entries, but in order for that to happen we
      need to process QUERY_STRING _after_ reading the POST data.
      */
      cgi_set_content_type(json_guess_content_type());
    }
#endif /* FOSSIL_ENABLE_JSON */
  }

}

/*
** This is the comparison function used to sort the aParamQP[] array of
** query parameters and cookies.
*/
static int qparam_compare(const void *a, const void *b){
  struct QParam *pA = (struct QParam*)a;
  struct QParam *pB = (struct QParam*)b;
  int c;
  c = fossil_strcmp(pA->zName, pB->zName);
  if( c==0 ){
    c = pA->seq - pB->seq;
  }
  return c;
}

/*
** Return the value of a query parameter or cookie whose name is zName.
** If there is no query parameter or cookie named zName and the first
** character of zName is uppercase, then check to see if there is an
** environment variable by that name and return it if there is.  As
** a last resort when nothing else matches, return zDefault.
*/
const char *cgi_parameter(const char *zName, const char *zDefault){
  int lo, hi, mid, c;

  /* The sortQP flag is set whenever a new query parameter is inserted.
  ** It indicates that we need to resort the query parameters.
  */
  if( sortQP ){
    int i, j;
    qsort(aParamQP, nUsedQP, sizeof(aParamQP[0]), qparam_compare);
    sortQP = 0;
    /* After sorting, remove duplicate parameters.  The secondary sort
    ** key is aParamQP[].seq and we keep the first entry.  That means
    ** with duplicate calls to cgi_set_parameter() the second and
    ** subsequent calls are effectively no-ops. */
    for(i=j=1; i<nUsedQP; i++){
      if( fossil_strcmp(aParamQP[i].zName,aParamQP[i-1].zName)==0 ){
        continue;
      }
      if( j<i ){
        memcpy(&aParamQP[j], &aParamQP[i], sizeof(aParamQP[j]));
      }
      j++;
    }
    nUsedQP = j;
  }

  /* Do a binary search for a matching query parameter */
  lo = 0;
  hi = nUsedQP-1;
  while( lo<=hi ){
    mid = (lo+hi)/2;
    c = fossil_strcmp(aParamQP[mid].zName, zName);
    if( c==0 ){
      CGIDEBUG(("mem-match [%s] = [%s]\n", zName, aParamQP[mid].zValue));
      return aParamQP[mid].zValue;
    }else if( c>0 ){
      hi = mid-1;
    }else{
      lo = mid+1;
    }
  }

  /* If no match is found and the name begins with an upper-case
  ** letter, then check to see if there is an environment variable
  ** with the given name.
  */
  if( fossil_isupper(zName[0]) ){
    const char *zValue = fossil_getenv(zName);
    if( zValue ){
      cgi_set_parameter_nocopy(zName, zValue, 0);
      CGIDEBUG(("env-match [%s] = [%s]\n", zName, zValue));
      return zValue;
    }
  }
  CGIDEBUG(("no-match [%s]\n", zName));
  return zDefault;
}

/*
** Return the value of a CGI parameter with leading and trailing
** spaces removed.
*/
char *cgi_parameter_trimmed(const char *zName, const char *zDefault){
  const char *zIn;
  char *zOut;
  int i;
  zIn = cgi_parameter(zName, 0);
  if( zIn==0 ) zIn = zDefault;
  while( fossil_isspace(zIn[0]) ) zIn++;
  zOut = fossil_strdup(zIn);
  for(i=0; zOut[i]; i++){}
  while( i>0 && fossil_isspace(zOut[i-1]) ) zOut[--i] = 0;
  return zOut;
}

/*
** Return the name of the i-th CGI parameter.  Return NULL if there
** are fewer than i registered CGI parameters.
*/
const char *cgi_parameter_name(int i){
  if( i>=0 && i<nUsedQP ){
    return aParamQP[i].zName;
  }else{
    return 0;
  }
}

/*
** Print CGI debugging messages.
*/
void cgi_debug(const char *zFormat, ...){
  va_list ap;
  if( g.fDebug ){
    va_start(ap, zFormat);
    vfprintf(g.fDebug, zFormat, ap);
    va_end(ap);
    fflush(g.fDebug);
  }
}

/*
** Return true if any of the query parameters in the argument
** list are defined.
*/
int cgi_any(const char *z, ...){
  va_list ap;
  char *z2;
  if( cgi_parameter(z,0)!=0 ) return 1;
  va_start(ap, z);
  while( (z2 = va_arg(ap, char*))!=0 ){
    if( cgi_parameter(z2,0)!=0 ) return 1;
  }
  va_end(ap);
  return 0;
}

/*
** Return true if all of the query parameters in the argument list
** are defined.
*/
int cgi_all(const char *z, ...){
  va_list ap;
  char *z2;
  if( cgi_parameter(z,0)==0 ) return 0;
  va_start(ap, z);
  while( (z2 = va_arg(ap, char*))==0 ){
    if( cgi_parameter(z2,0)==0 ) return 0;
  }
  va_end(ap);
  return 1;
}

/*
** Print all query parameters on standard output.  Format the
** parameters as HTML.  This is used for testing and debugging.
**
** Omit the values of the cookies unless showAll is true.
*/
void cgi_print_all(int showAll){
  int i;
  cgi_parameter("","");  /* Force the parameters into sorted order */
  for(i=0; i<nUsedQP; i++){
    const char *zName = aParamQP[i].zName;
    if( !showAll ){
      if( fossil_stricmp("HTTP_COOKIE",zName)==0 ) continue;
      if( fossil_strnicmp("fossil-",zName,7)==0 ) continue;
    }
    cgi_printf("%h = %h  <br />\n", zName, aParamQP[i].zValue);
  }
}

/*
** Export all query parameters (but not cookies or environment variables)
** as hidden values of a form.
*/
void cgi_query_parameters_to_hidden(void){
  int i;
  const char *zN, *zV;
  for(i=0; i<nUsedQP; i++){
    if( aParamQP[i].isQP==0 ) continue;
    zN = aParamQP[i].zName;
    zV = aParamQP[i].zValue;
    @ <input type="hidden" name="%h(zN)" value="%h(zV)">
  }
}

/*
** This routine works like "printf" except that it has the
** extra formatting capabilities such as %h and %t.
*/
void cgi_printf(const char *zFormat, ...){
  va_list ap;
  va_start(ap,zFormat);
  vxprintf(pContent,zFormat,ap);
  va_end(ap);
}

/*
** This routine works like "vprintf" except that it has the
** extra formatting capabilities such as %h and %t.
*/
void cgi_vprintf(const char *zFormat, va_list ap){
  vxprintf(pContent,zFormat,ap);
}


/*
** Send a reply indicating that the HTTP request was malformed
*/
static NORETURN void malformed_request(const char *zMsg){
  cgi_set_status(501, "Not Implemented");
  cgi_printf(
    "<html><body><p>Bad Request: %s</p></body></html>\n", zMsg
  );
  cgi_reply();
  fossil_exit(0);
}

/*
** Panic and die while processing a webpage.
*/
NORETURN void cgi_panic(const char *zFormat, ...){
  va_list ap;
  cgi_reset_content();
#ifdef FOSSIL_ENABLE_JSON
  if( g.json.isJsonMode ){
    char * zMsg;
    va_start(ap, zFormat);
    zMsg = vmprintf(zFormat,ap);
    va_end(ap);
    json_err( FSL_JSON_E_PANIC, zMsg, 1 );
    free(zMsg);
    fossil_exit( g.isHTTP ? 0 : 1 );
  }else
#endif /* FOSSIL_ENABLE_JSON */
  {
    cgi_set_status(500, "Internal Server Error");
    cgi_printf(
               "<html><body><h1>Internal Server Error</h1>\n"
               "<plaintext>"
               );
    va_start(ap, zFormat);
    vxprintf(pContent,zFormat,ap);
    va_end(ap);
    cgi_reply();
    fossil_exit(1);
  }
}

/* z[] is the value of an X-FORWARDED-FOR: line in an HTTP header.
** Return a pointer to a string containing the real IP address, or a
** NULL pointer to stick with the IP address previously computed and
** loaded into g.zIpAddr.
*/
static const char *cgi_accept_forwarded_for(const char *z){
  int i;
  if( fossil_strcmp(g.zIpAddr, "127.0.0.1")!=0 ) return 0;
  
  i = strlen(z)-1;
  while( i>=0 && z[i]!=',' && !fossil_isspace(z[i]) ) i--;
  return &z[++i];
}

/*
** Remove the first space-delimited token from a string and return
** a pointer to it.  Add a NULL to the string to terminate the token.
** Make *zLeftOver point to the start of the next token.
*/
static char *extract_token(char *zInput, char **zLeftOver){
  char *zResult = 0;
  if( zInput==0 ){
    if( zLeftOver ) *zLeftOver = 0;
    return 0;
  }
  while( fossil_isspace(*zInput) ){ zInput++; }
  zResult = zInput;
  while( *zInput && !fossil_isspace(*zInput) ){ zInput++; }
  if( *zInput ){
    *zInput = 0;
    zInput++;
    while( fossil_isspace(*zInput) ){ zInput++; }
  }
  if( zLeftOver ){ *zLeftOver = zInput; }
  return zResult;
}

/*
** This routine handles a single HTTP request which is coming in on
** g.httpIn and which replies on g.httpOut
**
** The HTTP request is read from g.httpIn and is used to initialize
** entries in the cgi_parameter() hash, as if those entries were
** environment variables.  A call to cgi_init() completes
** the setup.  Once all the setup is finished, this procedure returns
** and subsequent code handles the actual generation of the webpage.
*/
void cgi_handle_http_request(const char *zIpAddr){
  char *z, *zToken;
  int i;
  struct sockaddr_in remoteName;
  socklen_t size = sizeof(struct sockaddr_in);
  char zLine[2000];     /* A single line of input. */
  g.fullHttpReply = 1;
  if( fgets(zLine, sizeof(zLine),g.httpIn)==0 ){
    malformed_request("missing HTTP header");
  }
  blob_append(&g.httpHeader, zLine, -1);
  cgi_trace(zLine);
  zToken = extract_token(zLine, &z);
  if( zToken==0 ){
    malformed_request("malformed HTTP header");
  }
  if( fossil_strcmp(zToken,"GET")!=0 && fossil_strcmp(zToken,"POST")!=0
      && fossil_strcmp(zToken,"HEAD")!=0 ){
    malformed_request("unsupported HTTP method");
  }
  cgi_setenv("GATEWAY_INTERFACE","CGI/1.0");
  cgi_setenv("REQUEST_METHOD",zToken);
  zToken = extract_token(z, &z);
  if( zToken==0 ){
    malformed_request("malformed URL in HTTP header");
  }
  cgi_setenv("REQUEST_URI", zToken);
  cgi_setenv("SCRIPT_NAME", "");
  for(i=0; zToken[i] && zToken[i]!='?'; i++){}
  if( zToken[i] ) zToken[i++] = 0;
  cgi_setenv("PATH_INFO", zToken);
  cgi_setenv("QUERY_STRING", &zToken[i]);
  if( zIpAddr==0 &&
        getpeername(fileno(g.httpIn), (struct sockaddr*)&remoteName, 
                                &size)>=0
  ){
    zIpAddr = inet_ntoa(remoteName.sin_addr);
  }
  if( zIpAddr ){   
    cgi_setenv("REMOTE_ADDR", zIpAddr);
    g.zIpAddr = mprintf("%s", zIpAddr);
  }
 
  /* Get all the optional fields that follow the first line.
  */
  while( fgets(zLine,sizeof(zLine),g.httpIn) ){
    char *zFieldName;
    char *zVal;

    cgi_trace(zLine);
    blob_append(&g.httpHeader, zLine, -1);
    zFieldName = extract_token(zLine,&zVal);
    if( zFieldName==0 || *zFieldName==0 ) break;
    while( fossil_isspace(*zVal) ){ zVal++; }
    i = strlen(zVal);
    while( i>0 && fossil_isspace(zVal[i-1]) ){ i--; }
    zVal[i] = 0;
    for(i=0; zFieldName[i]; i++){
      zFieldName[i] = fossil_tolower(zFieldName[i]);
    }
    if( fossil_strcmp(zFieldName,"content-length:")==0 ){
      cgi_setenv("CONTENT_LENGTH", zVal);
    }else if( fossil_strcmp(zFieldName,"content-type:")==0 ){
      cgi_setenv("CONTENT_TYPE", zVal);
    }else if( fossil_strcmp(zFieldName,"cookie:")==0 ){
      cgi_setenv("HTTP_COOKIE", zVal);
    }else if( fossil_strcmp(zFieldName,"https:")==0 ){
      cgi_setenv("HTTPS", zVal);
    }else if( fossil_strcmp(zFieldName,"host:")==0 ){
      cgi_setenv("HTTP_HOST", zVal);
    }else if( fossil_strcmp(zFieldName,"if-none-match:")==0 ){
      cgi_setenv("HTTP_IF_NONE_MATCH", zVal);
    }else if( fossil_strcmp(zFieldName,"if-modified-since:")==0 ){
      cgi_setenv("HTTP_IF_MODIFIED_SINCE", zVal);
#if 0
    }else if( fossil_strcmp(zFieldName,"referer:")==0 ){
      cgi_setenv("HTTP_REFERER", zVal);
#endif
    }else if( fossil_strcmp(zFieldName,"user-agent:")==0 ){
      cgi_setenv("HTTP_USER_AGENT", zVal);
    }else if( fossil_strcmp(zFieldName,"x-forwarded-for:")==0 ){
      const char *zIpAddr = cgi_accept_forwarded_for(zVal);
      if( zIpAddr!=0 ){
        g.zIpAddr = mprintf("%s", zIpAddr);
        cgi_replace_parameter("REMOTE_ADDR", g.zIpAddr);
      }
    }
  }
  cgi_init();
  cgi_trace(0);
}

/*
** This routine handles a single HTTP request from an SSH client which is
** coming in on g.httpIn and which replies on g.httpOut
**
** Once all the setup is finished, this procedure returns
** and subsequent code handles the actual generation of the webpage.
**
** It is called in a loop so some variables will need to be replaced
*/
void cgi_handle_ssh_http_request(const char *zIpAddr){
  static int nCycles = 0;
  static char *zCmd = 0;
  char *z, *zToken;
  const char *zType;
  int i, content_length;
  char zLine[2000];     /* A single line of input. */

  if( zIpAddr ){
    if( nCycles==0 ){   
      cgi_setenv("REMOTE_ADDR", zIpAddr);
      g.zIpAddr = mprintf("%s", zIpAddr);
    }
  }else{
    fossil_panic("missing SSH IP address");
  }
  if( fgets(zLine, sizeof(zLine),g.httpIn)==0 ){
    malformed_request("missing HTTP header");
  }
  cgi_trace(zLine);
  zToken = extract_token(zLine, &z);
  if( zToken==0 ){
    malformed_request("malformed HTTP header");
  }

  if( fossil_strcmp(zToken, "echo")==0 ){
    /* start looking for probes to complete transport_open */
    zCmd = cgi_handle_ssh_probes(zLine, sizeof(zLine), z, zToken);
    if( fgets(zLine, sizeof(zLine),g.httpIn)==0 ){
      malformed_request("missing HTTP header");
    }
    cgi_trace(zLine);
    zToken = extract_token(zLine, &z);
    if( zToken==0 ){
      malformed_request("malformed HTTP header");
    }
  }else if( zToken && strlen(zToken)==0 && zCmd ){
    /* transport_flip request and continued transport_open */
    cgi_handle_ssh_transport(zCmd);
    if( fgets(zLine, sizeof(zLine),g.httpIn)==0 ){
      malformed_request("missing HTTP header");
    }
    cgi_trace(zLine);
    zToken = extract_token(zLine, &z);
    if( zToken==0 ){
      malformed_request("malformed HTTP header");
    }
  }

  if( fossil_strcmp(zToken,"GET")!=0 && fossil_strcmp(zToken,"POST")!=0
      && fossil_strcmp(zToken,"HEAD")!=0 ){
    malformed_request("unsupported HTTP method");
  }

  if( nCycles==0 ){
    cgi_setenv("GATEWAY_INTERFACE","CGI/1.0");
    cgi_setenv("REQUEST_METHOD",zToken);
  }

  zToken = extract_token(z, &z);
  if( zToken==0 ){
    malformed_request("malformed URL in HTTP header");
  }
  if( nCycles==0 ){
    cgi_setenv("REQUEST_URI", zToken);
    cgi_setenv("SCRIPT_NAME", "");
  }

  for(i=0; zToken[i] && zToken[i]!='?'; i++){}
  if( zToken[i] ) zToken[i++] = 0;
  if( nCycles==0 ){
    cgi_setenv("PATH_INFO", zToken);
  }else{
    cgi_replace_parameter("PATH_INFO", zToken);
  }
 
  /* Get all the optional fields that follow the first line.
  */
  while( fgets(zLine,sizeof(zLine),g.httpIn) ){
    char *zFieldName;
    char *zVal;

    cgi_trace(zLine);
    zFieldName = extract_token(zLine,&zVal);
    if( zFieldName==0 || *zFieldName==0 ) break;
    while( fossil_isspace(*zVal) ){ zVal++; }
    i = strlen(zVal);
    while( i>0 && fossil_isspace(zVal[i-1]) ){ i--; }
    zVal[i] = 0;
    for(i=0; zFieldName[i]; i++){
      zFieldName[i] = fossil_tolower(zFieldName[i]);
    }
    if( fossil_strcmp(zFieldName,"content-length:")==0 ){
      content_length = atoi(zVal);
    }else if( fossil_strcmp(zFieldName,"content-type:")==0 ){
      g.zContentType = zType = mprintf("%s", zVal);
    }else if( fossil_strcmp(zFieldName,"host:")==0 ){
      if( nCycles==0 ){
        cgi_setenv("HTTP_HOST", zVal);
      }
    }else if( fossil_strcmp(zFieldName,"user-agent:")==0 ){
      if( nCycles==0 ){
        cgi_setenv("HTTP_USER_AGENT", zVal);
      }
    }else if( fossil_strcmp(zFieldName,"x-fossil-transport:")==0 ){
      if( fossil_strnicmp(zVal, "ssh", 3)==0 ){
        if( nCycles==0 ){
          g.fSshClient |= CGI_SSH_FOSSIL;
          g.fullHttpReply = 0;
          cgi_setenv("X-FOSSIL_TRANSPORT", zVal);
        }
      }
    }
  }

  if( nCycles==0 ){
    if( ! ( g.fSshClient & CGI_SSH_FOSSIL ) ){
      /* did not find new fossil ssh transport */
      g.fSshClient &= ~CGI_SSH_CLIENT;
      g.fullHttpReply = 1;
      cgi_replace_parameter("REMOTE_ADDR", "127.0.0.1");
    }
  }

  cgi_reset_content();
  cgi_destination(CGI_BODY);

  if( content_length>0 && zType ){
    blob_zero(&g.cgiIn);
    if( fossil_strcmp(zType, "application/x-fossil")==0 ){
      blob_read_from_channel(&g.cgiIn, g.httpIn, content_length);
      blob_uncompress(&g.cgiIn, &g.cgiIn);
    }else if( fossil_strcmp(zType, "application/x-fossil-debug")==0 ){
      blob_read_from_channel(&g.cgiIn, g.httpIn, content_length);
    }else if( fossil_strcmp(zType, "application/x-fossil-uncompressed")==0 ){
      blob_read_from_channel(&g.cgiIn, g.httpIn, content_length);
    }
  }
  cgi_trace(0);
  nCycles++;
}

/*
** This routine handles the old fossil SSH probes
*/
char *cgi_handle_ssh_probes(char *zLine, int zSize, char *z, char *zToken){
  /* Start looking for probes */
  while( fossil_strcmp(zToken, "echo")==0 ){
    zToken = extract_token(z, &z);
    if( zToken==0 ){
      malformed_request("malformed probe");
    }
    if( fossil_strncmp(zToken, "test", 4)==0 ||
        fossil_strncmp(zToken, "probe-", 6)==0 ){
      fprintf(g.httpOut, "%s\n", zToken);
      fflush(g.httpOut);
    }else{
      malformed_request("malformed probe");
    }
    if( fgets(zLine, zSize, g.httpIn)==0 ){
      malformed_request("malformed probe");
    }
    cgi_trace(zLine);
    zToken = extract_token(zLine, &z);
    if( zToken==0 ){
      malformed_request("malformed probe");
    }
  }

  /* Got all probes now first transport_open is completed
  ** so return the command that was requested
  */
  g.fSshClient |= CGI_SSH_COMPAT;
  return mprintf("%s", zToken);
}

/*
** This routine handles the old fossil SSH transport_flip
** and transport_open communications if detected.
*/
void cgi_handle_ssh_transport(const char *zCmd){
  char *z, *zToken;
  char zLine[2000];     /* A single line of input. */

  /* look for second newline of transport_flip */
  if( fgets(zLine, sizeof(zLine),g.httpIn)==0 ){
    malformed_request("incorrect transport_flip");
  }
  cgi_trace(zLine);
  zToken = extract_token(zLine, &z);
  if( zToken && strlen(zToken)==0 ){
    /* look for path to fossil */
    if( fgets(zLine, sizeof(zLine),g.httpIn)==0 ){
      if ( zCmd==0 ){
        malformed_request("missing fossil command");
      }else{
        /* no new command so exit */
        fossil_exit(0);
      }
    }
    cgi_trace(zLine);
    zToken = extract_token(zLine, &z);
    if( zToken==0 ){
      malformed_request("malformed fossil command");
    }
    /* see if we've seen the command */
    if( zCmd && zCmd[0] && fossil_strcmp(zToken, zCmd)==0 ){
      return;
    }else{
      malformed_request("transport_open failed");
    }
  }else{
    malformed_request("transport_flip failed");
  }
}

/*
** This routine handles a single SCGI request which is coming in on
** g.httpIn and which replies on g.httpOut
**
** The SCGI request is read from g.httpIn and is used to initialize
** entries in the cgi_parameter() hash, as if those entries were
** environment variables.  A call to cgi_init() completes
** the setup.  Once all the setup is finished, this procedure returns
** and subsequent code handles the actual generation of the webpage.
*/
void cgi_handle_scgi_request(void){
  char *zHdr;
  char *zToFree;
  int nHdr = 0;
  int nRead;
  int n, m;
  char c;

  while( (c = fgetc(g.httpIn))!=EOF && fossil_isdigit(c) ){
    nHdr = nHdr*10 + c - '0';
  }
  if( nHdr<16 ) malformed_request("SCGI header too short");
  zToFree = zHdr = fossil_malloc(nHdr);
  nRead = (int)fread(zHdr, 1, nHdr, g.httpIn);
  if( nRead<nHdr ) malformed_request("cannot read entire SCGI header");
  nHdr = nRead;
  while( nHdr ){
    for(n=0; n<nHdr && zHdr[n]; n++){}
    for(m=n+1; m<nHdr && zHdr[m]; m++){}
    if( m>=nHdr ) malformed_request("SCGI header formatting error");
    cgi_set_parameter(zHdr, zHdr+n+1);
    zHdr += m+1;
    nHdr -= m+1;
  }
  fossil_free(zToFree);
  fgetc(g.httpIn);  /* Read past the "," separating header from content */
  cgi_init();
}


#if INTERFACE
/* 
** Bitmap values for the flags parameter to cgi_http_server().
*/
#define HTTP_SERVER_LOCALHOST      0x0001     /* Bind to 127.0.0.1 only */
#define HTTP_SERVER_SCGI           0x0002     /* SCGI instead of HTTP */

#endif /* INTERFACE */

/*
** Maximum number of child processes that we can have running
** at one time before we start slowing things down.
*/
#define MAX_PARALLEL 2

/*
** Implement an HTTP server daemon listening on port iPort.
**
** As new connections arrive, fork a child and let child return
** out of this procedure call.  The child will handle the request.
** The parent never returns from this procedure.
**
** Return 0 to each child as it runs.  If unable to establish a
** listening socket, return non-zero.
*/
int cgi_http_server(
  int mnPort, int mxPort,   /* Range of TCP ports to try */
  const char *zBrowser,     /* Run this browser, if not NULL */
  const char *zIpAddr,      /* Bind to this IP address, if not null */
  int flags                 /* HTTP_SERVER_* flags */
){
#if defined(_WIN32)
  /* Use win32_http_server() instead */
  fossil_exit(1);
#else
  int listener = -1;           /* The server socket */
  int connection;              /* A socket for each individual connection */
  fd_set readfds;              /* Set of file descriptors for select() */
  socklen_t lenaddr;           /* Length of the inaddr structure */
  int child;                   /* PID of the child process */
  int nchildren = 0;           /* Number of child processes */
  struct timeval delay;        /* How long to wait inside select() */
  struct sockaddr_in inaddr;   /* The socket address */
  int opt = 1;                 /* setsockopt flag */
  int iPort = mnPort;

  while( iPort<=mxPort ){
    memset(&inaddr, 0, sizeof(inaddr));
    inaddr.sin_family = AF_INET;
    if( zIpAddr ){
      inaddr.sin_addr.s_addr = inet_addr(zIpAddr);
      if( inaddr.sin_addr.s_addr == (-1) ){
        fossil_fatal("not a valid IP address: %s", zIpAddr);
      }
    }else if( flags & HTTP_SERVER_LOCALHOST ){
      inaddr.sin_addr.s_addr = htonl(INADDR_LOOPBACK);
    }else{
      inaddr.sin_addr.s_addr = htonl(INADDR_ANY);
    }
    inaddr.sin_port = htons(iPort);
    listener = socket(AF_INET, SOCK_STREAM, 0);
    if( listener<0 ){
      iPort++;
      continue;
    }

    /* if we can't terminate nicely, at least allow the socket to be reused */
    setsockopt(listener,SOL_SOCKET,SO_REUSEADDR,&opt,sizeof(opt));

    if( bind(listener, (struct sockaddr*)&inaddr, sizeof(inaddr))<0 ){
      close(listener);
      iPort++;
      continue;
    }
    break;
  }
  if( iPort>mxPort ){
    if( mnPort==mxPort ){
      fossil_fatal("unable to open listening socket on ports %d", mnPort);
    }else{
      fossil_fatal("unable to open listening socket on any"
                   " port in the range %d..%d", mnPort, mxPort);
    }
  }
  if( iPort>mxPort ) return 1;
  listen(listener,10);
  if( iPort>mnPort ){
    fossil_print("Listening for %s requests on TCP port %d\n",
       (flags & HTTP_SERVER_SCGI)!=0?"SCGI":"HTTP",  iPort);
    fflush(stdout);
  }
  if( zBrowser ){
    zBrowser = mprintf(zBrowser, iPort);
    if( system(zBrowser)<0 ){
      fossil_warning("cannot start browser: %s\n", zBrowser);
    }
  }
  while( 1 ){
    if( nchildren>MAX_PARALLEL ){
      /* Slow down if connections are arriving too fast */
      sleep( nchildren-MAX_PARALLEL );
    }
    delay.tv_sec = 60;
    delay.tv_usec = 0;
    FD_ZERO(&readfds);
    assert( listener>=0 );
    FD_SET( listener, &readfds);
    select( listener+1, &readfds, 0, 0, &delay);
    if( FD_ISSET(listener, &readfds) ){
      lenaddr = sizeof(inaddr);
      connection = accept(listener, (struct sockaddr*)&inaddr, &lenaddr);
      if( connection>=0 ){
        child = fork();
        if( child!=0 ){
          if( child>0 ) nchildren++;
          close(connection);
        }else{
          int nErr = 0, fd;
          close(0);
          fd = dup(connection);
          if( fd!=0 ) nErr++;
          close(1);
          fd = dup(connection);
          if( fd!=1 ) nErr++;
          if( !g.fHttpTrace && !g.fSqlTrace ){
            close(2);
            fd = dup(connection);
            if( fd!=2 ) nErr++;
          }
          close(connection);
          return nErr;
        }
      }
    }
    /* Bury dead children */
    while( waitpid(0, 0, WNOHANG)>0 ){
      nchildren--;
    }
  }
  /* NOT REACHED */  
  fossil_exit(1);
#endif
  /* NOT REACHED */
  return 0;
}


/*
** Name of days and months.
*/
static const char *const azDays[] =
    {"Sun", "Mon", "Tue", "Wed", "Thu", "Fri", "Sat", 0};
static const char *const azMonths[] =
    {"Jan", "Feb", "Mar", "Apr", "May", "Jun",
     "Jul", "Aug", "Sep", "Oct", "Nov", "Dec", 0};


/*
** Returns an RFC822-formatted time string suitable for HTTP headers.
** The timezone is always GMT.  The value returned is always a
** string obtained from mprintf() and must be freed using free() to
** avoid a memory leak.
**
** See http://www.faqs.org/rfcs/rfc822.html, section 5
** and http://www.faqs.org/rfcs/rfc2616.html, section 3.3.
*/
char *cgi_rfc822_datestamp(time_t now){
  struct tm *pTm;
  pTm = gmtime(&now);
  if( pTm==0 ){
    return mprintf("");
  }else{
    return mprintf("%s, %d %s %02d %02d:%02d:%02d GMT",
                   azDays[pTm->tm_wday], pTm->tm_mday, azMonths[pTm->tm_mon],
                   pTm->tm_year+1900, pTm->tm_hour, pTm->tm_min, pTm->tm_sec);
  }
}

/*
** Parse an RFC822-formatted timestamp as we'd expect from HTTP and return
** a Unix epoch time. <= zero is returned on failure.
**
** Note that this won't handle all the _allowed_ HTTP formats, just the
** most popular one (the one generated by cgi_rfc822_datestamp(), actually).
*/
time_t cgi_rfc822_parsedate(const char *zDate){
  struct tm t;
  char zIgnore[16];
  char zMonth[16];

  memset(&t, 0, sizeof(t));
  if( 7==sscanf(zDate, "%12[A-Za-z,] %d %12[A-Za-z] %d %d:%d:%d", zIgnore,
                       &t.tm_mday, zMonth, &t.tm_year, &t.tm_hour, &t.tm_min,
                       &t.tm_sec)){

    if( t.tm_year > 1900 ) t.tm_year -= 1900;
    for(t.tm_mon=0; azMonths[t.tm_mon]; t.tm_mon++){
      if( !fossil_strnicmp( azMonths[t.tm_mon], zMonth, 3 )){
        return mkgmtime(&t);
      }
    }
  }

  return 0;
}

/*
** Convert a struct tm* that represents a moment in UTC into the number
** of seconds in 1970, UTC.
*/
time_t mkgmtime(struct tm *p){
  time_t t;
  int nDay;
  int isLeapYr;
  /* Days in each month:       31, 28, 31, 30, 31, 30, 31, 31, 30, 31, 30, 31 */
  static int priorDays[]   = {  0, 31, 59, 90,120,151,181,212,243,273,304,334 };
  if( p->tm_mon<0 ){
    int nYear = (11 - p->tm_mon)/12;
    p->tm_year -= nYear;
    p->tm_mon += nYear*12;
  }else if( p->tm_mon>11 ){
    p->tm_year += p->tm_mon/12;
    p->tm_mon %= 12;
  }
  isLeapYr = p->tm_year%4==0 && (p->tm_year%100!=0 || (p->tm_year+300)%400==0);
  p->tm_yday = priorDays[p->tm_mon] + p->tm_mday - 1;
  if( isLeapYr && p->tm_mon>1 ) p->tm_yday++;
  nDay = (p->tm_year-70)*365 + (p->tm_year-69)/4 -p->tm_year/100 + 
         (p->tm_year+300)/400 + p->tm_yday;
  t = ((nDay*24 + p->tm_hour)*60 + p->tm_min)*60 + p->tm_sec;
  return t;
}

/*
** Check the objectTime against the If-Modified-Since request header. If the
** object time isn't any newer than the header, we immediately send back
** a 304 reply and exit.
*/
void cgi_modified_since(time_t objectTime){
  const char *zIf = P("HTTP_IF_MODIFIED_SINCE");
  if( zIf==0 ) return;
  if( objectTime > cgi_rfc822_parsedate(zIf) ) return;
  cgi_set_status(304,"Not Modified");
  cgi_reset_content();
  cgi_reply();
  fossil_exit(0);
}

/*
** Check to see if the remote client is SSH and return
** its IP or return default
*/
const char *cgi_ssh_remote_addr(const char *zDefault){
  char *zIndex;
  const char *zSshConn = fossil_getenv("SSH_CONNECTION");

  if( zSshConn && zSshConn[0] ){
    char *zSshClient = mprintf("%s",zSshConn);
    if( zIndex = strchr(zSshClient,' ') ){
      zSshClient[zIndex-zSshClient] = '\0';
      return zSshClient;
    }
  }
  return zDefault;
}<|MERGE_RESOLUTION|>--- conflicted
+++ resolved
@@ -466,11 +466,7 @@
       return;
     }
   }
-<<<<<<< HEAD
-  cgi_set_parameter_nocopy(zName, mprintf("%s",zValue));
-=======
-  cgi_set_parameter_nocopy(zName, zValue, 0);
->>>>>>> f86f5840
+  cgi_set_parameter_nocopy(zName, mprintf("%s",zValue), 0);
 }
 
 /*
