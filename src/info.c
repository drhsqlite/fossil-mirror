/*
** Copyright (c) 2007 D. Richard Hipp
**
** This program is free software; you can redistribute it and/or
** modify it under the terms of the Simplified BSD License (also
** known as the "2-Clause License" or "FreeBSD License".)

** This program is distributed in the hope that it will be useful,
** but without any warranty; without even the implied warranty of
** merchantability or fitness for a particular purpose.
**
** Author contact information:
**   drh@hwaci.com
**   http://www.hwaci.com/drh/
**
*******************************************************************************
**
** This file contains code to implement the "info" command.  The
** "info" command gives command-line access to information about
** the current tree, or a particular artifact or check-in.
*/
#include "config.h"
#include "info.h"
#include <assert.h>

/*
** Return a string (in memory obtained from malloc) holding a
** comma-separated list of tags that apply to check-in with
** record-id rid.  If the "propagatingOnly" flag is true, then only
** show branch tags (tags that propagate to children).
**
** Return NULL if there are no such tags.
*/
char *info_tags_of_checkin(int rid, int propagatingOnly){
  char *zTags;
  zTags = db_text(0, "SELECT group_concat(substr(tagname, 5), ', ')"
                     "  FROM tagxref, tag"
                     " WHERE tagxref.rid=%d AND tagxref.tagtype>%d"
                     "   AND tag.tagid=tagxref.tagid"
                     "   AND tag.tagname GLOB 'sym-*'",
                     rid, propagatingOnly!=0);
  return zTags;
}


/*
** Print common information about a particular record.
**
**     *  The UUID
**     *  The record ID
**     *  mtime and ctime
**     *  who signed it
**
*/
void show_common_info(
  int rid,                   /* The rid for the check-in to display info for */
  const char *zUuidName,     /* Name of the UUID */
  int showComment,           /* True to show the check-in comment */
  int showFamily             /* True to show parents and children */
){
  Stmt q;
  char *zComment = 0;
  char *zTags;
  char *zDate;
  char *zUuid;
  zUuid = db_text(0, "SELECT uuid FROM blob WHERE rid=%d", rid);
  if( zUuid ){
    zDate = db_text(0,
      "SELECT datetime(mtime) || ' UTC' FROM event WHERE objid=%d",
      rid
    );
         /* 01234567890123 */
    fossil_print("%-13s %.40s %s\n", zUuidName, zUuid, zDate ? zDate : "");
    free(zDate);
    if( showComment ){
      zComment = db_text(0,
        "SELECT coalesce(ecomment,comment) || "
        "       ' (user: ' || coalesce(euser,user,'?') || ')' "
        "  FROM event WHERE objid=%d",
        rid
      );
    }
    free(zUuid);
  }
  if( showFamily ){
    db_prepare(&q, "SELECT uuid, pid, isprim FROM plink JOIN blob ON pid=rid "
                   " WHERE cid=%d"
                   " ORDER BY isprim DESC, mtime DESC /*sort*/", rid);
    while( db_step(&q)==SQLITE_ROW ){
      const char *zUuid = db_column_text(&q, 0);
      const char *zType = db_column_int(&q, 2) ? "parent:" : "merged-from:";
      zDate = db_text("",
        "SELECT datetime(mtime) || ' UTC' FROM event WHERE objid=%d",
        db_column_int(&q, 1)
      );
      fossil_print("%-13s %.40s %s\n", zType, zUuid, zDate);
      free(zDate);
    }
    db_finalize(&q);
    db_prepare(&q, "SELECT uuid, cid, isprim FROM plink JOIN blob ON cid=rid "
                   " WHERE pid=%d"
                   " ORDER BY isprim DESC, mtime DESC /*sort*/", rid);
    while( db_step(&q)==SQLITE_ROW ){
      const char *zUuid = db_column_text(&q, 0);
      const char *zType = db_column_int(&q, 2) ? "child:" : "merged-into:";
      zDate = db_text("",
        "SELECT datetime(mtime) || ' UTC' FROM event WHERE objid=%d",
        db_column_int(&q, 1)
      );
      fossil_print("%-13s %.40s %s\n", zType, zUuid, zDate);
      free(zDate);
    }
    db_finalize(&q);
  }
  zTags = info_tags_of_checkin(rid, 0);
  if( zTags && zTags[0] ){
    fossil_print("tags:         %s\n", zTags);
  }
  free(zTags);
  if( zComment ){
    fossil_print("comment:      ");
    comment_print(zComment, 0, 14, -1, get_comment_format());
    free(zComment);
  }
}

/*
** Print information about the URLs used to access a repository and
** checkouts in a repository.
*/
static void extraRepoInfo(void){
  Stmt s;
  db_prepare(&s, "SELECT substr(name,7), date(mtime,'unixepoch')"
                 "  FROM config"
                 " WHERE name GLOB 'ckout:*' ORDER BY mtime DESC");
  while( db_step(&s)==SQLITE_ROW ){
    const char *zName;
    const char *zCkout = db_column_text(&s, 0);
    if( !vfile_top_of_checkout(zCkout) ) continue;
    if( g.localOpen ){
      if( fossil_strcmp(zCkout, g.zLocalRoot)==0 ) continue;
      zName = "alt-root:";
    }else{
      zName = "check-out:";
    }
    fossil_print("%-11s   %-54s %s\n", zName, zCkout,
                 db_column_text(&s, 1));
  }
  db_finalize(&s);
  db_prepare(&s, "SELECT substr(name,9), date(mtime,'unixepoch')"
                 "  FROM config"
                 " WHERE name GLOB 'baseurl:*' ORDER BY mtime DESC");
  while( db_step(&s)==SQLITE_ROW ){
    fossil_print("access-url:   %-54s %s\n", db_column_text(&s, 0),
                 db_column_text(&s, 1));
  }
  db_finalize(&s);
}

/*
** Show the parent project, if any
*/
static void showParentProject(void){
  const char *zParentCode;
  zParentCode = db_get("parent-project-code",0);
  if( zParentCode ){
    fossil_print("derived-from: %s %s\n", zParentCode,
                 db_get("parent-project-name",""));
  }
}

/*
** COMMAND: info
**
** Usage: %fossil info ?VERSION | REPOSITORY_FILENAME? ?OPTIONS?
**
** With no arguments, provide information about the current tree.
** If an argument is specified, provide information about the object
** in the repository of the current tree that the argument refers
** to.  Or if the argument is the name of a repository, show
** information about that repository.
**
** If the argument is a repository name, then the --verbose option shows
** all known check-out locations for that repository and all URLs used
** to access the repository.  The --verbose is (currently) a no-op if
** the argument is the name of a object within the repository.
**
** Use the "finfo" command to get information about a specific
** file in a checkout.
**
** Options:
**
**    -R|--repository FILE       Extract info from repository FILE
**    -v|--verbose               Show extra information about repositories
**
** See also: annotate, artifact, finfo, timeline
*/
void info_cmd(void){
  i64 fsize;
  int verboseFlag = find_option("verbose","v",0)!=0;
  if( !verboseFlag ){
    verboseFlag = find_option("detail","l",0)!=0; /* deprecated */
  }

  if( g.argc==3
   && file_isfile(g.argv[2], ExtFILE)
   && (fsize = file_size(g.argv[2], ExtFILE))>0
   && (fsize&0x1ff)==0
  ){
    db_open_config(0, 0);
    db_open_repository(g.argv[2]);
    db_record_repository_filename(g.argv[2]);
    fossil_print("project-name: %s\n", db_get("project-name", "<unnamed>"));
    fossil_print("project-code: %s\n", db_get("project-code", "<none>"));
    showParentProject();
    extraRepoInfo();
    return;
  }
  db_find_and_open_repository(OPEN_OK_NOT_FOUND,0);
  verify_all_options();
  if( g.argc==2 ){
    int vid;
    if( g.repositoryOpen ){
      db_record_repository_filename(0);
      fossil_print("project-name: %s\n", db_get("project-name", "<unnamed>"));
    }else{
      db_open_config(0,1);
    }
    if( g.localOpen ){
      fossil_print("repository:   %s\n", db_repository_filename());
      fossil_print("local-root:   %s\n", g.zLocalRoot);
    }
    if( verboseFlag && g.repositoryOpen ){
      extraRepoInfo();
    }
    if( g.zConfigDbName ){
      fossil_print("config-db:    %s\n", g.zConfigDbName);
    }
    if( g.repositoryOpen ){
      fossil_print("project-code: %s\n", db_get("project-code", ""));
      showParentProject();
      vid = g.localOpen ? db_lget_int("checkout", 0) : 0;
      if( vid ){
        show_common_info(vid, "checkout:", 1, 1);
      }
      fossil_print("check-ins:    %d\n",
             db_int(-1, "SELECT count(*) FROM event WHERE type='ci' /*scan*/"));
    }
    if( verboseFlag || !g.repositoryOpen ){
      Blob vx;
      char *z;
      fossil_version_blob(&vx, 0);
      z = strstr(blob_str(&vx), "version");
      if( z ){
        z += 8;
      }else{
        z = blob_str(&vx);
      }
      fossil_print("fossil:       %z\n", file_fullexename(g.nameOfExe));
      fossil_print("version:      %s", z);
      blob_reset(&vx);
    }
  }else{
    int rid;
    rid = name_to_rid(g.argv[2]);
    if( rid==0 ){
      fossil_fatal("no such object: %s", g.argv[2]);
    }
    show_common_info(rid, "uuid:", 1, 1);
  }
}

/*
** Show the context graph (immediate parents and children) for
** check-in rid.
*/
void render_checkin_context(int rid, int rid2, int parentsOnly){
  Blob sql;
  Stmt q;
  int rx[2];
  int i, n;
  rx[0] = rid;
  rx[1] = rid2;
  n = rid2 ? 2 : 1;
  blob_zero(&sql);
  blob_append(&sql, timeline_query_for_www(), -1);

  db_multi_exec(
    "CREATE TEMP TABLE IF NOT EXISTS ok(rid INTEGER PRIMARY KEY);"
    "DELETE FROM ok;"
  );
  for(i=0; i<n; i++){
    db_multi_exec(
      "INSERT OR IGNORE INTO ok VALUES(%d);"
      "INSERT OR IGNORE INTO ok SELECT pid FROM plink WHERE cid=%d;",
      rx[i], rx[i]
    );
  }
  if( !parentsOnly ){
    for(i=0; i<n; i++){
      db_multi_exec(
        "INSERT OR IGNORE INTO ok SELECT cid FROM plink WHERE pid=%d;", rx[i]
      );
      if( db_table_exists("repository","cherrypick") ){
        db_multi_exec(
          "INSERT OR IGNORE INTO ok "
          "  SELECT parentid FROM cherrypick WHERE childid=%d;"
          "INSERT OR IGNORE INTO ok "
          "  SELECT childid FROM cherrypick WHERE parentid=%d;",
          rx[i], rx[i]
        );
      }
    }
  }
  blob_append_sql(&sql, " AND event.objid IN ok ORDER BY mtime DESC");
  db_prepare(&q, "%s", blob_sql_text(&sql));
  www_print_timeline(&q,
          TIMELINE_GRAPH
         |TIMELINE_FILLGAPS
         |TIMELINE_NOSCROLL
         |TIMELINE_XMERGE
         |TIMELINE_CHPICK,
       0, 0, 0, rid, rid2, 0);
  db_finalize(&q);
}


/*
** Append the difference between artifacts to the output
*/
static void append_diff(
  const char *zFrom,    /* Diff from this artifact */
  const char *zTo,      /*  ... to this artifact */
  u64 diffFlags,        /* Diff formatting flags */
  ReCompiled *pRe       /* Only show change matching this regex */
){
  int fromid;
  int toid;
  Blob from, to, out;
  if( zFrom ){
    fromid = uuid_to_rid(zFrom, 0);
    content_get(fromid, &from);
  }else{
    blob_zero(&from);
  }
  if( zTo ){
    toid = uuid_to_rid(zTo, 0);
    content_get(toid, &to);
  }else{
    blob_zero(&to);
  }
  blob_zero(&out);
  if( diffFlags & DIFF_SIDEBYSIDE ){
    text_diff(&from, &to, &out, pRe, diffFlags | DIFF_HTML | DIFF_NOTTOOBIG);
    @ %s(blob_str(&out))
  }else{
    text_diff(&from, &to, &out, pRe,
           diffFlags | DIFF_LINENO | DIFF_HTML | DIFF_NOTTOOBIG);
    @ <pre class="udiff">
    @ %s(blob_str(&out))
    @ </pre>
  }
  blob_reset(&from);
  blob_reset(&to);
  blob_reset(&out);
}

/*
** Write a line of web-page output that shows changes that have occurred
** to a file between two check-ins.
*/
static void append_file_change_line(
  const char *zName,    /* Name of the file that has changed */
  const char *zOld,     /* blob.uuid before change.  NULL for added files */
  const char *zNew,     /* blob.uuid after change.  NULL for deletes */
  const char *zOldName, /* Prior name.  NULL if no name change. */
  u64 diffFlags,        /* Flags for text_diff().  Zero to omit diffs */
  ReCompiled *pRe,      /* Only show diffs that match this regex, if not NULL */
  int mperm             /* executable or symlink permission for zNew */
){
  @ <p>
  if( !g.perm.Hyperlink ){
    if( zNew==0 ){
      @ Deleted %h(zName).
    }else if( zOld==0 ){
      @ Added %h(zName).
    }else if( zOldName!=0 && fossil_strcmp(zName,zOldName)!=0 ){
      @ Name change from %h(zOldName) to %h(zName).
    }else if( fossil_strcmp(zNew, zOld)==0 ){
      if( mperm==PERM_EXE ){
        @ %h(zName) became executable.
      }else if( mperm==PERM_LNK ){
        @ %h(zName) became a symlink.
      }else{
        @ %h(zName) became a regular file.
      }
    }else{
      @ Changes to %h(zName).
    }
    if( diffFlags ){
      append_diff(zOld, zNew, diffFlags, pRe);
    }
  }else{
    if( zOld && zNew ){
      if( fossil_strcmp(zOld, zNew)!=0 ){
        @ Modified %z(href("%R/finfo?name=%T&m=%!S",zName,zNew))%h(zName)</a>
        @ from %z(href("%R/artifact/%!S",zOld))[%S(zOld)]</a>
        @ to %z(href("%R/artifact/%!S",zNew))[%S(zNew)]</a>.
      }else if( zOldName!=0 && fossil_strcmp(zName,zOldName)!=0 ){
        @ Name change
        @ from %z(href("%R/finfo?name=%T&m=%!S",zOldName,zOld))%h(zOldName)</a>
        @ to %z(href("%R/finfo?name=%T&m=%!S",zName,zNew))%h(zName)</a>.
      }else{
        @ %z(href("%R/finfo?name=%T&m=%!S",zName,zNew))%h(zName)</a> became
        if( mperm==PERM_EXE ){
          @ executable with contents
        }else if( mperm==PERM_LNK ){
          @ a symlink with target
        }else{
          @ a regular file with contents
        }
        @ %z(href("%R/artifact/%!S",zNew))[%S(zNew)]</a>.
      }
    }else if( zOld ){
      @ Deleted %z(href("%R/finfo?name=%T&m=%!S",zName,zOld))%h(zName)</a>
      @ version %z(href("%R/artifact/%!S",zOld))[%S(zOld)]</a>.
    }else{
      @ Added %z(href("%R/finfo?name=%T&m=%!S",zName,zNew))%h(zName)</a>
      @ version %z(href("%R/artifact/%!S",zNew))[%S(zNew)]</a>.
    }
    if( diffFlags ){
      append_diff(zOld, zNew, diffFlags, pRe);
    }else if( zOld && zNew && fossil_strcmp(zOld,zNew)!=0 ){
      @ &nbsp;&nbsp;
      @ %z(href("%R/fdiff?v1=%!S&v2=%!S",zOld,zNew))[diff]</a>
    }
  }
  @ </p>
}

/*
** Generate javascript to enhance HTML diffs.
*/
void append_diff_javascript(int sideBySide){
  if( !sideBySide ) return;
  style_load_one_js_file("sbsdiff.js");
}

/*
** Construct an appropriate diffFlag for text_diff() based on query
** parameters and the to boolean arguments.
*/
u64 construct_diff_flags(int diffType){
  u64 diffFlags = 0;  /* Zero means do not show any diff */
  if( diffType>0 ){
    int x;
    if( diffType==2 ){
      diffFlags = DIFF_SIDEBYSIDE;

      /* "dw" query parameter determines width of each column */
      x = atoi(PD("dw","80"))*(DIFF_CONTEXT_MASK+1);
      if( x<0 || x>DIFF_WIDTH_MASK ) x = DIFF_WIDTH_MASK;
      diffFlags += x;
    }

    if( P("w") ){
      diffFlags |= DIFF_IGNORE_ALLWS;
    }
    /* "dc" query parameter determines lines of context */
    x = atoi(PD("dc","7"));
    if( x<0 || x>DIFF_CONTEXT_MASK ) x = DIFF_CONTEXT_MASK;
    diffFlags += x;

    /* The "noopt" parameter disables diff optimization */
    if( PD("noopt",0)!=0 ) diffFlags |= DIFF_NOOPT;
    diffFlags |= DIFF_STRIP_EOLCR;
  }
  return diffFlags;
}

/*
** WEBPAGE: ci_tags
** URL:    /ci_tags?name=ARTIFACTID
**
** Show all tags and properties for a given check-in.
**
** This information used to be part of the main /ci page, but it is of
** marginal usefulness.  Better to factor it out into a sub-screen.
*/
void ci_tags_page(void){
  const char *zHash;
  int rid;
  Stmt q;
  int cnt = 0;
  Blob sql;

  login_check_credentials();
  if( !g.perm.Read ){ login_needed(g.anon.Read); return; }
  rid = name_to_rid_www("name");
  if( rid==0 ){
    style_header("Check-in Information Error");
    @ No such object: %h(g.argv[2])
    style_footer();
    return;
  }
  zHash = db_text(0, "SELECT uuid FROM blob WHERE rid=%d", rid);
  style_header("Tags and Properties");
  @ <h1>Tags and Properties for Check-In \
  @ %z(href("%R/ci/%!S",zHash))%S(zHash)</a></h1>
  db_prepare(&q,
    "SELECT tag.tagid, tagname, "
    "       (SELECT uuid FROM blob WHERE rid=tagxref.srcid AND rid!=%d),"
    "       value, datetime(tagxref.mtime,toLocal()), tagtype,"
    "       (SELECT uuid FROM blob WHERE rid=tagxref.origid AND rid!=%d)"
    "  FROM tagxref JOIN tag ON tagxref.tagid=tag.tagid"
    " WHERE tagxref.rid=%d"
    " ORDER BY tagname /*sort*/", rid, rid, rid
  );
  while( db_step(&q)==SQLITE_ROW ){
    const char *zTagname = db_column_text(&q, 1);
    const char *zSrcUuid = db_column_text(&q, 2);
    const char *zValue = db_column_text(&q, 3);
    const char *zDate = db_column_text(&q, 4);
    int tagtype = db_column_int(&q, 5);
    const char *zOrigUuid = db_column_text(&q, 6);
    cnt++;
    if( cnt==1 ){
      @ <ul>
    }
    @ <li>
    if( tagtype==0 ){
      @ <span class="infoTagCancelled">%h(zTagname)</span> cancelled
    }else if( zValue ){
      @ <span class="infoTag">%h(zTagname)=%h(zValue)</span>
    }else {
      @ <span class="infoTag">%h(zTagname)</span>
    }
    if( tagtype==2 ){
      if( zOrigUuid && zOrigUuid[0] ){
        @ inherited from
        hyperlink_to_uuid(zOrigUuid);
      }else{
        @ propagates to descendants
      }
    }
    if( zSrcUuid && zSrcUuid[0] ){
      if( tagtype==0 ){
        @ by
      }else{
        @ added by
      }
      hyperlink_to_uuid(zSrcUuid);
      @ on
      hyperlink_to_date(zDate,0);
    }
    @ </li>
  }
  db_finalize(&q);
  if( cnt ){
    @ </ul>
  }
  @ <div class="section">Context</div>
  db_multi_exec(
     "CREATE TEMP TABLE IF NOT EXISTS ok(rid INTEGER PRIMARY KEY);"
     "DELETE FROM ok;"
     "INSERT INTO ok VALUES(%d);"
     "INSERT OR IGNORE INTO ok "
     " SELECT tagxref.srcid"
     "   FROM tagxref JOIN tag ON tagxref.tagid=tag.tagid"
     "  WHERE tagxref.rid=%d;"
     "INSERT OR IGNORE INTO ok "
     " SELECT tagxref.origid"
     "   FROM tagxref JOIN tag ON tagxref.tagid=tag.tagid"
     "  WHERE tagxref.rid=%d;",
     rid, rid, rid
  );
#if 0
  db_multi_exec(
    "SELECT tag.tagid, tagname, "
    "       (SELECT uuid FROM blob WHERE rid=tagxref.srcid AND rid!=%d),"
    "       value, datetime(tagxref.mtime,toLocal()), tagtype,"
    "       (SELECT uuid FROM blob WHERE rid=tagxref.origid AND rid!=%d)"
    "  FROM tagxref JOIN tag ON tagxref.tagid=tag.tagid"
    " WHERE tagxref.rid=%d"
    " ORDER BY tagname /*sort*/", rid, rid, rid
  );
#endif
  blob_zero(&sql);
  blob_append(&sql, timeline_query_for_www(), -1);
  blob_append_sql(&sql, " AND event.objid IN ok ORDER BY mtime DESC");
  db_prepare(&q, "%s", blob_sql_text(&sql));
  www_print_timeline(&q, TIMELINE_DISJOINT|TIMELINE_GRAPH|TIMELINE_NOSCROLL,
                     0, 0, 0, rid, 0, 0);
  db_finalize(&q);
  style_footer();
}

/*
** WEBPAGE: vinfo
** WEBPAGE: ci
** URL:  /ci/ARTIFACTID
**  OR:  /ci?name=ARTIFACTID
**
** Display information about a particular check-in.  The exact
** same information is shown on the /info page if the name query
** parameter to /info describes a check-in.
**
** The ARTIFACTID can be a unique prefix for the HASH of the check-in,
** or a tag or branch name that identifies the check-in.
*/
void ci_page(void){
  Stmt q1, q2, q3;
  int rid;
  int isLeaf;
  int diffType;        /* 0: no diff,  1: unified,  2: side-by-side */
  u64 diffFlags;       /* Flag parameter for text_diff() */
  const char *zName;   /* Name of the check-in to be displayed */
  const char *zUuid;   /* UUID of zName */
  const char *zParent; /* UUID of the parent check-in (if any) */
  const char *zRe;     /* regex parameter */
  ReCompiled *pRe = 0; /* regex */
  const char *zW;      /* URL param for ignoring whitespace */
  const char *zPage = "vinfo";  /* Page that shows diffs */
  const char *zPageHide = "ci"; /* Page that hides diffs */
  const char *zBrName; /* Branch name */

  login_check_credentials();
  if( !g.perm.Read ){ login_needed(g.anon.Read); return; }
  zName = P("name");
  rid = name_to_rid_www("name");
  if( rid==0 ){
    style_header("Check-in Information Error");
    @ No such object: %h(g.argv[2])
    style_footer();
    return;
  }
  zRe = P("regex");
  if( zRe ) re_compile(&pRe, zRe, 0);
  zUuid = db_text(0, "SELECT uuid FROM blob WHERE rid=%d", rid);
  zParent = db_text(0,
    "SELECT uuid FROM plink, blob"
    " WHERE plink.cid=%d AND blob.rid=plink.pid AND plink.isprim",
    rid
  );
  isLeaf = !db_exists("SELECT 1 FROM plink WHERE pid=%d", rid);
  db_prepare(&q1,
     "SELECT uuid, datetime(mtime,toLocal()), user, comment,"
     "       datetime(omtime,toLocal()), mtime"
     "  FROM blob, event"
     " WHERE blob.rid=%d"
     "   AND event.objid=%d",
     rid, rid
  );
  zBrName = branch_of_ckin_rid(rid);
  
  cookie_link_parameter("diff","diff","2");
  diffType = atoi(PD("diff","2"));
  if( db_step(&q1)==SQLITE_ROW ){
    const char *zUuid = db_column_text(&q1, 0);
    int nUuid = db_column_bytes(&q1, 0);
    char *zEUser, *zEComment;
    const char *zUser;
    const char *zOrigUser;
    const char *zComment;
    const char *zDate;
    const char *zOrigDate;
    int okWiki = 0;
    Blob wiki_read_links = BLOB_INITIALIZER;
    Blob wiki_add_links = BLOB_INITIALIZER;

    Th_Store("current_checkin", zName);
    style_header("Check-in [%S]", zUuid);
    login_anonymous_available();
    zEUser = db_text(0,
                   "SELECT value FROM tagxref"
                   " WHERE tagid=%d AND rid=%d AND tagtype>0",
                    TAG_USER, rid);
    zEComment = db_text(0,
                   "SELECT value FROM tagxref WHERE tagid=%d AND rid=%d",
                   TAG_COMMENT, rid);
    zOrigUser = db_column_text(&q1, 2);
    zUser = zEUser ? zEUser : zOrigUser;
    zComment = db_column_text(&q1, 3);
    zDate = db_column_text(&q1,1);
    zOrigDate = db_column_text(&q1, 4);
    if( zOrigDate==0 ) zOrigDate = zDate;
    @ <div class="section">Overview</div>
    @ <table class="label-value">
    @ <tr><th>Comment:</th><td class="infoComment">\
    @ %!W(zEComment?zEComment:zComment)</td></tr>

    /* The Download: line */
    if( g.perm.Zip  ){
      char *zPJ = db_get("short-project-name", 0);
      char *zUrl;
      Blob projName;
      int jj;
      if( zPJ==0 ) zPJ = db_get("project-name", "unnamed");
      blob_zero(&projName);
      blob_append(&projName, zPJ, -1);
      blob_trim(&projName);
      zPJ = blob_str(&projName);
      for(jj=0; zPJ[jj]; jj++){
        if( (zPJ[jj]>0 && zPJ[jj]<' ') || strchr("\"*/:<>?\\|", zPJ[jj]) ){
          zPJ[jj] = '_';
        }
      }
      zUrl = mprintf("%R/tarball/%S/%t-%S.tar.gz", zUuid, zPJ, zUuid);
      @ <tr><th>Downloads:</th><td>
      @ %z(href("%s",zUrl))Tarball</a>
      @ | %z(href("%R/zip/%S/%t-%S.zip",zUuid, zPJ,zUuid))ZIP archive</a>
      @ | %z(href("%R/sqlar/%S/%t-%S.sqlar",zUuid,zPJ,zUuid))\
      @ SQL archive</a></td></tr>
      fossil_free(zUrl);
      blob_reset(&projName);
    }

    @ <tr><th>Timelines:</th><td>
    @   %z(href("%R/timeline?f=%!S&unhide",zUuid))family</a>
    if( zParent ){
      @ | %z(href("%R/timeline?p=%!S&unhide",zUuid))ancestors</a>
    }
    if( !isLeaf ){
      @ | %z(href("%R/timeline?d=%!S&unhide",zUuid))descendants</a>
    }
    if( zParent && !isLeaf ){
      @ | %z(href("%R/timeline?dp=%!S&unhide",zUuid))both</a>
    }
    db_prepare(&q2,"SELECT substr(tag.tagname,5) FROM tagxref, tag "
                   " WHERE rid=%d AND tagtype>0 "
                   "   AND tag.tagid=tagxref.tagid "
                   "   AND +tag.tagname GLOB 'sym-*'", rid);
    while( db_step(&q2)==SQLITE_ROW ){
      const char *zTagName = db_column_text(&q2, 0);
      if( fossil_strcmp(zTagName,zBrName)==0 ){
        cgi_printf(" | ");
        style_copy_button(1, "name-br", 0, 0, "%z%h</a>",
          href("%R/timeline?r=%T&unhide",zTagName), zTagName);
        cgi_printf("\n");
        if( wiki_tagid2("branch",zTagName)!=0 ){
          blob_appendf(&wiki_read_links, " | %z%h</a>",
              href("%R/wiki?name=branch/%h",zTagName), zTagName);
        }else if( g.perm.Write && g.perm.WrWiki ){
          blob_appendf(&wiki_add_links, " | %z%h</a>",
              href("%R/wikiedit?name=branch/%h",zTagName), zTagName);
        }
      }else{
        @  | %z(href("%R/timeline?t=%T&unhide",zTagName))%h(zTagName)</a>
        if( wiki_tagid2("tag",zTagName)!=0 ){
          blob_appendf(&wiki_read_links, " | %z%h</a>",
              href("%R/wiki?name=tag/%h",zTagName), zTagName);
        }else if( g.perm.Write && g.perm.WrWiki ){
          blob_appendf(&wiki_add_links, " | %z%h</a>",
              href("%R/wikiedit?name=tag/%h",zTagName), zTagName);
        }
      }
    }
    db_finalize(&q2);
    @ </td></tr>

    @ <tr><th>Files:</th>
    @   <td>
    @     %z(href("%R/tree?ci=%!S",zUuid))files</a>
    @   | %z(href("%R/fileage?name=%!S",zUuid))file ages</a>
    @   | %z(href("%R/tree?nofiles&type=tree&ci=%!S",zUuid))folders</a>
    @   </td>
    @ </tr>

    @ <tr><th>%s(hname_alg(nUuid)):</th><td>
    style_copy_button(1, "hash-ci", 0, 2, "%.32s<wbr>%s", zUuid, zUuid+32);
    if( g.perm.Setup ){
      @  (Record ID: %d(rid))
    }
    @ </td></tr>
    @ <tr><th>User&nbsp;&amp;&nbsp;Date:</th><td>
    hyperlink_to_user(zUser,zDate," on ");
    hyperlink_to_date(zDate, "</td></tr>");
    if( zEComment ){
      @ <tr><th>Original&nbsp;Comment:</th>
      @     <td class="infoComment">%!W(zComment)</td></tr>
    }
    if( fossil_strcmp(zDate, zOrigDate)!=0
     || fossil_strcmp(zOrigUser, zUser)!=0
    ){
      @ <tr><th>Original&nbsp;User&nbsp;&amp;&nbsp;Date:</th><td>
      hyperlink_to_user(zOrigUser,zOrigDate," on ");
      hyperlink_to_date(zOrigDate, "</td></tr>");
    }
    if( g.perm.Admin ){
      db_prepare(&q2,
         "SELECT rcvfrom.ipaddr, user.login, datetime(rcvfrom.mtime),"
               " blob.rcvid"
         "  FROM blob JOIN rcvfrom USING(rcvid) LEFT JOIN user USING(uid)"
         " WHERE blob.rid=%d",
         rid
      );
      if( db_step(&q2)==SQLITE_ROW ){
        const char *zIpAddr = db_column_text(&q2, 0);
        const char *zUser = db_column_text(&q2, 1);
        const char *zDate = db_column_text(&q2, 2);
        int rcvid = db_column_int(&q2,3);
        if( zUser==0 || zUser[0]==0 ) zUser = "unknown";
        @ <tr><th>Received&nbsp;From:</th>
        @ <td>%h(zUser) @ %h(zIpAddr) on %s(zDate) \
        @ (<a href="%R/rcvfrom?rcvid=%d(rcvid)">Rcvid %d(rcvid)</a>)</td></tr>
      }
      db_finalize(&q2);
    }

    /* Only show links to edit wiki pages if the users can read wiki
    ** and if the wiki pages already exist */
    if( g.perm.WrWiki
     && g.perm.RdWiki
     && g.perm.Write
     && ((okWiki = wiki_tagid2("checkin",zUuid))!=0 ||
                 blob_size(&wiki_read_links)>0)
     && db_get_boolean("wiki-about",1)
    ){
      const char *zLinks = blob_str(&wiki_read_links);
      @ <tr><th>Edit&nbsp;Wiki:</th><td>\
      if( okWiki ){
        @ %z(href("%R/wikiedit?name=checkin/%s",zUuid))this checkin</a>\
      }else if( zLinks[0] ){
        zLinks += 3;
      }
      @ %s(zLinks)</td></tr>
    }

    /* Only show links to create new wiki pages if the users can write wiki
    ** and if the wiki pages do not already exist */
    if( g.perm.WrWiki
     && g.perm.RdWiki
     && g.perm.Write
     && (blob_size(&wiki_add_links)>0 || !okWiki)
     && db_get_boolean("wiki-about",1)
    ){
      const char *zLinks = blob_str(&wiki_add_links);
      @ <tr><th>Add&nbsp;Wiki:</th><td>\
      if( !okWiki ){
        @ %z(href("%R/wikiedit?name=checkin/%s",zUuid))this checkin</a>\
      }else if( zLinks[0] ){
        zLinks += 3;
      }
      @ %s(zLinks)</td></tr>
    }

    if( g.perm.Hyperlink ){
      @ <tr><th>Other&nbsp;Links:</th>
      @   <td>
      if( fossil_strcmp(zBrName, db_get("main-branch",0))!=0 ){
        @ %z(href("%R/vdiff?branch=%!S", zUuid))branch diff</a> |
      }
      @ %z(href("%R/artifact/%!S",zUuid))manifest</a>
      @ | %z(href("%R/ci_tags/%!S",zUuid))tags</a>
      if( g.perm.Admin ){
        @   | %z(href("%R/mlink?ci=%!S",zUuid))mlink table</a>
      }
      if( g.anon.Write ){
        @   | %z(href("%R/ci_edit?r=%!S",zUuid))edit</a>
      }
      @   </td>
      @ </tr>
    }
    @ </table>
    blob_reset(&wiki_read_links);
    blob_reset(&wiki_add_links);
  }else{
    style_header("Check-in Information");
    login_anonymous_available();
  }
  db_finalize(&q1);
  if( !PB("nowiki") ){
    wiki_render_associated("checkin", zUuid, 0);
  }
  render_backlink_graph(zUuid, "<div class=\"section\">References</div>\n");
  @ <div class="section">Context</div>
  render_checkin_context(rid, 0, 0);
  @ <div class="section">Changes</div>
  @ <div class="sectionmenu">
  diffFlags = construct_diff_flags(diffType);
  zW = (diffFlags&DIFF_IGNORE_ALLWS)?"&w":"";
  if( diffType!=0 ){
    @ %z(chref("button","%R/%s/%T?diff=0",zPageHide,zName))\
    @ Hide&nbsp;Diffs</a>
  }
  if( diffType!=1 ){
    @ %z(chref("button","%R/%s/%T?diff=1%s",zPage,zName,zW))\
    @ Unified&nbsp;Diffs</a>
  }
  if( diffType!=2 ){
    @ %z(chref("button","%R/%s/%T?diff=2%s",zPage,zName,zW))\
    @ Side-by-Side&nbsp;Diffs</a>
  }
  if( diffType!=0 ){
    if( *zW ){
      @ %z(chref("button","%R/%s/%T",zPage,zName))
      @ Show&nbsp;Whitespace&nbsp;Changes</a>
    }else{
      @ %z(chref("button","%R/%s/%T?w",zPage,zName))
      @ Ignore&nbsp;Whitespace</a>
    }
  }
  if( zParent ){
    @ %z(chref("button","%R/vpatch?from=%!S&to=%!S",zParent,zUuid))
    @ Patch</a>
  }
  if( g.perm.Admin ){
    @ %z(chref("button","%R/mlink?ci=%!S",zUuid))MLink Table</a>
  }
  @</div>
  if( pRe ){
    @ <p><b>Only differences that match regular expression "%h(zRe)"
    @ are shown.</b></p>
  }
  db_prepare(&q3,
    "SELECT name,"
    "       mperm,"
    "       (SELECT uuid FROM blob WHERE rid=mlink.pid),"
    "       (SELECT uuid FROM blob WHERE rid=mlink.fid),"
    "       (SELECT name FROM filename WHERE filename.fnid=mlink.pfnid)"
    "  FROM mlink JOIN filename ON filename.fnid=mlink.fnid"
    " WHERE mlink.mid=%d AND NOT mlink.isaux"
    "   AND (mlink.fid>0"
           " OR mlink.fnid NOT IN (SELECT pfnid FROM mlink WHERE mid=%d))"
    " ORDER BY name /*sort*/",
    rid, rid
  );
  while( db_step(&q3)==SQLITE_ROW ){
    const char *zName = db_column_text(&q3,0);
    int mperm = db_column_int(&q3, 1);
    const char *zOld = db_column_text(&q3,2);
    const char *zNew = db_column_text(&q3,3);
    const char *zOldName = db_column_text(&q3, 4);
    append_file_change_line(zName, zOld, zNew, zOldName, diffFlags,pRe,mperm);
  }
  db_finalize(&q3);
  append_diff_javascript(diffType==2);
  cookie_render();
  style_footer();
}

/*
** WEBPAGE: winfo
** URL:  /winfo?name=UUID
**
** Display information about a wiki page.
*/
void winfo_page(void){
  int rid;
  Manifest *pWiki;
  char *zUuid;
  char *zDate;
  Blob wiki;
  int modPending;
  const char *zModAction;
  int tagid;
  int ridNext;

  login_check_credentials();
  if( !g.perm.RdWiki ){ login_needed(g.anon.RdWiki); return; }
  rid = name_to_rid_www("name");
  if( rid==0 || (pWiki = manifest_get(rid, CFTYPE_WIKI, 0))==0 ){
    style_header("Wiki Page Information Error");
    @ No such object: %h(P("name"))
    style_footer();
    return;
  }
  if( g.perm.ModWiki && (zModAction = P("modaction"))!=0 ){
    if( strcmp(zModAction,"delete")==0 ){
      moderation_disapprove(rid);
      /*
      ** Next, check if the wiki page still exists; if not, we cannot
      ** redirect to it.
      */
      if( db_exists("SELECT 1 FROM tagxref JOIN tag USING(tagid)"
                    " WHERE rid=%d AND tagname LIKE 'wiki-%%'", rid) ){
        cgi_redirectf("%R/wiki?name=%T", pWiki->zWikiTitle);
        /*NOTREACHED*/
      }else{
        cgi_redirectf("%R/modreq");
        /*NOTREACHED*/
      }
    }
    if( strcmp(zModAction,"approve")==0 ){
      moderation_approve('w', rid);
    }
  }
  style_header("Update of \"%h\"", pWiki->zWikiTitle);
  zUuid = db_text(0, "SELECT uuid FROM blob WHERE rid=%d", rid);
  zDate = db_text(0, "SELECT datetime(%.17g)", pWiki->rDate);
  style_submenu_element("Raw", "artifact/%s", zUuid);
  style_submenu_element("History", "whistory?name=%t", pWiki->zWikiTitle);
  style_submenu_element("Page", "wiki?name=%t", pWiki->zWikiTitle);
  login_anonymous_available();
  @ <div class="section">Overview</div>
  @ <p><table class="label-value">
  @ <tr><th>Artifact&nbsp;ID:</th>
  @ <td>%z(href("%R/artifact/%!S",zUuid))%s(zUuid)</a>
  if( g.perm.Setup ){
    @ (%d(rid))
  }
  modPending = moderation_pending_www(rid);
  @ </td></tr>
  @ <tr><th>Page&nbsp;Name:</th>\
  @ <td>%z(href("%R/whistory?name=%h",pWiki->zWikiTitle))\
  @ %h(pWiki->zWikiTitle)</a></td></tr>
  @ <tr><th>Date:</th><td>
  hyperlink_to_date(zDate, "</td></tr>");
  @ <tr><th>Original&nbsp;User:</th><td>
  hyperlink_to_user(pWiki->zUser, zDate, "</td></tr>");
  if( pWiki->zMimetype ){
    @ <tr><th>Mimetype:</th><td>%h(pWiki->zMimetype)</td></tr>
  }
  if( pWiki->nParent>0 ){
    int i;
    @ <tr><th>Parent%s(pWiki->nParent==1?"":"s"):</th><td>
    for(i=0; i<pWiki->nParent; i++){
      char *zParent = pWiki->azParent[i];
      @ %z(href("info/%!S",zParent))%s(zParent)</a>
      @ %z(href("%R/wdiff?id=%!S&pid=%!S",zUuid,zParent))(diff)</a>
    }
    @ </td></tr>
  }
  tagid = wiki_tagid(pWiki->zWikiTitle);
  if( tagid>0 && (ridNext = wiki_next(tagid, pWiki->rDate))>0 ){
    char *zId = db_text(0, "SELECT uuid FROM blob WHERE rid=%d", ridNext);
    @ <tr><th>Next</th>
    @ <td>%z(href("%R/info/%!S",zId))%s(zId)</a></td>
  }
  @ </table>

  if( g.perm.ModWiki && modPending ){
    @ <div class="section">Moderation</div>
    @ <blockquote>
    @ <form method="POST" action="%R/winfo/%s(zUuid)">
    @ <label><input type="radio" name="modaction" value="delete">
    @ Delete this change</label><br />
    @ <label><input type="radio" name="modaction" value="approve">
    @ Approve this change</label><br />
    @ <input type="submit" value="Submit">
    @ </form>
    @ </blockquote>
  }


  @ <div class="section">Content</div>
  blob_init(&wiki, pWiki->zWiki, -1);
  wiki_render_by_mimetype(&wiki, pWiki->zMimetype);
  blob_reset(&wiki);
  manifest_destroy(pWiki);
  style_footer();
}

/*
** Find an check-in based on query parameter zParam and parse its
** manifest.  Return the number of errors.
*/
static Manifest *vdiff_parse_manifest(const char *zParam, int *pRid){
  int rid;

  *pRid = rid = name_to_rid_www(zParam);
  if( rid==0 ){
    const char *z = P(zParam);
    if( z==0 || z[0]==0 ){
      webpage_error("Missing \"%s\" query parameter.", zParam);
    }else{
      webpage_error("No such artifact: \"%s\"", z);
    }
    return 0;
  }
  if( !is_a_version(rid) ){
    webpage_error("Artifact %s is not a check-in.", P(zParam));
    return 0;
  }
  return manifest_get(rid, CFTYPE_MANIFEST, 0);
}

#if 0 /* not used */
/*
** Output a description of a check-in
*/
static void checkin_description(int rid){
  Stmt q;
  db_prepare(&q,
    "SELECT datetime(mtime), coalesce(euser,user),"
    "       coalesce(ecomment,comment), uuid,"
    "      (SELECT group_concat(substr(tagname,5), ', ') FROM tag, tagxref"
    "        WHERE tagname GLOB 'sym-*' AND tag.tagid=tagxref.tagid"
    "          AND tagxref.rid=blob.rid AND tagxref.tagtype>0)"
    "  FROM event, blob"
    " WHERE event.objid=%d AND type='ci'"
    "   AND blob.rid=%d",
    rid, rid
  );
  while( db_step(&q)==SQLITE_ROW ){
    const char *zDate = db_column_text(&q, 0);
    const char *zUser = db_column_text(&q, 1);
    const char *zUuid = db_column_text(&q, 3);
    const char *zTagList = db_column_text(&q, 4);
    Blob comment;
    int wikiFlags = WIKI_INLINE|WIKI_NOBADLINKS;
    if( db_get_boolean("timeline-block-markup", 0)==0 ){
      wikiFlags |= WIKI_NOBLOCK;
    }
    hyperlink_to_uuid(zUuid);
    blob_zero(&comment);
    db_column_blob(&q, 2, &comment);
    wiki_convert(&comment, 0, wikiFlags);
    blob_reset(&comment);
    @ (user:
    hyperlink_to_user(zUser,zDate,",");
    if( zTagList && zTagList[0] && g.perm.Hyperlink ){
      int i;
      const char *z = zTagList;
      Blob links;
      blob_zero(&links);
      while( z && z[0] ){
        for(i=0; z[i] && (z[i]!=',' || z[i+1]!=' '); i++){}
        blob_appendf(&links,
              "%z%#h</a>%.2s",
              href("%R/timeline?r=%#t&nd&c=%t",i,z,zDate), i,z, &z[i]
        );
        if( z[i]==0 ) break;
        z += i+2;
      }
      @ tags: %s(blob_str(&links)),
      blob_reset(&links);
    }else{
      @ tags: %h(zTagList),
    }
    @ date:
    hyperlink_to_date(zDate, ")");
    tag_private_status(rid);
  }
  db_finalize(&q);
}
#endif /* not used */


/*
** WEBPAGE: vdiff
** URL: /vdiff?from=TAG&to=TAG
**
** Show the difference between two check-ins identified by the from= and
** to= query parameters.
**
** Query parameters:
**
**   from=TAG        Left side of the comparison
**   to=TAG          Right side of the comparison
**   branch=TAG      Show all changes on a particular branch
**   diff=INTEGER    0: none, 1: unified, 2: side-by-side
**   glob=STRING     only diff files matching this glob
**   dc=N            show N lines of context around each diff
**   w=BOOLEAN       ignore whitespace when computing diffs
**   nohdr           omit the description at the top of the page
**
**
** Show all differences between two check-ins.
*/
void vdiff_page(void){
  int ridFrom, ridTo;
  int diffType = 0;        /* 0: none, 1: unified, 2: side-by-side */
  u64 diffFlags = 0;
  Manifest *pFrom, *pTo;
  ManifestFile *pFileFrom, *pFileTo;
  const char *zBranch;
  const char *zFrom;
  const char *zTo;
  const char *zRe;
  const char *zW;
  const char *zGlob;
  char *zQuery;
  char *zMergeOrigin = 0;
  ReCompiled *pRe = 0;
  login_check_credentials();
  if( !g.perm.Read ){ login_needed(g.anon.Read); return; }
  login_anonymous_available();
  load_control();
  cookie_link_parameter("diff","diff","2");
  diffType = atoi(PD("diff","2"));
  cookie_render();
  zRe = P("regex");
  if( zRe ) re_compile(&pRe, zRe, 0);
  zBranch = P("branch");
  if( zBranch && zBranch[0]==0 ) zBranch = 0;
  if( zBranch ){
    zQuery = mprintf("branch=%T", zBranch);
    zMergeOrigin = mprintf("merge-in:%s", zBranch);
    cgi_replace_parameter("from", zMergeOrigin);
    cgi_replace_parameter("to", zBranch);
  }else{
    zQuery = mprintf("from=%T&to=%T",PD("from",""),PD("to",""));
  }
  pTo = vdiff_parse_manifest("to", &ridTo);
  if( pTo==0 ) return;
  pFrom = vdiff_parse_manifest("from", &ridFrom);
  if( pFrom==0 ) return;
  zGlob = P("glob");
  zFrom = P("from");
  zTo = P("to");
  if(zGlob && !*zGlob){
    zGlob = NULL;
  }
  diffFlags = construct_diff_flags(diffType);
  zW = (diffFlags&DIFF_IGNORE_ALLWS)?"&w":"";
  if( zBranch==0 ){
    style_submenu_element("Path", "%R/timeline?me=%T&you=%T", zFrom, zTo);
  }
  if( diffType!=0 ){
    style_submenu_element("Hide Diff", "%R/vdiff?%s&diff=0%s%T%s",
                          zQuery,
                          zGlob ? "&glob=" : "", zGlob ? zGlob : "", zW);
  }
  if( diffType!=2 ){
    style_submenu_element("Side-by-Side Diff",
                          "%R/vdiff?%s&diff=2%s%T%s",
                          zQuery,
                          zGlob ? "&glob=" : "", zGlob ? zGlob : "", zW);
  }
  if( diffType!=1 ) {
    style_submenu_element("Unified Diff",
                          "%R/vdiff?%s&diff=1%s%T%s",
                          zQuery,
                          zGlob ? "&glob=" : "", zGlob ? zGlob : "", zW);
  }
  if( zBranch==0 ){
    style_submenu_element("Invert",
                          "%R/vdiff?from=%T&to=%T&%s%T%s", zTo, zFrom,
                          zGlob ? "&glob=" : "", zGlob ? zGlob : "", zW);
  }
  if( zGlob ){
    style_submenu_element("Clear glob",
                          "%R/vdiff?%s&%s", zQuery, zW);
  }else{
    style_submenu_element("Patch", "%R/vpatch?from=%T&to=%T%s", zFrom, zTo, zW);
  }
  if( diffType!=0 ){
    style_submenu_checkbox("w", "Ignore Whitespace", 0, 0);
  }
  if( zBranch ){
    style_header("Changes On Branch %h", zBranch);
  }else{
    style_header("Check-in Differences");
  }
  if( P("nohdr")==0 ){
    if( zBranch ){
      char *zRealBranch = branch_of_ckin_rid(ridTo);
      char *zToUuid = rid_to_uuid(ridTo);
      char *zFromUuid = rid_to_uuid(ridFrom);
      @ <h2>Changes In Branch \
      @ %z(href("%R/timeline?r=%T",zRealBranch))%h(zRealBranch)</a>
      if( ridTo != symbolic_name_to_rid(zRealBranch,"ci") ){
        @ Through %z(href("%R/info/%!S",zToUuid))[%S(zToUuid)]</a>
      }
      @ Excluding Merge-Ins</h2>
      @ <p>This is equivalent to a diff from
      @ <span class='timelineSelected'>\
      @ %z(href("%R/info/%!S",zFromUuid))%S(zFromUuid)</a></span>
      @ to <span class='timelineSelected timelineSecondary'>\
      @ %z(href("%R/info/%!S",zToUuid))%S(zToUuid)</a></span></p>
    }else{
      @ <h2>Difference From <span class='timelineSelected'>\
      @ %z(href("%R/info/%h",zFrom))%h(zFrom)</a></span>
      @ To <span class='timelineSelected timelineSecondary'>\
      @ %z(href("%R/info/%h",zTo))%h(zTo)</a></span></h2>
    }
    render_checkin_context(ridFrom, ridTo, 0);
    if( pRe ){
      @ <p><b>Only differences that match regular expression "%h(zRe)"
      @ are shown.</b></p>
    }
    if( zGlob ){
      @ <p><b>Only files matching the glob "%h(zGlob)" are shown.</b></p>
    }
    @<hr /><p>
  }
  fossil_free(zQuery);

  manifest_file_rewind(pFrom);
  pFileFrom = manifest_file_next(pFrom, 0);
  manifest_file_rewind(pTo);
  pFileTo = manifest_file_next(pTo, 0);
  while( pFileFrom || pFileTo ){
    int cmp;
    if( pFileFrom==0 ){
      cmp = +1;
    }else if( pFileTo==0 ){
      cmp = -1;
    }else{
      cmp = fossil_strcmp(pFileFrom->zName, pFileTo->zName);
    }
    if( cmp<0 ){
      if( !zGlob || sqlite3_strglob(zGlob, pFileFrom->zName)==0 ){
        append_file_change_line(pFileFrom->zName,
                                pFileFrom->zUuid, 0, 0, diffFlags, pRe, 0);
      }
      pFileFrom = manifest_file_next(pFrom, 0);
    }else if( cmp>0 ){
      if( !zGlob || sqlite3_strglob(zGlob, pFileTo->zName)==0 ){
        append_file_change_line(pFileTo->zName,
                                0, pFileTo->zUuid, 0, diffFlags, pRe,
                                manifest_file_mperm(pFileTo));
      }
      pFileTo = manifest_file_next(pTo, 0);
    }else if( fossil_strcmp(pFileFrom->zUuid, pFileTo->zUuid)==0 ){
      pFileFrom = manifest_file_next(pFrom, 0);
      pFileTo = manifest_file_next(pTo, 0);
    }else{
      if(!zGlob || (sqlite3_strglob(zGlob, pFileFrom->zName)==0
                || sqlite3_strglob(zGlob, pFileTo->zName)==0) ){
        append_file_change_line(pFileFrom->zName,
                                pFileFrom->zUuid,
                                pFileTo->zUuid, 0, diffFlags, pRe,
                                manifest_file_mperm(pFileTo));
      }
      pFileFrom = manifest_file_next(pFrom, 0);
      pFileTo = manifest_file_next(pTo, 0);
    }
  }
  manifest_destroy(pFrom);
  manifest_destroy(pTo);
  append_diff_javascript(diffType==2);
  style_footer();
}

#if INTERFACE
/*
** Possible return values from object_description()
*/
#define OBJTYPE_CHECKIN    0x0001
#define OBJTYPE_CONTENT    0x0002
#define OBJTYPE_WIKI       0x0004
#define OBJTYPE_TICKET     0x0008
#define OBJTYPE_ATTACHMENT 0x0010
#define OBJTYPE_EVENT      0x0020
#define OBJTYPE_TAG        0x0040
#define OBJTYPE_SYMLINK    0x0080
#define OBJTYPE_EXE        0x0100
#define OBJTYPE_FORUM      0x0200

/*
** Possible flags for the second parameter to
** object_description()
*/
#define OBJDESC_DETAIL      0x0001   /* Show more detail */
#define OBJDESC_BASE        0x0002   /* Set <base> using this object */
#endif

/*
** Write a description of an object to the www reply.
*/
int object_description(
  int rid,                 /* The artifact ID for the object to describe */
  u32 objdescFlags,        /* Flags to control display */
  const char *zFileName,   /* For file objects, use this name.  Can be NULL */
  Blob *pDownloadName      /* Fill with a good download name.  Can be NULL */
){
  Stmt q;
  int cnt = 0;
  int nWiki = 0;
  int objType = 0;
  char *zUuid = db_text(0, "SELECT uuid FROM blob WHERE rid=%d", rid);
  int showDetail = (objdescFlags & OBJDESC_DETAIL)!=0;
  char *prevName = 0;
  int bNeedBase = (objdescFlags & OBJDESC_BASE)!=0;

  db_prepare(&q,
    "SELECT filename.name, datetime(event.mtime,toLocal()),"
    "       coalesce(event.ecomment,event.comment),"
    "       coalesce(event.euser,event.user),"
    "       b.uuid, mlink.mperm,"
    "       coalesce((SELECT value FROM tagxref"
                  "  WHERE tagid=%d AND tagtype>0 AND rid=mlink.mid),'trunk'),"
    "       a.size"
    "  FROM mlink, filename, event, blob a, blob b"
    " WHERE filename.fnid=mlink.fnid"
    "   AND event.objid=mlink.mid"
    "   AND a.rid=mlink.fid"
    "   AND b.rid=mlink.mid"
    "   AND mlink.fid=%d"
    "   ORDER BY filename.name, event.mtime /*sort*/",
    TAG_BRANCH, rid
  );
  @ <ul>
  while( db_step(&q)==SQLITE_ROW ){
    const char *zName = db_column_text(&q, 0);
    const char *zDate = db_column_text(&q, 1);
    const char *zCom = db_column_text(&q, 2);
    const char *zUser = db_column_text(&q, 3);
    const char *zVers = db_column_text(&q, 4);
    int mPerm = db_column_int(&q, 5);
    const char *zBr = db_column_text(&q, 6);
    int szFile = db_column_int(&q,7);
    int sameFilename = prevName!=0 && fossil_strcmp(zName,prevName)==0;
    if( zFileName && fossil_strcmp(zName,zFileName)!=0 ) continue;
    if( sameFilename && !showDetail ){
      if( cnt==1 ){
        @ %z(href("%R/whatis/%!S",zUuid))[more...]</a>
      }
      cnt++;
      continue;
    }
    if( !sameFilename ){
      if( prevName && showDetail ) {
        @ </ul>
      }
      if( mPerm==PERM_LNK ){
        @ <li>Symbolic link
        objType |= OBJTYPE_SYMLINK;
      }else if( mPerm==PERM_EXE ){
        @ <li>Executable file
        objType |= OBJTYPE_EXE;
      }else{
        @ <li>File
        if( bNeedBase ){
          bNeedBase = 0;
          style_set_current_page("doc/%S/%s",zVers,zName);
        }
      }
      objType |= OBJTYPE_CONTENT;
      @ %z(href("%R/finfo?name=%T&m=%!S",zName,zUuid))%h(zName)</a>
      tag_private_status(rid);
      if( showDetail ){
        @ <ul>
      }
      prevName = fossil_strdup(zName);
    }
    if( showDetail ){
      @ <li>
      hyperlink_to_date(zDate,"");
      @ &mdash; part of check-in
      hyperlink_to_uuid(zVers);
    }else{
      @ &mdash; part of check-in
      hyperlink_to_uuid(zVers);
      @ at
      hyperlink_to_date(zDate,"");
    }
    if( zBr && zBr[0] ){
      @ on branch %z(href("%R/timeline?r=%T",zBr))%h(zBr)</a>
    }
    @ &mdash; %!W(zCom) (user:
    hyperlink_to_user(zUser,zDate,",");
    @ size: %d(szFile))
    if( g.perm.Hyperlink ){
      @ %z(href("%R/annotate?filename=%T&checkin=%!S",zName,zVers))
      @ [annotate]</a>
      @ %z(href("%R/blame?filename=%T&checkin=%!S",zName,zVers))
      @ [blame]</a>
      @ %z(href("%R/timeline?n=all&uf=%!S",zUuid))[check-ins&nbsp;using]</a>
    }
    cnt++;
    if( pDownloadName && blob_size(pDownloadName)==0 ){
      blob_append(pDownloadName, zName, -1);
    }
  }
  if( prevName && showDetail ){
    @ </ul>
  }
  @ </ul>
  free(prevName);
  db_finalize(&q);
  db_prepare(&q,
    "SELECT substr(tagname, 6, 10000), datetime(event.mtime, toLocal()),"
    "       coalesce(event.euser, event.user)"
    "  FROM tagxref, tag, event"
    " WHERE tagxref.rid=%d"
    "   AND tag.tagid=tagxref.tagid"
    "   AND tag.tagname LIKE 'wiki-%%'"
    "   AND event.objid=tagxref.rid",
    rid
  );
  while( db_step(&q)==SQLITE_ROW ){
    const char *zPagename = db_column_text(&q, 0);
    const char *zDate = db_column_text(&q, 1);
    const char *zUser = db_column_text(&q, 2);
    if( cnt>0 ){
      @ Also wiki page
    }else{
      @ Wiki page
    }
    objType |= OBJTYPE_WIKI;
    @ [%z(href("%R/wiki?name=%t",zPagename))%h(zPagename)</a>] by
    hyperlink_to_user(zUser,zDate," on");
    hyperlink_to_date(zDate,".");
    nWiki++;
    cnt++;
    if( pDownloadName && blob_size(pDownloadName)==0 ){
      blob_appendf(pDownloadName, "%s.txt", zPagename);
    }
  }
  db_finalize(&q);
  if( nWiki==0 ){
    db_prepare(&q,
      "SELECT datetime(mtime, toLocal()), user, comment, type, uuid, tagid"
      "  FROM event, blob"
      " WHERE event.objid=%d"
      "   AND blob.rid=%d",
      rid, rid
    );
    while( db_step(&q)==SQLITE_ROW ){
      const char *zDate = db_column_text(&q, 0);
      const char *zUser = db_column_text(&q, 1);
      const char *zCom = db_column_text(&q, 2);
      const char *zType = db_column_text(&q, 3);
      const char *zUuid = db_column_text(&q, 4);
      int eventTagId = db_column_int(&q, 5);
      if( cnt>0 ){
        @ Also
      }
      if( zType[0]=='w' ){
        @ Wiki edit
        objType |= OBJTYPE_WIKI;
      }else if( zType[0]=='t' ){
        @ Ticket change
        objType |= OBJTYPE_TICKET;
      }else if( zType[0]=='c' ){
        @ Manifest of check-in
        objType |= OBJTYPE_CHECKIN;
      }else if( zType[0]=='e' ){
        if( eventTagId != 0) {
          @ Instance of technote
          objType |= OBJTYPE_EVENT;
          hyperlink_to_event_tagid(db_column_int(&q, 5));
        }else{
          @ Attachment to technote
        }
      }else if( zType[0]=='f' ){
        objType |= OBJTYPE_FORUM;
        @ Forum post
      }else{
        @ Tag referencing
      }
      if( zType[0]!='e' || eventTagId == 0){
        hyperlink_to_uuid(zUuid);
      }
      @ - %!W(zCom) by
      hyperlink_to_user(zUser,zDate," on");
      hyperlink_to_date(zDate, ".");
      if( pDownloadName && blob_size(pDownloadName)==0 ){
        blob_appendf(pDownloadName, "%S.txt", zUuid);
      }
      tag_private_status(rid);
      cnt++;
    }
    db_finalize(&q);
  }
  db_prepare(&q,
    "SELECT target, filename, datetime(mtime, toLocal()), user, src"
    "  FROM attachment"
    " WHERE src=(SELECT uuid FROM blob WHERE rid=%d)"
    " ORDER BY mtime DESC /*sort*/",
    rid
  );
  while( db_step(&q)==SQLITE_ROW ){
    const char *zTarget = db_column_text(&q, 0);
    const char *zFilename = db_column_text(&q, 1);
    const char *zDate = db_column_text(&q, 2);
    const char *zUser = db_column_text(&q, 3);
    /* const char *zSrc = db_column_text(&q, 4); */
    if( cnt>0 ){
      @ Also attachment "%h(zFilename)" to
    }else{
      @ Attachment "%h(zFilename)" to
    }
    objType |= OBJTYPE_ATTACHMENT;
    if( fossil_is_uuid(zTarget) ){
      if ( db_exists("SELECT 1 FROM tag WHERE tagname='tkt-%q'",
            zTarget)
      ){
        if( g.perm.Hyperlink && g.anon.RdTkt ){
          @ ticket [%z(href("%R/tktview?name=%!S",zTarget))%S(zTarget)</a>]
        }else{
          @ ticket [%S(zTarget)]
        }
      }else if( db_exists("SELECT 1 FROM tag WHERE tagname='event-%q'",
            zTarget)
      ){
        if( g.perm.Hyperlink && g.anon.RdWiki ){
          @ tech note [%z(href("%R/technote/%h",zTarget))%S(zTarget)</a>]
        }else{
          @ tech note [%S(zTarget)]
        }
      }else{
        if( g.perm.Hyperlink && g.anon.RdWiki ){
          @ wiki page [%z(href("%R/wiki?name=%t",zTarget))%h(zTarget)</a>]
        }else{
          @ wiki page [%h(zTarget)]
        }
      }
    }else{
      if( g.perm.Hyperlink && g.anon.RdWiki ){
        @ wiki page [%z(href("%R/wiki?name=%t",zTarget))%h(zTarget)</a>]
      }else{
        @ wiki page [%h(zTarget)]
      }
    }
    @ added by
    hyperlink_to_user(zUser,zDate," on");
    hyperlink_to_date(zDate,".");
    cnt++;
    if( pDownloadName && blob_size(pDownloadName)==0 ){
      blob_append(pDownloadName, zFilename, -1);
    }
    tag_private_status(rid);
  }
  db_finalize(&q);
  if( db_exists("SELECT 1 FROM tagxref WHERE rid=%d AND tagid=%d",
                rid, TAG_CLUSTER) ){
    @ Cluster
    cnt++;
  }
  if( cnt==0 ){
    @ Unrecognized artifact
    if( pDownloadName && blob_size(pDownloadName)==0 ){
      blob_appendf(pDownloadName, "%S.txt", zUuid);
    }
    tag_private_status(rid);
  }
  return objType;
}


/*
** WEBPAGE: fdiff
** URL: fdiff?v1=UUID&v2=UUID
**
** Two arguments, v1 and v2, identify the artifacts to be diffed.
** Show diff side by side unless sbs is 0.  Generate plain text if
** "patch" is present, otherwise generate "pretty" HTML.
**
** Alternative URL:  fdiff?from=filename1&to=filename2&ci=checkin
**
** If the "from" and "to" query parameters are both present, then they are
** the names of two files within the check-in "ci" that are diffed.  If the
** "ci" parameter is omitted, then the most recent check-in ("tip") is
** used.
**
** Additional parameters:
**
**      dc=N             Show N lines of context around each diff
**      patch            Use the patch diff format
**      regex=REGEX      Only show differences that match REGEX
**      sbs=BOOLEAN      Turn side-by-side diffs on and off (default: on)
**      verbose=BOOLEAN  Show more detail when describing artifacts
**      w=BOOLEAN        Ignore whitespace
*/
void diff_page(void){
  int v1, v2;
  int isPatch = P("patch")!=0;
  int diffType;          /* 0: none, 1: unified,  2: side-by-side */
  char *zV1;
  char *zV2;
  const char *zRe;
  ReCompiled *pRe = 0;
  u64 diffFlags;
  u32 objdescFlags = 0;
  int verbose = PB("verbose");

  login_check_credentials();
  if( !g.perm.Read ){ login_needed(g.anon.Read); return; }
  cookie_link_parameter("diff","diff","2");
  diffType = atoi(PD("diff","2"));
  cookie_render();
  if( P("from") && P("to") ){
    v1 = artifact_from_ci_and_filename("from");
    v2 = artifact_from_ci_and_filename("to");
  }else{
    Stmt q;
    v1 = name_to_rid_www("v1");
    v2 = name_to_rid_www("v2");

    /* If the two file versions being compared both have the same
    ** filename, then offer an "Annotate" link that constructs an
    ** annotation between those version. */
    db_prepare(&q,
      "SELECT (SELECT substr(uuid,1,20) FROM blob WHERE rid=a.mid),"
      "       (SELECT substr(uuid,1,20) FROM blob WHERE rid=b.mid),"
      "       (SELECT name FROM filename WHERE filename.fnid=a.fnid)"
      "  FROM mlink a, event ea, mlink b, event eb"
      " WHERE a.fid=%d"
      "   AND b.fid=%d"
      "   AND a.fnid=b.fnid"
      "   AND a.fid!=a.pid"
      "   AND b.fid!=b.pid"
      "   AND ea.objid=a.mid"
      "   AND eb.objid=b.mid"
      " ORDER BY ea.mtime ASC, eb.mtime ASC",
      v1, v2
    );
    if( db_step(&q)==SQLITE_ROW ){
      const char *zCkin = db_column_text(&q, 0);
      const char *zOrig = db_column_text(&q, 1);
      const char *zFN = db_column_text(&q, 2);
      style_submenu_element("Annotate",
        "%R/annotate?origin=%s&checkin=%s&filename=%T",
        zOrig, zCkin, zFN);
    }
    db_finalize(&q);
  }
  if( v1==0 || v2==0 ) fossil_redirect_home();
  zRe = P("regex");
  if( zRe ) re_compile(&pRe, zRe, 0);
  if( verbose ) objdescFlags |= OBJDESC_DETAIL;
  if( isPatch ){
    Blob c1, c2, *pOut;
    pOut = cgi_output_blob();
    cgi_set_content_type("text/plain");
    diffFlags = 4;
    content_get(v1, &c1);
    content_get(v2, &c2);
    text_diff(&c1, &c2, pOut, pRe, diffFlags);
    blob_reset(&c1);
    blob_reset(&c2);
    return;
  }

  zV1 = db_text(0, "SELECT uuid FROM blob WHERE rid=%d", v1);
  zV2 = db_text(0, "SELECT uuid FROM blob WHERE rid=%d", v2);
  diffFlags = construct_diff_flags(diffType) | DIFF_HTML;

  style_header("Diff");
  style_submenu_checkbox("w", "Ignore Whitespace", 0, 0);
  if( diffType==2 ){
    style_submenu_element("Unified Diff", "%R/fdiff?v1=%T&v2=%T&diff=1",
                           P("v1"), P("v2"));
  }else{
    style_submenu_element("Side-by-side Diff", "%R/fdiff?v1=%T&v2=%T&diff=2",
                           P("v1"), P("v2"));
  }
  style_submenu_checkbox("verbose", "Verbose", 0, 0);
  style_submenu_element("Patch", "%R/fdiff?v1=%T&v2=%T&patch",
                        P("v1"), P("v2"));

  if( P("smhdr")!=0 ){
    @ <h2>Differences From Artifact
    @ %z(href("%R/artifact/%!S",zV1))[%S(zV1)]</a> To
    @ %z(href("%R/artifact/%!S",zV2))[%S(zV2)]</a>.</h2>
  }else{
    @ <h2>Differences From
    @ Artifact %z(href("%R/artifact/%!S",zV1))[%S(zV1)]</a>:</h2>
    object_description(v1, objdescFlags,0, 0);
    @ <h2>To Artifact %z(href("%R/artifact/%!S",zV2))[%S(zV2)]</a>:</h2>
    object_description(v2, objdescFlags,0, 0);
  }
  if( pRe ){
    @ <b>Only differences that match regular expression "%h(zRe)"
    @ are shown.</b>
  }
  @ <hr />
  append_diff(zV1, zV2, diffFlags, pRe);
  append_diff_javascript(diffType);
  style_footer();
}

/*
** WEBPAGE: raw
** URL: /raw/ARTIFACTID
** URL: /raw?ci=BRANCH&filename=NAME
**
** Additional query parameters:
**
**    m=MIMETYPE       The mimetype is MIMETYPE
**    at=FILENAME      Content-disposition; attachment; filename=FILENAME;
**
** Return the uninterpreted content of an artifact.  Used primarily
** to view artifacts that are images.
*/
void rawartifact_page(void){
  int rid = 0;
  char *zUuid;

  if( P("ci") ){
    rid = artifact_from_ci_and_filename(0);
  }
  if( rid==0 ){
    rid = name_to_rid_www("name");
  }
  login_check_credentials();
  if( !g.perm.Read ){ login_needed(g.anon.Read); return; }
  if( rid==0 ) fossil_redirect_home();
  zUuid = db_text(0, "SELECT uuid FROM blob WHERE rid=%d", rid);
  if( fossil_strcmp(P("name"), zUuid)==0 && login_is_nobody() ){
    g.isConst = 1;
  }
  free(zUuid);
  deliver_artifact(rid, P("m"));
}


/*
** WEBPAGE: secureraw
** URL: /secureraw/HASH?m=TYPE
**
** Return the uninterpreted content of an artifact.  This is similar
** to /raw except in this case the only way to specify the artifact
** is by the full-length SHA1 or SHA3 hash.  Abbreviations are not
** accepted.
*/
void secure_rawartifact_page(void){
  int rid = 0;
  const char *zUuid = PD("name", "");

  login_check_credentials();
  if( !g.perm.Read ){ login_needed(g.anon.Read); return; }
  rid = db_int(0, "SELECT rid FROM blob WHERE uuid=%Q", zUuid);
  if( rid==0 ){
    cgi_set_status(404, "Not Found");
    @ Unknown artifact: "%h(zUuid)"
    return;
  }
  g.isConst = 1;
  deliver_artifact(rid, P("m"));
}


/*
** Generate a verbatim artifact as the result of an HTTP request.
** If zMime is not NULL, use it as the MIME-type.  If zMime is
** NULL, guess at the MIME-type based on the filename
** associated with the artifact.
*/
void deliver_artifact(int rid, const char *zMime){
  Blob content;
  const char *zAttachName = P("at");
  if( zMime==0 ){
    char *zFN = (char*)zAttachName;
    if( zFN==0 ){
      zFN = db_text(0, "SELECT filename.name FROM mlink, filename"
                       " WHERE mlink.fid=%d"
                       "   AND filename.fnid=mlink.fnid", rid);
    }
    if( zFN==0 ){
      /* Look also at the attachment table */
      zFN = db_text(0, "SELECT attachment.filename FROM attachment, blob"
                       " WHERE blob.rid=%d"
                       "   AND attachment.src=blob.uuid", rid);
    }
    if( zFN ){
      zMime = mimetype_from_name(zFN);
    }
    if( zMime==0 ){
      zMime = "application/x-fossil-artifact";
    }
  }
  content_get(rid, &content);
  fossil_free(style_csp(1));
  cgi_set_content_type(zMime);
  if( zAttachName ){
    cgi_content_disposition_filename(zAttachName);
  }
  cgi_set_content(&content);
}

/*
** Render a hex dump of a file.
*/
static void hexdump(Blob *pBlob){
  const unsigned char *x;
  int n, i, j, k;
  char zLine[100];
  static const char zHex[] = "0123456789abcdef";

  x = (const unsigned char*)blob_buffer(pBlob);
  n = blob_size(pBlob);
  for(i=0; i<n; i+=16){
    j = 0;
    zLine[0] = zHex[(i>>24)&0xf];
    zLine[1] = zHex[(i>>16)&0xf];
    zLine[2] = zHex[(i>>8)&0xf];
    zLine[3] = zHex[i&0xf];
    zLine[4] = ':';
    sqlite3_snprintf(sizeof(zLine), zLine, "%04x: ", i);
    for(j=0; j<16; j++){
      k = 5+j*3;
      zLine[k] = ' ';
      if( i+j<n ){
        unsigned char c = x[i+j];
        zLine[k+1] = zHex[c>>4];
        zLine[k+2] = zHex[c&0xf];
      }else{
        zLine[k+1] = ' ';
        zLine[k+2] = ' ';
      }
    }
    zLine[53] = ' ';
    zLine[54] = ' ';
    for(j=0; j<16; j++){
      k = j+55;
      if( i+j<n ){
        unsigned char c = x[i+j];
        if( c>=0x20 && c<=0x7e ){
          zLine[k] = c;
        }else{
          zLine[k] = '.';
        }
      }else{
        zLine[k] = 0;
      }
    }
    zLine[71] = 0;
    @ %h(zLine)
  }
}

/*
** WEBPAGE: hexdump
** URL: /hexdump?name=ARTIFACTID
**
** Show the complete content of a file identified by ARTIFACTID
** as preformatted text.
**
** Other parameters:
**
**     verbose              Show more detail when describing the object
*/
void hexdump_page(void){
  int rid;
  Blob content;
  Blob downloadName;
  char *zUuid;
  u32 objdescFlags = 0;

  rid = name_to_rid_www("name");
  login_check_credentials();
  if( !g.perm.Read ){ login_needed(g.anon.Read); return; }
  if( rid==0 ) fossil_redirect_home();
  if( g.perm.Admin ){
    const char *zUuid = db_text("", "SELECT uuid FROM blob WHERE rid=%d", rid);
    if( db_exists("SELECT 1 FROM shun WHERE uuid=%Q", zUuid) ){
      style_submenu_element("Unshun", "%s/shun?accept=%s&sub=1#delshun",
            g.zTop, zUuid);
    }else{
      style_submenu_element("Shun", "%s/shun?shun=%s#addshun", g.zTop, zUuid);
    }
  }
  style_header("Hex Artifact Content");
  zUuid = db_text("?","SELECT uuid FROM blob WHERE rid=%d", rid);
  @ <h2>Artifact
  style_copy_button(1, "hash-ar", 0, 2, "%s", zUuid);
  if( g.perm.Setup ){
    @  (%d(rid)):</h2>
  }else{
    @ :</h2>
  }
  blob_zero(&downloadName);
  if( P("verbose")!=0 ) objdescFlags |= OBJDESC_DETAIL;
  object_description(rid, objdescFlags, 0, &downloadName);
  style_submenu_element("Download", "%R/raw/%s?at=%T",
                        zUuid, file_tail(blob_str(&downloadName)));
  @ <hr />
  content_get(rid, &content);
  @ <blockquote><pre>
  hexdump(&content);
  @ </pre></blockquote>
  style_footer();
}

/*
** Look for "ci" and "filename" query parameters.  If found, try to
** use them to extract the record ID of an artifact for the file.
**
** Also look for "fn" and "name" as an aliases for "filename".  If any
** "filename" or "fn" or "name" are present but "ci" is missing, then
** use "tip" as the default value for "ci".
**
** If zNameParam is not NULL, then use that parameter as the filename
** rather than "fn" or "filename" or "name".  the zNameParam is used
** for the from= and to= query parameters of /fdiff.
*/
int artifact_from_ci_and_filename(const char *zNameParam){
  const char *zFilename;
  const char *zCI;
  int cirid;
  Manifest *pManifest;
  ManifestFile *pFile;
  int rid = 0;

  if( zNameParam ){
    zFilename = P(zNameParam);
  }else{
    zFilename = P("filename");
    if( zFilename==0 ){
      zFilename = P("fn");
    }
    if( zFilename==0 ){
      zFilename = P("name");
    }
  }
  if( zFilename==0 ) return 0;

  zCI = PD("ci", "tip");
  cirid = name_to_typed_rid(zCI, "ci");
  if( cirid<=0 ) return 0;
  pManifest = manifest_get(cirid, CFTYPE_MANIFEST, 0);
  if( pManifest==0 ) return 0;
  manifest_file_rewind(pManifest);
  while( (pFile = manifest_file_next(pManifest,0))!=0 ){
    if( fossil_strcmp(zFilename, pFile->zName)==0 ){
      rid = db_int(0, "SELECT rid FROM blob WHERE uuid=%Q", pFile->zUuid);
      break;
    }
  }
  manifest_destroy(pManifest);
  return rid;
}

/*
** The "z" argument is a string that contains the text of a source code
** file.  This routine appends that text to the HTTP reply with line numbering.
**
** zLn is the ?ln= parameter for the HTTP query.  If there is an argument,
** then highlight that line number and scroll to it once the page loads.
** If there are two line numbers, highlight the range of lines.
** Multiple ranges can be highlighed by adding additional line numbers
** separated by a non-digit character (also not one of [-,.]).
*/
void output_text_with_line_numbers(
  const char *z,
  const char *zLn
){
  int iStart, iEnd;    /* Start and end of region to highlight */
  int n = 0;           /* Current line number */
  int i = 0;           /* Loop index */
  int iTop = 0;        /* Scroll so that this line is on top of screen. */
  Stmt q;

  iStart = iEnd = atoi(zLn);
  db_multi_exec(
    "CREATE TEMP TABLE lnos(iStart INTEGER PRIMARY KEY, iEnd INTEGER)");
  if( iStart>0 ){
    do{
      while( fossil_isdigit(zLn[i]) ) i++;
      if( zLn[i]==',' || zLn[i]=='-' || zLn[i]=='.' ){
        i++;
        while( zLn[i]=='.' ){ i++; }
        iEnd = atoi(&zLn[i]);
        while( fossil_isdigit(zLn[i]) ) i++;
      }
      while( fossil_isdigit(zLn[i]) ) i++;
      if( iEnd<iStart ) iEnd = iStart;
      db_multi_exec(
        "INSERT OR REPLACE INTO lnos VALUES(%d,%d)", iStart, iEnd
      );
      iStart = iEnd = atoi(&zLn[i++]);
    }while( zLn[i] && iStart && iEnd );
  }
  db_prepare(&q, "SELECT min(iStart), max(iEnd) FROM lnos");
  if( db_step(&q)==SQLITE_ROW ){
    iStart = db_column_int(&q, 0);
    iEnd = db_column_int(&q, 1);
    iTop = iStart - 15 + (iEnd-iStart)/4;
    if( iTop>iStart - 2 ) iTop = iStart-2;
  }
  db_finalize(&q);
  @ <pre>
  while( z[0] ){
    n++;
    db_prepare(&q,
      "SELECT min(iStart), max(iEnd) FROM lnos"
      " WHERE iStart <= %d AND iEnd >= %d", n, n);
    if( db_step(&q)==SQLITE_ROW ){
      iStart = db_column_int(&q, 0);
      iEnd = db_column_int(&q, 1);
    }
    db_finalize(&q);
    for(i=0; z[i] && z[i]!='\n'; i++){}
    if( n==iTop ) cgi_append_content("<span id=\"scrollToMe\">", -1);
    if( n==iStart ){
      cgi_append_content("<div class=\"selectedText\">",-1);
    }
    cgi_printf("%6d  ", n);
    if( i>0 ){
      char *zHtml = htmlize(z, i);
      cgi_append_content(zHtml, -1);
      fossil_free(zHtml);
    }
    if( n==iTop ) cgi_append_content("</span>", -1);
    if( n==iEnd ) cgi_append_content("</div>", -1);
    else cgi_append_content("\n", 1);
    z += i;
    if( z[0]=='\n' ) z++;
  }
  if( n<iEnd ) cgi_printf("</div>");
  @ </pre>
  if( db_int(0, "SELECT EXISTS(SELECT 1 FROM lnos)") ){
    style_load_one_js_file("scroll.js");
  }
}


/*
** WEBPAGE: artifact
** WEBPAGE: file
** WEBPAGE: whatis
**
** Typical usage:
**
**    /artifact/HASH
**    /whatis/HASH
**    /file/NAME
**
** Additional query parameters:
**
**   ln              - show line numbers
**   ln=N            - highlight line number N
**   ln=M-N          - highlight lines M through N inclusive
**   ln=M-N+Y-Z      - highlight lines M through N and Y through Z (inclusive)
**   verbose         - show more detail in the description
**   download        - redirect to the download (artifact page only)
**   name=NAME       - filename or hash as a query parameter
**   filename=NAME   - alternative spelling for "name="
**   fn=NAME         - alternative spelling for "name="
**   ci=VERSION      - The specific check-in to use with "name=" to
**                     identify the file.
**
** The /artifact page show the complete content of a file
** identified by HASH.  The /whatis page shows only a description
** of how the artifact is used.  The /file page shows the most recent
** version of the file or directory called NAME, or a list of the
** top-level directory if NAME is omitted.
**
** For /artifact and /whatis, the name= query parameter can refer to
** either the name of a file, or an artifact hash.  If the ci= query
** parameter is also present, then name= must refer to a file name.
** If ci= is omitted, then the hash interpretation is preferred but
** if name= cannot be understood as a hash, a default "tip" value is
** used for ci=.
**
** For /file, name= can only be interpreted as a filename.  As before,
** a default value of "tip" is used for ci= if ci= is omitted.
*/
void artifact_page(void){
  int rid = 0;
  Blob content;
  const char *zMime;
  Blob downloadName;
  int renderAsWiki = 0;
  int renderAsHtml = 0;
  int objType;
  int asText;
<<<<<<< HEAD
  const char *zUuid;
  const char *zBr;
=======
  const char *zUuid = 0;
>>>>>>> d1179615
  u32 objdescFlags = OBJDESC_BASE;
  int descOnly = fossil_strcmp(g.zPath,"whatis")==0;
  int isFile = fossil_strcmp(g.zPath,"file")==0;
  const char *zLn = P("ln");
  const char *zName = P("name");
  const char *zCI = P("ci");
  HQuery url;
  char *zCIUuid = 0;
  int isSymbolicCI = 0;  /* ci= exists and is a symbolic name, not a hash */
  int isBranchCI = 0;    /* ci= refers to a branch name */
  char *zHeader = 0;

  login_check_credentials();
  if( !g.perm.Read ){ login_needed(g.anon.Read); return; }

  /* Capture and normalize the name= and ci= query parameters */
  if( zName==0 ){
    zName = P("filename");
    if( zName==0 ){
      zName = P("fn");
    }
  }
  if( zCI && strlen(zCI)==0 ){ zCI = 0; }
  if( zCI
   && name_to_uuid2(zCI, "ci", &zCIUuid)
   && sqlite3_strnicmp(zCIUuid, zCI, strlen(zCI))!=0
  ){
    isSymbolicCI = 1;
    isBranchCI = branch_includes_uuid(zCI, zCIUuid);
  }

  /* The name= query parameter (or at least one of its alternative
  ** spellings) is required.  Except for /file, show a top-level
  ** directory listing if name= is omitted.
  */
  if( zName==0 ){
    if( isFile ){
      if( P("ci")==0 ) cgi_set_query_parameter("ci","tip");
      page_tree();
      return;
    }
    style_header("Missing name= query parameter");
    @ The name= query parameter is missing
    style_footer();
    return;
  }

  url_initialize(&url, g.zPath);
  url_add_parameter(&url, "name", zName);
  url_add_parameter(&url, "ci", zCI);

  if( zCI==0 && !isFile ){
    /* If there is no ci= query parameter, then prefer to interpret
    ** name= as a hash for /artifact and /whatis.  But for not for /file.
    ** For /file, a name= without a ci= while prefer to use the default
    ** "tip" value for ci=. */
    rid = name_to_rid(zName);
  }
  if( rid==0 ){
    rid = artifact_from_ci_and_filename(0);
  }

  if( rid==0 ){  /* Artifact not found */
    if( isFile ){
      /* For /file, also check to see if name= refers to a directory,
      ** and if so, do a listing for that directory */
      int nName = (int)strlen(zName);
      if( nName && zName[nName-1]=='/' ) nName--;
      if( db_exists(
         "SELECT 1 FROM filename"
         " WHERE name GLOB '%.*q/*' AND substr(name,1,%d)=='%.*q/';",
         nName, zName, nName+1, nName, zName
      ) ){
        if( P("ci")==0 ) cgi_set_query_parameter("ci","tip");
        page_tree();
        return;
      }
      style_header("No such file");
      @ File '%h(zName)' does not exist in this repository.
    }else{
      style_header("No such artifact");
      @ Artifact '%h(zName)' does not exist in this repository.
    }
    style_footer();
    return;
  }

  if( descOnly || P("verbose")!=0 ){
    url_add_parameter(&url, "verbose", "1");
    objdescFlags |= OBJDESC_DETAIL;
  }
  zUuid = db_text("?", "SELECT uuid FROM blob WHERE rid=%d", rid);

  asText = P("txt")!=0;
  if( isFile ){
    if( zCI==0 || fossil_strcmp(zCI,"tip")==0 ){
      zCI = "tip";
      @ <h2>File %z(href("%R/finfo?name=%T&m=tip",zName))%h(zName)</a>
      @ from the %z(href("%R/info/tip"))latest check-in</a></h2>
    }else{
      const char *zPath;
      Blob path;
      blob_zero(&path);
      hyperlinked_path(zName, &path, zCI, "dir", "", LINKPATH_FINFO);
      zPath = blob_str(&path);
      @ <h2>File %s(zPath) \
      if( isBranchCI ){
        @ on branch %z(href("%R/timeline?r=%T",zCI))%h(zCI)</a></h2>
      }else if( isSymbolicCI ){
        @ as of check-in %z(href("%R/info/%!S",zCIUuid))%s(zCI)</a></h2>
      }else{
        @ as of check-in [%z(href("%R/info/%!S",zCIUuid))%S(zCIUuid)</a>]</h2>
      }
      blob_reset(&path);
    }
    style_submenu_element("Artifact", "%R/artifact/%S", zUuid);
    style_submenu_element("Annotate", "%R/annotate?filename=%T&checkin=%T",
                          zName, zCI);
    style_submenu_element("Blame", "%R/blame?filename=%T&checkin=%T",
                          zName, zCI);
    blob_init(&downloadName, zName, -1);
    objType = OBJTYPE_CONTENT;
  }else{
    @ <h2>Artifact
    style_copy_button(1, "hash-ar", 0, 2, "%s", zUuid);
    if( g.perm.Setup ){
      @  (%d(rid)):</h2>
    }else{
      @ :</h2>
    }
    blob_zero(&downloadName);
    if( asText ) objdescFlags &= ~OBJDESC_BASE;
    objType = object_description(rid, objdescFlags,
                                (isFile?zName:0), &downloadName);
  }
  if( !descOnly && P("download")!=0 ){
    cgi_redirectf("%R/raw/%s?at=%T",
          db_text("x", "SELECT uuid FROM blob WHERE rid=%d", rid),
          file_tail(blob_str(&downloadName)));
    /*NOTREACHED*/
  }
  if( g.perm.Admin ){
    const char *zUuid = db_text("", "SELECT uuid FROM blob WHERE rid=%d", rid);
    if( db_exists("SELECT 1 FROM shun WHERE uuid=%Q", zUuid) ){
      style_submenu_element("Unshun", "%s/shun?accept=%s&sub=1#accshun",
            g.zTop, zUuid);
    }else{
      style_submenu_element("Shun", "%s/shun?shun=%s#addshun", g.zTop, zUuid);
    }
  }

  if( isFile ){
    if( isSymbolicCI ){
      zHeader = mprintf("%s at %s", file_tail(zName), zCI);
    }else if( zCI ){
      zHeader = mprintf("%s at [%S]", file_tail(zName), zCIUuid);
    }else{
      zHeader = mprintf("%s", file_tail(zName));
    }
  }else if( descOnly ){
    zHeader = mprintf("Artifact Description [%S]", zUuid);
  }else{
    zHeader = mprintf("Artifact [%S]", zUuid);
  }
  style_header("%s", zHeader);
  fossil_free(zCIUuid);
  fossil_free(zHeader);
  if( !isFile && g.perm.Admin ){
    Stmt q;
    db_prepare(&q,
      "SELECT coalesce(user.login,rcvfrom.uid),"
      "       datetime(rcvfrom.mtime,toLocal()), rcvfrom.ipaddr"
      "  FROM blob, rcvfrom LEFT JOIN user ON user.uid=rcvfrom.uid"
      " WHERE blob.rid=%d"
      "   AND rcvfrom.rcvid=blob.rcvid;", rid);
    while( db_step(&q)==SQLITE_ROW ){
      const char *zUser = db_column_text(&q,0);
      const char *zDate = db_column_text(&q,1);
      const char *zIp = db_column_text(&q,2);
      @ <p>Received on %s(zDate) from %h(zUser) at %h(zIp).</p>
    }
    db_finalize(&q);
  }
<<<<<<< HEAD
  zBr = branch_of_file_rid(rid);
  if( zBr && zBr[0] ){
    style_submenu_element("View", "%R/doc/%T/%T",
                           zBr, blob_str(&downloadName));
    style_submenu_element("Tip", "%R/file/%T?ci=%T",
                           blob_str(&downloadName), zBr);
    fossil_free((void *)zBr);
  }
  style_submenu_element("Download", "%R/raw/%T?name=%s",
                         blob_str(&downloadName), zUuid);
=======
  style_submenu_element("Download", "%R/raw/%s?at=%T", zUuid, file_tail(zName));
>>>>>>> d1179615
  if( db_exists("SELECT 1 FROM mlink WHERE fid=%d", rid) ){
    style_submenu_element("Check-ins Using", "%R/timeline?n=200&uf=%s", zUuid);
  }
  zMime = mimetype_from_name(blob_str(&downloadName));
  if( zMime ){
    if( fossil_strcmp(zMime, "text/html")==0 ){
      if( asText ){
        style_submenu_element("Html", "%s", url_render(&url, "txt", 0, 0, 0));
      }else{
        renderAsHtml = 1;
        style_submenu_element("Text", "%s", url_render(&url, "txt", "1", 0, 0));
      }
    }else if( fossil_strcmp(zMime, "text/x-fossil-wiki")==0
           || fossil_strcmp(zMime, "text/x-markdown")==0 ){
      if( asText ){
        style_submenu_element("Wiki", "%s", url_render(&url, "txt", 0, 0, 0));
      }else{
        renderAsWiki = 1;
        style_submenu_element("Text", "%s", url_render(&url, "txt", "1", 0, 0));
      }
    }
  }
  if( (objType & (OBJTYPE_WIKI|OBJTYPE_TICKET))!=0 ){
    style_submenu_element("Parsed", "%R/info/%s", zUuid);
  }
  if( descOnly ){
    style_submenu_element("Content", "%R/artifact/%s", zUuid);
  }else{
    @ <hr />
    content_get(rid, &content);
    if( renderAsWiki ){
      wiki_render_by_mimetype(&content, zMime);
    }else if( renderAsHtml ){
      @ <iframe src="%R/raw/%s(zUuid)"
      @ width="100%%" frameborder="0" marginwidth="0" marginheight="0"
      @ sandbox="allow-same-origin" id="ifm1">
      @ </iframe>
      @ <script nonce="%h(style_nonce())">
      @ document.getElementById("ifm1").addEventListener("load",
      @   function(){
      @     this.height=this.contentDocument.documentElement.scrollHeight + 75;
      @   }
      @ );
      @ </script>
    }else{
      style_submenu_element("Hex", "%s/hexdump?name=%s", g.zTop, zUuid);
      if( zLn==0 || atoi(zLn)==0 ){
        style_submenu_checkbox("ln", "Line Numbers", 0, 0);
      }
      blob_to_utf8_no_bom(&content, 0);
      zMime = mimetype_from_content(&content);
      @ <blockquote>
      if( zMime==0 ){
        const char *z, *zFileName, *zExt;
        z = blob_str(&content);
        zFileName = db_text(0,
         "SELECT name FROM mlink, filename"
         " WHERE filename.fnid=mlink.fnid"
         "   AND mlink.fid=%d",
         rid);
        zExt = zFileName ? strrchr(zFileName, '.') : 0;
        if( zLn ){
          output_text_with_line_numbers(z, zLn);
        }else if( zExt && zExt[1] ){
          @ <pre>
          @ <code class="language-%s(zExt+1)">%h(z)</code>
          @ </pre>
        }else{
          @ <pre>
          @ %h(z)
          @ </pre>
        }
      }else if( strncmp(zMime, "image/", 6)==0 ){
        @ <p>(file is %d(blob_size(&content)) bytes of image data)</i></p>
        @ <p><img src="%R/raw/%s(zUuid)?m=%s(zMime)"></p>
        style_submenu_element("Image", "%R/raw/%s?m=%s", zUuid, zMime);
      }else{
        @ <i>(file is %d(blob_size(&content)) bytes of binary data)</i>
      }
      @ </blockquote>
    }
  }
  style_footer();
}

/*
** WEBPAGE: tinfo
** URL: /tinfo?name=ARTIFACTID
**
** Show the details of a ticket change control artifact.
*/
void tinfo_page(void){
  int rid;
  char *zDate;
  const char *zUuid;
  char zTktName[HNAME_MAX+1];
  Manifest *pTktChng;
  int modPending;
  const char *zModAction;
  char *zTktTitle;
  login_check_credentials();
  if( !g.perm.RdTkt ){ login_needed(g.anon.RdTkt); return; }
  rid = name_to_rid_www("name");
  if( rid==0 ){ fossil_redirect_home(); }
  zUuid = db_text("", "SELECT uuid FROM blob WHERE rid=%d", rid);
  if( g.perm.Admin ){
    if( db_exists("SELECT 1 FROM shun WHERE uuid=%Q", zUuid) ){
      style_submenu_element("Unshun", "%s/shun?accept=%s&sub=1#accshun",
            g.zTop, zUuid);
    }else{
      style_submenu_element("Shun", "%s/shun?shun=%s#addshun", g.zTop, zUuid);
    }
  }
  pTktChng = manifest_get(rid, CFTYPE_TICKET, 0);
  if( pTktChng==0 ) fossil_redirect_home();
  zDate = db_text(0, "SELECT datetime(%.12f)", pTktChng->rDate);
  sqlite3_snprintf(sizeof(zTktName), zTktName, "%s", pTktChng->zTicketUuid);
  if( g.perm.ModTkt && (zModAction = P("modaction"))!=0 ){
    if( strcmp(zModAction,"delete")==0 ){
      moderation_disapprove(rid);
      /*
      ** Next, check if the ticket still exists; if not, we cannot
      ** redirect to it.
      */
      if( db_exists("SELECT 1 FROM ticket WHERE tkt_uuid GLOB '%q*'",
                    zTktName) ){
        cgi_redirectf("%R/tktview/%s", zTktName);
        /*NOTREACHED*/
      }else{
        cgi_redirectf("%R/modreq");
        /*NOTREACHED*/
      }
    }
    if( strcmp(zModAction,"approve")==0 ){
      moderation_approve('t', rid);
    }
  }
  zTktTitle = db_table_has_column("repository", "ticket", "title" )
      ? db_text("(No title)", 
                "SELECT title FROM ticket WHERE tkt_uuid=%Q", zTktName)
      : 0;
  style_header("Ticket Change Details");
  style_submenu_element("Raw", "%R/artifact/%s", zUuid);
  style_submenu_element("History", "%R/tkthistory/%s", zTktName);
  style_submenu_element("Page", "%R/tktview/%t", zTktName);
  style_submenu_element("Timeline", "%R/tkttimeline/%t", zTktName);
  if( P("plaintext") ){
    style_submenu_element("Formatted", "%R/info/%s", zUuid);
  }else{
    style_submenu_element("Plaintext", "%R/info/%s?plaintext", zUuid);
  }

  @ <div class="section">Overview</div>
  @ <p><table class="label-value">
  @ <tr><th>Artifact&nbsp;ID:</th>
  @ <td>%z(href("%R/artifact/%!S",zUuid))%s(zUuid)</a>
  if( g.perm.Setup ){
    @ (%d(rid))
  }
  modPending = moderation_pending_www(rid);
  @ <tr><th>Ticket:</th>
  @ <td>%z(href("%R/tktview/%s",zTktName))%s(zTktName)</a>
  if( zTktTitle ){
        @<br />%h(zTktTitle)
  }
  @</td></tr>
  @ <tr><th>User&nbsp;&amp;&nbsp;Date:</th><td>
  hyperlink_to_user(pTktChng->zUser, zDate, " on ");
  hyperlink_to_date(zDate, "</td></tr>");
  @ </table>
  free(zDate);
  free(zTktTitle);

  if( g.perm.ModTkt && modPending ){
    @ <div class="section">Moderation</div>
    @ <blockquote>
    @ <form method="POST" action="%R/tinfo/%s(zUuid)">
    @ <label><input type="radio" name="modaction" value="delete">
    @ Delete this change</label><br />
    @ <label><input type="radio" name="modaction" value="approve">
    @ Approve this change</label><br />
    @ <input type="submit" value="Submit">
    @ </form>
    @ </blockquote>
  }

  @ <div class="section">Changes</div>
  @ <p>
  ticket_output_change_artifact(pTktChng, 0, 1);
  manifest_destroy(pTktChng);
  style_footer();
}


/*
** WEBPAGE: info
** URL: info/ARTIFACTID
**
** The argument is a artifact ID which might be a check-in or a file or
** a ticket changes or a wiki edit or something else.
**
** Figure out what the artifact ID is and display it appropriately.
*/
void info_page(void){
  const char *zName;
  Blob uuid;
  int rid;
  int rc;
  int nLen;

  zName = P("name");
  if( zName==0 ) fossil_redirect_home();
  nLen = strlen(zName);
  blob_set(&uuid, zName);
  if( name_collisions(zName) ){
    cgi_set_parameter("src","info");
    ambiguous_page();
    return;
  }
  rc = name_to_uuid(&uuid, -1, "*");
  if( rc==1 ){
    if( validate16(zName, nLen) ){
      if( db_exists("SELECT 1 FROM ticket WHERE tkt_uuid GLOB '%q*'", zName) ){
        cgi_set_parameter_nocopy("tl","1",0);
        tktview_page();
        return;
      }
      if( db_exists("SELECT 1 FROM tag"
                    " WHERE tagname GLOB 'event-%q*'", zName) ){
        event_page();
        return;
      }
    }
    style_header("No Such Object");
    @ <p>No such object: %h(zName)</p>
    if( nLen<4 ){
      @ <p>Object name should be no less than 4 characters.  Ten or more
      @ characters are recommended.</p>
    }
    style_footer();
    return;
  }else if( rc==2 ){
    cgi_set_parameter("src","info");
    ambiguous_page();
    return;
  }
  zName = blob_str(&uuid);
  rid = db_int(0, "SELECT rid FROM blob WHERE uuid=%Q", zName);
  if( rid==0 ){
    style_header("Broken Link");
    @ <p>No such object: %h(zName)</p>
    style_footer();
    return;
  }
  if( db_exists("SELECT 1 FROM mlink WHERE mid=%d", rid) ){
    ci_page();
  }else
  if( db_exists("SELECT 1 FROM tagxref JOIN tag USING(tagid)"
                " WHERE rid=%d AND tagname LIKE 'wiki-%%'", rid) ){
    winfo_page();
  }else
  if( db_exists("SELECT 1 FROM tagxref JOIN tag USING(tagid)"
                " WHERE rid=%d AND tagname LIKE 'tkt-%%'", rid) ){
    tinfo_page();
  }else
  if( db_exists("SELECT 1 FROM plink WHERE cid=%d", rid) ){
    ci_page();
  }else
  if( db_exists("SELECT 1 FROM plink WHERE pid=%d", rid) ){
    ci_page();
  }else
  if( db_exists("SELECT 1 FROM attachment WHERE attachid=%d", rid) ){
    ainfo_page();
  }else
  if( db_table_exists("repository","forumpost")
   && db_exists("SELECT 1 FROM forumpost WHERE fpid=%d", rid)
  ){
    forumthread_page();
  }else
  {
    artifact_page();
  }
}

/*
** Do a comment comparison.
**
** +  Leading and trailing whitespace are ignored.
** +  \r\n characters compare equal to \n
**
** Return true if equal and false if not equal.
*/
static int comment_compare(const char *zA, const char *zB){
  if( zA==0 ) zA = "";
  if( zB==0 ) zB = "";
  while( fossil_isspace(zA[0]) ) zA++;
  while( fossil_isspace(zB[0]) ) zB++;
  while( zA[0] && zB[0] ){
    if( zA[0]==zB[0] ){ zA++; zB++; continue; }
    if( zA[0]=='\r' && zA[1]=='\n' && zB[0]=='\n' ){
      zA += 2;
      zB++;
      continue;
    }
    if( zB[0]=='\r' && zB[1]=='\n' && zA[0]=='\n' ){
      zB += 2;
      zA++;
      continue;
    }
    return 0;
  }
  while( fossil_isspace(zB[0]) ) zB++;
  while( fossil_isspace(zA[0]) ) zA++;
  return zA[0]==0 && zB[0]==0;
}

/*
** The following methods operate on the newtags temporary table
** that is used to collect various changes to be added to a control
** artifact for a check-in edit.
*/
static void init_newtags(void){
  db_multi_exec("CREATE TEMP TABLE newtags(tag UNIQUE, prefix, value)");
}

static void change_special(
  const char *zName,    /* Name of the special tag */
  const char *zOp,      /* Operation prefix (e.g. +,-,*) */
  const char *zValue    /* Value of the tag */
){
  db_multi_exec("REPLACE INTO newtags VALUES(%Q,'%q',%Q)", zName, zOp, zValue);
}

static void change_sym_tag(const char *zTag, const char *zOp){
  db_multi_exec("REPLACE INTO newtags VALUES('sym-%q',%Q,NULL)", zTag, zOp);
}

static void cancel_special(const char *zTag){
  change_special(zTag,"-",0);
}

static void add_color(const char *zNewColor, int fPropagateColor){
  change_special("bgcolor",fPropagateColor ? "*" : "+", zNewColor);
}

static void cancel_color(void){
  change_special("bgcolor","-",0);
}

static void add_comment(const char *zNewComment){
  change_special("comment","+",zNewComment);
}

static void add_date(const char *zNewDate){
  change_special("date","+",zNewDate);
}

static void add_user(const char *zNewUser){
  change_special("user","+",zNewUser);
}

static void add_tag(const char *zNewTag){
  change_sym_tag(zNewTag,"+");
}

static void cancel_tag(int rid, const char *zCancelTag){
  if( db_exists("SELECT 1 FROM tagxref, tag"
                " WHERE tagxref.rid=%d AND tagtype>0"
                "   AND tagxref.tagid=tag.tagid AND tagname='sym-%q'",
                rid, zCancelTag)
  ) change_sym_tag(zCancelTag,"-");
}

static void hide_branch(void){
  change_special("hidden","*",0);
}

static void close_leaf(int rid){
  change_special("closed",is_a_leaf(rid)?"+":"*",0);
}

static void change_branch(int rid, const char *zNewBranch){
  db_multi_exec(
    "REPLACE INTO newtags "
    " SELECT tagname, '-', NULL FROM tagxref, tag"
    "  WHERE tagxref.rid=%d AND tagtype==2"
    "    AND tagname GLOB 'sym-*'"
    "    AND tag.tagid=tagxref.tagid",
    rid
  );
  change_special("branch","*",zNewBranch);
  change_sym_tag(zNewBranch,"*");
}

/*
** The apply_newtags method is called after all newtags have been added
** and the control artifact is completed and then written to the DB.
*/
static void apply_newtags(
  Blob *ctrl,
  int rid,
  const char *zUuid,
  const char *zUserOvrd,  /* The user name on the control artifact */
  int fDryRun             /* Print control artifact, but make no changes */
){
  Stmt q;
  int nChng = 0;

  db_prepare(&q, "SELECT tag, prefix, value FROM newtags"
                 " ORDER BY prefix || tag");
  while( db_step(&q)==SQLITE_ROW ){
    const char *zTag = db_column_text(&q, 0);
    const char *zPrefix = db_column_text(&q, 1);
    const char *zValue = db_column_text(&q, 2);
    nChng++;
    if( zValue ){
      blob_appendf(ctrl, "T %s%F %s %F\n", zPrefix, zTag, zUuid, zValue);
    }else{
      blob_appendf(ctrl, "T %s%F %s\n", zPrefix, zTag, zUuid);
    }
  }
  db_finalize(&q);
  if( nChng>0 ){
    int nrid;
    Blob cksum;
    if( zUserOvrd && zUserOvrd[0] ){
      blob_appendf(ctrl, "U %F\n", zUserOvrd);
    }else{
      blob_appendf(ctrl, "U %F\n", login_name());
    }
    md5sum_blob(ctrl, &cksum);
    blob_appendf(ctrl, "Z %b\n", &cksum);
    if( fDryRun ){
      assert( g.isHTTP==0 ); /* Only print control artifact in console mode. */
      fossil_print("%s", blob_str(ctrl));
      blob_reset(ctrl);
    }else{
      db_begin_transaction();
      g.markPrivate = content_is_private(rid);
      nrid = content_put(ctrl);
      manifest_crosslink(nrid, ctrl, MC_PERMIT_HOOKS);
      db_end_transaction(0);
    }
    assert( blob_is_reset(ctrl) );
  }
}

/*
** This method checks that the date can be parsed.
** Returns 1 if datetime() can validate, 0 otherwise.
*/
int is_datetime(const char* zDate){
  return db_int(0, "SELECT datetime(%Q) NOT NULL", zDate);
}

/*
** WEBPAGE: ci_edit
**
** Edit a check-in.  (Check-ins are immutable and do not really change.
** This page really creates supplemental tags that affect the display
** of the check-in.)
**
** Query parameters:
**
**     rid=INTEGER        Record ID of the check-in to edit (REQUIRED)
**
** POST parameters after pressing "Preview", "Cancel", or "Apply":
**
**     c=TEXT             New check-in comment
**     u=TEXT             New user name
**     newclr             Apply a background color
**     clr=TEXT           New background color (only if newclr)
**     pclr               Propagate new background color (only if newclr)
**     dt=TEXT            New check-in date/time (ISO8610 format)
**     newtag             Add a new tag to the check-in
**     tagname=TEXT       Name of the new tag to be added (only if newtag)
**     newbr              Put the check-in on a new branch
**     brname=TEXT        Name of the new branch (only if newbr)
**     close              Close this check-in
**     hide               Hide this check-in
**     cNNN               Cancel tag with tagid=NNN
**
**     cancel             Cancel the edit.  Return to the check-in view
**     preview            Show a preview of the edited check-in comment
**     apply              Apply changes
*/
void ci_edit_page(void){
  int rid;
  const char *zComment;         /* Current comment on the check-in */
  const char *zNewComment;      /* Revised check-in comment */
  const char *zUser;            /* Current user for the check-in */
  const char *zNewUser;         /* Revised user */
  const char *zDate;            /* Current date of the check-in */
  const char *zNewDate;         /* Revised check-in date */
  const char *zNewColorFlag;    /* "checked" if "Change color" is checked */
  const char *zColor;           /* Current background color */
  const char *zNewColor;        /* Revised background color */
  const char *zNewTagFlag;      /* "checked" if "Add tag" is checked */
  const char *zNewTag;          /* Name of the new tag */
  const char *zNewBrFlag;       /* "checked" if "New branch" is checked */
  const char *zNewBranch;       /* Name of the new branch */
  const char *zCloseFlag;       /* "checked" if "Close" is checked */
  const char *zHideFlag;        /* "checked" if "Hide" is checked */
  int fPropagateColor;          /* True if color propagates before edit */
  int fNewPropagateColor;       /* True if color propagates after edit */
  int fHasHidden = 0;           /* True if hidden tag already set */
  int fHasClosed = 0;           /* True if closed tag already set */
  const char *zChngTime = 0;    /* Value of chngtime= query param, if any */
  char *zUuid;
  Blob comment;
  char *zBranchName = 0;
  Stmt q;

  login_check_credentials();
  if( !g.perm.Write ){ login_needed(g.anon.Write); return; }
  rid = name_to_typed_rid(P("r"), "ci");
  zUuid = db_text(0, "SELECT uuid FROM blob WHERE rid=%d", rid);
  zComment = db_text(0, "SELECT coalesce(ecomment,comment)"
                        "  FROM event WHERE objid=%d", rid);
  if( zComment==0 ) fossil_redirect_home();
  if( P("cancel") ){
    cgi_redirectf("%R/ci/%S", zUuid);
  }
  if( g.perm.Setup ) zChngTime = P("chngtime");
  zNewComment = PD("c",zComment);
  zUser = db_text(0, "SELECT coalesce(euser,user)"
                     "  FROM event WHERE objid=%d", rid);
  if( zUser==0 ) fossil_redirect_home();
  zNewUser = PDT("u",zUser);
  zDate = db_text(0, "SELECT datetime(mtime)"
                     "  FROM event WHERE objid=%d", rid);
  if( zDate==0 ) fossil_redirect_home();
  zNewDate = PDT("dt",zDate);
  zColor = db_text("", "SELECT bgcolor"
                        "  FROM event WHERE objid=%d", rid);
  zNewColor = PDT("clr",zColor);
  fPropagateColor = db_int(0, "SELECT tagtype FROM tagxref"
                              " WHERE rid=%d AND tagid=%d",
                              rid, TAG_BGCOLOR)==2;
  fNewPropagateColor = P("clr")!=0 ? P("pclr")!=0 : fPropagateColor;
  zNewColorFlag = P("newclr") ? " checked" : "";
  zNewTagFlag = P("newtag") ? " checked" : "";
  zNewTag = PDT("tagname","");
  zNewBrFlag = P("newbr") ? " checked" : "";
  zNewBranch = PDT("brname","");
  zCloseFlag = P("close") ? " checked" : "";
  zHideFlag = P("hide") ? " checked" : "";
  if( P("apply") && cgi_csrf_safe(1) ){
    Blob ctrl;
    char *zNow;

    login_verify_csrf_secret();
    blob_zero(&ctrl);
    zNow = date_in_standard_format(zChngTime ? zChngTime : "now");
    blob_appendf(&ctrl, "D %s\n", zNow);
    init_newtags();
    if( zNewColorFlag[0]
     && zNewColor[0]
     && (fPropagateColor!=fNewPropagateColor
             || fossil_strcmp(zColor,zNewColor)!=0)
    ){
      add_color(zNewColor,fNewPropagateColor);
    }
    if( comment_compare(zComment,zNewComment)==0 ) add_comment(zNewComment);
    if( fossil_strcmp(zDate,zNewDate)!=0 ) add_date(zNewDate);
    if( fossil_strcmp(zUser,zNewUser)!=0 ) add_user(zNewUser);
    db_prepare(&q,
       "SELECT tag.tagid, tagname FROM tagxref, tag"
       " WHERE tagxref.rid=%d AND tagtype>0 AND tagxref.tagid=tag.tagid",
       rid
    );
    while( db_step(&q)==SQLITE_ROW ){
      int tagid = db_column_int(&q, 0);
      const char *zTag = db_column_text(&q, 1);
      char zLabel[30];
      sqlite3_snprintf(sizeof(zLabel), zLabel, "c%d", tagid);
      if( P(zLabel) ) cancel_special(zTag);
    }
    db_finalize(&q);
    if( zHideFlag[0] ) hide_branch();
    if( zCloseFlag[0] ) close_leaf(rid);
    if( zNewTagFlag[0] && zNewTag[0] ) add_tag(zNewTag);
    if( zNewBrFlag[0] && zNewBranch[0] ) change_branch(rid,zNewBranch);
    apply_newtags(&ctrl, rid, zUuid, 0, 0);
    cgi_redirectf("%R/ci/%S", zUuid);
  }
  blob_zero(&comment);
  blob_append(&comment, zNewComment, -1);
  zUuid[10] = 0;
  style_header("Edit Check-in [%s]", zUuid);
  if( P("preview") ){
    Blob suffix;
    int nTag = 0;
    @ <b>Preview:</b>
    @ <blockquote>
    @ <table border=0>
    if( zNewColorFlag[0] && zNewColor && zNewColor[0] ){
      @ <tr><td style="background-color: %h(zNewColor);">
    }else if( zColor[0] ){
      @ <tr><td style="background-color: %h(zColor);">
    }else{
      @ <tr><td>
    }
    @ %!W(blob_str(&comment))
    blob_zero(&suffix);
    blob_appendf(&suffix, "(user: %h", zNewUser);
    db_prepare(&q, "SELECT substr(tagname,5) FROM tagxref, tag"
                   " WHERE tagname GLOB 'sym-*' AND tagxref.rid=%d"
                   "   AND tagtype>1 AND tag.tagid=tagxref.tagid",
                   rid);
    while( db_step(&q)==SQLITE_ROW ){
      const char *zTag = db_column_text(&q, 0);
      if( nTag==0 ){
        blob_appendf(&suffix, ", tags: %h", zTag);
      }else{
        blob_appendf(&suffix, ", %h", zTag);
      }
      nTag++;
    }
    db_finalize(&q);
    blob_appendf(&suffix, ")");
    @ %s(blob_str(&suffix))
    @ </td></tr></table>
    if( zChngTime ){
      @ <p>The timestamp on the tag used to make the changes above
      @ will be overridden as: %s(date_in_standard_format(zChngTime))</p>
    }
    @ </blockquote>
    @ <hr />
    blob_reset(&suffix);
  }
  @ <p>Make changes to attributes of check-in
  @ [%z(href("%R/ci/%!S",zUuid))%s(zUuid)</a>]:</p>
  form_begin(0, "%R/ci_edit");
  login_insert_csrf_secret();
  @ <div><input type="hidden" name="r" value="%s(zUuid)" />
  @ <table border="0" cellspacing="10">

  @ <tr><th align="right" valign="top">User:</th>
  @ <td valign="top">
  @   <input type="text" name="u" size="20" value="%h(zNewUser)" />
  @ </td></tr>

  @ <tr><th align="right" valign="top">Comment:</th>
  @ <td valign="top">
  @ <textarea name="c" rows="10" cols="80">%h(zNewComment)</textarea>
  @ </td></tr>

  @ <tr><th align="right" valign="top">Check-in Time:</th>
  @ <td valign="top">
  @   <input type="text" name="dt" size="20" value="%h(zNewDate)" />
  @ </td></tr>

  if( zChngTime ){
    @ <tr><th align="right" valign="top">Timestamp of this change:</th>
    @ <td valign="top">
    @   <input type="text" name="chngtime" size="20" value="%h(zChngTime)" />
    @ </td></tr>
  }

  @ <tr><th align="right" valign="top">Background&nbsp;Color:</th>
  @ <td valign="top">
  @ <div><label><input type='checkbox' name='newclr'%s(zNewColorFlag) />
  @ Change background color: \
  @ <input type='color' name='clr'\
  @ value='%s(zNewColor[0]?zNewColor:"#808080")'></label></div>
  @ <div><label>
  if( fNewPropagateColor ){
    @ <input type="checkbox" name="pclr" checked="checked" />
  }else{
    @ <input type="checkbox" name="pclr" />
  }
  @ Propagate color to descendants</label></div>
  @ </td></tr>

  @ <tr><th align="right" valign="top">Tags:</th>
  @ <td valign="top">
  @ <label><input type="checkbox" id="newtag" name="newtag"%s(zNewTagFlag) />
  @ Add the following new tag name to this check-in:</label>
  @ <input type="text" size='15' name="tagname" value="%h(zNewTag)" \
  @ id='tagname' />
  zBranchName = db_text(0, "SELECT value FROM tagxref, tag"
     " WHERE tagxref.rid=%d AND tagtype>0 AND tagxref.tagid=tag.tagid"
     " AND tagxref.tagid=%d", rid, TAG_BRANCH);
  db_prepare(&q,
     "SELECT tag.tagid, tagname, tagxref.value FROM tagxref, tag"
     " WHERE tagxref.rid=%d AND tagtype>0 AND tagxref.tagid=tag.tagid"
     " ORDER BY CASE WHEN tagname GLOB 'sym-*' THEN substr(tagname,5)"
     "               ELSE tagname END /*sort*/",
     rid
  );
  while( db_step(&q)==SQLITE_ROW ){
    int tagid = db_column_int(&q, 0);
    const char *zTagName = db_column_text(&q, 1);
    int isSpecialTag = fossil_strncmp(zTagName, "sym-", 4)!=0;
    char zLabel[30];

    if( tagid == TAG_CLOSED ){
      fHasClosed = 1;
    }else if( (tagid == TAG_COMMENT) || (tagid == TAG_BRANCH) ){
      continue;
    }else if( tagid==TAG_HIDDEN ){
      fHasHidden = 1;
    }else if( !isSpecialTag && zTagName &&
        fossil_strcmp(&zTagName[4], zBranchName)==0){
      continue;
    }
    sqlite3_snprintf(sizeof(zLabel), zLabel, "c%d", tagid);
    @ <br /><label>
    if( P(zLabel) ){
      @ <input type="checkbox" name="c%d(tagid)" checked="checked" />
    }else{
      @ <input type="checkbox" name="c%d(tagid)" />
    }
    if( isSpecialTag ){
      @ Cancel special tag <b>%h(zTagName)</b></label>
    }else{
      @ Cancel tag <b>%h(&zTagName[4])</b></label>
    }
  }
  db_finalize(&q);
  @ </td></tr>

  if( !zBranchName ){
    zBranchName = db_get("main-branch", 0);
  }
  if( !zNewBranch || !zNewBranch[0]){
    zNewBranch = zBranchName;
  }
  @ <tr><th align="right" valign="top">Branching:</th>
  @ <td valign="top">
  @ <label><input id="newbr" type="checkbox" name="newbr" \
  @ data-branch='%h(zBranchName)'%s(zNewBrFlag) />
  @ Make this check-in the start of a new branch named:</label>
  @ <input id="brname" type="text" style="width:15;" name="brname" \
  @ value="%h(zNewBranch)" /></td></tr>
  if( !fHasHidden ){
    @ <tr><th align="right" valign="top">Branch Hiding:</th>
    @ <td valign="top">
    @ <label><input type="checkbox" id="hidebr" name="hide"%s(zHideFlag) />
    @ Hide branch
    @ <span style="font-weight:bold" id="hbranch">%h(zBranchName)</span>
    @ from the timeline starting from this check-in</label>
    @ </td></tr>
  }
  if( !fHasClosed ){
    if( is_a_leaf(rid) ){
      @ <tr><th align="right" valign="top">Leaf Closure:</th>
      @ <td valign="top">
      @ <label><input type="checkbox" name="close"%s(zCloseFlag) />
      @ Mark this leaf as "closed" so that it no longer appears on the
      @ "leaves" page and is no longer labeled as a "<b>Leaf</b>"</label>
      @ </td></tr>
    }else if( zBranchName ){
      @ <tr><th align="right" valign="top">Branch Closure:</th>
      @ <td valign="top">
      @ <label><input type="checkbox" name="close"%s(zCloseFlag) />
      @ Mark branch
      @ <span style="font-weight:bold" id="cbranch">%h(zBranchName)</span>
      @ as "closed".</label>
      @ </td></tr>
    }
  }
  if( zBranchName ) fossil_free(zBranchName);


  @ <tr><td colspan="2">
  @ <input type="submit" name="cancel" value="Cancel" />
  @ <input type="submit" name="preview" value="Preview" />
  if( P("preview") ){
    @ <input type="submit" name="apply" value="Apply Changes" />
  }
  @ </td></tr>
  @ </table>
  @ </div></form>
  style_load_one_js_file("ci_edit.js");
  style_footer();
}

/*
** Prepare an ammended commit comment.  Let the user modify it using the
** editor specified in the global_config table or either
** the VISUAL or EDITOR environment variable.
**
** Store the final commit comment in pComment.  pComment is assumed
** to be uninitialized - any prior content is overwritten.
**
** Use zInit to initialize the check-in comment so that the user does
** not have to retype.
*/
static void prepare_amend_comment(
  Blob *pComment,
  const char *zInit,
  const char *zUuid
){
  Blob prompt;
#if defined(_WIN32) || defined(__CYGWIN__)
  int bomSize;
  const unsigned char *bom = get_utf8_bom(&bomSize);
  blob_init(&prompt, (const char *) bom, bomSize);
  if( zInit && zInit[0]){
    blob_append(&prompt, zInit, -1);
  }
#else
  blob_init(&prompt, zInit, -1);
#endif
  blob_append(&prompt, "\n# Enter a new comment for check-in ", -1);
  if( zUuid && zUuid[0] ){
    blob_append(&prompt, zUuid, -1);
  }
  blob_append(&prompt, ".\n# Lines beginning with a # are ignored.\n", -1);
  prompt_for_user_comment(pComment, &prompt);
  blob_reset(&prompt);
}

#define AMEND_USAGE_STMT "UUID OPTION ?OPTION ...?"
/*
** COMMAND: amend
**
** Usage: %fossil amend UUID OPTION ?OPTION ...?
**
** Amend the tags on check-in UUID to change how it displays in the timeline.
**
** Options:
**
**    --author USER           Make USER the author for check-in
**    -m|--comment COMMENT    Make COMMENT the check-in comment
**    -M|--message-file FILE  Read the amended comment from FILE
**    -e|--edit-comment       Launch editor to revise comment
**    --date DATETIME         Make DATETIME the check-in time
**    --bgcolor COLOR         Apply COLOR to this check-in
**    --branchcolor COLOR     Apply and propagate COLOR to the branch
**    --tag TAG               Add new TAG to this check-in
**    --cancel TAG            Cancel TAG from this check-in
**    --branch NAME           Make this check-in the start of branch NAME
**    --hide                  Hide branch starting from this check-in
**    --close                 Mark this "leaf" as closed
**    -n|--dry-run            Print control artifact, but make no changes
**    --date-override DATETIME  Set the change time on the control artifact
**    --user-override USER      Set the user name on the control artifact
**
** DATETIME may be "now" or "YYYY-MM-DDTHH:MM:SS.SSS". If in
** year-month-day form, it may be truncated, the "T" may be replaced by
** a space, and it may also name a timezone offset from UTC as "-HH:MM"
** (westward) or "+HH:MM" (eastward). Either no timezone suffix or "Z"
** means UTC.
*/
void ci_amend_cmd(void){
  int rid;
  const char *zComment;         /* Current comment on the check-in */
  const char *zNewComment;      /* Revised check-in comment */
  const char *zComFile;         /* Filename from which to read comment */
  const char *zUser;            /* Current user for the check-in */
  const char *zNewUser;         /* Revised user */
  const char *zDate;            /* Current date of the check-in */
  const char *zNewDate;         /* Revised check-in date */
  const char *zColor;
  const char *zNewColor;
  const char *zNewBrColor;
  const char *zNewBranch;
  const char **pzNewTags = 0;
  const char **pzCancelTags = 0;
  int fClose;                   /* True if leaf should be closed */
  int fHide;                    /* True if branch should be hidden */
  int fPropagateColor;          /* True if color propagates before amend */
  int fNewPropagateColor = 0;   /* True if color propagates after amend */
  int fHasHidden = 0;           /* True if hidden tag already set */
  int fHasClosed = 0;           /* True if closed tag already set */
  int fEditComment;             /* True if editor to be used for comment */
  int fDryRun;                  /* Print control artifact, make no changes */
  const char *zChngTime;        /* The change time on the control artifact */
  const char *zUserOvrd;        /* The user name on the control artifact */
  const char *zUuid;
  Blob ctrl;
  Blob comment;
  char *zNow;
  int nTags, nCancels;
  int i;
  Stmt q;

  if( g.argc==3 ) usage(AMEND_USAGE_STMT);
  fEditComment = find_option("edit-comment","e",0)!=0;
  zNewComment = find_option("comment","m",1);
  zComFile = find_option("message-file","M",1);
  zNewBranch = find_option("branch",0,1);
  zNewColor = find_option("bgcolor",0,1);
  zNewBrColor = find_option("branchcolor",0,1);
  if( zNewBrColor ){
    zNewColor = zNewBrColor;
    fNewPropagateColor = 1;
  }
  zNewDate = find_option("date",0,1);
  zNewUser = find_option("author",0,1);
  pzNewTags = find_repeatable_option("tag",0,&nTags);
  pzCancelTags = find_repeatable_option("cancel",0,&nCancels);
  fClose = find_option("close",0,0)!=0;
  fHide = find_option("hide",0,0)!=0;
  fDryRun = find_option("dry-run","n",0)!=0;
  if( fDryRun==0 ) fDryRun = find_option("dryrun","n",0)!=0;
  zChngTime = find_option("date-override",0,1);
  if( zChngTime==0 ) zChngTime = find_option("chngtime",0,1);
  zUserOvrd = find_option("user-override",0,1);
  db_find_and_open_repository(0,0);
  user_select();
  verify_all_options();
  if( g.argc<3 || g.argc>=4 ) usage(AMEND_USAGE_STMT);
  rid = name_to_typed_rid(g.argv[2], "ci");
  if( rid==0 && !is_a_version(rid) ) fossil_fatal("no such check-in");
  zUuid = db_text(0, "SELECT uuid FROM blob WHERE rid=%d", rid);
  if( zUuid==0 ) fossil_fatal("Unable to find UUID");
  zComment = db_text(0, "SELECT coalesce(ecomment,comment)"
                        "  FROM event WHERE objid=%d", rid);
  zUser = db_text(0, "SELECT coalesce(euser,user)"
                     "  FROM event WHERE objid=%d", rid);
  zDate = db_text(0, "SELECT datetime(mtime)"
                     "  FROM event WHERE objid=%d", rid);
  zColor = db_text("", "SELECT bgcolor"
                        "  FROM event WHERE objid=%d", rid);
  fPropagateColor = db_int(0, "SELECT tagtype FROM tagxref"
                              " WHERE rid=%d AND tagid=%d",
                              rid, TAG_BGCOLOR)==2;
  fNewPropagateColor = zNewColor && zNewColor[0]
                        ? fNewPropagateColor : fPropagateColor;
  db_prepare(&q,
     "SELECT tag.tagid FROM tagxref, tag"
     " WHERE tagxref.rid=%d AND tagtype>0 AND tagxref.tagid=tag.tagid",
     rid
  );
  while( db_step(&q)==SQLITE_ROW ){
    int tagid = db_column_int(&q, 0);

    if( tagid == TAG_CLOSED ){
      fHasClosed = 1;
    }else if( tagid==TAG_HIDDEN ){
      fHasHidden = 1;
    }else{
      continue;
    }
  }
  db_finalize(&q);
  blob_zero(&ctrl);
  zNow = date_in_standard_format(zChngTime && zChngTime[0] ? zChngTime : "now");
  blob_appendf(&ctrl, "D %s\n", zNow);
  init_newtags();
  if( zNewColor && zNewColor[0]
      && (fPropagateColor!=fNewPropagateColor
            || fossil_strcmp(zColor,zNewColor)!=0)
  ){
    add_color(
      mprintf("%s%s", (zNewColor[0]!='#' &&
        validate16(zNewColor,strlen(zNewColor)) &&
        (strlen(zNewColor)==6 || strlen(zNewColor)==3)) ? "#" : "",
        zNewColor
      ),
      fNewPropagateColor
    );
  }
  if( (zNewColor!=0 && zNewColor[0]==0) && (zColor && zColor[0] ) ){
    cancel_color();
  }
  if( fEditComment ){
    prepare_amend_comment(&comment, zComment, zUuid);
    zNewComment = blob_str(&comment);
  }else if( zComFile ){
    blob_zero(&comment);
    blob_read_from_file(&comment, zComFile, ExtFILE);
    blob_to_utf8_no_bom(&comment, 1);
    zNewComment = blob_str(&comment);
  }
  if( zNewComment && zNewComment[0]
      && comment_compare(zComment,zNewComment)==0 ) add_comment(zNewComment);
  if( zNewDate && zNewDate[0] && fossil_strcmp(zDate,zNewDate)!=0 ){
    if( is_datetime(zNewDate) ){
      add_date(zNewDate);
    }else{
      fossil_fatal("Unsupported date format, use YYYY-MM-DD HH:MM:SS");
    }
  }
  if( zNewUser && zNewUser[0] && fossil_strcmp(zUser,zNewUser)!=0 ){
    add_user(zNewUser);
  }
  if( pzNewTags!=0 ){
    for(i=0; i<nTags; i++){
      if( pzNewTags[i] && pzNewTags[i][0] ) add_tag(pzNewTags[i]);
    }
    fossil_free((void *)pzNewTags);
  }
  if( pzCancelTags!=0 ){
    for(i=0; i<nCancels; i++){
      if( pzCancelTags[i] && pzCancelTags[i][0] )
        cancel_tag(rid,pzCancelTags[i]);
    }
    fossil_free((void *)pzCancelTags);
  }
  if( fHide && !fHasHidden ) hide_branch();
  if( fClose && !fHasClosed ) close_leaf(rid);
  if( zNewBranch && zNewBranch[0] ) change_branch(rid,zNewBranch);
  apply_newtags(&ctrl, rid, zUuid, zUserOvrd, fDryRun);
  if( fDryRun==0 ){
    show_common_info(rid, "uuid:", 1, 0);
  }
  if( g.localOpen ){
    manifest_to_disk(rid);
  }
}<|MERGE_RESOLUTION|>--- conflicted
+++ resolved
@@ -2140,12 +2140,8 @@
   int renderAsHtml = 0;
   int objType;
   int asText;
-<<<<<<< HEAD
-  const char *zUuid;
+  const char *zUuid = 0;
   const char *zBr;
-=======
-  const char *zUuid = 0;
->>>>>>> d1179615
   u32 objdescFlags = OBJDESC_BASE;
   int descOnly = fossil_strcmp(g.zPath,"whatis")==0;
   int isFile = fossil_strcmp(g.zPath,"file")==0;
@@ -2329,7 +2325,6 @@
     }
     db_finalize(&q);
   }
-<<<<<<< HEAD
   zBr = branch_of_file_rid(rid);
   if( zBr && zBr[0] ){
     style_submenu_element("View", "%R/doc/%T/%T",
@@ -2338,11 +2333,7 @@
                            blob_str(&downloadName), zBr);
     fossil_free((void *)zBr);
   }
-  style_submenu_element("Download", "%R/raw/%T?name=%s",
-                         blob_str(&downloadName), zUuid);
-=======
   style_submenu_element("Download", "%R/raw/%s?at=%T", zUuid, file_tail(zName));
->>>>>>> d1179615
   if( db_exists("SELECT 1 FROM mlink WHERE fid=%d", rid) ){
     style_submenu_element("Check-ins Using", "%R/timeline?n=200&uf=%s", zUuid);
   }
