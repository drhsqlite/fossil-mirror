/*
** Copyright (c) 2007 D. Richard Hipp
**
** This program is free software; you can redistribute it and/or
** modify it under the terms of the Simplified BSD License (also
** known as the "2-Clause License" or "FreeBSD License".)

** This program is distributed in the hope that it will be useful,
** but without any warranty; without even the implied warranty of
** merchantability or fitness for a particular purpose.
**
** Author contact information:
**   drh@hwaci.com
**   http://www.hwaci.com/drh/
**
*******************************************************************************
**
** This file contains code used to check-in versions of the project
** from the local repository.
*/
#include "config.h"
#include "checkin.h"
#include <assert.h>

/*
** Generate text describing all changes.  Prepend zPrefix to each line
** of output.
**
** We assume that vfile_check_signature has been run.
**
** If missingIsFatal is true, then any files that are missing or which
** are not true files results in a fatal error.
*/
static void status_report(
  Blob *report,          /* Append the status report here */
  const char *zPrefix,   /* Prefix on each line of the report */
  int missingIsFatal,    /* MISSING and NOT_A_FILE are fatal errors */
  int cwdRelative        /* Report relative to the current working dir */
){
  Stmt q;
  int nPrefix = strlen(zPrefix);
  int nErr = 0;
  Blob rewrittenPathname;
  Blob where;
  const char *zName;
  int i;

  blob_zero(&where);
  for(i=2; i<g.argc; i++) {
    Blob fname;
    file_tree_name(g.argv[i], &fname, 1);
    zName = blob_str(&fname);
    if( fossil_strcmp(zName, ".")==0 ) {
      blob_reset(&where);
      break;
    }
    blob_appendf(&where, " %s (pathname=%Q %s) "
                 "OR (pathname>'%q/' %s AND pathname<'%q0' %s)",
                 (blob_size(&where)>0) ? "OR" : "AND", zName,
                 filename_collation(), zName, filename_collation(),
                 zName, filename_collation());
  }

  db_prepare(&q,
    "SELECT pathname, deleted, chnged, rid, coalesce(origname!=pathname,0)"
    "  FROM vfile "
    " WHERE is_selected(id) %s"
    "   AND (chnged OR deleted OR rid=0 OR pathname!=origname) ORDER BY 1",
    blob_str(&where)
  );
  blob_zero(&rewrittenPathname);
  while( db_step(&q)==SQLITE_ROW ){
    const char *zPathname = db_column_text(&q,0);
    const char *zDisplayName = zPathname;
    int isDeleted = db_column_int(&q, 1);
    int isChnged = db_column_int(&q,2);
    int isNew = db_column_int(&q,3)==0;
    int isRenamed = db_column_int(&q,4);
    char *zFullName = mprintf("%s%s", g.zLocalRoot, zPathname);
    if( cwdRelative ){
      file_relative_name(zFullName, &rewrittenPathname, 0);
      zDisplayName = blob_str(&rewrittenPathname);
      if( zDisplayName[0]=='.' && zDisplayName[1]=='/' ){
        zDisplayName += 2;  /* no unnecessary ./ prefix */
      }
    }
    blob_append(report, zPrefix, nPrefix);
    if( isDeleted ){
      blob_appendf(report, "DELETED    %s\n", zDisplayName);
    }else if( !file_wd_isfile_or_link(zFullName) ){
      if( file_access(zFullName, 0)==0 ){
        blob_appendf(report, "NOT_A_FILE %s\n", zDisplayName);
        if( missingIsFatal ){
          fossil_warning("not a file: %s", zDisplayName);
          nErr++;
        }
      }else{
        blob_appendf(report, "MISSING    %s\n", zDisplayName);
        if( missingIsFatal ){
          fossil_warning("missing file: %s", zDisplayName);
          nErr++;
        }
      }
    }else if( isNew ){
      blob_appendf(report, "ADDED      %s\n", zDisplayName);
    }else if( isDeleted ){
      blob_appendf(report, "DELETED    %s\n", zDisplayName);
    }else if( isChnged ){
      if( isChnged==2 ){
        blob_appendf(report, "UPDATED_BY_MERGE %s\n", zDisplayName);
      }else if( isChnged==3 ){
        blob_appendf(report, "ADDED_BY_MERGE %s\n", zDisplayName);
      }else if( isChnged==4 ){
        blob_appendf(report, "UPDATED_BY_INTEGRATE %s\n", zDisplayName);
      }else if( isChnged==5 ){
        blob_appendf(report, "ADDED_BY_INTEGRATE %s\n", zDisplayName);
      }else if( file_contains_merge_marker(zFullName) ){
        blob_appendf(report, "CONFLICT   %s\n", zDisplayName);
      }else{
        blob_appendf(report, "EDITED     %s\n", zDisplayName);
      }
    }else if( isRenamed ){
      blob_appendf(report, "RENAMED    %s\n", zDisplayName);
    }else{
      report->nUsed -= nPrefix;
    }
    free(zFullName);
  }
  blob_reset(&rewrittenPathname);
  db_finalize(&q);
  db_prepare(&q, "SELECT uuid, id FROM vmerge JOIN blob ON merge=rid"
                 " WHERE id<=0");
  while( db_step(&q)==SQLITE_ROW ){
    const char *zLabel = "MERGED_WITH";
    switch( db_column_int(&q, 1) ){
      case -1:  zLabel = "CHERRYPICK ";  break;
      case -2:  zLabel = "BACKOUT    ";  break;
      case -4:  zLabel = "INTEGRATE  ";  break;
    }
    blob_append(report, zPrefix, nPrefix);
    blob_appendf(report, "%s %s\n", zLabel, db_column_text(&q, 0));
  }
  db_finalize(&q);
  if( nErr ){
    fossil_fatal("aborting due to prior errors");
  }
}

/*
** Use the "relative-paths" setting and the --abs-paths and
** --rel-paths command line options to determine whether the
** status report should be shown relative to the current
** working directory.
*/
static int determine_cwd_relative_option()
{
  int relativePaths = db_get_boolean("relative-paths", 1);
  int absPathOption = find_option("abs-paths", 0, 0)!=0;
  int relPathOption = find_option("rel-paths", 0, 0)!=0;
  if( absPathOption ){ relativePaths = 0; }
  if( relPathOption ){ relativePaths = 1; }
  return relativePaths;
}

/*
** COMMAND: changes
**
** Usage: %fossil changes ?OPTIONS?
**
** Report on the edit status of all files in the current checkout.
**
** Pathnames are displayed according to the "relative-paths" setting,
** unless overridden by the --abs-paths or --rel-paths options.
**
** Options:
**    --abs-paths       Display absolute pathnames.
**    --rel-paths       Display pathnames relative to the current working
**                      directory.
**    --sha1sum         Verify file status using SHA1 hashing rather
**                      than relying on file mtimes.
**    --header          Identify the repository if there are changes
**    -v|--verbose      Say "(none)" if there are no changes
**
** See also: extra, ls, status
*/
void changes_cmd(void){
  Blob report;
  int vid;
  int useSha1sum = find_option("sha1sum", 0, 0)!=0;
  int showHdr = find_option("header",0,0)!=0;
  int verboseFlag = find_option("verbose","v",0)!=0;
  int cwdRelative = 0;
  db_must_be_within_tree();
  cwdRelative = determine_cwd_relative_option();
  blob_zero(&report);
  vid = db_lget_int("checkout", 0);
  vfile_check_signature(vid, useSha1sum ? CKSIG_SHA1 : 0);
  status_report(&report, "", 0, cwdRelative);
  if( verboseFlag && blob_size(&report)==0 ){
    blob_append(&report, "  (none)\n", -1);
  }
  if( showHdr && blob_size(&report)>0 ){
    fossil_print("Changes for %s at %s:\n", db_get("project-name","???"),
                 g.zLocalRoot);
  }
  blob_write_to_file(&report, "-");
  blob_reset(&report);
}

/*
** COMMAND: status
**
** Usage: %fossil status ?OPTIONS?
**
** Report on the status of the current checkout.
**
** Pathnames are displayed according to the "relative-paths" setting,
** unless overridden by the --abs-paths or --rel-paths options.
**
** Options:
**
**    --abs-paths       Display absolute pathnames.
**    --rel-paths       Display pathnames relative to the current working
**                      directory.
**    --sha1sum         Verify file status using SHA1 hashing rather
**                      than relying on file mtimes.
**
** See also: changes, extra, ls
*/
void status_cmd(void){
  int vid;
  db_must_be_within_tree();
       /* 012345678901234 */
  fossil_print("repository:   %s\n", db_repository_filename());
  fossil_print("local-root:   %s\n", g.zLocalRoot);
  if( g.zConfigDbName ){
    fossil_print("config-db:    %s\n", g.zConfigDbName);
  }
  vid = db_lget_int("checkout", 0);
  if( vid ){
    show_common_info(vid, "checkout:", 1, 1);
  }
  db_record_repository_filename(0);
  changes_cmd();
}

/*
** COMMAND: ls
**
** Usage: %fossil ls ?OPTIONS? ?VERSION? ?FILENAMES?
**
** Show the names of all files in the current checkout.  The -v provides
** extra information about each file.  If FILENAMES are included, only
** the files listed (or their children if they are directories) are shown.
**
** Options:
**   --age           Show when each file was committed
**   -v|--verbose    Provide extra information about each file.
**
** See also: changes, extra, status
*/
void ls_cmd(void){
  int vid;
  Stmt q;
  int verboseFlag;
  int showAge;
  char *zOrderBy = "pathname";
  Blob where;
  int i;
  const char *zName;

  verboseFlag = find_option("verbose","v", 0)!=0;
  if( !verboseFlag ){
    verboseFlag = find_option("l","l", 0)!=0; /* deprecated */
  }
  showAge = find_option("age",0,0)!=0;
  db_must_be_within_tree();
  vid = db_lget_int("checkout", 0);
  if( find_option("t","t",0)!=0 ){
    if( showAge ){
      zOrderBy = mprintf("checkin_mtime(%d,rid) DESC", vid);
    }else{
      zOrderBy = "mtime DESC";
    }
  }
  verify_all_options();
  blob_zero(&where);
  for(i=2; i<g.argc; i++){
    Blob fname;
    file_tree_name(g.argv[i], &fname, 1);
    zName = blob_str(&fname);
    if( fossil_strcmp(zName, ".")==0 ) {
      blob_reset(&where);
      break;
    }
    blob_appendf(&where, " %s (pathname=%Q %s) "
                 "OR (pathname>'%q/' %s AND pathname<'%q0' %s)",
                 (blob_size(&where)>0) ? "OR" : "WHERE", zName,
                 filename_collation(), zName, filename_collation(),
                 zName, filename_collation());
  }
  vfile_check_signature(vid, 0);
  if( showAge ){
    db_prepare(&q,
       "SELECT pathname, deleted, rid, chnged, coalesce(origname!=pathname,0),"
       "       datetime(checkin_mtime(%d,rid),'unixepoch','localtime')"
       "  FROM vfile %s"
       " ORDER BY %s", vid, blob_str(&where), zOrderBy
    );
  }else{
    db_prepare(&q,
       "SELECT pathname, deleted, rid, chnged, coalesce(origname!=pathname,0)"
       "  FROM vfile %s"
       " ORDER BY %s", blob_str(&where), zOrderBy
    );
  }
  blob_reset(&where);
  while( db_step(&q)==SQLITE_ROW ){
    const char *zPathname = db_column_text(&q,0);
    int isDeleted = db_column_int(&q, 1);
    int isNew = db_column_int(&q,2)==0;
    int chnged = db_column_int(&q,3);
    int renamed = db_column_int(&q,4);
    char *zFullName = mprintf("%s%s", g.zLocalRoot, zPathname);
    const char *type = "";
    if( verboseFlag ){
      if( isNew ){
        type = "ADDED      ";
      }else if( isDeleted ){
        type = "DELETED    ";
      }else if( !file_wd_isfile_or_link(zFullName) ){
        if( file_access(zFullName, 0)==0 ){
          type = "NOT_A_FILE ";
        }else{
          type = "MISSING    ";
        }
      }else if( chnged ){
        if( chnged==2 ){
          type = "UPDATED_BY_MERGE ";
        }else if( chnged==3 ){
          type = "ADDED_BY_MERGE ";
        }else if( chnged==4 ){
          type = "UPDATED_BY_INTEGRATE ";
        }else if( chnged==5 ){
          type = "ADDED_BY_INTEGRATE ";
        }else if( file_contains_merge_marker(zFullName) ){
          type = "CONFLICT   ";
        }else{
          type = "EDITED     ";
        }
      }else if( renamed ){
        type = "RENAMED    ";
      }else{
        type = "UNCHANGED  ";
      }
    }
    if( showAge ){
      fossil_print("%s%s  %s\n", type, db_column_text(&q, 5), zPathname);
    }else{
      fossil_print("%s%s\n", type, zPathname);
    }
    free(zFullName);
  }
  db_finalize(&q);
}

/*
** Create a TEMP table named SFILE and add all unmanaged files named on
** the command-line to that table.  If directories are named, then add
** all unmanaged files contained underneath those directories.  If there
** are no files or directories named on the command-line, then add all
** unmanaged files anywhere in the checkout.
*/
static void locate_unmanaged_files(
  int argc,           /* Number of command-line arguments to examine */
  char **argv,        /* values of command-line arguments */
  unsigned scanFlags, /* Zero or more SCAN_xxx flags */
  Glob *pIgnore1,     /* Do not add files that match this GLOB */
  Glob *pIgnore2      /* Omit files matching this GLOB too */
){
  Blob name;   /* Name of a candidate file or directory */
  char *zName; /* Name of a candidate file or directory */
  int isDir;   /* 1 for a directory, 0 if doesn't exist, 2 for anything else */
  int i;       /* Loop counter */
  int nRoot;   /* length of g.zLocalRoot */

  db_multi_exec("CREATE TEMP TABLE sfile(x TEXT PRIMARY KEY %s)",
                filename_collation());
  nRoot = (int)strlen(g.zLocalRoot);
  if( argc==0 ){
    blob_init(&name, g.zLocalRoot, nRoot - 1);
    vfile_scan(&name, blob_size(&name), scanFlags, pIgnore1, pIgnore2);
    blob_reset(&name);
  }else{
    for(i=0; i<argc; i++){
      file_canonical_name(argv[i], &name, 0);
      zName = blob_str(&name);
      isDir = file_wd_isdir(zName);
      if( isDir==1 ){
        vfile_scan(&name, nRoot-1, scanFlags, pIgnore1, pIgnore2);
      }else if( isDir==0 ){
        fossil_warning("not found: %s", &zName[nRoot]);
      }else if( file_access(zName, R_OK) ){
        fossil_fatal("cannot open %s", &zName[nRoot]);
      }else{
        db_multi_exec(
           "INSERT OR IGNORE INTO sfile(x) VALUES(%Q)",
           &zName[nRoot]
        );
      }
      blob_reset(&name);
    }
  }
}

/*
** COMMAND: extras
** Usage: %fossil extras ?OPTIONS? ?PATH1 ...?
**
** Print a list of all files in the source tree that are not part of
** the current checkout.  See also the "clean" command. If paths are
** specified, only files in the given directories will be listed.
**
** Files and subdirectories whose names begin with "." are normally
** ignored but can be included by adding the --dotfiles option.
**
** The GLOBPATTERN is a comma-separated list of GLOB expressions for
** files that are ignored.  The GLOBPATTERN specified by the "ignore-glob"
** is used if the --ignore option is omitted.
**
** Pathnames are displayed according to the "relative-paths" setting,
** unless overridden by the --abs-paths or --rel-paths options.
**
** Options:
**    --abs-paths      Display absolute pathnames.
**    --case-sensitive <BOOL> override case-sensitive setting
**    --dotfiles       include files beginning with a dot (".")
**    --ignore <CSG>   ignore files matching patterns from the argument
**    --rel-paths      Display pathnames relative to the current working
**                     directory.
**
** See also: changes, clean, status
*/
void extra_cmd(void){
  Stmt q;
  const char *zIgnoreFlag = find_option("ignore",0,1);
  unsigned scanFlags = find_option("dotfiles",0,0)!=0 ? SCAN_ALL : 0;
  int cwdRelative = 0;
  Glob *pIgnore;
  Blob rewrittenPathname;
  const char *zPathname, *zDisplayName;

  if( find_option("temp",0,0)!=0 ) scanFlags |= SCAN_TEMP;
  capture_case_sensitive_option();
  db_must_be_within_tree();
  cwdRelative = determine_cwd_relative_option();
  if( zIgnoreFlag==0 ){
    zIgnoreFlag = db_get("ignore-glob", 0);
  }
  pIgnore = glob_create(zIgnoreFlag);
  locate_unmanaged_files(g.argc-2, g.argv+2, scanFlags, pIgnore, 0);
  glob_free(pIgnore);
  db_prepare(&q,
      "SELECT x FROM sfile"
      " WHERE x NOT IN (%s)"
      " ORDER BY 1",
      fossil_all_reserved_names(0)
  );
  db_multi_exec("DELETE FROM sfile WHERE x IN (SELECT pathname FROM vfile)");
  blob_zero(&rewrittenPathname);
  while( db_step(&q)==SQLITE_ROW ){
    zDisplayName = zPathname = db_column_text(&q, 0);
    if( cwdRelative ) {
      char *zFullName = mprintf("%s%s", g.zLocalRoot, zPathname);
      file_relative_name(zFullName, &rewrittenPathname, 0);
      free(zFullName);
      zDisplayName = blob_str(&rewrittenPathname);
      if( zDisplayName[0]=='.' && zDisplayName[1]=='/' ){
        zDisplayName += 2;  /* no unnecessary ./ prefix */
      }
    }
    fossil_print("%s\n", zDisplayName);
  }
  blob_reset(&rewrittenPathname);
  db_finalize(&q);
}

/*
** COMMAND: clean
** Usage: %fossil clean ?OPTIONS? ?PATH1 ...?
**
** Delete all "extra" files in the source tree.  "Extra" files are
** files that are not officially part of the checkout. This operation
** cannot be undone. If paths are specified, only the directories or
** files specified will be considered for cleaning.
**
** WARNING:  Normally, only the files unknown to Fossil are removed;
** however, if the --extreme option is specified, all files that are
** not part of the current checkout will be removed as well, without
** regard for the "ignore-glob" and "keep-glob" settings and their
** associated command line options.
**
** You will be prompted before removing each eligible file unless the
** --force flag is in use or it matches the --clean option.  The
** GLOBPATTERN specified by the "ignore-glob" setting is used if the
** --ignore option is omitted, the same with "clean-glob" and --clean
** as well as "keep-glob" and --keep.  If you are sure you wish to
** remove all "extra" files except the ones specified with --ignore
** and --keep, you can specify the optional -f|--force flag and no
** prompts will be issued.  If a file matches both --keep and --clean,
** --keep takes precedence.
**
** Files and subdirectories whose names begin with "." are
** normally kept.  They are handled if the "--dotfiles" option
** is used.
**
** Options:
**    --allckouts      Check for empty directories within any checkouts
**                     that may be nested within the current one.  This
**                     option should be used with great care because the
**                     empty-dirs setting (and other applicable settings)
**                     belonging to the other repositories, if any, will
**                     not be checked.
**    --case-sensitive <BOOL> override case-sensitive setting
**    --dirsonly       Only remove empty directories.  No files will
**                     be removed.  Using this option will automatically
**                     enable the --emptydirs option as well.
**    --dotfiles       Include files beginning with a dot (".").
**    --emptydirs      Remove any empty directories that are not
**                     explicitly exempted via the empty-dirs setting
**                     or another applicable setting or command line
**                     argument.  Matching files, if any, are removed
**                     prior to checking for any empty directories;
**                     therefore, directories that contain only files
**                     that were removed will be removed as well.
**    -f|--force       Remove files without prompting.
**    --clean <CSG>    Never prompt for files matching this
**                     comma separated list of glob patterns.
**    --ignore <CSG>   Ignore files matching patterns from the
**                     comma separated list of glob patterns.
**    --keep <CSG>     Keep files matching this comma separated
**                     list of glob patterns.
**    -n|--dry-run     If given, display instead of run actions.
**    --temp           Remove only Fossil-generated temporary files.
**    -v|--verbose     Show all files as they are removed.
**    -x|--extreme     Remove all files not part of the current
**                     checkout, without taking into consideration
**                     the "ignore-glob" and "keep-glob" settings
**                     and their associated command line options.
**                     Compatibile with "git clean -x".
**
** See also: addremove, extra, status
*/
void clean_cmd(void){
  int allFileFlag, allDirFlag, dryRunFlag, verboseFlag, extremeFlag;
  int emptyDirsFlag, dirsOnlyFlag;
  unsigned scanFlags = 0;
  const char *zIgnoreFlag, *zKeepFlag, *zCleanFlag;
  Glob *pIgnore, *pKeep, *pClean;
  int nRoot;

  dryRunFlag = find_option("dry-run","n",0)!=0;
  if( !dryRunFlag ){
    dryRunFlag = find_option("test",0,0)!=0; /* deprecated */
  }
<<<<<<< HEAD
  extremeFlag = find_option("extreme","x",0)!=0;
=======
  if( !dryRunFlag ){
    dryRunFlag = find_option("whatif",0,0)!=0;
  }
>>>>>>> 245c7a93
  allFileFlag = allDirFlag = find_option("force","f",0)!=0;
  dirsOnlyFlag = find_option("dirsonly",0,0)!=0;
  emptyDirsFlag = find_option("emptydirs","d",0)!=0 || dirsOnlyFlag;
  if( find_option("dotfiles",0,0)!=0 ) scanFlags |= SCAN_ALL;
  if( find_option("temp",0,0)!=0 ) scanFlags |= SCAN_TEMP;
  if( find_option("allckouts",0,0)!=0 ) scanFlags |= SCAN_NESTED;
  zIgnoreFlag = find_option("ignore",0,1);
  verboseFlag = find_option("verbose","v",0)!=0;
  zKeepFlag = find_option("keep",0,1);
  zCleanFlag = find_option("clean",0,1);
  capture_case_sensitive_option();
  db_must_be_within_tree();
  if( zIgnoreFlag==0 ){
    zIgnoreFlag = db_get("ignore-glob", 0);
  }
  if( zKeepFlag==0 ){
    zKeepFlag = db_get("keep-glob", 0);
  }
  if( zCleanFlag==0 ){
    zCleanFlag = db_get("clean-glob", 0);
  }
  verify_all_options();
  if( extremeFlag ){
    Blob extremeAnswer;
    char *extremePrompt =
      "\n\nWARNING: The --extreme option is enabled and all untracked files\n"
      "that would otherwise be left alone will be deleted (i.e. those\n"
      "matching the \"ignore-glob\" and \"keep-glob\" settings and their\n"
      "associated command line options).  As a precaution, in order to\n"
      "proceed with this clean operation, the string \"YES\" must be\n"
      "entered in all upper case; any other response will cancel the\n"
      "clean operation.\n\nDo you still wish to proceed with the clean "
      "operation? ";
    blob_zero(&extremeAnswer);
    prompt_user(extremePrompt, &extremeAnswer);
    if( fossil_strcmp(blob_str(&extremeAnswer), "YES")!=0 ){
      fossil_print("Extreme clean operation canceled.\n");
      blob_reset(&extremeAnswer);
      return;
    }
    blob_reset(&extremeAnswer);
  }
  pIgnore = glob_create(zIgnoreFlag);
  pKeep = glob_create(zKeepFlag);
  pClean = glob_create(zCleanFlag);
  nRoot = (int)strlen(g.zLocalRoot);
  if( !dirsOnlyFlag ){
    Stmt q;
    Blob repo;
    locate_unmanaged_files(g.argc-2, g.argv+2, scanFlags,
                           extremeFlag ? 0 : pIgnore, extremeFlag ? 0 : pKeep);
    db_prepare(&q,
        "SELECT %Q || x FROM sfile"
        " WHERE x NOT IN (%s)"
        " ORDER BY 1",
        g.zLocalRoot, fossil_all_reserved_names(0)
    );
    if( file_tree_name(g.zRepositoryName, &repo, 0) ){
      db_multi_exec("DELETE FROM sfile WHERE x=%B", &repo);
    }
    db_multi_exec("DELETE FROM sfile WHERE x IN (SELECT pathname FROM vfile)");
    while( db_step(&q)==SQLITE_ROW ){
      const char *zName = db_column_text(&q, 0);
      if( !allFileFlag && !glob_match(pClean, zName+nRoot) ){
        Blob ans;
        char cReply;
        int matchIgnore = glob_match(pIgnore, zName+nRoot);
        int matchKeep = glob_match(pKeep, zName+nRoot);
        char *prompt = mprintf("%sRemove %s file \"%s\" (a=all/y/N)? ",
                               (matchIgnore || matchKeep) ? "WARNING: " : "",
                               matchKeep ? "\"KEPT\"" : (matchIgnore ?
                               "\"IGNORED\"" : "unmanaged"), zName+nRoot);
        blob_zero(&ans);
        prompt_user(prompt, &ans);
        cReply = blob_str(&ans)[0];
        if( cReply=='a' || cReply=='A' ){
          allFileFlag = 1;
        }else if( cReply!='y' && cReply!='Y' ){
          blob_reset(&ans);
          continue;
        }
        blob_reset(&ans);
      }
      if ( dryRunFlag || file_delete(zName)==0 ){
        if( verboseFlag || dryRunFlag ){
          fossil_print("Removed unmanaged file: %s\n", zName+nRoot);
        }
      }else if( verboseFlag ){
        fossil_print("Could not remove file: %s\n", zName+nRoot);
      }
    }
    db_finalize(&q);
  }
  if( emptyDirsFlag ){
    Glob *pEmptyDirs = glob_create(db_get("empty-dirs", 0));
    Stmt q;
    Blob root;
    blob_init(&root, g.zLocalRoot, nRoot - 1);
    vfile_dir_scan(&root, blob_size(&root), scanFlags,
                   extremeFlag ? 0 : pIgnore, extremeFlag ? 0 : pKeep,
                   extremeFlag ? 0 : pEmptyDirs);
    blob_reset(&root);
    db_prepare(&q,
        "SELECT %Q || x FROM dscan_temp"
        " WHERE x NOT IN (%s) AND y = 0"
        " ORDER BY 1 DESC",
        g.zLocalRoot, fossil_all_reserved_names(0)
    );
    while( db_step(&q)==SQLITE_ROW ){
      const char *zName = db_column_text(&q, 0);
      if( !allDirFlag && !glob_match(pClean, zName+nRoot) ){
        Blob ans;
        char cReply;
        int matchIgnore = glob_match(pIgnore, zName+nRoot);
        int matchKeep = glob_match(pKeep, zName+nRoot);
        int matchEmpty = glob_match(pEmptyDirs, zName+nRoot);
        char *prompt = mprintf("%sRemove %s empty directory \"%s\" "
                               "(a=all/y/N)? ",
                               (matchEmpty || matchIgnore || matchKeep) ?
                               "WARNING: " : "", matchEmpty ? "\"RESERVED\"" :
                               matchKeep ? "\"KEPT\"" : (matchIgnore ?
                               "\"IGNORED\"" : "unmanaged"), zName+nRoot);
        blob_zero(&ans);
        prompt_user(prompt, &ans);
        cReply = blob_str(&ans)[0];
        if( cReply=='a' || cReply=='A' ){
          allDirFlag = 1;
        }else if( cReply!='y' && cReply!='Y' ){
          blob_reset(&ans);
          continue;
        }
        blob_reset(&ans);
      }
      if ( dryRunFlag || file_rmdir(zName)==0 ){
        if( verboseFlag || dryRunFlag ){
          fossil_print("Removed unmanaged directory: %s\n", zName+nRoot);
        }
      }else if( verboseFlag ){
        fossil_print("Could not remove directory: %s\n", zName+nRoot);
      }
    }
    db_finalize(&q);
    glob_free(pEmptyDirs);
  }
  glob_free(pClean);
  glob_free(pKeep);
  glob_free(pIgnore);
}

/*
** Prompt the user for a check-in or stash comment (given in pPrompt),
** gather the response, then return the response in pComment.
**
** Lines of the prompt that begin with # are discarded.  Excess whitespace
** is removed from the reply.
**
** Appropriate encoding translations are made on windows.
*/
void prompt_for_user_comment(Blob *pComment, Blob *pPrompt){
  const char *zEditor;
  char *zCmd;
  char *zFile;
  Blob reply, line;
  char *zComment;
  int i;

  zEditor = db_get("editor", 0);
  if( zEditor==0 ){
    zEditor = fossil_getenv("VISUAL");
  }
  if( zEditor==0 ){
    zEditor = fossil_getenv("EDITOR");
  }
#if defined(_WIN32) || defined(__CYGWIN__)
  if( zEditor==0 ){
    zEditor = mprintf("%s\\notepad.exe", fossil_getenv("SYSTEMROOT"));
#if defined(__CYGWIN__)
    zEditor = fossil_utf8_to_filename(zEditor);
    blob_add_cr(pPrompt);
#endif
  }
#endif
  if( zEditor==0 ){
    blob_append(pPrompt,
       "#\n"
       "# Since no default text editor is set using EDITOR or VISUAL\n"
       "# environment variables or the \"fossil set editor\" command,\n"
       "# and because no comment was specified using the \"-m\" or \"-M\"\n"
       "# command-line options, you will need to enter the comment below.\n"
       "# Type \".\" on a line by itself when you are done:\n", -1);
    zFile = mprintf("-");
  }else{
    Blob fname;
    blob_zero(&fname);
    file_relative_name(g.zLocalRoot, &fname, 1);
    zFile = db_text(0, "SELECT '%qci-comment-' || hex(randomblob(6)) || '.txt'",
                    blob_str(&fname));
    blob_reset(&fname);
  }
#if defined(_WIN32)
  blob_add_cr(pPrompt);
#endif
  blob_write_to_file(pPrompt, zFile);
  if( zEditor ){
    zCmd = mprintf("%s \"%s\"", zEditor, zFile);
    fossil_print("%s\n", zCmd);
    if( fossil_system(zCmd) ){
      fossil_fatal("editor aborted: \"%s\"", zCmd);
    }

    blob_read_from_file(&reply, zFile);
  }else{
    char zIn[300];
    blob_zero(&reply);
    while( fgets(zIn, sizeof(zIn), stdin)!=0 ){
      if( zIn[0]=='.' && (zIn[1]==0 || zIn[1]=='\r' || zIn[1]=='\n') ){
        break;
      }
      blob_append(&reply, zIn, -1);
    }
  }
  blob_to_utf8_no_bom(&reply, 1);
  blob_to_lf_only(&reply);
  file_delete(zFile);
  free(zFile);
  blob_zero(pComment);
  while( blob_line(&reply, &line) ){
    int i, n;
    char *z;
    n = blob_size(&line);
    z = blob_buffer(&line);
    for(i=0; i<n && fossil_isspace(z[i]);  i++){}
    if( i<n && z[i]=='#' ) continue;
    if( i<n || blob_size(pComment)>0 ){
      blob_appendf(pComment, "%b", &line);
    }
  }
  blob_reset(&reply);
  zComment = blob_str(pComment);
  i = strlen(zComment);
  while( i>0 && fossil_isspace(zComment[i-1]) ){ i--; }
  blob_resize(pComment, i);
}

/*
** Prepare a commit comment.  Let the user modify it using the
** editor specified in the global_config table or either
** the VISUAL or EDITOR environment variable.
**
** Store the final commit comment in pComment.  pComment is assumed
** to be uninitialized - any prior content is overwritten.
**
** zInit is the text of the most recent failed attempt to check in
** this same change.  Use zInit to reinitialize the check-in comment
** so that the user does not have to retype.
**
** zBranch is the name of a new branch that this check-in is forced into.
** zBranch might be NULL or an empty string if no forcing occurs.
**
** parent_rid is the recordid of the parent check-in.
*/
static void prepare_commit_comment(
  Blob *pComment,
  char *zInit,
  CheckinInfo *p,
  int parent_rid
){
  Blob prompt;
#if defined(_WIN32) || defined(__CYGWIN__)
  int bomSize;
  const unsigned char *bom = get_utf8_bom(&bomSize);
  blob_init(&prompt, (const char *) bom, bomSize);
  if( zInit && zInit[0]) {
    blob_append(&prompt, zInit, -1);
  }
#else
  blob_init(&prompt, zInit, -1);
#endif
  blob_append(&prompt,
    "\n"
    "# Enter commit message for this check-in. Lines beginning with # are ignored.\n"
    "#\n", -1
  );
  blob_appendf(&prompt, "# user: %s\n", p->zUserOvrd ? p->zUserOvrd : g.zLogin);
  if( p->zBranch && p->zBranch[0] ){
    blob_appendf(&prompt, "# tags: %s\n#\n", p->zBranch);
  }else{
    char *zTags = info_tags_of_checkin(parent_rid, 1);
    if( zTags )  blob_appendf(&prompt, "# tags: %z\n#\n", zTags);
  }
  status_report(&prompt, "# ", 1, 0);
  if( g.markPrivate ){
    blob_append(&prompt,
      "# PRIVATE BRANCH: This check-in will be private and will not sync to\n"
      "# repositories.\n"
      "#\n", -1
    );
  }
  prompt_for_user_comment(pComment, &prompt);
  blob_reset(&prompt);
}

/*
** Populate the Global.aCommitFile[] based on the command line arguments
** to a [commit] command. Global.aCommitFile is an array of integers
** sized at (N+1), where N is the number of arguments passed to [commit].
** The contents are the [id] values from the vfile table corresponding
** to the filenames passed as arguments.
**
** The last element of aCommitFile[] is always 0 - indicating the end
** of the array.
**
** If there were no arguments passed to [commit], aCommitFile is not
** allocated and remains NULL. Other parts of the code interpret this
** to mean "all files".
**
** Returns 1 if there was a warning, 0 otherwise.
*/
int select_commit_files(void){
  int result = 0;
  assert( g.aCommitFile==0 );
  if( g.argc>2 ){
    int ii, jj=0;
    Blob fname;
    Stmt q;
    const char *zCollate;
    Bag toCommit;

    zCollate = filename_collation();
    blob_zero(&fname);
    bag_init(&toCommit);
    for(ii=2; ii<g.argc; ii++){
      int cnt = 0;
      file_tree_name(g.argv[ii], &fname, 1);
      if( fossil_strcmp(blob_str(&fname),".")==0 ){
        bag_clear(&toCommit);
        return result;
      }
      db_prepare(&q,
        "SELECT id FROM vfile WHERE pathname=%Q %s"
        " OR (pathname>'%q/' %s AND pathname<'%q0' %s)",
        blob_str(&fname), zCollate, blob_str(&fname),
        zCollate, blob_str(&fname), zCollate);
      while( db_step(&q)==SQLITE_ROW ){
        cnt++;
        bag_insert(&toCommit, db_column_int(&q, 0));
      }
      db_finalize(&q);
      if( cnt==0 ){
        fossil_warning("fossil knows nothing about: %s", g.argv[ii]);
        result = 1;
      }
      blob_reset(&fname);
    }
    g.aCommitFile = fossil_malloc( (bag_count(&toCommit)+1) * sizeof(g.aCommitFile[0]) );
    for(ii=bag_first(&toCommit); ii>0; ii=bag_next(&toCommit, ii)){
      g.aCommitFile[jj++] = ii;
    }
    g.aCommitFile[jj] = 0;
    bag_clear(&toCommit);
  }
  return result;
}

/*
** Make sure the current check-in with timestamp zDate is younger than its
** ancestor identified rid and zUuid.  Throw a fatal error if not.
*/
static void checkin_verify_younger(
  int rid,              /* The record ID of the ancestor */
  const char *zUuid,    /* The artifact ID of the ancestor */
  const char *zDate     /* Date & time of the current check-in */
){
#ifndef FOSSIL_ALLOW_OUT_OF_ORDER_DATES
  int b;
  b = db_exists(
    "SELECT 1 FROM event"
    " WHERE datetime(mtime)>=%Q"
    "   AND type='ci' AND objid=%d",
    zDate, rid
  );
  if( b ){
    fossil_fatal("ancestor check-in [%.10s] (%s) is not older (clock skew?)"
                 " Use --allow-older to override.", zUuid, zDate);
  }
#endif
}

/*
** zDate should be a valid date string.  Convert this string into the
** format YYYY-MM-DDTHH:MM:SS.  If the string is not a valid date,
** print a fatal error and quit.
*/
char *date_in_standard_format(const char *zInputDate){
  char *zDate;
  if( g.perm.Setup && fossil_strcmp(zInputDate,"now")==0 ){
    zInputDate = PD("date_override","now");
  }
  zDate = db_text(0, "SELECT strftime('%%Y-%%m-%%dT%%H:%%M:%%f',%Q)",
                  zInputDate);
  if( zDate[0]==0 ){
    fossil_fatal(
      "unrecognized date format (%s): use \"YYYY-MM-DD HH:MM:SS.SSS\"",
      zInputDate
    );
  }
  return zDate;
}

/*
** COMMAND: test-date-format
**
** Usage: %fossil test-date-format DATE-STRING...
**
** Convert the DATE-STRING into the standard format used in artifacts
** and display the result.
*/
void test_date_format(void){
  int i;
  db_find_and_open_repository(OPEN_ANY_SCHEMA, 0);
  for(i=2; i<g.argc; i++){
    fossil_print("%s -> %s\n", g.argv[i], date_in_standard_format(g.argv[i]));
  }
}

#if INTERFACE
/*
** The following structure holds some of the information needed to construct a
** check-in manifest.
*/
struct CheckinInfo {
  Blob *pComment;             /* Check-in comment text */
  const char *zMimetype;      /* Mimetype of check-in command.  May be NULL */
  int verifyDate;             /* Verify that child is younger */
  int closeFlag;              /* Close the branch being committed */
  Blob *pCksum;               /* Repository checksum.  May be 0 */
  const char *zDateOvrd;      /* Date override.  If 0 then use 'now' */
  const char *zUserOvrd;      /* User override.  If 0 then use g.zLogin */
  const char *zBranch;        /* Branch name.  May be 0 */
  const char *zColor;         /* One-time background color.  May be 0 */
  const char *zBrClr;         /* Persistent branch color.  May be 0 */
  const char **azTag;         /* Tags to apply to this check-in */
};
#endif /* INTERFACE */

/*
** Create a manifest.
*/
static void create_manifest(
  Blob *pOut,                 /* Write the manifest here */
  const char *zBaselineUuid,  /* UUID of baseline, or zero */
  Manifest *pBaseline,        /* Make it a delta manifest if not zero */
  int vid,                    /* BLOB.id for the parent check-in */
  CheckinInfo *p,             /* Information about the check-in */
  int *pnFBcard               /* OUT: Number of generated B- and F-cards */
){
  char *zDate;                /* Date of the check-in */
  char *zParentUuid = 0;      /* UUID of parent check-in */
  Blob filename;              /* A single filename */
  int nBasename;              /* Size of base filename */
  Stmt q;                     /* Various queries */
  Blob mcksum;                /* Manifest checksum */
  ManifestFile *pFile;        /* File from the baseline */
  int nFBcard = 0;            /* Number of B-cards and F-cards */
  int i;                      /* Loop counter */
  const char *zColor;         /* Modified value of p->zColor */

  assert( pBaseline==0 || pBaseline->zBaseline==0 );
  assert( pBaseline==0 || zBaselineUuid!=0 );
  blob_zero(pOut);
  if( vid ){
    zParentUuid = db_text(0, "SELECT uuid FROM blob WHERE rid=%d AND "
      "EXISTS(SELECT 1 FROM event WHERE event.type='ci' and event.objid=%d)",
      vid, vid);
    if( !zParentUuid ){
      fossil_fatal("Could not find a valid check-in for RID %d. "
                   "Possible checkout/repo mismatch.", vid);
    }
  }
  if( pBaseline ){
    blob_appendf(pOut, "B %s\n", zBaselineUuid);
    manifest_file_rewind(pBaseline);
    pFile = manifest_file_next(pBaseline, 0);
    nFBcard++;
  }else{
    pFile = 0;
  }
  if( blob_size(p->pComment)!=0 ){
    blob_appendf(pOut, "C %F\n", blob_str(p->pComment));
  }else{
    blob_append(pOut, "C (no\\scomment)\n", 16);
  }
  zDate = date_in_standard_format(p->zDateOvrd ? p->zDateOvrd : "now");
  blob_appendf(pOut, "D %s\n", zDate);
  zDate[10] = ' ';
  db_prepare(&q,
    "SELECT pathname, uuid, origname, blob.rid, isexe, islink,"
    "       is_selected(vfile.id)"
    "  FROM vfile JOIN blob ON vfile.mrid=blob.rid"
    " WHERE (NOT deleted OR NOT is_selected(vfile.id))"
    "   AND vfile.vid=%d"
    " ORDER BY if_selected(vfile.id, pathname, origname)",
    vid);
  blob_zero(&filename);
  blob_appendf(&filename, "%s", g.zLocalRoot);
  nBasename = blob_size(&filename);
  while( db_step(&q)==SQLITE_ROW ){
    const char *zName = db_column_text(&q, 0);
    const char *zUuid = db_column_text(&q, 1);
    const char *zOrig = db_column_text(&q, 2);
    int frid = db_column_int(&q, 3);
    int isExe = db_column_int(&q, 4);
    int isLink = db_column_int(&q, 5);
    int isSelected = db_column_int(&q, 6);
    const char *zPerm;
    int cmp;

    blob_resize(&filename, nBasename);
    blob_append(&filename, zName, -1);

#if !defined(_WIN32)
    /* For unix, extract the "executable" and "symlink" permissions
    ** directly from the filesystem.  On windows, permissions are
    ** unchanged from the original.  However, only do this if the file
    ** itself is actually selected to be part of this check-in.
    */
    if( isSelected ){
      int mPerm;

      mPerm = file_wd_perm(blob_str(&filename));
      isExe = ( mPerm==PERM_EXE );
      isLink = ( mPerm==PERM_LNK );
    }
#endif
    if( isExe ){
      zPerm = " x";
    }else if( isLink ){
      zPerm = " l"; /* note: symlinks don't have executable bit on unix */
    }else{
      zPerm = "";
    }
    if( !g.markPrivate ) content_make_public(frid);
    while( pFile && fossil_strcmp(pFile->zName,zName)<0 ){
      blob_appendf(pOut, "F %F\n", pFile->zName);
      pFile = manifest_file_next(pBaseline, 0);
      nFBcard++;
    }
    cmp = 1;
    if( pFile==0
      || (cmp = fossil_strcmp(pFile->zName,zName))!=0
      || fossil_strcmp(pFile->zUuid, zUuid)!=0
    ){
      if( zOrig && !isSelected ){ zName = zOrig; zOrig = 0; }
      if( zOrig==0 || fossil_strcmp(zOrig,zName)==0 ){
        blob_appendf(pOut, "F %F %s%s\n", zName, zUuid, zPerm);
      }else{
        if( zPerm[0]==0 ){ zPerm = " w"; }
        blob_appendf(pOut, "F %F %s%s %F\n", zName, zUuid, zPerm, zOrig);
      }
      nFBcard++;
    }
    if( cmp==0 ) pFile = manifest_file_next(pBaseline,0);
  }
  blob_reset(&filename);
  db_finalize(&q);
  while( pFile ){
    blob_appendf(pOut, "F %F\n", pFile->zName);
    pFile = manifest_file_next(pBaseline, 0);
    nFBcard++;
  }
  if( p->zMimetype && p->zMimetype[0] ){
    blob_appendf(pOut, "N %F\n", p->zMimetype);
  }
  if( vid ){
    blob_appendf(pOut, "P %s", zParentUuid);
    if( p->verifyDate ) checkin_verify_younger(vid, zParentUuid, zDate);
    free(zParentUuid);
    db_prepare(&q, "SELECT merge FROM vmerge WHERE id=0 OR id<-2");
    while( db_step(&q)==SQLITE_ROW ){
      char *zMergeUuid;
      int mid = db_column_int(&q, 0);
      if( (!g.markPrivate && content_is_private(mid)) || (mid == vid) ) continue;
      zMergeUuid = db_text(0, "SELECT uuid FROM blob WHERE rid=%d", mid);
      if( zMergeUuid ){
        blob_appendf(pOut, " %s", zMergeUuid);
        if( p->verifyDate ) checkin_verify_younger(mid, zMergeUuid, zDate);
        free(zMergeUuid);
      }
    }
    db_finalize(&q);
    blob_appendf(pOut, "\n");
  }
  free(zDate);

  db_prepare(&q,
    "SELECT CASE vmerge.id WHEN -1 THEN '+' ELSE '-' END || blob.uuid, merge"
    "  FROM vmerge, blob"
    " WHERE (vmerge.id=-1 OR vmerge.id=-2)"
    "   AND blob.rid=vmerge.merge"
    " ORDER BY 1");
  while( db_step(&q)==SQLITE_ROW ){
    const char *zCherrypickUuid = db_column_text(&q, 0);
    int mid = db_column_int(&q, 1);
    if( mid != vid ){
      blob_appendf(pOut, "Q %s\n", zCherrypickUuid);
    }
  }
  db_finalize(&q);

  if( p->pCksum ) blob_appendf(pOut, "R %b\n", p->pCksum);
  zColor = p->zColor;
  if( p->zBranch && p->zBranch[0] ){
    /* Set tags for the new branch */
    if( p->zBrClr && p->zBrClr[0] ){
      zColor = 0;
      blob_appendf(pOut, "T *bgcolor * %F\n", p->zBrClr);
    }
    blob_appendf(pOut, "T *branch * %F\n", p->zBranch);
    blob_appendf(pOut, "T *sym-%F *\n", p->zBranch);
  }
  if( zColor && zColor[0] ){
    /* One-time background color */
    blob_appendf(pOut, "T +bgcolor * %F\n", zColor);
  }
  if( p->closeFlag ){
    blob_appendf(pOut, "T +closed *\n");
  }
  db_prepare(&q, "SELECT uuid,merge FROM vmerge JOIN blob ON merge=rid"
                 " WHERE id=-4 ORDER BY 1");
  while( db_step(&q)==SQLITE_ROW ){
    const char *zIntegrateUuid = db_column_text(&q, 0);
    int rid = db_column_int(&q, 1);
    if( is_a_leaf(rid) && !db_exists("SELECT 1 FROM tagxref "
        " WHERE tagid=%d AND rid=%d AND tagtype>0", TAG_CLOSED, rid)){
      blob_appendf(pOut, "T +closed %s\n", zIntegrateUuid);
    }
  }
  db_finalize(&q);

  if( p->azTag ){
    for(i=0; p->azTag[i]; i++){
      /* Add a symbolic tag to this check-in.  The tag names have already
      ** been sorted and converted using the %F format */
      assert( i==0 || strcmp(p->azTag[i-1], p->azTag[i])<=0 );
      blob_appendf(pOut, "T +sym-%s *\n", p->azTag[i]);
    }
  }
  if( p->zBranch && p->zBranch[0] ){
    /* For a new branch, cancel all prior propagating tags */
    db_prepare(&q,
        "SELECT tagname FROM tagxref, tag"
        " WHERE tagxref.rid=%d AND tagxref.tagid=tag.tagid"
        "   AND tagtype==2 AND tagname GLOB 'sym-*'"
        "   AND tagname!='sym-'||%Q"
        " ORDER BY tagname",
        vid, p->zBranch);
    while( db_step(&q)==SQLITE_ROW ){
      const char *zBrTag = db_column_text(&q, 0);
      blob_appendf(pOut, "T -%F *\n", zBrTag);
    }
    db_finalize(&q);
  }
  blob_appendf(pOut, "U %F\n", p->zUserOvrd ? p->zUserOvrd : g.zLogin);
  md5sum_blob(pOut, &mcksum);
  blob_appendf(pOut, "Z %b\n", &mcksum);
  if( pnFBcard ) *pnFBcard = nFBcard;
}

/*
** Issue a warning and give the user an opportunity to abandon out
** if a Unicode (UTF-16) byte-order-mark (BOM) or a \r\n line ending
** is seen in a text file.
**
** Return 1 if the user pressed 'c'. In that case, the file will have
** been converted to UTF-8 (if it was UTF-16) with NL line-endings,
** and the original file will have been renamed to "<filename>-original".
*/
static int commit_warning(
  Blob *p,              /* The content of the file being committed. */
  int crnlOk,           /* Non-zero if CR/NL warnings should be disabled. */
  int binOk,            /* Non-zero if binary warnings should be disabled. */
  int encodingOk,       /* Non-zero if encoding warnings should be disabled. */
  const char *zFilename /* The full name of the file being committed. */
){
  int bReverse;           /* UTF-16 byte order is reversed? */
  int fUnicode;           /* return value of could_be_utf16() */
  int fBinary;            /* does the blob content appear to be binary? */
  int lookFlags;          /* output flags from looks_like_utf8/utf16() */
  int fHasAnyCr;          /* the blob contains one or more CR chars */
  int fHasLoneCrOnly;     /* all detected line endings are CR only */
  int fHasCrLfOnly;       /* all detected line endings are CR/LF pairs */
  char *zMsg;             /* Warning message */
  Blob fname;             /* Relative pathname of the file */
  static int allOk = 0;   /* Set to true to disable this routine */

  if( allOk ) return 0;
  fUnicode = could_be_utf16(p, &bReverse);
  if( fUnicode ){
    lookFlags = looks_like_utf16(p, bReverse, LOOK_NUL);
  }else{
    lookFlags = looks_like_utf8(p, LOOK_NUL);
  }
  fHasAnyCr = (lookFlags & LOOK_CR);
  fBinary = (lookFlags & LOOK_BINARY);
  fHasLoneCrOnly = ((lookFlags & LOOK_EOL) == LOOK_LONE_CR);
  fHasCrLfOnly = ((lookFlags & LOOK_EOL) == LOOK_CRLF);
  if( fUnicode || fHasAnyCr || fBinary ){
    const char *zWarning;
    const char *zDisable;
    const char *zConvert = "c=convert/";
    Blob ans;
    char cReply;

    if( fBinary ){
      int fHasNul = (lookFlags & LOOK_NUL); /* contains NUL chars? */
      int fHasLong = (lookFlags & LOOK_LONG); /* overly long line? */
      if( binOk ){
        return 0; /* We don't want binary warnings for this file. */
      }
      if( !fHasNul && fHasLong ){
        zWarning = "long lines";
        zConvert = ""; /* We cannot convert binary files. */
      }else{
        zWarning = "binary data";
        zConvert = ""; /* We cannot convert binary files. */
      }
      zDisable = "\"binary-glob\" setting";
    }else if( fUnicode && fHasAnyCr ){
      if( crnlOk && encodingOk ){
        return 0; /* We don't want CR/NL and Unicode warnings for this file. */
      }
      if( fHasLoneCrOnly ){
        zWarning = "CR line endings and Unicode";
      }else if( fHasCrLfOnly ){
        zWarning = "CR/NL line endings and Unicode";
      }else{
        zWarning = "mixed line endings and Unicode";
      }
      zDisable = "\"crnl-glob\" and \"encoding-glob\" settings";
    }else if( fHasAnyCr ){
      if( crnlOk ){
        return 0; /* We don't want CR/NL warnings for this file. */
      }
      if( fHasLoneCrOnly ){
        zWarning = "CR line endings";
      }else if( fHasCrLfOnly ){
        zWarning = "CR/NL line endings";
      }else{
        zWarning = "mixed line endings";
      }
      zDisable = "\"crnl-glob\" setting";
    }else{
      if( encodingOk ){
        return 0; /* We don't want encoding warnings for this file. */
      }
      zWarning = "Unicode";
#if !defined(_WIN32) && !defined(__CYGWIN__)
      zConvert = ""; /* On Unix, we cannot easily convert Unicode files. */
#endif
      zDisable = "\"encoding-glob\" setting";
    }
    file_relative_name(zFilename, &fname, 0);
    blob_zero(&ans);
    zMsg = mprintf(
         "%s contains %s. Use --no-warnings or the %s to disable this warning.\n"
         "Commit anyhow (a=all/%sy/N)? ",
         blob_str(&fname), zWarning, zDisable, zConvert);
    prompt_user(zMsg, &ans);
    fossil_free(zMsg);
    cReply = blob_str(&ans)[0];
    if( cReply=='a' || cReply=='A' ){
      allOk = 1;
    }else if( *zConvert && (cReply=='c' || cReply=='C') ){
      char *zOrig = file_newname(zFilename, "original", 1);
      FILE *f;
      blob_write_to_file(p, zOrig);
      fossil_free(zOrig);
      f = fossil_fopen(zFilename, "wb");
      if( fUnicode ) {
        int bomSize;
        const unsigned char *bom = get_utf8_bom(&bomSize);
        fwrite(bom, 1, bomSize, f);
        blob_to_utf8_no_bom(p, 0);
      }
      if( fHasAnyCr ){
        blob_to_lf_only(p);
      }
      fwrite(blob_buffer(p), 1, blob_size(p), f);
      fclose(f);
      return 1;
    }else if( cReply!='y' && cReply!='Y' ){
      fossil_fatal("Abandoning commit due to %s in %s",
                   zWarning, blob_str(&fname));
    }
    blob_reset(&ans);
    blob_reset(&fname);
  }
  return 0;
}

/*
** qsort() comparison routine for an array of pointers to strings.
*/
static int tagCmp(const void *a, const void *b){
  char **pA = (char**)a;
  char **pB = (char**)b;
  return fossil_strcmp(pA[0], pB[0]);
}

/*
** COMMAND: ci*
** COMMAND: commit
**
** Usage: %fossil commit ?OPTIONS? ?FILE...?
**
** Create a new version containing all of the changes in the current
** checkout.  You will be prompted to enter a check-in comment unless
** the comment has been specified on the command-line using "-m" or a
** file containing the comment using -M.  The editor defined in the
** "editor" fossil option (see %fossil help set) will be used, or from
** the "VISUAL" or "EDITOR" environment variables (in that order) if
** no editor is set.
**
** All files that have changed will be committed unless some subset of
** files is specified on the command line.
**
** The --branch option followed by a branch name causes the new
** check-in to be placed in a newly-created branch with the name
** passed to the --branch option.
**
** Use the --branchcolor option followed by a color name (ex:
** '#ffc0c0') to specify the background color of entries in the new
** branch when shown in the web timeline interface.  The use of
** the --branchcolor option is not recommend.  Instead, let Fossil
** choose the branch color automatically.
**
** The --bgcolor option works like --branchcolor but only sets the
** background color for a single check-in.  Subsequent check-ins revert
** to the default color.
**
** A check-in is not permitted to fork unless the --allow-fork option
** appears.  An empty check-in (i.e. with nothing changed) is not
** allowed unless the --allow-empty option appears.  A check-in may not
** be older than its ancestor unless the --allow-older option appears.
** If any of files in the check-in appear to contain unresolved merge
** conflicts, the check-in will not be allowed unless the
** --allow-conflict option is present.  In addition, the entire
** check-in process may be aborted if a file contains content that
** appears to be binary, Unicode text, or text with CR/NL line endings
** unless the interactive user chooses to proceed.  If there is no
** interactive user or these warnings should be skipped for some other
** reason, the --no-warnings option may be used.  A check-in is not
** allowed against a closed leaf.
**
** The --private option creates a private check-in that is never synced.
** Children of private check-ins are automatically private.
**
** the --tag option applies the symbolic tag name to the check-in.
**
** Options:
**    --allow-conflict           allow unresolved merge conflicts
**    --allow-empty              allow a commit with no changes
**    --allow-fork               allow the commit to fork
**    --allow-older              allow a commit older than its ancestor
**    --baseline                 use a baseline manifest in the commit process
**    --bgcolor COLOR            apply COLOR to this one check-in only
**    --branch NEW-BRANCH-NAME   check in to this new branch
**    --branchcolor COLOR        apply given COLOR to the branch
**    --close                    close the branch being committed
**    --delta                    use a delta manifest in the commit process
**    -m|--comment COMMENT-TEXT  use COMMENT-TEXT as commit comment
**    -M|--message-file FILE     read the commit comment from given file
**    --mimetype MIMETYPE        mimetype of check-in comment
**    -n|--dry-run               If given, display instead of run actions
**    --no-warnings              omit all warnings about file contents
**    --nosign                   do not attempt to sign this commit with gpg
**    --private                  do not sync changes and their descendants
**    --tag TAG-NAME             assign given tag TAG-NAME to the checkin
**
** See also: branch, changes, checkout, extra, sync
*/
void commit_cmd(void){
  int hasChanges;        /* True if unsaved changes exist */
  int vid;               /* blob-id of parent version */
  int nrid;              /* blob-id of a modified file */
  int nvid;              /* Blob-id of the new check-in */
  Blob comment;          /* Check-in comment */
  const char *zComment;  /* Check-in comment */
  Stmt q;                /* Various queries */
  char *zUuid;           /* UUID of the new check-in */
  int noSign = 0;        /* True to omit signing the manifest using GPG */
  int isAMerge = 0;      /* True if checking in a merge */
  int noWarningFlag = 0; /* True if skipping all warnings */
  int forceFlag = 0;     /* Undocumented: Disables all checks */
  int forceDelta = 0;    /* Force a delta-manifest */
  int forceBaseline = 0; /* Force a baseline-manifest */
  int allowConflict = 0; /* Allow unresolve merge conflicts */
  int allowEmpty = 0;    /* Allow a commit with no changes */
  int allowFork = 0;     /* Allow the commit to fork */
  int allowOlder = 0;    /* Allow a commit older than its ancestor */
  char *zManifestFile;   /* Name of the manifest file */
  int useCksum;          /* True if checksums should be computed and verified */
  int outputManifest;    /* True to output "manifest" and "manifest.uuid" */
  int dryRunFlag;        /* True for a test run.  Debugging only */
  CheckinInfo sCiInfo;   /* Information about this check-in */
  const char *zComFile;  /* Read commit message from this file */
  int nTag = 0;          /* Number of --tag arguments */
  const char *zTag;      /* A single --tag argument */
  Blob manifest;         /* Manifest in baseline form */
  Blob muuid;            /* Manifest uuid */
  Blob cksum1, cksum2;   /* Before and after commit checksums */
  Blob cksum1b;          /* Checksum recorded in the manifest */
  int szD;               /* Size of the delta manifest */
  int szB;               /* Size of the baseline manifest */
  int nConflict = 0;     /* Number of unresolved merge conflicts */
  int abortCommit = 0;
  Blob ans;
  char cReply;

  memset(&sCiInfo, 0, sizeof(sCiInfo));
  url_proxy_options();
  noSign = find_option("nosign",0,0)!=0;
  forceDelta = find_option("delta",0,0)!=0;
  forceBaseline = find_option("baseline",0,0)!=0;
  if( forceDelta && forceBaseline ){
    fossil_fatal("cannot use --delta and --baseline together");
  }
  dryRunFlag = find_option("dry-run","n",0)!=0;
  if( !dryRunFlag ){
    dryRunFlag = find_option("test",0,0)!=0; /* deprecated */
  }
  zComment = find_option("comment","m",1);
  forceFlag = find_option("force", "f", 0)!=0;
  allowConflict = find_option("allow-conflict",0,0)!=0;
  allowEmpty = find_option("allow-empty",0,0)!=0;
  allowFork = find_option("allow-fork",0,0)!=0;
  allowOlder = find_option("allow-older",0,0)!=0;
  noWarningFlag = find_option("no-warnings", 0, 0)!=0;
  sCiInfo.zBranch = find_option("branch","b",1);
  sCiInfo.zColor = find_option("bgcolor",0,1);
  sCiInfo.zBrClr = find_option("branchcolor",0,1);
  sCiInfo.closeFlag = find_option("close",0,0)!=0;
  sCiInfo.zMimetype = find_option("mimetype",0,1);
  while( (zTag = find_option("tag",0,1))!=0 ){
    if( zTag[0]==0 ) continue;
    sCiInfo.azTag = fossil_realloc((void*)sCiInfo.azTag, sizeof(char*)*(nTag+2));
    sCiInfo.azTag[nTag++] = zTag;
    sCiInfo.azTag[nTag] = 0;
  }
  zComFile = find_option("message-file", "M", 1);
  if( find_option("private",0,0) ){
    g.markPrivate = 1;
    if( sCiInfo.zBranch==0 ) sCiInfo.zBranch = "private";
    if( sCiInfo.zBrClr==0 && sCiInfo.zColor==0 ){
      sCiInfo.zBrClr = "#fec084";  /* Orange */
    }
  }
  sCiInfo.zDateOvrd = find_option("date-override",0,1);
  sCiInfo.zUserOvrd = find_option("user-override",0,1);
  db_must_be_within_tree();
  noSign = db_get_boolean("omitsign", 0)|noSign;
  if( db_get_boolean("clearsign", 0)==0 ){ noSign = 1; }
  useCksum = db_get_boolean("repo-cksum", 1);
  outputManifest = db_get_boolean("manifest", 0);
  verify_all_options();

  /* Escape special characters in tags and put all tags in sorted order */
  if( nTag ){
    int i;
    for(i=0; i<nTag; i++) sCiInfo.azTag[i] = mprintf("%F", sCiInfo.azTag[i]);
    qsort((void*)sCiInfo.azTag, nTag, sizeof(sCiInfo.azTag[0]), tagCmp);
  }

  /* So that older versions of Fossil (that do not understand delta-
  ** manifest) can continue to use this repository, do not create a new
  ** delta-manifest unless this repository already contains one or more
  ** delta-manifests, or unless the delta-manifest is explicitly requested
  ** by the --delta option.
  */
  if( !forceDelta && !db_get_boolean("seen-delta-manifest",0) ){
    forceBaseline = 1;
  }

  /* Get the ID of the parent manifest artifact */
  vid = db_lget_int("checkout", 0);
  if( content_is_private(vid) ){
    g.markPrivate = 1;
  }

  /*
  ** Autosync if autosync is enabled and this is not a private check-in.
  */
  if( !g.markPrivate ){
    if( autosync(SYNC_PULL) ){
      blob_zero(&ans);
      prompt_user("continue in spite of sync failure (y/N)? ", &ans);
      cReply = blob_str(&ans)[0];
      if( cReply!='y' && cReply!='Y' ){
        fossil_exit(1);
      }
    }
  }

  /* Require confirmation to continue with the check-in if there is
  ** clock skew
  */
  if( g.clockSkewSeen ){
    blob_zero(&ans);
    prompt_user("continue in spite of time skew (y/N)? ", &ans);
    cReply = blob_str(&ans)[0];
    if( cReply!='y' && cReply!='Y' ){
      fossil_exit(1);
    }
  }

  /* There are two ways this command may be executed. If there are
  ** no arguments following the word "commit", then all modified files
  ** in the checked out directory are committed. If one or more arguments
  ** follows "commit", then only those files are committed.
  **
  ** After the following function call has returned, the Global.aCommitFile[]
  ** array is allocated to contain the "id" field from the vfile table
  ** for each file to be committed. Or, if aCommitFile is NULL, all files
  ** should be committed.
  */
  if( select_commit_files() ){
    blob_zero(&ans);
    prompt_user("continue (y/N)? ", &ans);
    cReply = blob_str(&ans)[0];
    if( cReply!='y' && cReply!='Y' ) fossil_exit(1);;
  }
  isAMerge = db_exists("SELECT 1 FROM vmerge WHERE id=0 OR id<-2");
  if( g.aCommitFile && isAMerge ){
    fossil_fatal("cannot do a partial commit of a merge");
  }

  /* Doing "fossil mv fileA fileB; fossil add fileA; fossil commit fileA"
  ** will generate a manifest that has two fileA entries, which is illegal.
  ** When you think about it, the sequence above makes no sense.  So detect
  ** it and disallow it.  Ticket [0ff64b0a5fc8].
  */
  if( g.aCommitFile ){
    db_prepare(&q,
       "SELECT v1.pathname, v2.pathname"
       "  FROM vfile AS v1, vfile AS v2"
       " WHERE is_selected(v1.id)"
       "   AND v2.origname IS NOT NULL"
       "   AND v2.origname=v1.pathname"
       "   AND NOT is_selected(v2.id)");
    if( db_step(&q)==SQLITE_ROW ){
      const char *zFrom = db_column_text(&q, 0);
      const char *zTo = db_column_text(&q, 1);
      fossil_fatal("cannot do a partial commit of '%s' without '%s' because "
                   "'%s' was renamed to '%s'", zFrom, zTo, zFrom, zTo);
    }
    db_finalize(&q);
  }

  user_select();
  /*
  ** Check that the user exists.
  */
  if( !db_exists("SELECT 1 FROM user WHERE login=%Q", g.zLogin) ){
    fossil_fatal("no such user: %s", g.zLogin);
  }

  hasChanges = unsaved_changes();
  db_begin_transaction();
  db_record_repository_filename(0);
  if( hasChanges==0 && !isAMerge && !allowEmpty && !forceFlag ){
    fossil_fatal("nothing has changed; use --allow-empty to override");
  }

  /* If none of the files that were named on the command line have
  ** been modified, bail out now unless the --allow-empty or --force
  ** flags is used.
  */
  if( g.aCommitFile
   && !allowEmpty
   && !forceFlag
   && !db_exists(
        "SELECT 1 FROM vfile "
        " WHERE is_selected(id)"
        "   AND (chnged OR deleted OR rid=0 OR pathname!=origname)")
  ){
    fossil_fatal("none of the selected files have changed; use "
                 "--allow-empty to override.");
  }

  /*
  ** Do not allow a commit that will cause a fork unless the --allow-fork
  ** or --force flags is used, or unless this is a private check-in.
  ** The initial commit MUST have tags "trunk" and "sym-trunk".
  */
  if( !vid ){
    if( sCiInfo.zBranch==0 ){
      sCiInfo.zBranch = db_get("main-branch", "trunk");
    }
  }else if( sCiInfo.zBranch==0 && allowFork==0 && forceFlag==0
    && g.markPrivate==0 && !is_a_leaf(vid)
  ){
    fossil_fatal("would fork.  \"update\" first or use --allow-fork.");
  }

  /*
  ** Do not allow a commit against a closed leaf
  */
  if( db_exists("SELECT 1 FROM tagxref"
                " WHERE tagid=%d AND rid=%d AND tagtype>0",
                TAG_CLOSED, vid) ){
    fossil_fatal("cannot commit against a closed leaf");
  }

  if( useCksum ) vfile_aggregate_checksum_disk(vid, &cksum1);
  if( zComment ){
    blob_zero(&comment);
    blob_append(&comment, zComment, -1);
  }else if( zComFile ){
    blob_zero(&comment);
    blob_read_from_file(&comment, zComFile);
    blob_to_utf8_no_bom(&comment, 1);
  }else if(dryRunFlag){
    blob_zero(&comment);
  }else{
    char *zInit = db_text(0, "SELECT value FROM vvar WHERE name='ci-comment'");
    prepare_commit_comment(&comment, zInit, &sCiInfo, vid);
    if( zInit && zInit[0] && fossil_strcmp(zInit, blob_str(&comment))==0 ){
      blob_zero(&ans);
      prompt_user("unchanged check-in comment.  continue (y/N)? ", &ans);
      cReply = blob_str(&ans)[0];
      if( cReply!='y' && cReply!='Y' ) fossil_exit(1);;
    }
    free(zInit);
  }
  if( blob_size(&comment)==0 ){
    if( !dryRunFlag ){
      blob_zero(&ans);
      prompt_user("empty check-in comment.  continue (y/N)? ", &ans);
      cReply = blob_str(&ans)[0];
      if( cReply!='y' && cReply!='Y' ){
        fossil_exit(1);
      }
    }
  }else{
    db_multi_exec("REPLACE INTO vvar VALUES('ci-comment',%B)", &comment);
    db_end_transaction(0);
    db_begin_transaction();
  }

  /* Step 1: Insert records for all modified files into the blob
  ** table. If there were arguments passed to this command, only
  ** the identified files are inserted (if they have been modified).
  */
  db_prepare(&q,
    "SELECT id, %Q || pathname, mrid, %s, chnged, %s, %s FROM vfile "
    "WHERE chnged==1 AND NOT deleted AND is_selected(id)",
    g.zLocalRoot,
    glob_expr("pathname", db_get("crnl-glob","")),
    glob_expr("pathname", db_get("binary-glob","")),
    glob_expr("pathname", db_get("encoding-glob",""))
  );
  while( db_step(&q)==SQLITE_ROW ){
    int id, rid;
    const char *zFullname;
    Blob content;
    int crnlOk, binOk, encodingOk, chnged;

    id = db_column_int(&q, 0);
    zFullname = db_column_text(&q, 1);
    rid = db_column_int(&q, 2);
    crnlOk = db_column_int(&q, 3);
    chnged = db_column_int(&q, 4);
    binOk = db_column_int(&q, 5);
    encodingOk = db_column_int(&q, 6);

    blob_zero(&content);
    if( file_wd_islink(zFullname) ){
      /* Instead of file content, put link destination path */
      blob_read_link(&content, zFullname);
    }else{
      blob_read_from_file(&content, zFullname);
    }
    /* Do not emit any warnings when they are disabled. */
    if( !noWarningFlag ){
      abortCommit |= commit_warning(&content, crnlOk, binOk,
                                    encodingOk, zFullname);
    }
    if( chnged==1 && contains_merge_marker(&content) ){
      Blob fname; /* Relative pathname of the file */

      nConflict++;
      file_relative_name(zFullname, &fname, 0);
      fossil_print("possible unresolved merge conflict in %s\n",
                   blob_str(&fname));
      blob_reset(&fname);
    }
    nrid = content_put(&content);
    blob_reset(&content);
    if( rid>0 ){
      content_deltify(rid, nrid, 0);
    }
    db_multi_exec("UPDATE vfile SET mrid=%d, rid=%d WHERE id=%d", nrid,nrid,id);
    db_multi_exec("INSERT OR IGNORE INTO unsent VALUES(%d)", nrid);
  }
  db_finalize(&q);
  if( nConflict && !allowConflict ){
    fossil_fatal("abort due to unresolved merge conflicts; "
                 "use --allow-conflict to override");
  }else if( abortCommit ){
    fossil_fatal("one or more files were converted on your request; "
                 "please re-test before committing");
  }

  /* Create the new manifest */
  sCiInfo.pComment = &comment;
  sCiInfo.pCksum =  useCksum ? &cksum1 : 0;
  sCiInfo.verifyDate = !allowOlder && !forceFlag;
  if( forceDelta ){
    blob_zero(&manifest);
  }else{
    create_manifest(&manifest, 0, 0, vid, &sCiInfo, &szB);
  }

  /* See if a delta-manifest would be more appropriate */
  if( !forceBaseline ){
    const char *zBaselineUuid;
    Manifest *pParent;
    Manifest *pBaseline;
    pParent = manifest_get(vid, CFTYPE_MANIFEST, 0);
    if( pParent && pParent->zBaseline ){
      zBaselineUuid = pParent->zBaseline;
      pBaseline = manifest_get_by_name(zBaselineUuid, 0);
    }else{
      zBaselineUuid = db_text(0, "SELECT uuid FROM blob WHERE rid=%d", vid);
      pBaseline = pParent;
    }
    if( pBaseline ){
      Blob delta;
      create_manifest(&delta, zBaselineUuid, pBaseline, vid, &sCiInfo, &szD);
      /*
      ** At this point, two manifests have been constructed, either of
      ** which would work for this checkin.  The first manifest (held
      ** in the "manifest" variable) is a baseline manifest and the second
      ** (held in variable named "delta") is a delta manifest.  The
      ** question now is: which manifest should we use?
      **
      ** Let B be the number of F-cards in the baseline manifest and
      ** let D be the number of F-cards in the delta manifest, plus one for
      ** the B-card.  (B is held in the szB variable and D is held in the
      ** szD variable.)  Assume that all delta manifests adds X new F-cards.
      ** Then to minimize the total number of F- and B-cards in the repository,
      ** we should use the delta manifest if and only if:
      **
      **      D*D < B*X - X*X
      **
      ** X is an unknown here, but for most repositories, we will not be
      ** far wrong if we assume X=3.
      */
      if( forceDelta || (szD*szD)<(szB*3-9) ){
        blob_reset(&manifest);
        manifest = delta;
      }else{
        blob_reset(&delta);
      }
    }else if( forceDelta ){
      fossil_fatal("unable to find a baseline-manifest for the delta");
    }
  }
  if( !noSign && !g.markPrivate && clearsign(&manifest, &manifest) ){
    blob_zero(&ans);
    prompt_user("unable to sign manifest.  continue (y/N)? ", &ans);
    cReply = blob_str(&ans)[0];
    if( cReply!='y' && cReply!='Y' ){
      fossil_exit(1);
    }
  }

  /* If the -n|--dry-run option is specified, output the manifest file
  ** and rollback the transaction.
  */
  if( dryRunFlag ){
    blob_write_to_file(&manifest, "");
  }
  if( outputManifest ){
    zManifestFile = mprintf("%smanifest", g.zLocalRoot);
    blob_write_to_file(&manifest, zManifestFile);
    blob_reset(&manifest);
    blob_read_from_file(&manifest, zManifestFile);
    free(zManifestFile);
  }

  nvid = content_put(&manifest);
  if( nvid==0 ){
    fossil_fatal("trouble committing manifest: %s", g.zErrMsg);
  }
  db_multi_exec("INSERT OR IGNORE INTO unsent VALUES(%d)", nvid);
  manifest_crosslink(nvid, &manifest);
  assert( blob_is_reset(&manifest) );
  content_deltify(vid, nvid, 0);
  zUuid = db_text(0, "SELECT uuid FROM blob WHERE rid=%d", nvid);

  db_prepare(&q, "SELECT uuid,merge FROM vmerge JOIN blob ON merge=rid"
                 " WHERE id=-4");
  while( db_step(&q)==SQLITE_ROW ){
    const char *zIntegrateUuid = db_column_text(&q, 0);
    if( is_a_leaf(db_column_int(&q, 1)) ){
      fossil_print("Closed: %s\n", zIntegrateUuid);
    }else{
      fossil_print("Not_Closed: %s (not a leaf any more)\n", zIntegrateUuid);
    }
  }
  db_finalize(&q);

  fossil_print("New_Version: %s\n", zUuid);
  if( outputManifest ){
    zManifestFile = mprintf("%smanifest.uuid", g.zLocalRoot);
    blob_zero(&muuid);
    blob_appendf(&muuid, "%s\n", zUuid);
    blob_write_to_file(&muuid, zManifestFile);
    free(zManifestFile);
    blob_reset(&muuid);
  }


  /* Update the vfile and vmerge tables */
  db_multi_exec(
    "DELETE FROM vfile WHERE (vid!=%d OR deleted) AND is_selected(id);"
    "DELETE FROM vmerge;"
    "UPDATE vfile SET vid=%d;"
    "UPDATE vfile SET rid=mrid, chnged=0, deleted=0, origname=NULL"
    " WHERE is_selected(id);"
    , vid, nvid
  );
  db_lset_int("checkout", nvid);

  if( useCksum ){
    /* Verify that the repository checksum matches the expected checksum
    ** calculated before the checkin started (and stored as the R record
    ** of the manifest file).
    */
    vfile_aggregate_checksum_repository(nvid, &cksum2);
    if( blob_compare(&cksum1, &cksum2) ){
      vfile_compare_repository_to_disk(nvid);
      fossil_fatal("working checkout does not match what would have ended "
                   "up in the repository:  %b versus %b",
                   &cksum1, &cksum2);
    }

    /* Verify that the manifest checksum matches the expected checksum */
    vfile_aggregate_checksum_manifest(nvid, &cksum2, &cksum1b);
    if( blob_compare(&cksum1, &cksum1b) ){
      fossil_fatal("manifest checksum self-test failed: "
                   "%b versus %b", &cksum1, &cksum1b);
    }
    if( blob_compare(&cksum1, &cksum2) ){
      fossil_fatal(
         "working checkout does not match manifest after commit: "
         "%b versus %b", &cksum1, &cksum2);
    }

    /* Verify that the commit did not modify any disk images. */
    vfile_aggregate_checksum_disk(nvid, &cksum2);
    if( blob_compare(&cksum1, &cksum2) ){
      fossil_fatal("working checkout before and after commit does not match");
    }
  }

  /* Clear the undo/redo stack */
  undo_reset();

  /* Commit */
  db_multi_exec("DELETE FROM vvar WHERE name='ci-comment'");
  db_multi_exec("PRAGMA %s.application_id=252006673;", db_name("repository"));
  db_multi_exec("PRAGMA %s.application_id=252006674;", db_name("localdb"));
  if( dryRunFlag ){
    db_end_transaction(1);
    exit(1);
  }
  db_end_transaction(0);

  if( !g.markPrivate ){
    autosync(SYNC_PUSH|SYNC_PULL);
  }
  if( count_nonbranch_children(vid)>1 ){
    fossil_print("**** warning: a fork has occurred *****\n");
  }
}<|MERGE_RESOLUTION|>--- conflicted
+++ resolved
@@ -563,13 +563,7 @@
   if( !dryRunFlag ){
     dryRunFlag = find_option("test",0,0)!=0; /* deprecated */
   }
-<<<<<<< HEAD
   extremeFlag = find_option("extreme","x",0)!=0;
-=======
-  if( !dryRunFlag ){
-    dryRunFlag = find_option("whatif",0,0)!=0;
-  }
->>>>>>> 245c7a93
   allFileFlag = allDirFlag = find_option("force","f",0)!=0;
   dirsOnlyFlag = find_option("dirsonly",0,0)!=0;
   emptyDirsFlag = find_option("emptydirs","d",0)!=0 || dirsOnlyFlag;
