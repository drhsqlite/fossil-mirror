--- conflicted
+++ resolved
@@ -147,12 +147,6 @@
   { "crnl-glob",              CONFIGSET_PROJ },
   { "encoding-glob",          CONFIGSET_PROJ },
   { "empty-dirs",             CONFIGSET_PROJ },
-<<<<<<< HEAD
-#ifdef FOSSIL_LEGACY_ALLOW_SYMLINKS
-  { "allow-symlinks",         CONFIGSET_PROJ },
-#endif
-=======
->>>>>>> 2ca51a01
   { "dotfiles",               CONFIGSET_PROJ },
   { "parent-project-code",    CONFIGSET_PROJ },
   { "parent-project-name",    CONFIGSET_PROJ },
