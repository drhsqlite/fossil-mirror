/*
** Copyright (c) 2007 D. Richard Hipp
** Copyright (c) 2008 Stephan Beal
**
** This program is free software; you can redistribute it and/or
** modify it under the terms of the Simplified BSD License (also
** known as the "2-Clause License" or "FreeBSD License".)
**
** This program is distributed in the hope that it will be useful,
** but without any warranty; without even the implied warranty of
** merchantability or fitness for a particular purpose.
**
** Author contact information:
**   drh@hwaci.com
**   http://www.hwaci.com/drh/
**
*******************************************************************************
**
** This file contains code to do formatting of wiki text.
*/
#include "config.h"
#include <assert.h>
#include <ctype.h>
#include "wiki.h"

/*
** Return true if the input string is a well-formed wiki page name.
**
** Well-formed wiki page names do not begin or end with whitespace,
** and do not contain tabs or other control characters and do not
** contain more than a single space character in a row.  Well-formed
** names must be between 1 and 100 characters in length, inclusive.
*/
int wiki_name_is_wellformed(const unsigned char *z){
  int i;
  if( z[0]<=0x20 ){
    return 0;
  }
  for(i=1; z[i]; i++){
    if( z[i]<0x20 ) return 0;
    if( z[i]==0x20 && z[i-1]==0x20 ) return 0;
  }
  if( z[i-1]==' ' ) return 0;
  if( i<1 || i>100 ) return 0;
  return 1;
}

/*
** Output rules for well-formed wiki pages
*/
static void well_formed_wiki_name_rules(void){
  @ <ul>
  @ <li> Must not begin or end with a space.</li>
  @ <li> Must not contain any control characters, including tab or
  @      newline.</li>
  @ <li> Must not have two or more spaces in a row internally.</li>
  @ <li> Must be between 1 and 100 characters in length.</li>
  @ </ul>
}

/*
** Check a wiki name.  If it is not well-formed, then issue an error
** and return true.  If it is well-formed, return false.
*/
static int check_name(const char *z){
  if( !wiki_name_is_wellformed((const unsigned char *)z) ){
    style_header("Wiki Page Name Error");
    @ The wiki name "<span class="wikiError">%h(z)</span>" is not well-formed.
    @ Rules for wiki page names:
    well_formed_wiki_name_rules();
    style_finish_page("wiki");
    return 1;
  }
  return 0;
}

/*
** Return the tagid associated with a particular wiki page.
*/
int wiki_tagid(const char *zPageName){
  return db_int(0, "SELECT tagid FROM tag WHERE tagname='wiki-%q'",zPageName);
}
int wiki_tagid2(const char *zPrefix, const char *zPageName){
  return db_int(0, "SELECT tagid FROM tag WHERE tagname='wiki-%q/%q'",
                zPrefix, zPageName);
}

/*
** Return the RID of the next or previous version of a wiki page.  
** Return 0 if rid is the last/first version.
*/
int wiki_next(int tagid, double mtime){
  return db_int(0,
     "SELECT srcid FROM tagxref"
     " WHERE tagid=%d AND mtime>%.16g"
     " ORDER BY mtime ASC LIMIT 1",
     tagid, mtime);
}
int wiki_prev(int tagid, double mtime){
  return db_int(0,
     "SELECT srcid FROM tagxref"
     " WHERE tagid=%d AND mtime<%.16g"
     " ORDER BY mtime DESC LIMIT 1",
     tagid, mtime);
}

/*
** WEBPAGE: home
** WEBPAGE: index
** WEBPAGE: not_found
**
** The /home, /index, and /not_found pages all redirect to the homepage
** configured by the administrator.
*/
void home_page(void){
  char *zPageName = db_get("project-name",0);
  char *zIndexPage = db_get("index-page",0);
  login_check_credentials();
  if( zIndexPage ){
    const char *zPathInfo = P("PATH_INFO");
    while( zIndexPage[0]=='/' ) zIndexPage++;
    while( zPathInfo[0]=='/' ) zPathInfo++;
    if( fossil_strcmp(zIndexPage, zPathInfo)==0 ) zIndexPage = 0;
  }
  if( zIndexPage ){
    cgi_redirectf("%R/%s", zIndexPage);
  }
  if( !g.perm.RdWiki ){
    cgi_redirectf("%R/login?g=%R/home");
  }
  if( zPageName ){
    login_check_credentials();
    g.zExtra = zPageName;
    cgi_set_parameter_nocopy("name", g.zExtra, 1);
    g.isHome = 1;
    wiki_page();
    return;
  }
  style_header("Home");
  @ <p>This is a stub home-page for the project.
  @ To fill in this page, first go to
  @ %z(href("%R/setup_config"))setup/config</a>
  @ and establish a "Project Name".  Then create a
  @ wiki page with that name.  The content of that wiki page
  @ will be displayed in place of this message.</p>
  style_finish_page("wiki");
}

/*
** Return true if the given pagename is the name of the sandbox
*/
static int is_sandbox(const char *zPagename){
  return fossil_stricmp(zPagename,"sandbox")==0 ||
         fossil_stricmp(zPagename,"sand box")==0;
}

/*
** Formal, common and short names for the various wiki styles.
*/
static const char *const azStyles[] = {
  "text/x-fossil-wiki", "Fossil Wiki", "wiki",
  "text/x-markdown",    "Markdown",    "markdown",
  "text/plain",         "Plain Text",  "plain"
};

/*
** Only allow certain mimetypes through.
** All others become "text/x-fossil-wiki"
*/
const char *wiki_filter_mimetypes(const char *zMimetype){
  if( zMimetype!=0 ){
    int i;
    for(i=0; i<count(azStyles); i+=3){
      if( fossil_strcmp(zMimetype,azStyles[i+2])==0 ){
        return azStyles[i];
      }
    }
    if(  fossil_strcmp(zMimetype, "text/x-markdown")==0
        || fossil_strcmp(zMimetype, "text/plain")==0 ){
      return zMimetype;
    }
  }
  return "text/x-fossil-wiki";
}

/*
** Render wiki text according to its mimetype.
**
**   text/x-fossil-wiki      Fossil wiki
**   text/x-markdown         Markdown
**   text/x-pikchr           Pikchr
**   anything else...        Plain text
**
** If zMimetype is a null pointer, then use "text/x-fossil-wiki".
*/
void wiki_render_by_mimetype(Blob *pWiki, const char *zMimetype){
  if( zMimetype==0 || fossil_strcmp(zMimetype, "text/x-fossil-wiki")==0 ){
    wiki_convert(pWiki, 0, 0);
  }else if( fossil_strcmp(zMimetype, "text/x-markdown")==0 ){
    Blob tail = BLOB_INITIALIZER;
    markdown_to_html(pWiki, 0, &tail);
    safe_html(&tail);
    @ %s(blob_str(&tail))
    blob_reset(&tail);
  }else if( fossil_strcmp(zMimetype, "text/x-pikchr")==0 ){
    const char *zPikchr = blob_str(pWiki);
    int w, h;
    char *zOut = pikchr(zPikchr, "pikchr", 0, &w, &h);
    if( w>0 ){
      @ <div class="pikchr-svg" style="max-width:%d(w)px">
      @ %s(zOut)
      @ </div>
    }else{
      @ <pre class='error'>\n">
      @ %s(zOut);
      @ </pre>
    }
    free(zOut);
  }else{
    @ <pre class='textPlain'>
    @ %h(blob_str(pWiki))
    @ </pre>
  }
}

/*
** WEBPAGE: md_rules
**
** Show a summary of the Markdown wiki formatting rules.
*/
void markdown_rules_page(void){
  Blob x;
  int fTxt = P("txt")!=0;
  style_header("Markdown Formatting Rules");
  if( fTxt ){
    style_submenu_element("Formatted", "%R/md_rules");
  }else{
    style_submenu_element("Plain-Text", "%R/md_rules?txt=1");
  }
  style_submenu_element("Wiki", "%R/wiki_rules");
  blob_init(&x, builtin_text("markdown.md"), -1);
  blob_materialize(&x);
  interwiki_append_map_table(&x);
  safe_html_context(DOCSRC_TRUSTED);
  wiki_render_by_mimetype(&x, fTxt ? "text/plain" : "text/x-markdown");
  blob_reset(&x);
  style_finish_page("wiki");
}

/*
** WEBPAGE: wiki_rules
**
** Show a summary of the wiki formatting rules.
*/
void wiki_rules_page(void){
  Blob x;
  int fTxt = P("txt")!=0;
  style_header("Wiki Formatting Rules");
  if( fTxt ){
    style_submenu_element("Formatted", "%R/wiki_rules");
  }else{
    style_submenu_element("Plain-Text", "%R/wiki_rules?txt=1");
  }
  style_submenu_element("Markdown","%R/md_rules");
  blob_init(&x, builtin_text("wiki.wiki"), -1);
  blob_materialize(&x);
  interwiki_append_map_table(&x);
  safe_html_context(DOCSRC_TRUSTED);
  wiki_render_by_mimetype(&x, fTxt ? "text/plain" : "text/x-fossil-wiki");
  blob_reset(&x);
  style_finish_page("wiki");
}

/*
** WEBPAGE: markup_help
**
** Show links to the md_rules and wiki_rules pages.
*/
void markup_help_page(void){
  style_header("Fossil Markup Styles");
  @ <ul>
  @ <li><p>%z(href("%R/wiki_rules"))Fossil Wiki Formatting Rules</a></p></li>
  @ <li><p>%z(href("%R/md_rules"))Markdown Formatting Rules</a></p></li>
  @ </ul>
  style_finish_page("wiki");
}

/*
** Returns non-zero if moderation is required for wiki changes and wiki
** attachments.
*/
int wiki_need_moderation(
  int localUser /* Are we being called for a local interactive user? */
){
  /*
  ** If the FOSSIL_FORCE_WIKI_MODERATION variable is set, *ALL* changes for
  ** wiki pages will be required to go through moderation (even those performed
  ** by the local interactive user via the command line).  This can be useful
  ** for local (or remote) testing of the moderation subsystem and its impact
  ** on the contents and status of wiki pages.
  */
  if( fossil_getenv("FOSSIL_FORCE_WIKI_MODERATION")!=0 ){
    return 1;
  }
  if( localUser ){
    return 0;
  }
  return g.perm.ModWiki==0 && db_get_boolean("modreq-wiki",0)==1;
}

/* Standard submenu items for wiki pages */
#define W_SRCH        0x00001
#define W_LIST        0x00002
#define W_HELP        0x00004
#define W_NEW         0x00008
#define W_BLOG        0x00010
#define W_SANDBOX     0x00020
#define W_ALL         0x0001f
#define W_ALL_BUT(x)  (W_ALL&~(x))

/*
** Add some standard submenu elements for wiki screens.
*/
static void wiki_standard_submenu(unsigned int ok){
  if( (ok & W_SRCH)!=0 && search_restrict(SRCH_WIKI)!=0 ){
    style_submenu_element("Search", "%R/wikisrch");
  }
  if( (ok & W_LIST)!=0 ){
    style_submenu_element("List", "%R/wcontent");
  }
  if( (ok & W_HELP)!=0 ){
    style_submenu_element("Help", "%R/wikihelp");
  }
  if( (ok & W_NEW)!=0 && g.anon.NewWiki ){
    style_submenu_element("New", "%R/wikinew");
  }
  if( (ok & W_SANDBOX)!=0 ){
    style_submenu_element("Sandbox", "%R/wikiedit?name=Sandbox");
  }
}

/*
** WEBPAGE: wikihelp
** A generic landing page for wiki.
*/
void wiki_helppage(void){
  login_check_credentials();
  if( !g.perm.RdWiki ){ login_needed(g.anon.RdWiki); return; }
  style_header("Wiki Help");
  wiki_standard_submenu(W_ALL_BUT(W_HELP));
  @ <h2>Wiki Links</h2>
  @ <ul>
  @ <li> %z(href("%R/timeline?y=w"))Recent changes</a> to wiki pages.</li>
  @ <li> Formatting rules for %z(href("%R/wiki_rules"))Fossil Wiki</a> and for
  @ %z(href("%R/md_rules"))Markdown Wiki</a>.</li>
  @ <li> Use the %z(href("%R/wikiedit?name=Sandbox"))Sandbox</a>
  @      to experiment.</li>
  if( g.perm.NewWiki ){
    @ <li>  Create a %z(href("%R/wikinew"))new wiki page</a>.</li>
    if( g.perm.Write ){
      @ <li>   Create a %z(href("%R/technoteedit"))new tech-note</a>.</li>
    }
  }
  @ <li> %z(href("%R/wcontent"))List of All Wiki Pages</a>
  @      available on this server.</li>
  if( g.perm.ModWiki ){
    @ <li> %z(href("%R/modreq"))Tend to pending moderation requests</a></li>
  }
  if( search_restrict(SRCH_WIKI)!=0 ){
    @ <li> %z(href("%R/wikisrch"))Search</a> for wiki pages containing key
    @ words</li>
  }
  @ </ul>
  style_finish_page("wiki");
  return;
}

/*
** WEBPAGE: wikisrch
** Usage:  /wikisrch?s=PATTERN
**
** Full-text search of all current wiki text
*/
void wiki_srchpage(void){
  login_check_credentials();
  style_header("Wiki Search");
  wiki_standard_submenu(W_HELP|W_LIST|W_SANDBOX);
  search_screen(SRCH_WIKI, 0);
  style_finish_page("wiki");
}

/* Return values from wiki_page_type() */
#if INTERFACE
# define WIKITYPE_UNKNOWN    (-1)
# define WIKITYPE_NORMAL     0
# define WIKITYPE_BRANCH     1
# define WIKITYPE_CHECKIN    2
# define WIKITYPE_TAG        3
#endif

/*
** Figure out what type of wiki page we are dealing with.
*/
int wiki_page_type(const char *zPageName){
  if( db_get_boolean("wiki-about",1)==0 ){
    return WIKITYPE_NORMAL;
  }else
  if( sqlite3_strglob("checkin/*", zPageName)==0 
   && db_exists("SELECT 1 FROM blob WHERE uuid=%Q",zPageName+8)
  ){
    return WIKITYPE_CHECKIN;
  }else
  if( sqlite3_strglob("branch/*", zPageName)==0 ){
    return WIKITYPE_BRANCH;
  }else
  if( sqlite3_strglob("tag/*", zPageName)==0 ){
    return WIKITYPE_TAG;
  }
  return WIKITYPE_NORMAL;
}

/*
** Returns a JSON-friendly string form of the integer value returned
** by wiki_page_type(zPageName).
*/
const char * wiki_page_type_name(const char *zPageName){
  switch(wiki_page_type(zPageName)){
    case WIKITYPE_CHECKIN: return "checkin";
    case WIKITYPE_BRANCH: return "branch";
    case WIKITYPE_TAG: return "tag";
    case WIKITYPE_NORMAL:
    default: return "normal";
  }
}

/*
** Add an appropriate style_header() for either the /wiki or /wikiedit page
** for zPageName.  zExtra is an empty string for /wiki but has the text
** "Edit: " for /wikiedit.
**
** If the page is /wiki and the page is one of the special times (check-in,
** branch, or tag) and the "p" query parameter is omitted, then do a 
** redirect to the display of the check-in, branch, or tag rather than
** continuing to the plain wiki display.
*/
static int wiki_page_header(
  int eType,                /* Page type.  Might be WIKITYPE_UNKNOWN */
  const char *zPageName,    /* Name of the page */
  const char *zExtra        /* Extra prefix text on the page header */
){
  if( eType==WIKITYPE_UNKNOWN ) eType = wiki_page_type(zPageName);
  switch( eType ){
    case WIKITYPE_NORMAL: {
      style_header("%s%s", zExtra, zPageName);
      break;
    }
    case WIKITYPE_CHECKIN: {
      zPageName += 8;
      if( zExtra[0]==0 && !P("p") ){
        cgi_redirectf("%R/info/%s",zPageName);
      }else{
        style_header("Notes About Checkin %S", zPageName);
        style_submenu_element("Checkin Timeline","%R/timeline?f=%s", zPageName);
        style_submenu_element("Checkin Info","%R/info/%s", zPageName);
      }
      break;
    }
    case WIKITYPE_BRANCH: {
      zPageName += 7;
      if( zExtra[0]==0 && !P("p") ){
        cgi_redirectf("%R/timeline?r=%t", zPageName);
      }else{
        style_header("Notes About Branch %h", zPageName);
        style_submenu_element("Branch Timeline","%R/timeline?r=%t", zPageName);
      }
      break;
    }
    case WIKITYPE_TAG: {
      zPageName += 4;
      if( zExtra[0]==0 && !P("p") ){
        cgi_redirectf("%R/timeline?t=%t",zPageName);
      }else{
        style_header("Notes About Tag %h", zPageName);
        style_submenu_element("Tag Timeline","%R/timeline?t=%t",zPageName);
      }
      break;
    }
  }
  return eType;
}

/*
** Wiki pages with special names "branch/...", "checkin/...", and "tag/..."
** requires perm.Write privilege in addition to perm.WrWiki in order
** to write.  This function determines whether the extra perm.Write
** is required and available.  Return true if writing to the wiki page
** may proceed, and return false if permission is lacking.
*/
static int wiki_special_permission(const char *zPageName){
  if( strncmp(zPageName,"branch/",7)!=0
   && strncmp(zPageName,"checkin/",8)!=0
   && strncmp(zPageName,"tag/",4)!=0
  ){
    return 1;
  }
  if( db_get_boolean("wiki-about",1)==0 ){
    return 1;
  }
  return g.perm.Write;
}

/*
** WEBPAGE: wiki
**
** Display a wiki page.  Example:  /wiki?name=PAGENAME
**
** Query parameters:
**
**    name=NAME        Name of the wiki page to display.  Required.
**    nsm              Omit the submenu if present.  (Mnemonic: No SubMenu)
**    p                Always show just the wiki page.  For special
**                     pages for check-ins, branches, or tags, there will
**                     be a redirect to the associated /info page unless
**                     this query parameter is present.
*/
void wiki_page(void){
  char *zTag;
  int rid = 0;
  int isSandbox;
  unsigned submenuFlags = W_HELP;
  Blob wiki;
  Manifest *pWiki = 0;
  const char *zPageName;
  const char *zMimetype = 0;
  char *zBody = mprintf("%s","<i>Empty Page</i>");
  int noSubmenu = P("nsm")!=0;

  login_check_credentials();
  if( !g.perm.RdWiki ){ login_needed(g.anon.RdWiki); return; }
  zPageName = P("name");
  if( zPageName==0 ){
    if( search_restrict(SRCH_WIKI)!=0 ){
      wiki_srchpage();
    }else{
      wiki_helppage();
    }
    return;
  }
  if( check_name(zPageName) ) return;
  isSandbox = is_sandbox(zPageName);
  if( isSandbox ){
    submenuFlags &= ~W_SANDBOX;
    zBody = db_get("sandbox",zBody);
    zMimetype = db_get("sandbox-mimetype","text/x-fossil-wiki");
    rid = 0;
  }else{
    const char *zUuid = P("id");
    if( zUuid==0 || (rid = symbolic_name_to_rid(zUuid,"w"))==0 ){
      zTag = mprintf("wiki-%s", zPageName);
      rid = db_int(0,
        "SELECT rid FROM tagxref"
        " WHERE tagid=(SELECT tagid FROM tag WHERE tagname=%Q)"
        " ORDER BY mtime DESC", zTag
      );
      free(zTag);
    }
    pWiki = manifest_get(rid, CFTYPE_WIKI, 0);
    if( pWiki ){
      zBody = pWiki->zWiki;
      zMimetype = pWiki->zMimetype;
    }
  }
  zMimetype = wiki_filter_mimetypes(zMimetype);
  if( !g.isHome && !noSubmenu ){
    if( ((rid && g.perm.WrWiki) || (!rid && g.perm.NewWiki))
     && wiki_special_permission(zPageName)
    ){
      style_submenu_element("Edit", "%R/wikiedit?name=%T", zPageName);
    }else if( rid && g.perm.ApndWiki ){
      style_submenu_element("Edit", "%R/wikiappend?name=%T", zPageName);
    }
    if( g.perm.Hyperlink ){
      style_submenu_element("History", "%R/whistory?name=%T", zPageName);
    }
  }
  style_set_current_page("%T?name=%T", g.zPath, zPageName);
  wiki_page_header(WIKITYPE_UNKNOWN, zPageName, "");
  if( !noSubmenu ){
    wiki_standard_submenu(submenuFlags);
  }
  if( zBody[0]==0 ){
    @ <i>This page has been deleted</i>
  }else{
    blob_init(&wiki, zBody, -1);
    safe_html_context(DOCSRC_WIKI);
    wiki_render_by_mimetype(&wiki, zMimetype);
    blob_reset(&wiki);
  }
  attachment_list(zPageName, "<hr /><h2>Attachments:</h2><ul>");
  manifest_destroy(pWiki);
  document_emit_js(/*for optional pikchr support*/);
  style_finish_page("wiki");
}

/*
** Write a wiki artifact into the repository
*/
int wiki_put(Blob *pWiki, int parent, int needMod){
  int nrid;
  if( !needMod ){
    nrid = content_put_ex(pWiki, 0, 0, 0, 0);
    if( parent ) content_deltify(parent, &nrid, 1, 0);
  }else{
    nrid = content_put_ex(pWiki, 0, 0, 0, 1);
    moderation_table_create();
    db_multi_exec("INSERT INTO modreq(objid) VALUES(%d)", nrid);
  }
  db_multi_exec("INSERT OR IGNORE INTO unsent VALUES(%d)", nrid);
  db_multi_exec("INSERT OR IGNORE INTO unclustered VALUES(%d);", nrid);
  manifest_crosslink(nrid, pWiki, MC_NONE);
  return nrid;
}

/*
** Output a selection box from which the user can select the
** wiki mimetype.
*/
void mimetype_option_menu(const char *zMimetype){
  unsigned i;
  @ <select name="mimetype" size="1">
  for(i=0; i<count(azStyles); i+=3){
    if( fossil_strcmp(zMimetype,azStyles[i])==0 ){
      @ <option value="%s(azStyles[i])" selected>%s(azStyles[i+1])</option>
    }else{
      @ <option value="%s(azStyles[i])">%s(azStyles[i+1])</option>
    }
  }
  @ </select>
}

/*
** Given a mimetype, return its common name.
*/
static const char *mimetype_common_name(const char *zMimetype){
  int i;
  for(i=4; i>=2; i-=2){
    if( zMimetype && fossil_strcmp(zMimetype, azStyles[i])==0 ){
      return azStyles[i+1];
    }
  }
  return azStyles[1];
}

/*
 ** Tries to fetch a wiki page for the given name. If found, it
 ** returns true, else false.
 **
 ** versionsBack specifies how many versions back in the history to
 ** fetch. Use 0 for the latest version, 1 for its parent, etc.
 **
 ** If pRid is not NULL then if a result is found *pRid is set to its
 ** RID. If ppWiki is not NULL then if found *ppWiki is set to the
 ** loaded wiki object, which the caller is responsible for passing to
 ** manifest_destroy().
 */
static int wiki_fetch_by_name( const char *zPageName,
                               unsigned int versionsBack,
                               int * pRid, Manifest **ppWiki ){
  Manifest *pWiki = 0;
  char *zTag = mprintf("wiki-%s", zPageName);
  Stmt q = empty_Stmt;
  int rid = 0;

  db_prepare(&q, "SELECT rid FROM tagxref"
             " WHERE tagid=(SELECT tagid FROM tag WHERE"
             "   tagname=%Q) "
             " ORDER BY mtime DESC LIMIT -1 OFFSET %u", zTag,
             versionsBack);
  fossil_free(zTag);
  if(SQLITE_ROW == db_step(&q)){
    rid = db_column_int(&q, 0);
  }
  db_finalize(&q);
  if( rid == 0 ){
    return 0;
  }
  else if(pRid){
    *pRid = rid;
  }
  if(ppWiki){
    pWiki = manifest_get(rid, CFTYPE_WIKI, 0);
    if( pWiki==0 ){
      /* "Cannot happen." */
      return 0;
    }
    *ppWiki = pWiki;
  }
  return 1;
}

/*
** Determines whether the wiki page with the given name can be edited
** or created by the current user. If not, an AJAX error is queued and
** false is returned, else true is returned. A NULL, empty, or
** malformed name is considered non-writable, regardless of the user.
**
** If pRid is not NULL then this function writes the page's rid to
** *pRid (whether or not access is granted). On error or if the page
** does not yet exist, *pRid will be set to 0.
**
** Note that the sandbox is a special case: it is a pseudo-page with
** no rid and the /wikiajax API does not allow anyone to actually save
** a sandbox page, but it is reported as writable here (with rid 0).
*/
static int wiki_ajax_can_write(const char *zPageName, int * pRid){
  int rid = 0;
  const char * zErr = 0;
 
  if(pRid) *pRid = 0;
  if(!zPageName || !*zPageName
     || !wiki_name_is_wellformed((unsigned const char *)zPageName)){
    zErr = "Invalid page name.";
  }else if(is_sandbox(zPageName)){
    return 1;
  }else{
    wiki_fetch_by_name(zPageName, 0, &rid, 0);
    if(pRid) *pRid = rid;
    if(!wiki_special_permission(zPageName)){
      zErr = "Editing this page requires non-wiki write permissions.";
    }else if( (rid && g.perm.WrWiki) || (!rid && g.perm.NewWiki) ){
      return 3;
    }else if(rid && !g.perm.WrWiki){
      zErr = "Requires wiki-write permissions.";
    }else if(!rid && !g.perm.NewWiki){
      zErr = "Requires new-wiki permissions.";
    }else{
      zErr = "Cannot happen! Please report this as a bug.";
    }
  }
  ajax_route_error(403, "%s", zErr);
  return 0;  
}

/*
** Loads the given wiki page, sets the response type to
** application/json, and emits it as a JSON object.  If zPageName is a
** sandbox page then a "fake" object is emitted, as the wikiajax API
** does not permit saving the sandbox.
**
** Returns true on success, false on error, and on error it
** queues up a JSON-format error response.
**
** Output JSON format:
**
** { name: "page name",
**   type: "normal" | "tag" | "checkin" | "branch" | "sandbox",
**   mimetype: "mime type",
**   version: UUID string or null for a sandbox page,
**   parent: "parent uuid" or null if no parent,
**   isDeleted: true if the page has no content (is "deleted")
**              else not set (making it "falsy" in JS),
**   content: "page content" (only if includeContent is true)
** }
**
** If includeContent is false then the content member is elided.
*/
static int wiki_ajax_emit_page_object(const char *zPageName,
                                      int includeContent){
  Manifest * pWiki = 0;
  char * zUuid;

  if( is_sandbox(zPageName) ){
    char * zMimetype =
      db_get("sandbox-mimetype","text/x-fossil-wiki");
    char * zBody = db_get("sandbox","");
    CX("{\"name\": %!j, \"type\": \"sandbox\", "
       "\"mimetype\": %!j, \"version\": null, \"parent\": null",
       zPageName, zMimetype);
    if(includeContent){
      CX(", \"content\": %!j",
       zBody);
    }
    CX("}");
    fossil_free(zMimetype);
    fossil_free(zBody);
    return 1;
  }else if( !wiki_fetch_by_name(zPageName, 0, 0, &pWiki) ){
    ajax_route_error(404, "Wiki page could not be loaded: %s",
                     zPageName);
    return 0;
  }else{
    zUuid = rid_to_uuid(pWiki->rid);
    CX("{\"name\": %!j, \"type\": %!j, "
       "\"version\": %!j, "
       "\"mimetype\": %!j, ",
       pWiki->zWikiTitle,
       wiki_page_type_name(pWiki->zWikiTitle),
       zUuid,
       pWiki->zMimetype ? pWiki->zMimetype : "text/x-fossil-wiki");
    CX("\"parent\": ");
    if(pWiki->nParent){
      CX("%!j", pWiki->azParent[0]);
    }else{
      CX("null");
    }
    if(!pWiki->zWiki || !pWiki->zWiki[0]){
      CX(", \"isEmpty\": true");
    }
    if(includeContent){
      CX(", \"content\": %!j", pWiki->zWiki);
    }
    CX("}");
    fossil_free(zUuid);
    manifest_destroy(pWiki);
    return 2;
  }
}

/*
** Ajax route handler for /wikiajax/save.
**
** URL params:
**
**  page = the wiki page name.
**  mimetype = content mime type.
**  content = page content. Fossil considers an empty page to
**            be "deleted".
**  isnew = 1 if the page is to be newly-created, else 0 or
**          not send.
**
** Responds with JSON. On error, an object in the form documented by
** ajax_route_error(). On success, an object in the form documented
** for wiki_ajax_emit_page_object().
**
** The wikiajax API disallows saving of a sandbox pseudo-page, and
** will respond with an error if asked to save one. Should we want to
** enable it, it's implemented like this for any saved page for which
** is_sandbox(zPageName) is true:
**
**  db_set("sandbox",zBody,0);
**  db_set("sandbox-mimetype",zMimetype,0);
**
*/
static void wiki_ajax_route_save(void){
  const char *zPageName = P("page");
  const char *zMimetype = P("mimetype");
  const char *zContent = P("content");
  const int isNew = ajax_p_bool("isnew");
  Blob content = empty_blob;
  int parentRid = 0;
  int rollback = 0;

  if(!wiki_ajax_can_write(zPageName, &parentRid)){
    return;
  }else if(is_sandbox(zPageName)){
    ajax_route_error(403,"Saving a sandbox page is prohibited.");
    return;
  }
  /* These isNew checks are just me being pedantic. We could just as
     easily derive isNew based on whether or not the page already
     exists. */
  if(isNew){
    if(parentRid>0){
      ajax_route_error(403,"Requested a new page, "
                       "but it already exists with RID %d: %s",
                       parentRid, zPageName);
      return;
    }
  }else if(parentRid==0){
    ajax_route_error(403,"Creating new page [%s] requires passing "
                     "isnew=1.", zPageName);
    return;
  }
  blob_init(&content, zContent ? zContent : "", -1);
  cgi_set_content_type("application/json");
  db_begin_transaction();
  wiki_cmd_commit(zPageName, parentRid, &content, zMimetype, 0);
  rollback = wiki_ajax_emit_page_object(zPageName, 1) ? 0 : 1;
  db_end_transaction(rollback);
}

/*
** Ajax route handler for /wikiajax/fetch.
**
** URL params:
**
**  page = the wiki page name
**
** Responds with JSON. On error, an object in the form documented by
** ajax_route_error(). On success, an object in the form documented
** for wiki_ajax_emit_page_object().
*/
static void wiki_ajax_route_fetch(void){
  const char * zPageName = P("page");
  
  if( zPageName==0 || zPageName[0]==0 ){
    ajax_route_error(400,"Missing page name.");
    return;
  }
  cgi_set_content_type("application/json");
  wiki_ajax_emit_page_object(zPageName, 1);
}

/*
** Ajax route handler for /wikiajax/diff.
**
** URL params:
**
**  page = the wiki page name
**  content = the new/edited wiki page content
**
** Requires that the user have write access solely to avoid some
** potential abuse cases. It does not actually write anything.
*/
static void wiki_ajax_route_diff(void){
  const char * zPageName = P("page");
  Blob contentNew = empty_blob, contentOrig = empty_blob;
  Manifest * pParent = 0;
  const char * zContent = P("content");
  u64 diffFlags = DIFF_HTML | DIFF_NOTTOOBIG | DIFF_STRIP_EOLCR;

  if( zPageName==0 || zPageName[0]==0 ){
    ajax_route_error(400,"Missing page name.");
    return;
  }else if(!wiki_ajax_can_write(zPageName, 0)){
    return;
  }
  switch(atoi(PD("sbs","0"))){
    case 0: diffFlags |= DIFF_LINENO; break;
    default: diffFlags |= DIFF_SIDEBYSIDE;
  }
  switch(atoi(PD("ws","2"))){
    case 1: diffFlags |= DIFF_IGNORE_EOLWS; break;
    case 2: diffFlags |= DIFF_IGNORE_ALLWS; break;
    default: break;
  }
  wiki_fetch_by_name( zPageName, 0, 0, &pParent );
  if( pParent && pParent->zWiki && *pParent->zWiki ){
    blob_init(&contentOrig, pParent->zWiki, -1);
  }else{
    blob_init(&contentOrig, "", 0);
  }
  blob_init(&contentNew, zContent ? zContent : "", -1);
  cgi_set_content_type("text/html");
  ajax_render_diff(&contentOrig, &contentNew, diffFlags);
  blob_reset(&contentNew);
  blob_reset(&contentOrig);
  manifest_destroy(pParent);
}

/*
** Ajax route handler for /wikiajax/preview.
**
** URL params:
**
**  mimetype = the wiki page mimetype (determines rendering style)
**  content = the wiki page content
*/
static void wiki_ajax_route_preview(void){
  const char * zContent = P("content");

  if( zContent==0 ){
    ajax_route_error(400,"Missing content to preview.");
    return;
  }else{
    Blob content = empty_blob;
    const char * zMimetype = PD("mimetype","text/x-fossil-wiki");

    blob_init(&content, zContent, -1);
    cgi_set_content_type("text/html");
    wiki_render_by_mimetype(&content, zMimetype);
    blob_reset(&content);
  }
}

/*
** Outputs the wiki page list in JSON form. If verbose is false then
** it emits an array of strings (page names). If verbose is true it outputs
** an array of objects in this form:
**
** { name: string, version: string or null of sandbox box,
**   parent: uuid or null for first version or sandbox,
**   mimetype: string,
**   type: string (normal, branch, tag, checkin, or sandbox)
** }
**
** If includeContent is true, the object contains a "content" member
** with the raw page content. includeContent is ignored if verbose is
** false.
**
*/
static void wiki_render_page_list_json(int verbose, int includeContent){
  Stmt q = empty_Stmt;
  int n = 0;
  db_begin_transaction();
  db_prepare(&q, "SELECT"
             " substr(tagname,6) AS name"
             " FROM tag JOIN tagxref USING('tagid')"
             " WHERE tagname GLOB 'wiki-*'"
             " UNION SELECT 'Sandbox' AS name"
             " ORDER BY name COLLATE NOCASE");
  CX("[");
  while( SQLITE_ROW==db_step(&q) ){
    char const * zName = db_column_text(&q,0);
    if(n++){
      CX(",");
    }
    if(verbose==0){
      CX("%!j", zName);
    }else{
      wiki_ajax_emit_page_object(zName, includeContent);
    }
  }
  CX("]");
  db_finalize(&q);
  db_end_transaction(0);
}

/*
** Ajax route handler for /wikiajax/list.
**
** Optional parameters: verbose, includeContent (see below).
**
** Responds with JSON. On error, an object in the form documented by
** ajax_route_error().
**
** On success, it emits an array of strings (page names) sorted
** case-insensitively. If the "verbose" parameter is passed in then
** the result list contains objects in the format documented for
** wiki_ajax_emit_page_object(). The content of each object is elided
** unless the "includeContent" parameter is passed on with a
** "non-false" value..
**
** The result list always contains an entry named "Sandbox" which
** represents the sandbox pseudo-page.
*/
static void wiki_ajax_route_list(void){
  const int verbose = ajax_p_bool("verbose");
  const int includeContent = ajax_p_bool("includeContent");

  cgi_set_content_type("application/json");
  wiki_render_page_list_json(verbose, includeContent);
}

/*
** WEBPAGE: wikiajax
**
** An internal dispatcher for wiki AJAX operations. Not for direct
** client use. All routes defined by this interface are app-internal,
** subject to change 
*/
void wiki_ajax_page(void){
  const char * zName = P("name");
  AjaxRoute routeName = {0,0,0,0};
  const AjaxRoute * pRoute = 0;
  const AjaxRoute routes[] = {
  /* Keep these sorted by zName (for bsearch()) */
  {"diff", wiki_ajax_route_diff, 1, 1},
  {"fetch", wiki_ajax_route_fetch, 0, 0},
  {"list", wiki_ajax_route_list, 0, 0},
  {"preview", wiki_ajax_route_preview, 0, 1},
  {"save", wiki_ajax_route_save, 1, 1}
  };

  if(zName==0 || zName[0]==0){
    ajax_route_error(400,"Missing required [route] 'name' parameter.");
    return;
  }
  routeName.zName = zName;
  pRoute = (const AjaxRoute *)bsearch(&routeName, routes,
                                      count(routes), sizeof routes[0],
                                      cmp_ajax_route_name);
  if(pRoute==0){
    ajax_route_error(404,"Ajax route not found.");
    return;
  }
  login_check_credentials();
  if( pRoute->bWriteMode!=0 && g.perm.WrWiki==0 ){
    ajax_route_error(403,"Write permissions required.");
    return;
  }else if( pRoute->bWriteMode==0 && g.perm.RdWiki==0 ){
    ajax_route_error(403,"Read-Wiki permissions required.");
    return;
  }else if(0==cgi_csrf_safe(pRoute->bPost)){
    ajax_route_error(403,
                     "CSRF violation (make sure sending of HTTP "
                     "Referer headers is enabled for XHR "
                     "connections).");
    return;
  }
  pRoute->xCallback();
}

/*
** WEBPAGE: wikiedit
** URL: /wikedit?name=PAGENAME
**
** The main front-end for the Ajax-based wiki editor app. Passing
** in the name of an unknown page will trigger the creation
** of a new page (which is not actually created in the database
** until the user explicitly saves it). If passed no page name,
** the user may select a page from the list on the first UI tab.
**
** When creating a new page, the mimetype URL parameter may optionally
** be used to set its mimetype to one of text/x-fossil-wiki,
** text/x-markdown, or text/plain, defauling to the former.
*/
void wikiedit_page(void){
  const char *zPageName;
  const char * zMimetype = P("mimetype");
  int isSandbox;
  int found = 0;

  login_check_credentials();
  zPageName = PD("name","");
  if(zPageName && *zPageName){
    if( check_name(zPageName) ) return;
  }
  isSandbox = is_sandbox(zPageName);
  if( isSandbox ){
    if( !g.perm.RdWiki ){
      login_needed(g.anon.RdWiki);
      return;
    }
    found = 1;
  }else if( zPageName!=0 && zPageName[0]!=0){
    int rid = 0;
    if( !wiki_special_permission(zPageName) ){
      login_needed(0);
      return;
    }
    found = wiki_fetch_by_name(zPageName, 0, &rid, 0);
    if( (rid && !g.perm.RdWiki) || (!rid && !g.perm.NewWiki) ){
      login_needed(rid ? g.anon.RdWiki : g.anon.NewWiki);
      return;
    }
  }else{
    if( !g.perm.RdWiki ){
      login_needed(g.anon.RdWiki);
      return;
    }
  }
  style_header("Wiki Editor");
  style_emit_noscript_for_js_page();

  /* Status bar */
  CX("<div id='fossil-status-bar' "
     "title='Status message area. Double-click to clear them.'>"
     "Status messages will go here.</div>\n"
     /* will be moved into the tab container via JS */);

  CX("<div id='wikiedit-edit-status''>"
     "<span class='name'></span>"
     "<span class='links'></span>"
     "</div>");
  
  /* Main tab container... */
  CX("<div id='wikiedit-tabs' class='tab-container'>Loading...</div>");
  /* The .hidden class on the following tab elements is to help lessen
     the FOUC effect of the tabs before JS re-assembles them. */

  /******* Page list *******/
  {
    CX("<div id='wikiedit-tab-pages' "
       "data-tab-parent='wikiedit-tabs' "
       "data-tab-label='Wiki Page List' "
       "class='hidden'"
       ">");
    CX("<div>Loading wiki pages list...</div>");
    CX("</div>"/*#wikiedit-tab-pages*/);
  }
  
  /******* Content tab *******/
  {
    CX("<div id='wikiedit-tab-content' "
       "data-tab-parent='wikiedit-tabs' "
       "data-tab-label='Editor' "
       "class='hidden'"
       ">");
    CX("<div class='"
       "wikiedit-options flex-container flex-row child-gap-small'>");
    CX("<div class='input-with-label'>"
       "<label>Mime type</label>");
    mimetype_option_menu(0);
    CX("</div>");
    style_select_list_int("select-font-size",
                          "editor_font_size", "Editor font size",
                          NULL/*tooltip*/,
                          100,
                          "100%", 100, "125%", 125,
                          "150%", 150, "175%", 175,
                          "200%", 200, NULL);
    CX("<div class='input-with-label'>"
       /*will get moved around dynamically*/
       "<button class='wikiedit-save'>"
       "Save</button>"
       "<button class='wikiedit-save-close'>"
       "Save &amp; Close</button>"
       "<div class='help-buttonlet'>"
       "Save edits to this page and optionally return "
       "to the wiki page viewer."
       "</div>"
       "</div>" /*will get moved around dynamically*/);
    CX("<span class='save-button-slot'></span>");

    CX("<div class='input-with-label'>"
       "<button class='wikiedit-content-reload' "
       ">Discard &amp; Reload</button>"
       "<div class='help-buttonlet'>"
       "Reload the file from the server, discarding "
       "any local edits. To help avoid accidental loss of "
       "edits, it requires confirmation (a second click) within "
       "a few seconds or it will not reload."
       "</div>"
       "</div>");

    CX("</div>");
    CX("<div class='flex-container flex-column stretch'>");
    CX("<textarea name='content' id='wikiedit-content-editor' "
       "class='wikiedit' rows='25'>");
    CX("</textarea>");
    CX("</div>"/*textarea wrapper*/);
    CX("</div>"/*#tab-file-content*/);
  }
  /****** Preview tab ******/
  {
    CX("<div id='wikiedit-tab-preview' "
       "data-tab-parent='wikiedit-tabs' "
       "data-tab-label='Preview' "
       "class='hidden'"
       ">");
    CX("<div class='wikiedit-options flex-container "
       "flex-row child-gap-small'>");
    CX("<button id='btn-preview-refresh' "
       "data-f-preview-from='wikiContent' "
       /* ^^^ fossil.page[methodName]() OR text source elem ID,
      ** but we need a method in order to support clients swapping out
      ** the text editor with their own. */
       "data-f-preview-via='_postPreview' "
       /* ^^^ fossil.page[methodName](content, callback) */
       "data-f-preview-to='_previewTo' "
       /* ^^^ dest elem ID or fossil.page[methodName]*/
       ">Refresh</button>");
    /* Toggle auto-update of preview when the Preview tab is selected. */
    CX("<div class='input-with-label'>"
       "<input type='checkbox' value='1' "
       "id='cb-preview-autorefresh' checked>"
       "<label for='cb-preview-autorefresh'>Auto-refresh?</label>"
       "</div>");
    CX("<span class='save-button-slot'></span>");
    CX("</div>"/*.wikiedit-options*/);
    CX("<div id='wikiedit-tab-preview-wrapper'></div>");
    CX("</div>"/*#wikiedit-tab-preview*/);
  }

  /****** Diff tab ******/
  {
    CX("<div id='wikiedit-tab-diff' "
       "data-tab-parent='wikiedit-tabs' "
       "data-tab-label='Diff' "
       "class='hidden'"
       ">");

    CX("<div class='wikiedit-options flex-container "
       "flex-row child-gap-small' "
       "id='wikiedit-tab-diff-buttons'>");
    CX("<div class='input-with-label'>"
       "<button class='sbs'>Side-by-side</button>"
       "<button class='unified'>Unified</button>"
       "</div>");
    CX("<span class='save-button-slot'></span>");
    CX("</div>");
    CX("<div id='wikiedit-tab-diff-wrapper'>"
       "Diffs will be shown here."
       "</div>");
    CX("</div>"/*#wikiedit-tab-diff*/);
  }

  /****** The obligatory "Misc" tab ******/
  {
    CX("<div id='wikiedit-tab-misc' "
       "data-tab-parent='wikiedit-tabs' "
       "data-tab-label='Help' "
       "class='hidden'"
       ">");
    CX("<h2>Wiki formatting rules</h2>");
    CX("<ul>");
    CX("<li><a href='%R/wiki_rules'>Fossil wiki format</a></li>");
    CX("<li><a href='%R/md_rules'>Markdown format</a></li>");
    CX("<li>Plain-text pages use no special formatting.</li>");
    CX("</ul>");
    CX("<h2>The \"Sandbox\" Page</h2>");
    CX("<p>The page named \"Sandbox\" is not a real wiki page. "
       "It provides a place where users may test out wiki syntax "
       "without having to actually save anything, nor pollute "
       "the repo with endless test runs. Any attempt to save the "
       "sandbox page will fail.</p>");
    CX("<h2>Wiki Name Rules</h2>");
    well_formed_wiki_name_rules();
    CX("</div>"/*#wikiedit-tab-save*/);
  }
  builtin_fossil_js_bundle_or("fetch", "dom", "tabs", "confirmer",
                              "storage", "popupwidget", "copybutton",
                              "pikchr", 0);
  builtin_request_js("sbsdiff.js");
  builtin_request_js("fossil.page.wikiedit.js");
  builtin_fulfill_js_requests();
  /* Dynamically populate the editor... */
  style_script_begin(__FILE__,__LINE__);
  {
    /* Render the current page list to save us an XHR request
       during page initialization. This must be OUTSIDE of
       an onPageLoad() handler or else it does not get applied
       until after the wiki list widget is initialized. Similarly,
       it must come *after* window.fossil is initialized. */
    CX("\nfossil.page.initialPageList = ");
    wiki_render_page_list_json(1, 0);
    CX(";\n");
  }
  CX("fossil.onPageLoad(function(){\n");
  CX("const P = fossil.page;\n"
     "try{\n");
  if(!found && zPageName && *zPageName){
    /* For a new page, stick a dummy entry in the JS-side stash
       and "load" it from there. */
    CX("const winfo = {"
       "\"name\": %!j, \"mimetype\": %!j, "
       "\"type\": %!j, "
       "\"parent\": null, \"version\": null"
       "};\n",
       zPageName,
       zMimetype ? zMimetype : "text/x-fossil-wiki",
       wiki_page_type_name(zPageName));
    /* If the JS-side stash already has this page, load that
       copy from the stash, otherwise inject a new stash entry
       for it and load *that* one... */
    CX("if(!P.$stash.getWinfo(winfo)){"
       "P.$stash.updateWinfo(winfo,'');"
       "}\n");
  }
  if(zPageName && *zPageName){
    CX("P.loadPage(%!j);\n", zPageName);
  }
  CX("}catch(e){"
     "fossil.error(e); console.error('Exception:',e);"
     "}\n");
  CX("});\n"/*fossil.onPageLoad()*/);
  style_script_end();
  style_finish_page("wiki");
}

/*
** WEBPAGE: wikinew
** URL /wikinew
**
** Prompt the user to enter the name of a new wiki page.  Then redirect
** to the wikiedit screen for that new page.
*/
void wikinew_page(void){
  const char *zName;
  const char *zMimetype;
  login_check_credentials();
  if( !g.perm.NewWiki ){
    login_needed(g.anon.NewWiki);
    return;
  }
  zName = PD("name","");
  zMimetype = wiki_filter_mimetypes(P("mimetype"));
  if( zName[0] && wiki_name_is_wellformed((const unsigned char *)zName) ){
    cgi_redirectf("wikiedit?name=%T&mimetype=%s", zName, zMimetype);
  }
  style_header("Create A New Wiki Page");
  wiki_standard_submenu(W_ALL_BUT(W_NEW));
  @ <p>Rules for wiki page names:</p>
  well_formed_wiki_name_rules();
  form_begin(0, "%R/wikinew");
  @ <p>Name of new wiki page:
  @ <input style="width: 35;" type="text" name="name" value="%h(zName)" /><br />
  @ %z(href("%R/markup_help"))Markup style</a>:
  mimetype_option_menu("text/x-fossil-wiki");
  @ <br /><input type="submit" value="Create" />
  @ </p></form>
  if( zName[0] ){
    @ <p><span class="wikiError">
    @ "%h(zName)" is not a valid wiki page name!</span></p>
  }
  style_finish_page("wiki");
}


/*
** Append the wiki text for an remark to the end of the given BLOB.
*/
static void appendRemark(Blob *p, const char *zMimetype){
  char *zDate;
  const char *zUser;
  const char *zRemark;
  char *zId;

  zDate = db_text(0, "SELECT datetime('now')");
  zRemark = PD("r","");
  zUser = PD("u",g.zLogin);
  if( fossil_strcmp(zMimetype, "text/x-fossil-wiki")==0 ){
    zId = db_text(0, "SELECT lower(hex(randomblob(8)))");
    blob_appendf(p, "\n\n<hr /><div id=\"%s\"><i>On %s UTC %h",
      zId, zDate, login_name());
    if( zUser[0] && fossil_strcmp(zUser,login_name()) ){
      blob_appendf(p, " (claiming to be %h)", zUser);
    }
    blob_appendf(p, " added:</i><br />\n%s</div id=\"%s\">", zRemark, zId);
  }else if( fossil_strcmp(zMimetype, "text/x-markdown")==0 ){
    blob_appendf(p, "\n\n------\n*On %s UTC %h", zDate, login_name());
    if( zUser[0] && fossil_strcmp(zUser,login_name()) ){
      blob_appendf(p, " (claiming to be %h)", zUser);
    }
    blob_appendf(p, " added:*\n\n%s\n", zRemark);
  }else{
    blob_appendf(p, "\n\n------------------------------------------------\n"
                    "On %s UTC %s", zDate, login_name());
    if( zUser[0] && fossil_strcmp(zUser,login_name()) ){
      blob_appendf(p, " (claiming to be %s)", zUser);
    }
    blob_appendf(p, " added:\n\n%s\n", zRemark);
  }
  fossil_free(zDate);
}

/*
** WEBPAGE: wikiappend
** URL: /wikiappend?name=PAGENAME&mimetype=MIMETYPE
**
** Append text to the end of a wiki page.
*/
void wikiappend_page(void){
  char *zTag;
  int rid = 0;
  int isSandbox;
  const char *zPageName;
  const char *zUser;
  const char *zMimetype;
  int goodCaptcha = 1;
  const char *zFormat;

  login_check_credentials();
  zPageName = PD("name","");
  zMimetype = wiki_filter_mimetypes(P("mimetype"));
  if( check_name(zPageName) ) return;
  isSandbox = is_sandbox(zPageName);
  if( !isSandbox ){
    zTag = mprintf("wiki-%s", zPageName);
    rid = db_int(0,
      "SELECT rid FROM tagxref"
      " WHERE tagid=(SELECT tagid FROM tag WHERE tagname=%Q)"
      " ORDER BY mtime DESC", zTag
    );
    free(zTag);
    if( !rid ){
      fossil_redirect_home();
      return;
    }
  }
  if( !g.perm.ApndWiki ){
    login_needed(g.anon.ApndWiki);
    return;
  }
  if( P("submit")!=0 && P("r")!=0 && P("u")!=0
   && (goodCaptcha = captcha_is_correct(0))
  ){
    char *zDate;
    Blob cksum;
    Blob body;
    Blob wiki;
    Manifest *pWiki = 0;

    blob_zero(&body);
    if( isSandbox ){
      blob_append(&body, db_get("sandbox",""), -1);
      appendRemark(&body, zMimetype);
      db_set("sandbox", blob_str(&body), 0);
    }else{
      login_verify_csrf_secret();
      pWiki = manifest_get(rid, CFTYPE_WIKI, 0);
      if( pWiki ){
        blob_append(&body, pWiki->zWiki, -1);
        manifest_destroy(pWiki);
      }
      blob_zero(&wiki);
      db_begin_transaction();
      zDate = date_in_standard_format("now");
      blob_appendf(&wiki, "D %s\n", zDate);
      blob_appendf(&wiki, "L %F\n", zPageName);
      if( fossil_strcmp(zMimetype, "text/x-fossil-wiki")!=0 ){
        blob_appendf(&wiki, "N %s\n", zMimetype);
      }
      if( rid ){
        char *zUuid = db_text(0, "SELECT uuid FROM blob WHERE rid=%d", rid);
        blob_appendf(&wiki, "P %s\n", zUuid);
        free(zUuid);
      }
      if( !login_is_nobody() ){
        blob_appendf(&wiki, "U %F\n", login_name());
      }
      appendRemark(&body, zMimetype);
      blob_appendf(&wiki, "W %d\n%s\n", blob_size(&body), blob_str(&body));
      md5sum_blob(&wiki, &cksum);
      blob_appendf(&wiki, "Z %b\n", &cksum);
      blob_reset(&cksum);
      wiki_put(&wiki, rid, wiki_need_moderation(0));
      db_end_transaction(0);
    }
    cgi_redirectf("wiki?name=%T", zPageName);
  }
  if( P("cancel")!=0 ){
    cgi_redirectf("wiki?name=%T", zPageName);
    return;
  }
  style_set_current_page("%T?name=%T", g.zPath, zPageName);
  style_header("Append Comment To: %s", zPageName);
  if( !goodCaptcha ){
    @ <p class="generalError">Error: Incorrect security code.</p>
  }
  if( P("preview")!=0 ){
    Blob preview;
    blob_zero(&preview);
    appendRemark(&preview, zMimetype);
    @ Preview:<hr />
    safe_html_context(DOCSRC_WIKI);
    wiki_render_by_mimetype(&preview, zMimetype);
    @ <hr />
    blob_reset(&preview);
  }
  zUser = PD("u", g.zLogin);
  form_begin(0, "%R/wikiappend");
  login_insert_csrf_secret();
  @ <input type="hidden" name="name" value="%h(zPageName)" />
  @ <input type="hidden" name="mimetype" value="%h(zMimetype)" />
  @ Your Name:
  @ <input type="text" name="u" size="20" value="%h(zUser)" /><br />
  zFormat = mimetype_common_name(zMimetype);
  @ Comment to append (formatted as %s(zFormat)):<br />
  @ <textarea name="r" class="wikiedit" cols="80"
  @  rows="10" wrap="virtual">%h(PD("r",""))</textarea>
  @ <br />
  @ <input type="submit" name="preview" value="Preview Your Comment" />
  @ <input type="submit" name="submit" value="Append Your Changes" />
  @ <input type="submit" name="cancel" value="Cancel" />
  captcha_generate(0);
  @ </form>
  style_finish_page("wiki");
}

/*
** WEBPAGE: whistory
** URL: /whistory?name=PAGENAME
**
** Additional parameters:
**
**     showid          Show RID values
**
** Show the complete change history for a single wiki page.
*/
void whistory_page(void){
  Stmt q;
  const char *zPageName;
  double rNow;
  int showRid;
  login_check_credentials();
  if( !g.perm.RdWiki ){ login_needed(g.anon.RdWiki); return; }
  zPageName = PD("name","");
  style_header("History Of %s", zPageName);
  showRid = P("showid")!=0;
  db_prepare(&q,
    "SELECT"
    "  event.mtime,"
    "  blob.uuid,"
    "  coalesce(event.euser,event.user),"
    "  event.objid,"
    "  datetime(event.mtime)"
    " FROM event, blob, tag, tagxref"
    " WHERE event.type='w' AND blob.rid=event.objid"
    "   AND tag.tagname='wiki-%q'"
    "   AND tagxref.tagid=tag.tagid AND tagxref.srcid=event.objid"
    " ORDER BY event.mtime DESC",
    zPageName
  );
  @ <h2>History of <a href="%R/wiki?name=%T(zPageName)">%h(zPageName)</a></h2>
  form_begin( "id='wh-form'", "%R/wdiff" );
  @   <input id="wh-pid" name="pid" type="radio" hidden />
  @   <input id="wh-id"  name="id"  type="hidden" />
  @ </form>
  @ <style> .wh-clickable { cursor: pointer; } </style>
  @ <div class="brlist">
  @ <table>
  @ <thead><tr>
  @ <th>Age</th>
  @ <th>Hash</th>
  @ <th><span title="Baseline from which diffs are computed (click to unset)"
  @      id="wh-cleaner" class="wh-clickable">&#9875;</span></th>
  @ <th>User<span hidden class="wh-clickable"
  @                   id="wh-collapser">&emsp;&#9842;</span></th>
  if( showRid ){
    @ <th>RID</th>
  }
  @ <th>&nbsp;</th>
  @ </tr></thead><tbody>
  rNow = db_double(0.0, "SELECT julianday('now')");
  char zAuthor[64]; memset( zAuthor, 0, sizeof(zAuthor) );
  while( db_step(&q)==SQLITE_ROW ){
    double rMtime = db_column_double(&q, 0);
    const char *zUuid = db_column_text(&q, 1);
    const char *zUser = db_column_text(&q, 2);
    int wrid = db_column_int(&q, 3);
    const char *zWhen = db_column_text(&q, 4);
    /* sqlite3_int64 iMtime = (sqlite3_int64)(rMtime*86400.0); */
    char *zAge = human_readable_age(rNow - rMtime);
    if( strncmp( zAuthor, zUser, sizeof(zAuthor) - 1 ) == 0 ) {
      @ <tr class="wh-intermediate" title="%s(zWhen)">
    }
    else {
      strncpy( zAuthor, zUser, sizeof(zAuthor) - 1 );
      @ <tr class="wh-major" title="%s(zWhen)">
    }
    /* @ <td data-sortkey="%016llx(iMtime)">%s(zAge)</td> */
    @ <td>%s(zAge)</td>
    fossil_free(zAge);
    @ <td>%z(href("%R/info/%s",zUuid))%S(zUuid)</a></td>
    @ <td><input disabled type="radio" name="baseline" value="%S(zUuid)"/></td>
    @ <td>%h(zUser)<span class="wh-iterations" hidden /></td>
    if( showRid ){
      @ <td>%z(href("%R/artifact/%S",zUuid))%d(wrid)</a></td>
    }
    @ <td>%z(chref("wh-difflink","%R/wdiff?id=%S",zUuid))diff</a></td>
    @ </tr>
  }
  @ </tbody></table></div>
  db_finalize(&q);
<<<<<<< HEAD
  builtin_request_js("fossil.page.whistory.js");
  /* style_table_sorter(); */
  style_footer();
=======
  blob_reset(&sql);
  style_finish_page("wiki");
>>>>>>> 385a3200
}

/*
** WEBPAGE: wdiff
**
** Show the changes to a wiki page.
**
** Query parameters:
**
**      id=HASH           Hash prefix for the child version to be diffed.
**      rid=INTEGER       RecordID for the child version
**      pid=HASH          Hash prefix for the parent.
**
** The "id" query parameter is required.  "pid" is optional.  If "pid"
** is omitted, then the diff is against the first parent of the child.
*/
void wdiff_page(void){
  const char *zId;
  const char *zPid;
  Manifest *pW1, *pW2 = 0;
  int rid1, rid2, nextRid;
  Blob w1, w2, d;
  u64 diffFlags;

  login_check_credentials();
  if( !g.perm.RdWiki ){ login_needed(g.anon.RdWiki); return; }
  zId = P("id");
  if( zId==0 ){
    rid1 = atoi(PD("rid","0"));
  }else{
    rid1 = name_to_typed_rid(zId, "w");
  }
  zId = db_text(0, "SELECT uuid FROM blob WHERE rid=%d", rid1);
  pW1 = manifest_get(rid1, CFTYPE_WIKI, 0);
  if( pW1==0 ) fossil_redirect_home();
  blob_init(&w1, pW1->zWiki, -1);
  zPid = P("pid");
  if( zPid==0 && pW1->nParent ){
    zPid = pW1->azParent[0];
  }
  if( zPid ){
    char *zDate;
    rid2 = name_to_typed_rid(zPid, "w");
    pW2 = manifest_get(rid2, CFTYPE_WIKI, 0);
    blob_init(&w2, pW2->zWiki, -1);
    @ <h2>Changes to \
    @ "%z(href("%R/whistory?name=%s",pW1->zWikiTitle))%h(pW1->zWikiTitle)</a>" \
    zDate = db_text(0, "SELECT datetime(%.16g)",pW2->rDate);
    @ between %z(href("%R/info/%s",zPid))%z(zDate)</a> \
    zDate = db_text(0, "SELECT datetime(%.16g)",pW1->rDate);
    @ and %z(href("%R/info/%s",zId))%z(zDate)</a></h2>
    style_submenu_element("Previous", "%R/wdiff?id=%S", zPid);
  }else{
    blob_zero(&w2);
    @ <h2>Initial version of \
    @ "%z(href("%R/whistory?name=%s",pW1->zWikiTitle))%h(pW1->zWikiTitle)</a>"\
    @ </h2>
  }
  nextRid = wiki_next(wiki_tagid(pW1->zWikiTitle),pW1->rDate);
  if( nextRid ){
    style_submenu_element("Next", "%R/wdiff?rid=%d", nextRid);
  }
  style_header("Changes To %s", pW1->zWikiTitle);
  blob_zero(&d);
  diffFlags = construct_diff_flags(1);
  text_diff(&w2, &w1, &d, 0, diffFlags | DIFF_HTML | DIFF_LINENO);
  @ <pre class="udiff">
  @ %s(blob_str(&d))
  @ <pre>
  manifest_destroy(pW1);
  manifest_destroy(pW2);
  style_finish_page("wiki");
}

/*
** A query that returns information about all wiki pages.
**
**    wname         Name of the wiki page
**    wsort         Sort names by this label
**    wrid          rid of the most recent version of the page
**    wmtime        time most recent version was created
**    wcnt          Number of versions of this wiki page
**
** The wrid value is zero for deleted wiki pages.
*/
static const char listAllWikiPages[] = 
@ SELECT
@   substr(tag.tagname, 6) AS wname,
@   lower(substr(tag.tagname, 6)) AS sortname,
@   tagxref.value+0 AS wrid,
@   max(tagxref.mtime) AS wmtime,
@   count(*) AS wcnt
@ FROM
@   tag,
@   tagxref
@ WHERE
@   tag.tagname GLOB 'wiki-*'
@   AND tagxref.tagid=tag.tagid
@ GROUP BY 1
@ ORDER BY 2;
;

/*
** WEBPAGE: wcontent
**
**     all=1         Show deleted pages
**     showid        Show rid values for each page.
**
** List all available wiki pages with date created and last modified.
*/
void wcontent_page(void){
  Stmt q;
  double rNow;
  int showAll = P("all")!=0;
  int showRid = P("showid")!=0;

  login_check_credentials();
  if( !g.perm.RdWiki ){ login_needed(g.anon.RdWiki); return; }
  style_header("Available Wiki Pages");
  if( showAll ){
    style_submenu_element("Active", "%R/wcontent");
  }else{
    style_submenu_element("All", "%R/wcontent?all=1");
  }
  wiki_standard_submenu(W_ALL_BUT(W_LIST));
  db_prepare(&q, listAllWikiPages/*works-like:""*/);
  @ <div class="brlist">
  @ <table class='sortable' data-column-types='tKN' data-init-sort='1'>
  @ <thead><tr>
  @ <th>Name</th>
  @ <th>Last Change</th>
  @ <th>Versions</th>
  if( showRid ){
    @ <th>RID</th>
  }
  @ </tr></thead><tbody>
  rNow = db_double(0.0, "SELECT julianday('now')");
  while( db_step(&q)==SQLITE_ROW ){
    const char *zWName = db_column_text(&q, 0);
    const char *zSort = db_column_text(&q, 1);
    int wrid = db_column_int(&q, 2);
    double rWmtime = db_column_double(&q, 3);
    sqlite3_int64 iMtime = (sqlite3_int64)(rWmtime*86400.0);
    char *zAge;
    int wcnt = db_column_int(&q, 4);
    char *zWDisplayName;

    if( sqlite3_strglob("checkin/*", zWName)==0 ){
      zWDisplayName = mprintf("%.25s...", zWName);
    }else{
      zWDisplayName = mprintf("%s", zWName);
    }
    if( wrid==0 ){
      if( !showAll ) continue;
      @ <tr><td data-sortkey="%h(zSort)">\
      @ %z(href("%R/whistory?name=%T",zWName))<s>%h(zWDisplayName)</s></a></td>
    }else{
      @ <tr><td data-sortkey="%h(zSort)">\
      @ %z(href("%R/wiki?name=%T&p",zWName))%h(zWDisplayName)</a></td>
    }
    zAge = human_readable_age(rNow - rWmtime);
    @ <td data-sortkey="%016llx(iMtime)">%s(zAge)</td>
    fossil_free(zAge);
    @ <td>%z(href("%R/whistory?name=%T",zWName))%d(wcnt)</a></td>
    if( showRid ){
      @ <td>%d(wrid)</td>
    }
    @ </tr>
    fossil_free(zWDisplayName);
  }
  @ </tbody></table></div>
  db_finalize(&q);
  style_table_sorter();
  style_finish_page("wiki");
}

/*
** WEBPAGE: wfind
**
** URL: /wfind?title=TITLE
** List all wiki pages whose titles contain the search text
*/
void wfind_page(void){
  Stmt q;
  const char *zTitle;
  login_check_credentials();
  if( !g.perm.RdWiki ){ login_needed(g.anon.RdWiki); return; }
  zTitle = PD("title","*");
  style_header("Wiki Pages Found");
  @ <ul>
  db_prepare(&q,
    "SELECT substr(tagname, 6, 1000) FROM tag WHERE tagname like 'wiki-%%%q%%'"
    " ORDER BY lower(tagname) /*sort*/" ,
    zTitle);
  while( db_step(&q)==SQLITE_ROW ){
    const char *zName = db_column_text(&q, 0);
    @ <li>%z(href("%R/wiki?name=%T",zName))%h(zName)</a></li>
  }
  db_finalize(&q);
  @ </ul>
  style_finish_page("wiki");
}

/*
** Add a new wiki page to the repository.  The page name is
** given by the zPageName parameter.  rid must be zero to create
** a new page otherwise the page identified by rid is updated.
**
** The content of the new page is given by the blob pContent.
**
** zMimeType specifies the N-card for the wiki page. If it is 0,
** empty, or "text/x-fossil-wiki" (the default format) then it is
** ignored.
*/
int wiki_cmd_commit(const char *zPageName, int rid, Blob *pContent,
                    const char *zMimeType, int localUser){
  Blob wiki;              /* Wiki page content */
  Blob cksum;             /* wiki checksum */
  char *zDate;            /* timestamp */
  char *zUuid;            /* uuid for rid */

  blob_zero(&wiki);
  zDate = date_in_standard_format("now");
  blob_appendf(&wiki, "D %s\n", zDate);
  free(zDate);
  blob_appendf(&wiki, "L %F\n", zPageName );
  if( zMimeType && *zMimeType
      && 0!=fossil_strcmp(zMimeType,"text/x-fossil-wiki") ){
    blob_appendf(&wiki, "N %F\n", zMimeType);
  }
  if( rid ){
    zUuid = db_text(0, "SELECT uuid FROM blob WHERE rid=%d", rid);
    blob_appendf(&wiki, "P %s\n", zUuid);
    free(zUuid);
  }
  user_select();
  if( !login_is_nobody() ){
      blob_appendf(&wiki, "U %F\n", login_name());
  }
  blob_appendf( &wiki, "W %d\n%s\n", blob_size(pContent),
                blob_str(pContent) );
  md5sum_blob(&wiki, &cksum);
  blob_appendf(&wiki, "Z %b\n", &cksum);
  blob_reset(&cksum);
  db_begin_transaction();
  wiki_put(&wiki, 0, wiki_need_moderation(localUser));
  db_end_transaction(0);
  return 1;
}

/*
** Determine the rid for a tech note given either its id or its
** timestamp. Returns 0 if there is no such item and -1 if the details
** are ambiguous and could refer to multiple items.
*/
int wiki_technote_to_rid(const char *zETime) {
  int rid=0;                    /* Artifact ID of the tech note */
  int nETime = strlen(zETime);
  Stmt q;
  if( nETime>=4 && nETime<=HNAME_MAX && validate16(zETime, nETime) ){
    char zUuid[HNAME_MAX+1];
    memcpy(zUuid, zETime, nETime+1);
    canonical16(zUuid, nETime);
    db_prepare(&q,
      "SELECT e.objid"
      "  FROM event e, tag t"
      " WHERE e.type='e' AND e.tagid IS NOT NULL AND t.tagid=e.tagid"
      "   AND t.tagname GLOB 'event-%q*'",
      zUuid
    );
    if( db_step(&q)==SQLITE_ROW ){
      rid = db_column_int(&q, 0);
      if( db_step(&q)==SQLITE_ROW ) rid = -1;
    }
    db_finalize(&q);
  }
  if (!rid) {
    if (strlen(zETime)>4) {
      rid = db_int(0, "SELECT objid"
                      "  FROM event"
                      " WHERE datetime(mtime)=datetime('%q')"
                      "   AND type='e'"
                      "   AND tagid IS NOT NULL"
                      " ORDER BY objid DESC LIMIT 1",
                   zETime);
    }
  }
  return rid;
}

/*
** COMMAND: wiki*
**
** Usage: %fossil wiki (export|create|commit|list) WikiName
**
** Run various subcommands to work with wiki entries or tech notes.
**
** > fossil wiki export ?OPTIONS? PAGENAME ?FILE?
** > fossil wiki export ?OPTIONS? -t|--technote DATETIME|TECHNOTE-ID ?FILE?
**
**       Sends the latest version of either a wiki page or of a tech
**       note to the given file or standard output.  A filename of "-"
**       writes the output to standard output.  The directory parts of
**       the output filename are created if needed.
**       If PAGENAME is provided, the named wiki page will be output.
**
**       Options:
**         --technote|-t DATETIME|TECHNOTE-ID
**                    Specifies that a technote, rather than a wiki page,
**                    will be exported. If DATETIME is used, the most
**                    recently modified tech note with that DATETIME will
**                    output.
**         -h|--html  The body (only) is rendered in HTML form, without
**                    any page header/foot or HTML/BODY tag wrappers.
**         -H|--HTML  Works like -h|-html but wraps the output in
**                    <html><body>...</body></html>.
**         -p|--pre   If -h|-H is used and the page or technote has
**                    the text/plain mimetype, its HTML-escaped output
**                    will be wrapped in <pre>...</pre>.
**
** > fossil wiki (create|commit) PAGENAME ?FILE? ?OPTIONS?
**
**       Create a new or commit changes to an existing wiki page or
**       technote from FILE or from standard input. PAGENAME is the
**       name of the wiki entry or the timeline comment of the
**       technote.
**
**       Options:
**         -M|--mimetype TEXT-FORMAT   The mime type of the update.
**                                     Defaults to the type used by
**                                     the previous version of the
**                                     page, or text/x-fossil-wiki.
**                                     Valid values are: text/x-fossil-wiki,
**                                     text/x-markdown and text/plain. fossil,
**                                     markdown or plain can be specified as
**                                     synonyms of these values.
**         -t|--technote DATETIME      Specifies the timestamp of
**                                     the technote to be created or
**                                     updated. When updating a tech note
**                                     the most recently modified tech note
**                                     with the specified timestamp will be
**                                     updated.
**         -t|--technote TECHNOTE-ID   Specifies the technote to be
**                                     updated by its technote id.
**         --technote-tags TAGS        The set of tags for a technote.
**         --technote-bgcolor COLOR    The color used for the technote
**                                     on the timeline.
**
** > fossil wiki list ?OPTIONS?
** > fossil wiki ls ?OPTIONS?
**
**       Lists all wiki entries, one per line, ordered
**       case-insensitively by name.
**
**       Options:
**         -t|--technote               Technotes will be listed instead of
**                                     pages. The technotes will be in order
**                                     of timestamp with the most recent
**                                     first.
**         -s|--show-technote-ids      The id of the tech note will be listed
**                                     along side the timestamp. The tech note
**                                     id will be the first word on each line.
**                                     This option only applies if the
**                                     --technote option is also specified.
**
** DATETIME may be "now" or "YYYY-MM-DDTHH:MM:SS.SSS". If in
** year-month-day form, it may be truncated, the "T" may be replaced by
** a space, and it may also name a timezone offset from UTC as "-HH:MM"
** (westward) or "+HH:MM" (eastward). Either no timezone suffix or "Z"
** means UTC.
**
** The "Sandbox" wiki pseudo-page is a special case. Its name is
** checked case-insensitively and either "create" or "commit" may be
** used to update its contents.
*/
void wiki_cmd(void){
  int n;
  int isSandbox = 0;     /* true if dealing with sandbox pseudo-page */

  db_find_and_open_repository(0, 0);
  if( g.argc<3 ){
    goto wiki_cmd_usage;
  }
  n = strlen(g.argv[2]);
  if( n==0 ){
    goto wiki_cmd_usage;
  }

  if( strncmp(g.argv[2],"export",n)==0 ){
    const char *zPageName = 0;    /* Name of the wiki page to export */
    const char *zFile;            /* Name of the output file (0=stdout) */
    const char *zETime;           /* The name of the technote to export */
    int rid = 0;                  /* Artifact ID of the wiki page */
    int i;                        /* Loop counter */
    char *zBody = 0;              /* Wiki page content */
    Blob body = empty_blob;       /* Wiki page content */
    Manifest *pWiki = 0;          /* Parsed wiki page content */
    int fHtml = 0;                /* Export in HTML form */
    FILE * pFile = 0;             /* Output file */
    int fPre = 0;                 /* Indicates that -h|-H should be
                                  ** wrapped in <pre>...</pre> if pWiki
                                  ** has the text/plain mimetype. */
    fHtml = find_option("HTML","H",0)!=0
      ? 2
      : (find_option("html","h",0)!=0 ? 1 : 0)
      /* 1 == -html, 2 == -HTML */;
    fPre = fHtml==0 ? 0 : find_option("pre","p",0)!=0;
    zETime = find_option("technote","t",1);
    verify_all_options();
    if( !zETime ){
      if( (g.argc!=4) && (g.argc!=5) ){
        usage("export ?-html? PAGENAME ?FILE?");
      }
      zPageName = g.argv[3];
      isSandbox = is_sandbox(zPageName);
      if(isSandbox){
        zBody = db_get("sandbox", 0);
      }else{
        wiki_fetch_by_name(zPageName, 0, &rid, &pWiki);
        if(pWiki){
          zBody = pWiki->zWiki;
        }
      }
      if( zBody==0 ){
        fossil_fatal("wiki page [%s] not found",zPageName);
      }
      zFile = (g.argc==4) ? "-" : g.argv[4];
    }else{
      if( (g.argc!=3) && (g.argc!=4) ){
        usage("export ?-html? ?FILE? --technote "
              "DATETIME|TECHNOTE-ID");
      }
      rid = wiki_technote_to_rid(zETime);
      if ( rid==-1 ){
        fossil_fatal("ambiguous tech note id: %s", zETime);
      }
      if( (pWiki = manifest_get(rid, CFTYPE_EVENT, 0))!=0 ){
        zBody = pWiki->zWiki;
      }
      if( zBody==0 ){
        fossil_fatal("technote [%s] not found",zETime);
      }
      zFile = (g.argc==3) ? "-" : g.argv[3];
    }
    for(i=strlen(zBody); i>0 && fossil_isspace(zBody[i-1]); i--){}
    zBody[i] = 0;
    blob_init(&body, zBody, -1);
    if(fHtml==0){
      blob_append(&body, "\n", 1);
    }else{
      Blob html = empty_blob;   /* HTML-ized content */
      const char * zMimetype = isSandbox
        ? db_get("sandbox-mimetype", "text/x-fossil-wiki")
        : wiki_filter_mimetypes(pWiki->zMimetype);
      if( fossil_strcmp(zMimetype, "text/x-fossil-wiki")==0 ){
        wiki_convert(&body,&html,0);
      }else if( fossil_strcmp(zMimetype, "text/x-markdown")==0 ){
        markdown_to_html(&body,0,&html);
        safe_html_context(DOCSRC_WIKI);
        safe_html(&html);
      }else if( fossil_strcmp(zMimetype, "text/plain")==0 ){
        htmlize_to_blob(&html,zBody,i);
      }else{
        fossil_fatal("Unsupported MIME type '%s' for wiki page '%s'.",
                     zMimetype, pWiki ? pWiki->zWikiTitle : zPageName );
      }
      blob_reset(&body);
      body = html /* transfer memory */;
    }
    pFile = fossil_fopen_for_output(zFile);
    if(fHtml==2){
      fwrite("<html><body>", 1, 12, pFile);
    }
    if(fPre!=0){
      fwrite("<pre>", 1, 5, pFile);
    }
    fwrite(blob_buffer(&body), 1, blob_size(&body), pFile);
    if(fPre!=0){
      fwrite("</pre>", 1, 6, pFile);
    }
    if(fHtml==2){
      fwrite("</body></html>\n", 1, 15, pFile);
    }
    fossil_fclose(pFile);
    blob_reset(&body);
    manifest_destroy(pWiki);
    return;
  }else if( strncmp(g.argv[2],"commit",n)==0
            || strncmp(g.argv[2],"create",n)==0 ){
    const char *zPageName;        /* page name */
    Blob content;                 /* Input content */
    int rid = 0;
    Manifest *pWiki = 0;          /* Parsed wiki page content */
    const int isCreate = 'r'==g.argv[2][1] /* else "commit" */;
    const char *zMimeType = find_option("mimetype", "M", 1);
    const char *zETime = find_option("technote", "t", 1);
    const char *zTags = find_option("technote-tags", NULL, 1);
    const char *zClr = find_option("technote-bgcolor", NULL, 1);
    verify_all_options();
    if( g.argc!=4 && g.argc!=5 ){
      usage("commit|create PAGENAME ?FILE? [--mimetype TEXT-FORMAT]"
            " [--technote DATETIME] [--technote-tags TAGS]"
            " [--technote-bgcolor COLOR]");
    }
    zPageName = g.argv[3];
    if( g.argc==4 ){
      blob_read_from_channel(&content, stdin, -1);
    }else{
      blob_read_from_file(&content, g.argv[4], ExtFILE);
    }
    isSandbox = is_sandbox(zPageName);
    if ( !zETime ){
      if( !isSandbox ){
        wiki_fetch_by_name(zPageName, 0, &rid, &pWiki);
      }
    }else{
      rid = wiki_technote_to_rid(zETime);
      if( rid>0 ){
        pWiki = manifest_get(rid, CFTYPE_EVENT, 0);
      }
    }
    if( !zMimeType || !*zMimeType ){
      /* Try to deduce the mime type based on the prior version. */
      if(isSandbox){
        zMimeType =
          wiki_filter_mimetypes(db_get("sandbox-mimetype",
                                       "text/x-fossil-wiki"));
      }else if( pWiki!=0 && (pWiki->zMimetype && *pWiki->zMimetype) ){
        zMimeType = pWiki->zMimetype;
      }
    }else{
      zMimeType = wiki_filter_mimetypes(zMimeType);
    }
    if( isCreate && rid>0 ){
      if ( !zETime ){
        fossil_fatal("wiki page %s already exists", zPageName);
      }else{
        /* Creating a tech note with same timestamp is permitted
           and should create a new tech note */
        rid = 0;
      }
    }else if( !isCreate && rid==0 && isSandbox==0 ){
      if ( !zETime ){
        fossil_fatal("no such wiki page: %s", zPageName);
      }else{
        fossil_fatal("no such tech note: %s", zETime);
      }
    }

    if( !zETime ){
      if(isSandbox){
        db_set("sandbox",blob_str(&content),0);
        db_set("sandbox-mimetype",zMimeType,0);
        fossil_print("Updated sandbox pseudo-page.\n");
      }else{
        wiki_cmd_commit(zPageName, rid, &content, zMimeType, 1);
        if( g.argv[2][1]=='r' ){
          fossil_print("Created new wiki page %s.\n", zPageName);
        }else{
          fossil_print("Updated wiki page %s.\n", zPageName);
        }
      }
    }else{
      if( rid != -1 ){
        char *zMETime;          /* Normalized, mutable version of zETime */
        zMETime = db_text(0, "SELECT coalesce(datetime(%Q),datetime('now'))",
                          zETime);
        event_cmd_commit(zMETime, rid, &content, zMimeType, zPageName,
                         zTags, zClr);
        if( g.argv[2][1]=='r' ){
          fossil_print("Created new tech note %s.\n", zMETime);
        }else{
          fossil_print("Updated tech note %s.\n", zMETime);
        }
        free(zMETime);
      }else{
        fossil_fatal("ambiguous tech note id: %s", zETime);
      }
    }
    manifest_destroy(pWiki);
    blob_reset(&content);
  }else if( strncmp(g.argv[2],"delete",n)==0 ){
    if( g.argc!=4 ){
      usage("delete PAGENAME");
    }
    fossil_fatal("delete not yet implemented.");
  }else if(( strncmp(g.argv[2],"list",n)==0 )
          || ( strncmp(g.argv[2],"ls",n)==0 )){
    Stmt q;
    const int fTechnote = find_option("technote","t",0)!=0;
    const int showIds = find_option("show-technote-ids","s",0)!=0;
    verify_all_options();
    if (fTechnote==0){
      db_prepare(&q,
        "SELECT substr(tagname, 6) FROM tag WHERE tagname GLOB 'wiki-*'"
        " ORDER BY lower(tagname) /*sort*/"
      );
    }else{
      db_prepare(&q,
        "SELECT datetime(e.mtime), substr(t.tagname,7)"
         " FROM event e, tag t"
        " WHERE e.type='e'"
          " AND e.tagid IS NOT NULL"
          " AND t.tagid=e.tagid"
        " ORDER BY e.mtime DESC /*sort*/"
      );
    }
    while( db_step(&q)==SQLITE_ROW ){
      const char *zName = db_column_text(&q, 0);
      if( showIds ){
        const char *zUuid = db_column_text(&q, 1);
        fossil_print("%s ",zUuid);
      }
      fossil_print( "%s\n",zName);
    }
    db_finalize(&q);
  }else{
    goto wiki_cmd_usage;
  }
  return;

wiki_cmd_usage:
  usage("export|create|commit|list ...");
}

/*
** Allowed flags for wiki_render_associated
*/
#if INTERFACE
#define WIKIASSOC_FULL_TITLE  0x00001   /* Full title */
#define WIKIASSOC_MENU_READ   0x00002   /* Add submenu link to read wiki */
#define WIKIASSOC_MENU_WRITE  0x00004   /* Add submenu link to add wiki */
#define WIKIASSOC_ALL         0x00007   /* All of the above */
#endif

/*
** Show the default Section label for an associated wiki page.
*/
static void wiki_section_label(
  const char *zPrefix,   /* "branch", "tag", or "checkin" */
  const char *zName,     /* Name of the object */
  unsigned int mFlags    /* Zero or more WIKIASSOC_* flags */
){
  if( (mFlags & WIKIASSOC_FULL_TITLE)==0 ){
    @ <div class="section accordion">About</div>
  }else if( zPrefix[0]=='c' ){  /* checkin/... */
    @ <div class="section accordion">About checkin %.20h(zName)</div>
  }else{
    @ <div class="section accordion">About %s(zPrefix) %h(zName)</div>
  }
}

/*
** Add an "Wiki" button in a submenu that links to the read-wiki page.
*/
static void wiki_submenu_to_edit_wiki(
  const char *zPrefix,   /* "branch", "tag", or "checkin" */
  const char *zName,     /* Name of the object */
  unsigned int mFlags    /* Zero or more WIKIASSOC_* flags */
){
  if( g.perm.RdWiki && (mFlags & WIKIASSOC_MENU_READ)!=0 ){
    style_submenu_element("Wiki", "%R/wikiedit?name=%s/%t", zPrefix, zName);
  }
}

/*
** Check to see if there exists a wiki page with a name zPrefix/zName.
** If there is, then render a <div class='section'>..</div> and
** return true.
**
** If there is no such wiki page, return false.
*/
int wiki_render_associated(
  const char *zPrefix,   /* "branch", "tag", or "checkin" */
  const char *zName,     /* Name of the object */
  unsigned int mFlags    /* Zero or more WIKIASSOC_* flags */
){
  int rid;
  Manifest *pWiki;
  if( !db_get_boolean("wiki-about",1) ) return 0;
  rid = db_int(0,
    "SELECT rid FROM tagxref"
    " WHERE tagid=(SELECT tagid FROM tag WHERE tagname='wiki-%q/%q')"
    " ORDER BY mtime DESC LIMIT 1",
    zPrefix, zName
  );
  pWiki = rid==0 ? 0 : manifest_get(rid, CFTYPE_WIKI, 0);
  if( pWiki==0 || pWiki->zWiki==0 || pWiki->zWiki[0]==0 ){
    if( g.perm.WrWiki && g.perm.Write && (mFlags & WIKIASSOC_MENU_WRITE)!=0 ){
      style_submenu_element("Add Wiki", "%R/wikiedit?name=%s/%t",
                            zPrefix, zName);
    }
    return 0;
  }
  if( fossil_strcmp(pWiki->zMimetype, "text/x-markdown")==0 ){
    Blob tail = BLOB_INITIALIZER;
    Blob title = BLOB_INITIALIZER;
    Blob markdown;
    blob_init(&markdown, pWiki->zWiki, -1);
    markdown_to_html(&markdown, &title, &tail);
    if( blob_size(&title) ){
      @ <div class="section accordion">%h(blob_str(&title))</div>
    }else{
      wiki_section_label(zPrefix, zName, mFlags);
    }
    wiki_submenu_to_edit_wiki(zPrefix, zName, mFlags);
    @ <div class="accordion_panel">
    safe_html_context(DOCSRC_WIKI);
    safe_html(&tail);
    convert_href_and_output(&tail);
    @ </div>
    blob_reset(&tail);
    blob_reset(&title);
    blob_reset(&markdown);
  }else if( fossil_strcmp(pWiki->zMimetype, "text/plain")==0 ){
    wiki_section_label(zPrefix, zName, mFlags);
    wiki_submenu_to_edit_wiki(zPrefix, zName, mFlags);
    @ <div class="accordion_panel"><pre>
    @ %h(pWiki->zWiki)
    @ </pre></div>
  }else{
    Blob tail = BLOB_INITIALIZER;
    Blob title = BLOB_INITIALIZER;
    Blob wiki;
    Blob *pBody;
    blob_init(&wiki, pWiki->zWiki, -1);
    if( wiki_find_title(&wiki, &title, &tail) ){
      @ <div class="section accordion">%h(blob_str(&title))</div>
      pBody = &tail;
    }else{
      wiki_section_label(zPrefix, zName, mFlags);
      pBody = &wiki;
    }
    wiki_submenu_to_edit_wiki(zPrefix, zName, mFlags);
    @ <div class="accordion_panel"><div class="wiki">
    wiki_convert(pBody, 0, WIKI_BUTTONS);
    @ </div></div>
    blob_reset(&tail);
    blob_reset(&title);
    blob_reset(&wiki);
  }
  manifest_destroy(pWiki);
  builtin_request_js("accordion.js");
  return 1;
}<|MERGE_RESOLUTION|>--- conflicted
+++ resolved
@@ -1634,14 +1634,9 @@
   }
   @ </tbody></table></div>
   db_finalize(&q);
-<<<<<<< HEAD
   builtin_request_js("fossil.page.whistory.js");
   /* style_table_sorter(); */
-  style_footer();
-=======
-  blob_reset(&sql);
   style_finish_page("wiki");
->>>>>>> 385a3200
 }
 
 /*
