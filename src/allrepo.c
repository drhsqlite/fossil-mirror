--- conflicted
+++ resolved
@@ -76,14 +76,10 @@
 **    sync       Run a "sync" on all repositories
 **
 ** Respositories are automatically added to the set of known repositories
-<<<<<<< HEAD
 ** when one of the following commands against the repository:
 **   <a>clone</a>, <a>info</a>, <a>pull</a>, <a>push</a>, or <a>sync</a>
-=======
-** when one of the following commands against the repository: clone, info,
-** pull, push, or sync.  Even previously ignored repositories are added back
+** Even previously ignored repositories are added back
 ** to the list of repositories by these commands.
->>>>>>> a039bd59
 */
 void all_cmd(void){
   int n;
