--- conflicted
+++ resolved
@@ -328,8 +328,7 @@
   int argc,              /* Number of command-line arguments to examine */
   char **argv,           /* values of command-line arguments */
   unsigned scanFlags,    /* Zero or more SCAN_xxx flags */
-  Glob *pIgnore1,        /* Do not add files that match this GLOB */
-  Glob *pIgnore2         /* Omit files matching this GLOB too */
+  Glob *pIgnore          /* Do not add files that match this GLOB */
 ){
   Blob name;      /* Name of a candidate file or directory */
   char *zName;    /* Name of a candidate file or directory */
@@ -342,7 +341,7 @@
   nRoot = (int)strlen(g.zLocalRoot);
   if( argc==0 ){
     blob_init(&name, g.zLocalRoot, nRoot - 1);
-    vfile_scan(&name, blob_size(&name), scanFlags, pIgnore1, pIgnore2);
+    vfile_scan(&name, blob_size(&name), scanFlags, pIgnore);
     blob_reset(&name);
   }else{
     for(i=0; i<argc; i++){
@@ -350,7 +349,7 @@
       zName = blob_str(&name);
       isDir = file_wd_isdir(zName);
       if( isDir==1 ){
-        vfile_scan(&name, nRoot-1, scanFlags, pIgnore1, pIgnore2);
+        vfile_scan(&name, nRoot-1, scanFlags, pIgnore);
       }else if( isDir==0 ){
         fossil_warning("not found: %s", zName);
       }else if( file_access(zName, R_OK) ){
@@ -411,7 +410,7 @@
     zIgnoreFlag = db_get("ignore-glob", 0);
   }
   pIgnore = glob_create(zIgnoreFlag);
-  locate_unmanaged_files(g.argc-2, g.argv+2, scanFlags, pIgnore, 0);
+  locate_unmanaged_files(g.argc-2, g.argv+2, scanFlags, pIgnore);
   glob_free(pIgnore);
   db_prepare(&q,
       "SELECT x FROM sfile"
@@ -487,19 +486,11 @@
 void clean_cmd(void){
   int allFlag, dryRunFlag, verboseFlag, extremeFlag;
   unsigned scanFlags = 0;
-<<<<<<< HEAD
-  const char *zIgnoreFlag, *zKeepFlag, *zCleanFlag;
+  const char *zIgnoreFlag, *zKeepFlag;
   Blob repo;
   Stmt q;
-  Glob *pIgnore, *pKeep, *pClean;
+  Glob *pIgnore, *pKeep;
   int nRoot;
-=======
-  const char *zIgnoreFlag, *zKeepFlag;
-  Blob path, repo;
-  Stmt q;
-  int n;
-  Glob *pIgnore, *pKeep;
->>>>>>> 333b061c
 
   dryRunFlag = find_option("dry-run","n",0)!=0;
   if( !dryRunFlag ){
@@ -521,14 +512,6 @@
     zKeepFlag = db_get("keep-glob", 0);
   }
   verify_all_options();
-<<<<<<< HEAD
-  pIgnore = glob_create(zIgnoreFlag);
-  pKeep = glob_create(zKeepFlag);
-  pClean = glob_create(zCleanFlag);
-  locate_unmanaged_files(g.argc-2, g.argv+2, scanFlags, pIgnore, pKeep);
-  glob_free(pKeep);
-  glob_free(pIgnore);
-=======
   if( extremeFlag && !dryRunFlag && db_get_boolean("allow-clean-x", 0)==0){
     Blob extremeAnswer;
     char *extremePrompt =
@@ -548,15 +531,10 @@
     }
     blob_reset(&extremeAnswer);
   }
-  db_multi_exec("CREATE TEMP TABLE sfile(x TEXT PRIMARY KEY %s)",
-                filename_collation());
-  n = strlen(g.zLocalRoot);
-  blob_init(&path, g.zLocalRoot, n-1);
+  nRoot = (int)strlen(g.zLocalRoot);
   pIgnore = glob_create(zIgnoreFlag);
   pKeep = glob_create(zKeepFlag);
-  vfile_scan(&path, blob_size(&path), scanFlags,
-              extremeFlag ? 0 : pIgnore);
->>>>>>> 333b061c
+  locate_unmanaged_files(g.argc-2, g.argv+2, scanFlags, extremeFlag ? 0 : pIgnore);
   db_prepare(&q,
       "SELECT %Q || x FROM sfile"
       " WHERE x NOT IN (%s)"
@@ -567,18 +545,13 @@
     db_multi_exec("DELETE FROM sfile WHERE x=%B", &repo);
   }
   db_multi_exec("DELETE FROM sfile WHERE x IN (SELECT pathname FROM vfile)");
-  nRoot = (int)strlen(g.zLocalRoot);
   while( db_step(&q)==SQLITE_ROW ){
     const char *zName = db_column_text(&q, 0);
-<<<<<<< HEAD
-    if( !allFlag && !dryRunFlag && !glob_match(pClean, zName+nRoot) ){
-=======
-    if( glob_match(pKeep, zName+n) ){
-      fossil_print("WARNING: KEPT file \"%s\" not removed\n", zName+n);
+    if( glob_match(pKeep, zName+nRoot) ){
+      fossil_print("WARNING: KEPT file \"%s\" not removed\n", zName+nRoot);
       continue;
     }
-    if( !allFlag && (!extremeFlag || !glob_match(pIgnore, zName+n)) ){
->>>>>>> 333b061c
+    if( !allFlag && (!extremeFlag || !glob_match(pIgnore, zName+nRoot)) ){
       Blob ans;
       char cReply;
       char *prompt = mprintf("Remove unmanaged file \"%s\" (a=all/y/N)? ",
