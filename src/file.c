--- conflicted
+++ resolved
@@ -236,15 +236,11 @@
 **/
 void symlink_create(const char *zTargetFile, const char *zLinkFile){
 #if !defined(_WIN32)
-<<<<<<< HEAD
   int symlinks_supported = 1;
 #else
   int symlinks_supported = win32_symlinks_supported(zLinkFile);
 #endif
-  if( symlinks_supported && g.allowSymlinks ){
-=======
-  if( db_allow_symlinks(0) ){
->>>>>>> c7f32590
+  if( symlinks_supported && db_allow_symlinks(0) ){
     int i, nName;
     char *zName, zBuf[1000];
 
