/*
** Copyright (c) 2007 D. Richard Hipp
**
** This program is free software; you can redistribute it and/or
** modify it under the terms of the Simplified BSD License (also
** known as the "2-Clause License" or "FreeBSD License".)

** This program is distributed in the hope that it will be useful,
** but without any warranty; without even the implied warranty of
** merchantability or fitness for a particular purpose.
**
** Author contact information:
**   drh@hwaci.com
**   http://www.hwaci.com/drh/
**
*******************************************************************************
**
** This file contains code used to check-in versions of the project
** from the local repository.
*/
#include "config.h"
#include "checkin.h"
#include <assert.h>

/*
** Generate text describing all changes.  Prepend zPrefix to each line
** of output.
**
** We assume that vfile_check_signature has been run.
**
** If missingIsFatal is true, then any files that are missing or which
** are not true files results in a fatal error.
*/
static void status_report(
  Blob *report,          /* Append the status report here */
  const char *zPrefix,   /* Prefix on each line of the report */
  int missingIsFatal,    /* MISSING and NOT_A_FILE are fatal errors */
  int cwdRelative        /* Report relative to the current working dir */ 
){
  Stmt q;
  int nPrefix = strlen(zPrefix);
  int nErr = 0;
  Blob rewrittenPathname;
  db_prepare(&q, 
    "SELECT pathname, deleted, chnged, rid, coalesce(origname!=pathname,0)"
    "  FROM vfile "
    " WHERE file_is_selected(id)"
    "   AND (chnged OR deleted OR rid=0 OR pathname!=origname) ORDER BY 1"
  );
  blob_zero(&rewrittenPathname);
  while( db_step(&q)==SQLITE_ROW ){
    const char *zPathname = db_column_text(&q,0);
    const char *zDisplayName = zPathname;
    int isDeleted = db_column_int(&q, 1);
    int isChnged = db_column_int(&q,2);
    int isNew = db_column_int(&q,3)==0;
    int isRenamed = db_column_int(&q,4);
    char *zFullName = mprintf("%s%s", g.zLocalRoot, zPathname);
    if( cwdRelative ){
      file_relative_name(zFullName, &rewrittenPathname, 0);
      zDisplayName = blob_str(&rewrittenPathname);
      if( zDisplayName[0]=='.' && zDisplayName[1]=='/' ){
        zDisplayName += 2;  /* no unnecessary ./ prefix */
      }
    }
    blob_append(report, zPrefix, nPrefix);
    if( isDeleted ){
      blob_appendf(report, "DELETED    %s\n", zDisplayName);
    }else if( !file_wd_isfile_or_link(zFullName) ){
      if( file_access(zFullName, 0)==0 ){
        blob_appendf(report, "NOT_A_FILE %s\n", zDisplayName);
        if( missingIsFatal ){
          fossil_warning("not a file: %s", zDisplayName);
          nErr++;
        }
      }else{
        blob_appendf(report, "MISSING    %s\n", zDisplayName);
        if( missingIsFatal ){
          fossil_warning("missing file: %s", zDisplayName);
          nErr++;
        }
      }
    }else if( isNew ){
      blob_appendf(report, "ADDED      %s\n", zDisplayName);
    }else if( isDeleted ){
      blob_appendf(report, "DELETED    %s\n", zDisplayName);
    }else if( isChnged==2 ){
      blob_appendf(report, "UPDATED_BY_MERGE %s\n", zDisplayName);
    }else if( isChnged==3 ){
      blob_appendf(report, "ADDED_BY_MERGE %s\n", zDisplayName);
    }else if( isChnged==1 ){
      blob_appendf(report, "EDITED     %s\n", zDisplayName);
    }else if( isRenamed ){
      blob_appendf(report, "RENAMED    %s\n", zDisplayName);
    }
    free(zFullName);
  }
  blob_reset(&rewrittenPathname);
  db_finalize(&q);
  db_prepare(&q, "SELECT uuid, id FROM vmerge JOIN blob ON merge=rid"
                 " WHERE id<=0");
  while( db_step(&q)==SQLITE_ROW ){
    const char *zLabel = "MERGED_WITH";
    switch( db_column_int(&q, 1) ){
      case -1:  zLabel = "CHERRYPICK ";  break;
      case -2:  zLabel = "BACKOUT    ";  break;
    }
    blob_append(report, zPrefix, nPrefix);
    blob_appendf(report, "%s %s\n", zLabel, db_column_text(&q, 0));
  }
  db_finalize(&q);
  if( nErr ){
    fossil_fatal("aborting due to prior errors");
  }
}

/*
** Use the "relative-paths" setting and the --abs-paths and
** --rel-paths command line options to determine whether the
** status report should be shown relative to the current
** working directory.
*/
static int determine_cwd_relative_option()
{
  int relativePaths = db_get_boolean("relative-paths", 1);
  int absPathOption = find_option("abs-paths", 0, 0)!=0;
  int relPathOption = find_option("rel-paths", 0, 0)!=0;
  if( absPathOption ){ relativePaths = 0; }
  if( relPathOption ){ relativePaths = 1; }
  return relativePaths;
}

/*
** COMMAND: changes
**
** Usage: %fossil changes ?OPTIONS?
**
** Report on the edit status of all files in the current checkout.
**
** Pathnames are displayed according to the "relative-paths" setting,
** unless overridden by the --abs-paths or --rel-paths options.
**
** Options:
**    --abs-paths       Display absolute pathnames.
**    --rel-paths       Display pathnames relative to the current working
**                      directory.
**    --sha1sum         Verify file status using SHA1 hashing rather
**                      than relying on file mtimes.
** 
** See also: extra, ls, status
*/
void changes_cmd(void){
  Blob report;
  int vid;
  int useSha1sum = find_option("sha1sum", 0, 0)!=0;
  int cwdRelative = 0;
  db_must_be_within_tree();
  cwdRelative = determine_cwd_relative_option();
  blob_zero(&report);
  vid = db_lget_int("checkout", 0);
  vfile_check_signature(vid, 0, useSha1sum);
  status_report(&report, "", 0, cwdRelative);
  blob_write_to_file(&report, "-");
}

/*
** COMMAND: status
**
** Usage: %fossil status ?OPTIONS?
**
** Report on the status of the current checkout.
**
** Pathnames are displayed according to the "relative-paths" setting,
** unless overridden by the --abs-paths or --rel-paths options.
**
** Options:
**
**    --abs-paths       Display absolute pathnames.
**    --rel-paths       Display pathnames relative to the current working
**                      directory.
**    --sha1sum         Verify file status using SHA1 hashing rather
**                      than relying on file mtimes.
**
** See also: changes, extra, ls
*/
void status_cmd(void){
  int vid;
  db_must_be_within_tree();
       /* 012345678901234 */
  fossil_print("repository:   %s\n", db_repository_filename());
  fossil_print("local-root:   %s\n", g.zLocalRoot);
  vid = db_lget_int("checkout", 0);
  if( vid ){
    show_common_info(vid, "checkout:", 1, 1);
  }
  db_record_repository_filename(0);
  changes_cmd();
}

/*
** COMMAND: ls
**
** Usage: %fossil ls ?OPTIONS?
**
** Show the names of all files in the current checkout.  The -l provides
** extra information about each file.
**
** Options:
**   -l      Provide extra information about each file.
**
** See also: changes, extra, status
*/
void ls_cmd(void){
  int vid;
  Stmt q;
  int isBrief;

  isBrief = find_option("l","l", 0)==0;
  db_must_be_within_tree();
  vid = db_lget_int("checkout", 0);
  vfile_check_signature(vid, 0, 0);
  db_prepare(&q,
     "SELECT pathname, deleted, rid, chnged, coalesce(origname!=pathname,0)"
     "  FROM vfile"
     " ORDER BY 1"
  );
  while( db_step(&q)==SQLITE_ROW ){
    const char *zPathname = db_column_text(&q,0);
    int isDeleted = db_column_int(&q, 1);
    int isNew = db_column_int(&q,2)==0;
    int chnged = db_column_int(&q,3);
    int renamed = db_column_int(&q,4);
    char *zFullName = mprintf("%s%s", g.zLocalRoot, zPathname);
    if( isBrief ){
      fossil_print("%s\n", zPathname);
    }else if( isNew ){
      fossil_print("ADDED      %s\n", zPathname);
    }else if( isDeleted ){
      fossil_print("DELETED    %s\n", zPathname);
    }else if( !file_wd_isfile_or_link(zFullName) ){
      if( file_access(zFullName, 0)==0 ){
        fossil_print("NOT_A_FILE %s\n", zPathname);
      }else{
        fossil_print("MISSING    %s\n", zPathname);
      }
    }else if( chnged ){
      fossil_print("EDITED     %s\n", zPathname);
    }else if( renamed ){
      fossil_print("RENAMED    %s\n", zPathname);
    }else{
      fossil_print("UNCHANGED  %s\n", zPathname);
    }
    free(zFullName);
  }
  db_finalize(&q);
}

/*
** COMMAND: extras
** Usage: %fossil extras ?OPTIONS?
**
** Print a list of all files in the source tree that are not part of
** the current checkout.  See also the "clean" command.
**
** Files and subdirectories whose names begin with "." are normally
** ignored but can be included by adding the --dotfiles option.
**
** The GLOBPATTERN is a comma-separated list of GLOB expressions for
** files that are ignored.  The GLOBPATTERN specified by the "ignore-glob"
** is used if the --ignore option is omitted.
**
** Pathnames are displayed according to the "relative-paths" setting,
** unless overridden by the --abs-paths or --rel-paths options.
**
** Options:
**    --abs-paths      Display absolute pathnames.
**    --dotfiles       include files beginning with a dot (".")   
**    --ignore <CSG>   ignore files matching patterns from the 
**    --rel-paths      Display pathnames relative to the current working
**                     directory.
**
** See also: changes, clean, status
*/
void extra_cmd(void){
  Blob path;
  Blob repo;
  Stmt q;
  int n;
  const char *zIgnoreFlag = find_option("ignore",0,1);
  int allFlag = find_option("dotfiles",0,0)!=0;
  int cwdRelative = 0;
  Glob *pIgnore;
  Blob rewrittenPathname;
  const char *zPathname, *zDisplayName;

  db_must_be_within_tree();
  cwdRelative = determine_cwd_relative_option();
  db_multi_exec("CREATE TEMP TABLE sfile(x TEXT PRIMARY KEY %s)",
                filename_collation());
  n = strlen(g.zLocalRoot);
  blob_init(&path, g.zLocalRoot, n-1);
  if( zIgnoreFlag==0 ){
    zIgnoreFlag = db_get("ignore-glob", 0);
  }
  pIgnore = glob_create(zIgnoreFlag);
  vfile_scan(&path, blob_size(&path), allFlag, pIgnore);
  glob_free(pIgnore);
  db_prepare(&q, 
      "SELECT x FROM sfile"
      " WHERE x NOT IN (%s)"
      " ORDER BY 1",
      fossil_all_reserved_names()
  );
  if( file_tree_name(g.zRepositoryName, &repo, 0) ){
    db_multi_exec("DELETE FROM sfile WHERE x=%B", &repo);
  }
  db_multi_exec("DELETE FROM sfile WHERE x IN (SELECT pathname FROM vfile)");
  blob_zero(&rewrittenPathname);
  while( db_step(&q)==SQLITE_ROW ){
    zDisplayName = zPathname = db_column_text(&q, 0);
    if( cwdRelative ) {
      char *zFullName = mprintf("%s%s", g.zLocalRoot, zPathname);
      file_relative_name(zFullName, &rewrittenPathname, 0);
      free(zFullName);
      zDisplayName = blob_str(&rewrittenPathname);
      if( zDisplayName[0]=='.' && zDisplayName[1]=='/' ){
        zDisplayName += 2;  /* no unnecessary ./ prefix */
      }
    }
    fossil_print("%s\n", zDisplayName);
  }
  blob_reset(&rewrittenPathname);
  db_finalize(&q);
}

/*
** COMMAND: clean
** Usage: %fossil clean ?OPTIONS?
**
** Delete all "extra" files in the source tree.  "Extra" files are
** files that are not officially part of the checkout. This operation
** cannot be undone.
**
** You will be prompted before removing each file. If you are
** sure you wish to remove all "extra" files you can specify the
** optional --force flag and no prompts will be issued.
**
** Files and subdirectories whose names begin with "." are
** normally ignored.  They are included if the "--dotfiles" option
** is used.
**
** The GLOBPATTERN is a comma-separated list of GLOB expressions for
** files that are ignored.  The GLOBPATTERN specified by the "ignore-glob"
** is used if the --ignore option is omitted.
**
** Options:
**    --dotfiles       include files beginning with a dot (".")   
**    --force          Remove files without prompting
**    --ignore <CSG>   ignore files matching patterns from the 
**                     comma separated list of glob patterns.
**
** See also: addremove, extra, status
*/
void clean_cmd(void){
  int allFlag;
  int dotfilesFlag;
  const char *zIgnoreFlag;
  Blob path, repo;
  Stmt q;
  int n;
  Glob *pIgnore;

  allFlag = find_option("force","f",0)!=0;
  dotfilesFlag = find_option("dotfiles",0,0)!=0;
  zIgnoreFlag = find_option("ignore",0,1);
  db_must_be_within_tree();
  if( zIgnoreFlag==0 ){
    zIgnoreFlag = db_get("ignore-glob", 0);
  }
  db_multi_exec("CREATE TEMP TABLE sfile(x TEXT PRIMARY KEY)");
  n = strlen(g.zLocalRoot);
  blob_init(&path, g.zLocalRoot, n-1);
  pIgnore = glob_create(zIgnoreFlag);
  vfile_scan(&path, blob_size(&path), dotfilesFlag, pIgnore);
  glob_free(pIgnore);
  db_prepare(&q, 
      "SELECT %Q || x FROM sfile"
      " WHERE x NOT IN (%s)"
      " ORDER BY 1",
      g.zLocalRoot, fossil_all_reserved_names()
  );
  if( file_tree_name(g.zRepositoryName, &repo, 0) ){
    db_multi_exec("DELETE FROM sfile WHERE x=%B", &repo);
  }
  while( db_step(&q)==SQLITE_ROW ){
    if( allFlag ){
      file_delete(db_column_text(&q, 0));
    }else{
      Blob ans;
      char *prompt = mprintf("remove unmanaged file \"%s\" (y/N)? ",
                              db_column_text(&q, 0));
      blob_zero(&ans);
      prompt_user(prompt, &ans);
      if( blob_str(&ans)[0]=='y' ){
        file_delete(db_column_text(&q, 0));
      }
    }
  }
  db_finalize(&q);
}

/*
** Prepare a commit comment.  Let the user modify it using the
** editor specified in the global_config table or either
** the VISUAL or EDITOR environment variable.
**
** Store the final commit comment in pComment.  pComment is assumed
** to be uninitialized - any prior content is overwritten.
**
** zInit is the text of the most recent failed attempt to check in
** this same change.  Use zInit to reinitialize the check-in comment
** so that the user does not have to retype.
**
** zBranch is the name of a new branch that this check-in is forced into.
** zBranch might be NULL or an empty string if no forcing occurs.
**
** parent_rid is the recordid of the parent check-in.
*/
static void prepare_commit_comment(
  Blob *pComment,
  char *zInit,
  const char *zBranch,
  int parent_rid,
  const char *zUserOvrd
){
  const char *zEditor;
  char *zCmd;
  char *zFile;
  Blob text, line;
  char *zComment;
  int i;
  blob_init(&text, zInit, -1);
  blob_append(&text,
    "\n"
    "# Enter comments on this check-in.  Lines beginning with # are ignored.\n"
    "# The check-in comment follows wiki formatting rules.\n"
    "#\n", -1
  );
  blob_appendf(&text, "# user: %s\n", zUserOvrd ? zUserOvrd : g.zLogin);
  if( zBranch && zBranch[0] ){
    blob_appendf(&text, "# tags: %s\n#\n", zBranch);
  }else{
    char *zTags = info_tags_of_checkin(parent_rid, 1);
    if( zTags )  blob_appendf(&text, "# tags: %z\n#\n", zTags);
  }
  if( g.markPrivate ){
    blob_append(&text,
      "# PRIVATE BRANCH: This check-in will be private and will not sync to\n"
      "# repositories.\n"
      "#\n", -1
    );
  }
  status_report(&text, "# ", 1, 0);
  zEditor = db_get("editor", 0);
  if( zEditor==0 ){
    zEditor = fossil_getenv("VISUAL");
  }
  if( zEditor==0 ){
    zEditor = fossil_getenv("EDITOR");
  }
  if( zEditor==0 ){
    blob_append(&text,
       "#\n"
       "# Since no default text editor is set using EDITOR or VISUAL\n"
       "# environment variables or the \"fossil set editor\" command,\n"
       "# and because no check-in comment was specified using the \"-m\"\n"
       "# or \"-M\" command-line options, you will need to enter the\n"
       "# check-in comment below.  Type \".\" on a line by itself when\n"
       "# you are done:\n", -1);
    zFile = mprintf("-");
  }else{
    zFile = db_text(0, "SELECT '%qci-comment-' || hex(randomblob(6)) || '.txt'",
                    g.zLocalRoot);
  }
#if defined(_WIN32)
  blob_add_cr(&text);
#endif
  blob_write_to_file(&text, zFile);
  if( zEditor ){
    i64 original_time;
    zCmd = mprintf("%s \"%s\"", zEditor, zFile);
    fossil_print("%s\n", zCmd);
    original_time = file_mtime(zFile);
    if( fossil_system(zCmd) ){
      fossil_panic("editor aborted");
    }
    blob_reset(&text);
    if (file_mtime(zFile) != original_time)
        blob_read_from_file(&text, zFile);
  }else{
    char zIn[300];
    blob_reset(&text);
    while( fgets(zIn, sizeof(zIn), stdin)!=0 ){
      char *zUtf8 = fossil_mbcs_to_utf8(zIn);
      if( zUtf8[0]=='.' && (zUtf8[1]==0 || zUtf8[1]=='\r' || zUtf8[1]=='\n') ){
        fossil_mbcs_free(zUtf8);
        break;
      }
      blob_append(&text, zIn, -1);
      fossil_mbcs_free(zUtf8);
    }
  }
  blob_remove_cr(&text);
  file_delete(zFile);
  free(zFile);
  blob_zero(pComment);
  while( blob_line(&text, &line) ){
    int i, n;
    char *z;
    n = blob_size(&line);
    z = blob_buffer(&line);
    for(i=0; i<n && fossil_isspace(z[i]);  i++){}
    if( i<n && z[i]=='#' ) continue;
    if( i<n || blob_size(pComment)>0 ){
      blob_appendf(pComment, "%b", &line);
    }
  }
  blob_reset(&text);
  zComment = blob_str(pComment);
  i = strlen(zComment);
  while( i>0 && fossil_isspace(zComment[i-1]) ){ i--; }
  blob_resize(pComment, i);
}

/*
** Populate the Global.aCommitFile[] based on the command line arguments
** to a [commit] command. Global.aCommitFile is an array of integers
** sized at (N+1), where N is the number of arguments passed to [commit].
** The contents are the [id] values from the vfile table corresponding
** to the filenames passed as arguments.
**
** The last element of aCommitFile[] is always 0 - indicating the end
** of the array.
**
** If there were no arguments passed to [commit], aCommitFile is not
** allocated and remains NULL. Other parts of the code interpret this
** to mean "all files".
*/
void select_commit_files(void){
  if( g.argc>2 ){
    int ii;
    Blob b;
    blob_zero(&b);
    g.aCommitFile = fossil_malloc(sizeof(int)*(g.argc-1));

    for(ii=2; ii<g.argc; ii++){
      int iId;
      file_tree_name(g.argv[ii], &b, 1);
      iId = db_int(-1, "SELECT id FROM vfile WHERE pathname=%Q", blob_str(&b));
      if( iId<0 ){
        fossil_fatal("fossil knows nothing about: %s", g.argv[ii]);
      }
      g.aCommitFile[ii-2] = iId;
      blob_reset(&b);
    }
    g.aCommitFile[ii-2] = 0;
  }
}

/*
** Make sure the current check-in with timestamp zDate is younger than its
** ancestor identified rid and zUuid.  Throw a fatal error if not.
*/
static void checkin_verify_younger(
  int rid,              /* The record ID of the ancestor */
  const char *zUuid,    /* The artifact ID of the ancestor */
  const char *zDate     /* Date & time of the current check-in */
){
#ifndef FOSSIL_ALLOW_OUT_OF_ORDER_DATES
  int b;
  b = db_exists(
    "SELECT 1 FROM event"
    " WHERE datetime(mtime)>=%Q"
    "   AND type='ci' AND objid=%d",
    zDate, rid
  );
  if( b ){
    fossil_fatal("ancestor check-in [%.10s] (%s) is not older (clock skew?)"
                 " Use -f to override.", zUuid, zDate);
  }
#endif
}

/*
** zDate should be a valid date string.  Convert this string into the
** format YYYY-MM-DDTHH:MM:SS.  If the string is not a valid date, 
** print a fatal error and quit.
*/
char *date_in_standard_format(const char *zInputDate){
  char *zDate;
  if( g.perm.Setup && fossil_strcmp(zInputDate,"now")==0 ){
    zInputDate = PD("date_override","now");
  }
  zDate = db_text(0, "SELECT strftime('%%Y-%%m-%%dT%%H:%%M:%%f',%Q)",
                  zInputDate);
  if( zDate[0]==0 ){
    fossil_fatal(
      "unrecognized date format (%s): use \"YYYY-MM-DD HH:MM:SS.SSS\"",
      zInputDate
    );
  }
  return zDate;
}

/*
** COMMAND: test-date-format
**
** Usage: %fossil test-date-format DATE-STRING...
**
** Convert the DATE-STRING into the standard format used in artifacts
** and display the result.
*/
void test_date_format(void){
  int i;
  db_find_and_open_repository(OPEN_ANY_SCHEMA, 0);
  for(i=2; i<g.argc; i++){
    fossil_print("%s -> %s\n", g.argv[i], date_in_standard_format(g.argv[i]));
  }
}

/*
** Create a manifest.
*/
static void create_manifest(
  Blob *pOut,                 /* Write the manifest here */
  const char *zBaselineUuid,  /* UUID of baseline, or zero */
  Manifest *pBaseline,        /* Make it a delta manifest if not zero */
  Blob *pComment,             /* Check-in comment text */
  int vid,                    /* blob-id of the parent manifest */
  int verifyDate,             /* Verify that child is younger */
  Blob *pCksum,               /* Repository checksum.  May be 0 */
  const char *zDateOvrd,      /* Date override.  If 0 then use 'now' */
  const char *zUserOvrd,      /* User override.  If 0 then use g.zLogin */
  const char *zBranch,        /* Branch name.  May be 0 */
  const char *zColor,         /* One-time gackground color.  May be 0 */
  const char *zBrClr,         /* Persistent branch color.  May be 0 */
  const char **azTag,         /* Tags to apply to this check-in */
  int *pnFBcard               /* Number of generated B- and F-cards */
){
  char *zDate;                /* Date of the check-in */
  char *zParentUuid;          /* UUID of parent check-in */
  Blob filename;              /* A single filename */
  int nBasename;              /* Size of base filename */
  Stmt q;                     /* Query of files changed */
  Stmt q2;                    /* Query of merge parents */
  Blob mcksum;                /* Manifest checksum */
  ManifestFile *pFile;        /* File from the baseline */
  int nFBcard = 0;            /* Number of B-cards and F-cards */
  int i;                      /* Loop counter */

  assert( pBaseline==0 || pBaseline->zBaseline==0 );
  assert( pBaseline==0 || zBaselineUuid!=0 );
  blob_zero(pOut);
  zParentUuid = db_text(0, "SELECT uuid FROM blob WHERE rid=%d", vid);
  if( pBaseline ){
    blob_appendf(pOut, "B %s\n", zBaselineUuid);
    manifest_file_rewind(pBaseline);
    pFile = manifest_file_next(pBaseline, 0);
    nFBcard++;
  }else{
    pFile = 0;
  }
  blob_appendf(pOut, "C %F\n", blob_str(pComment));
  zDate = date_in_standard_format(zDateOvrd ? zDateOvrd : "now");
  blob_appendf(pOut, "D %s\n", zDate);
  zDate[10] = ' ';
  db_prepare(&q,
    "SELECT pathname, uuid, origname, blob.rid, isexe, islink,"
    "       file_is_selected(vfile.id)"
    "  FROM vfile JOIN blob ON vfile.mrid=blob.rid"
    " WHERE (NOT deleted OR NOT file_is_selected(vfile.id))"
    "   AND vfile.vid=%d"
    " ORDER BY 1", vid);
  blob_zero(&filename);
  blob_appendf(&filename, "%s", g.zLocalRoot);
  nBasename = blob_size(&filename);
  while( db_step(&q)==SQLITE_ROW ){
    const char *zName = db_column_text(&q, 0);
    const char *zUuid = db_column_text(&q, 1);
    const char *zOrig = db_column_text(&q, 2);
    int frid = db_column_int(&q, 3);
    int isExe = db_column_int(&q, 4);
    int isLink = db_column_int(&q, 5);
    int isSelected = db_column_int(&q, 6);
    const char *zPerm;
    int cmp;
#if !defined(_WIN32)
    int mPerm;

    /* For unix, extract the "executable" and "symlink" permissions
    ** directly from the filesystem.  On windows, permissions are
    ** unchanged from the original. 
    */

    blob_resize(&filename, nBasename);
    blob_append(&filename, zName, -1);

    mPerm = file_wd_perm(blob_str(&filename));
    isExe = ( mPerm==PERM_EXE );
    isLink = ( mPerm==PERM_LNK );
#endif
    if( isExe ){
      zPerm = " x";
    }else if( isLink ){
      zPerm = " l"; /* note: symlinks don't have executable bit on unix */
    }else{
      zPerm = "";
    }
    if( !g.markPrivate ) content_make_public(frid);
    while( pFile && fossil_strcmp(pFile->zName,zName)<0 ){
      blob_appendf(pOut, "F %F\n", pFile->zName);
      pFile = manifest_file_next(pBaseline, 0);
      nFBcard++;
    }
    cmp = 1;
    if( pFile==0
      || (cmp = fossil_strcmp(pFile->zName,zName))!=0
      || fossil_strcmp(pFile->zUuid, zUuid)!=0
    ){
      if( zOrig && !isSelected ){ zName = zOrig; zOrig = 0; }
      if( zOrig==0 || fossil_strcmp(zOrig,zName)==0 ){
        blob_appendf(pOut, "F %F %s%s\n", zName, zUuid, zPerm);
      }else{
        if( zPerm[0]==0 ){ zPerm = " w"; }
        blob_appendf(pOut, "F %F %s%s %F\n", zName, zUuid, zPerm, zOrig);
      }
      nFBcard++;
    }
    if( cmp==0 ) pFile = manifest_file_next(pBaseline,0);
  }
  blob_reset(&filename);
  db_finalize(&q);
  while( pFile ){
    blob_appendf(pOut, "F %F\n", pFile->zName);
    pFile = manifest_file_next(pBaseline, 0);
    nFBcard++;
  }
  blob_appendf(pOut, "P %s", zParentUuid);
  if( verifyDate ) checkin_verify_younger(vid, zParentUuid, zDate);
  free(zParentUuid);
  db_prepare(&q2, "SELECT merge FROM vmerge WHERE id=0");
  while( db_step(&q2)==SQLITE_ROW ){
    char *zMergeUuid;
    int mid = db_column_int(&q2, 0);
    if( !g.markPrivate && content_is_private(mid) ) continue;
    zMergeUuid = db_text(0, "SELECT uuid FROM blob WHERE rid=%d", mid);
    if( zMergeUuid ){
      blob_appendf(pOut, " %s", zMergeUuid);
      if( verifyDate ) checkin_verify_younger(mid, zMergeUuid, zDate);
      free(zMergeUuid);
    }
  }
  db_finalize(&q2);
  free(zDate);

  blob_appendf(pOut, "\n");
  if( pCksum ) blob_appendf(pOut, "R %b\n", pCksum);
  if( zBranch && zBranch[0] ){
    /* Set tags for the new branch */
    if( zBrClr && zBrClr[0] ){
      zColor = 0;
      blob_appendf(pOut, "T *bgcolor * %F\n", zBrClr);
    }
    blob_appendf(pOut, "T *branch * %F\n", zBranch);
    blob_appendf(pOut, "T *sym-%F *\n", zBranch);
  }
  if( zColor && zColor[0] ){
    /* One-time background color */
    blob_appendf(pOut, "T +bgcolor * %F\n", zColor);
  }
  if( g.markPrivate ){
    /* If this manifest is private, mark it as such */
    blob_appendf(pOut, "T +private *\n");
  }
  if( azTag ){
    for(i=0; azTag[i]; i++){
      /* Add a symbolic tag to this check-in.  The tag names have already
      ** been sorted and converted using the %F format */
      blob_appendf(pOut, "T +sym-%s *\n", azTag[i]);
    }
  }
  if( zBranch && zBranch[0] ){
    /* For a new branch, cancel all prior propagating tags */
    Stmt q;
    db_prepare(&q,
        "SELECT tagname FROM tagxref, tag"
        " WHERE tagxref.rid=%d AND tagxref.tagid=tag.tagid"
        "   AND tagtype==2 AND tagname GLOB 'sym-*'"
        "   AND tagname!='sym-'||%Q"
        " ORDER BY tagname",
        vid, zBranch);
    while( db_step(&q)==SQLITE_ROW ){
      const char *zBrTag = db_column_text(&q, 0);
      blob_appendf(pOut, "T -%F *\n", zBrTag);
    }
    db_finalize(&q);
  }  
  blob_appendf(pOut, "U %F\n", zUserOvrd ? zUserOvrd : g.zLogin);
  md5sum_blob(pOut, &mcksum);
  blob_appendf(pOut, "Z %b\n", &mcksum);
  if( pnFBcard ) *pnFBcard = nFBcard;
}

/*
** Issue a warning and give the user an opportunity to abandon out
** if a \r\n line ending is seen in a text file.
*/
static void cr_warning(const Blob *p, const char *zFilename){
  int nCrNl = 0;          /* Number of \r\n line endings seen */
  const unsigned char *z; /* File text */
  int n;                  /* Size of the file in bytes */
  int lastNl = 0;         /* Characters since last \n */
  int i;                  /* Loop counter */
  char *zMsg;             /* Warning message */
  Blob fname;             /* Relative pathname of the file */
  Blob ans;               /* Answer to continue prompt */
  static int allOk = 0;   /* Set to true to disable this routine */

  if( allOk ) return;
  z = (unsigned char*)blob_buffer(p);
  n = blob_size(p);
  for(i=0; i<n-1; i++){
    unsigned char c = z[i];
    if( c==0 ) return;   /* It's binary */
    if( c=='\n' ){
      if( i>0 && z[i-1]=='\r' ){
        nCrNl++;
        if( i>10000 ) break;
      }
      lastNl = 0;
    }else{
      lastNl++;
      if( lastNl>1000 ) return;   /* Binary if any line longer than 1000 */
    }
  }
  if( nCrNl ){
    char c;
    file_relative_name(zFilename, &fname, 0);
    blob_zero(&ans);
    zMsg = mprintf(
         "%s contains CR/NL line endings; commit anyhow (yes/no/all)?", 
         blob_str(&fname));
    prompt_user(zMsg, &ans);
    fossil_free(zMsg);
    c = blob_str(&ans)[0];
    if( c=='a' ){
      allOk = 1;
    }else if( c!='y' ){
      fossil_fatal("Abandoning commit due to CR+NL line endings in %s",
                   blob_str(&fname));
    }
    blob_reset(&ans);
    blob_reset(&fname);
  }
}

/*
** qsort() comparison routine for an array of pointers to strings.
*/
static int tagCmp(const void *a, const void *b){
  char **pA = (char**)a;
  char **pB = (char**)b;
  return fossil_strcmp(pA[0], pB[0]);
}

/*
** COMMAND: ci*
** COMMAND: commit
**
** Usage: %fossil commit ?OPTIONS? ?FILE...?
**
** Create a new version containing all of the changes in the current
** checkout.  You will be prompted to enter a check-in comment unless
** the comment has been specified on the command-line using "-m" or a 
** file containing the comment using -M.  The editor defined in the
** "editor" fossil option (see %fossil help set) will be used, or from
** the "VISUAL" or "EDITOR" environment variables (in that order) if
** no editor is set.
**
** All files that have changed will be committed unless some subset of
** files is specified on the command line.
**
** The --branch option followed by a branch name causes the new
** check-in to be placed in a newly-created branch with the name
** passed to the --branch option.
**
** Use the --branchcolor option followed by a color name (ex:
** '#ffc0c0') to specify the background color of entries in the new
** branch when shown in the web timeline interface.  The use of
** the --branchcolor option is not recommend.  Instead, let Fossil
** choose the branch color automatically.
**
** The --bgcolor option works like --branchcolor but only sets the
** background color for a single check-in.  Subsequent check-ins revert
** to the default color.
**
** A check-in is not permitted to fork unless the --force or -f
** option appears.  A check-in is not allowed against a closed leaf.
**
** The --private option creates a private check-in that is never synced.
** Children of private check-ins are automatically private.
**
** the --tag option applies the symbolic tag name to the check-in.
**
** Options:
**    --baseline                 use a baseline manifest in the commit process
**    --bgcolor COLOR            apply COLOR to this one check-in only
**    --branch NEW-BRANCH-NAME   check in to this new branch
**    --branchcolor COLOR        apply given COLOR to the branch
**    --comment|-m COMMENT-TEXT  use COMMENT-TEXT as commit comment
**    --delta                    use a delta manifest in the commit process
**    --force|-f                 allow forking with this commit
**    --message-file|-M FILE     read the commit comment from given file
**    --nosign                   do not attempt to sign this commit with gpg
**    --private                  do not sync changes and their descendants
**    --tag TAG-NAME             assign given tag TAG-NAME to the checkin
**    
** See also: branch, changes, checkout, extra, sync
*/
void commit_cmd(void){
  int hasChanges;        /* True if unsaved changes exist */
  int vid;               /* blob-id of parent version */
  int nrid;              /* blob-id of a modified file */
  int nvid;              /* Blob-id of the new check-in */
  Blob comment;          /* Check-in comment */
  const char *zComment;  /* Check-in comment */
  Stmt q;                /* Query to find files that have been modified */
  char *zUuid;           /* UUID of the new check-in */
  int noSign = 0;        /* True to omit signing the manifest using GPG */
  int isAMerge = 0;      /* True if checking in a merge */
  int forceFlag = 0;     /* Force a fork */
  int forceDelta = 0;    /* Force a delta-manifest */
  int forceBaseline = 0; /* Force a baseline-manifest */
  char *zManifestFile;   /* Name of the manifest file */
  int useCksum;          /* True if checksums should be computed and verified */
  int outputManifest;    /* True to output "manifest" and "manifest.uuid" */
  int testRun;           /* True for a test run.  Debugging only */
  const char *zBranch;   /* Create a new branch with this name */
  const char *zBrClr;    /* Set background color when branching */
  const char *zColor;    /* One-time check-in color */
  const char *zDateOvrd; /* Override date string */
  const char *zUserOvrd; /* Override user name */
  const char *zComFile;  /* Read commit message from this file */
  int nTag = 0;          /* Number of --tag arguments */
  const char *zTag;      /* A single --tag argument */
  const char **azTag = 0;/* Array of all --tag arguments */
  Blob manifest;         /* Manifest in baseline form */
  Blob muuid;            /* Manifest uuid */
  Blob cksum1, cksum2;   /* Before and after commit checksums */
  Blob cksum1b;          /* Checksum recorded in the manifest */
  int szD;               /* Size of the delta manifest */
  int szB;               /* Size of the baseline manifest */
 
  url_proxy_options();
  noSign = find_option("nosign",0,0)!=0;
  forceDelta = find_option("delta",0,0)!=0;
  forceBaseline = find_option("baseline",0,0)!=0;
  if( forceDelta && forceBaseline ){
    fossil_fatal("cannot use --delta and --baseline together");
  }
  testRun = find_option("test",0,0)!=0;
  zComment = find_option("comment","m",1);
  forceFlag = find_option("force", "f", 0)!=0;
  zBranch = find_option("branch","b",1);
  zColor = find_option("bgcolor",0,1);
  zBrClr = find_option("branchcolor",0,1);
  while( (zTag = find_option("tag",0,1))!=0 ){
    if( zTag[0]==0 ) continue;
    azTag = fossil_realloc(azTag, sizeof(char*)*(nTag+2));
    azTag[nTag++] = zTag;
    azTag[nTag] = 0;
  }
  zComFile = find_option("message-file", "M", 1);
  if( find_option("private",0,0) ){
    g.markPrivate = 1;
    if( zBranch==0 ) zBranch = "private";
    if( zBrClr==0 && zColor==0 ) zBrClr = "#fec084";  /* Orange */
  }
  zDateOvrd = find_option("date-override",0,1);
  zUserOvrd = find_option("user-override",0,1);
  db_must_be_within_tree();
  noSign = db_get_boolean("omitsign", 0)|noSign;
  if( db_get_boolean("clearsign", 0)==0 ){ noSign = 1; }
  useCksum = db_get_boolean("repo-cksum", 1);
  outputManifest = db_get_boolean("manifest", 0);
  verify_all_options();

  /* Escape special characters in tags and put all tags in sorted order */
  if( nTag ){
    int i;
    for(i=0; i<nTag; i++) azTag[i] = mprintf("%F", azTag[i]);
    qsort((void*)azTag, nTag, sizeof(azTag[0]), tagCmp);
  }

  /* So that older versions of Fossil (that do not understand delta-
  ** manifest) can continue to use this repository, do not create a new
  ** delta-manifest unless this repository already contains one or more
  ** delta-manifets, or unless the delta-manifest is explicitly requested
  ** by the --delta option.
  */
  if( !forceDelta && !db_get_boolean("seen-delta-manifest",0) ){
    forceBaseline = 1;
  }

  /* Get the ID of the parent manifest artifact */
  vid = db_lget_int("checkout", 0);
  if( content_is_private(vid) ){
    g.markPrivate = 1;
  }

  /*
  ** Autosync if autosync is enabled and this is not a private check-in.
  */
  if( !g.markPrivate ){
    if( autosync(AUTOSYNC_PULL) ){
      Blob ans;
      blob_zero(&ans);
      prompt_user("continue in spite of sync failure (y/N)? ", &ans);
      if( blob_str(&ans)[0]!='y' ){
        fossil_exit(1);
      }
    }
  }

  /* Require confirmation to continue with the check-in if there is
  ** clock skew
  */
  if( g.clockSkewSeen ){
    Blob ans;
    blob_zero(&ans);
    prompt_user("continue in spite of time skew (y/N)? ", &ans);
    if( blob_str(&ans)[0]!='y' ){
      fossil_exit(1);
    }
  }

  /* There are two ways this command may be executed. If there are
  ** no arguments following the word "commit", then all modified files
  ** in the checked out directory are committed. If one or more arguments
  ** follows "commit", then only those files are committed.
  **
  ** After the following function call has returned, the Global.aCommitFile[]
  ** array is allocated to contain the "id" field from the vfile table
  ** for each file to be committed. Or, if aCommitFile is NULL, all files
  ** should be committed.
  */
  select_commit_files();
<<<<<<< HEAD
  /* id=0 means that it introduces a new parent */
=======
>>>>>>> a9884542
  isAMerge = db_exists("SELECT 1 FROM vmerge WHERE id=0");
  if( g.aCommitFile && isAMerge ){
    fossil_fatal("cannot do a partial commit of a graph merge");
  }

  user_select();
  /*
  ** Check that the user exists.
  */
  if( !db_exists("SELECT 1 FROM user WHERE login=%Q", g.zLogin) ){
    fossil_fatal("no such user: %s", g.zLogin);
  }
  
  hasChanges = unsaved_changes();
  db_begin_transaction();
  db_record_repository_filename(0);
  if( hasChanges==0 && !isAMerge && !forceFlag ){
    fossil_fatal("nothing has changed");
  }

  /* If one or more files that were named on the command line have not
  ** been modified, bail out now.
  */
  if( g.aCommitFile ){
    Blob unmodified;
    memset(&unmodified, 0, sizeof(Blob));
    blob_init(&unmodified, 0, 0);
    db_blob(&unmodified, 
      "SELECT pathname FROM vfile"
      " WHERE chnged = 0 AND origname IS NULL AND file_is_selected(id)"
    );
    if( strlen(blob_str(&unmodified)) ){
      fossil_fatal("file %s has not changed", blob_str(&unmodified));
    }
  }

  /*
  ** Do not allow a commit that will cause a fork unless the --force flag
  ** is used or unless this is a private check-in.
  */
  if( zBranch==0 && forceFlag==0 && g.markPrivate==0 && !is_a_leaf(vid) ){
    fossil_fatal("would fork.  \"update\" first or use -f or --force.");
  }

  /*
  ** Do not allow a commit against a closed leaf 
  */
  if( db_exists("SELECT 1 FROM tagxref"
                " WHERE tagid=%d AND rid=%d AND tagtype>0",
                TAG_CLOSED, vid) ){
    fossil_fatal("cannot commit against a closed leaf");
  }

  if( useCksum ) vfile_aggregate_checksum_disk(vid, &cksum1);
  if( zComment ){
    blob_zero(&comment);
    blob_append(&comment, zComment, -1);
  }else if( zComFile ){
    blob_zero(&comment);
    blob_read_from_file(&comment, zComFile);
  }else{
    char *zInit = db_text(0, "SELECT value FROM vvar WHERE name='ci-comment'");
    prepare_commit_comment(&comment, zInit, zBranch, vid, zUserOvrd);
    if( zInit && zInit[0] && fossil_strcmp(zInit, blob_str(&comment))==0 ){
      Blob ans;
      blob_zero(&ans);
      prompt_user("unchanged check-in comment.  continue (y/N)? ", &ans);
      if( blob_str(&ans)[0]!='y' ) fossil_exit(1);;
    }
    free(zInit);
  }
  if( blob_size(&comment)==0 ){
    Blob ans;
    blob_zero(&ans);
    prompt_user("empty/unchanged check-in comment.  continue (y/N)? ", &ans);
    if( blob_str(&ans)[0]!='y' ){
      fossil_exit(1);
    }
  }else{
    db_multi_exec("REPLACE INTO vvar VALUES('ci-comment',%B)", &comment);
    db_end_transaction(0);
    db_begin_transaction();
  }

  /* Step 1: Insert records for all modified files into the blob 
  ** table. If there were arguments passed to this command, only
  ** the identified fils are inserted (if they have been modified).
  */
  db_prepare(&q,
    "SELECT id, %Q || pathname, mrid, %s FROM vfile "
    "WHERE chnged==1 AND NOT deleted AND file_is_selected(id)",
    g.zLocalRoot, glob_expr("pathname", db_get("crnl-glob",""))
  );
  while( db_step(&q)==SQLITE_ROW ){
    int id, rid;
    const char *zFullname;
    Blob content;
    int crnlOk;

    id = db_column_int(&q, 0);
    zFullname = db_column_text(&q, 1);
    rid = db_column_int(&q, 2);
    crnlOk = db_column_int(&q, 3);

    blob_zero(&content);
    if( file_wd_islink(zFullname) ){
      /* Instead of file content, put link destination path */
      blob_read_link(&content, zFullname);
    }else{
      blob_read_from_file(&content, zFullname);        
    }
    if( !crnlOk ) cr_warning(&content, zFullname);
    nrid = content_put(&content);
    blob_reset(&content);
    if( rid>0 ){
      content_deltify(rid, nrid, 0);
    }
    db_multi_exec("UPDATE vfile SET mrid=%d, rid=%d WHERE id=%d", nrid,nrid,id);
    db_multi_exec("INSERT OR IGNORE INTO unsent VALUES(%d)", nrid);
  }
  db_finalize(&q);

  /* Create the new manifest */
  if( blob_size(&comment)==0 ){
    blob_append(&comment, "(no comment)", -1);
  }
  if( forceDelta ){
    blob_zero(&manifest);
  }else{
    create_manifest(&manifest, 0, 0, &comment, vid,
                    !forceFlag, useCksum ? &cksum1 : 0,
                    zDateOvrd, zUserOvrd, zBranch, zColor, zBrClr,
                    azTag, &szB);
  }

  /* See if a delta-manifest would be more appropriate */
  if( !forceBaseline ){
    const char *zBaselineUuid;
    Manifest *pParent;
    Manifest *pBaseline;
    pParent = manifest_get(vid, CFTYPE_MANIFEST);
    if( pParent && pParent->zBaseline ){
      zBaselineUuid = pParent->zBaseline;
      pBaseline = manifest_get_by_name(zBaselineUuid, 0);
    }else{
      zBaselineUuid = db_text(0, "SELECT uuid FROM blob WHERE rid=%d", vid);
      pBaseline = pParent;
    }
    if( pBaseline ){
      Blob delta;
      create_manifest(&delta, zBaselineUuid, pBaseline, &comment, vid,
                      !forceFlag, useCksum ? &cksum1 : 0,
                      zDateOvrd, zUserOvrd, zBranch, zColor, zBrClr,
                      azTag, &szD);
      /*
      ** At this point, two manifests have been constructed, either of
      ** which would work for this checkin.  The first manifest (held
      ** in the "manifest" variable) is a baseline manifest and the second
      ** (held in variable named "delta") is a delta manifest.  The
      ** question now is: which manifest should we use?
      **
      ** Let B be the number of F-cards in the baseline manifest and
      ** let D be the number of F-cards in the delta manifest, plus one for
      ** the B-card.  (B is held in the szB variable and D is held in the
      ** szD variable.)  Assume that all delta manifests adds X new F-cards.
      ** Then to minimize the total number of F- and B-cards in the repository,
      ** we should use the delta manifest if and only if:
      **
      **      D*D < B*X - X*X
      **
      ** X is an unknown here, but for most repositories, we will not be
      ** far wrong if we assume X=3.
      */
      if( forceDelta || (szD*szD)<(szB*3-9) ){
        blob_reset(&manifest);
        manifest = delta;
      }else{
        blob_reset(&delta);
      }
    }else if( forceDelta ){
      fossil_panic("unable to find a baseline-manifest for the delta");
    }
  }
  if( !noSign && !g.markPrivate && clearsign(&manifest, &manifest) ){
    Blob ans;
    blob_zero(&ans);
    prompt_user("unable to sign manifest.  continue (y/N)? ", &ans);
    if( blob_str(&ans)[0]!='y' ){
      fossil_exit(1);
    }
  }

  /* If the --test option is specified, output the manifest file
  ** and rollback the transaction.  
  */
  if( testRun ){
    blob_write_to_file(&manifest, "");
  }

  if( outputManifest ){
    zManifestFile = mprintf("%smanifest", g.zLocalRoot);
    blob_write_to_file(&manifest, zManifestFile);
    blob_reset(&manifest);
    blob_read_from_file(&manifest, zManifestFile);
    free(zManifestFile);
  }
  nvid = content_put(&manifest);
  if( nvid==0 ){
    fossil_panic("trouble committing manifest: %s", g.zErrMsg);
  }
  db_multi_exec("INSERT OR IGNORE INTO unsent VALUES(%d)", nvid);
  manifest_crosslink(nvid, &manifest);
  assert( blob_is_reset(&manifest) );
  content_deltify(vid, nvid, 0);
  zUuid = db_text(0, "SELECT uuid FROM blob WHERE rid=%d", nvid);
  fossil_print("New_Version: %s\n", zUuid);
  if( outputManifest ){
    zManifestFile = mprintf("%smanifest.uuid", g.zLocalRoot);
    blob_zero(&muuid);
    blob_appendf(&muuid, "%s\n", zUuid);
    blob_write_to_file(&muuid, zManifestFile);
    free(zManifestFile);
    blob_reset(&muuid);
  }

  
  /* Update the vfile and vmerge tables */
  db_multi_exec(
    "DELETE FROM vfile WHERE (vid!=%d OR deleted) AND file_is_selected(id);"
    "DELETE FROM vmerge;"
    "UPDATE vfile SET vid=%d;"
    "UPDATE vfile SET rid=mrid, chnged=0, deleted=0, origname=NULL"
    " WHERE file_is_selected(id);"
    , vid, nvid
  );
  db_lset_int("checkout", nvid);

  if( useCksum ){
    /* Verify that the repository checksum matches the expected checksum
    ** calculated before the checkin started (and stored as the R record
    ** of the manifest file).
    */
    vfile_aggregate_checksum_repository(nvid, &cksum2);
    if( blob_compare(&cksum1, &cksum2) ){
      vfile_compare_repository_to_disk(nvid);
      fossil_fatal("working checkout does not match what would have ended "
                   "up in the repository:  %b versus %b",
                   &cksum1, &cksum2);
    }
  
    /* Verify that the manifest checksum matches the expected checksum */
    vfile_aggregate_checksum_manifest(nvid, &cksum2, &cksum1b);
    if( blob_compare(&cksum1, &cksum1b) ){
      fossil_fatal("manifest checksum self-test failed: "
                   "%b versus %b", &cksum1, &cksum1b);
    }
    if( blob_compare(&cksum1, &cksum2) ){
      fossil_fatal(
         "working checkout does not match manifest after commit: "
         "%b versus %b", &cksum1, &cksum2);
    }
  
    /* Verify that the commit did not modify any disk images. */
    vfile_aggregate_checksum_disk(nvid, &cksum2);
    if( blob_compare(&cksum1, &cksum2) ){
      fossil_fatal("working checkout before and after commit does not match");
    }
  }

  /* Clear the undo/redo stack */
  undo_reset();

  /* Commit */
  db_multi_exec("DELETE FROM vvar WHERE name='ci-comment'");
  if( testRun ){
    db_end_transaction(1);
    exit(1);
  }
  db_end_transaction(0);

  if( !g.markPrivate ){
    autosync(AUTOSYNC_PUSH);  
  }
  if( count_nonbranch_children(vid)>1 ){
    fossil_print("**** warning: a fork has occurred *****\n");
  }
}<|MERGE_RESOLUTION|>--- conflicted
+++ resolved
@@ -97,8 +97,11 @@
   }
   blob_reset(&rewrittenPathname);
   db_finalize(&q);
+  /* -3 holds the baseline-based merges - nor cherrypick nor backout.
+   * Now we can't report easily the baseline-based merges, because
+   * we don't store the baseline point in vmerge */
   db_prepare(&q, "SELECT uuid, id FROM vmerge JOIN blob ON merge=rid"
-                 " WHERE id<=0");
+                 " WHERE id<=0 AND id >= -2");
   while( db_step(&q)==SQLITE_ROW ){
     const char *zLabel = "MERGED_WITH";
     switch( db_column_int(&q, 1) ){
@@ -487,16 +490,13 @@
 #endif
   blob_write_to_file(&text, zFile);
   if( zEditor ){
-    i64 original_time;
     zCmd = mprintf("%s \"%s\"", zEditor, zFile);
     fossil_print("%s\n", zCmd);
-    original_time = file_mtime(zFile);
     if( fossil_system(zCmd) ){
       fossil_panic("editor aborted");
     }
     blob_reset(&text);
-    if (file_mtime(zFile) != original_time)
-        blob_read_from_file(&text, zFile);
+    blob_read_from_file(&text, zFile);
   }else{
     char zIn[300];
     blob_reset(&text);
@@ -1055,10 +1055,7 @@
   ** should be committed.
   */
   select_commit_files();
-<<<<<<< HEAD
   /* id=0 means that it introduces a new parent */
-=======
->>>>>>> a9884542
   isAMerge = db_exists("SELECT 1 FROM vmerge WHERE id=0");
   if( g.aCommitFile && isAMerge ){
     fossil_fatal("cannot do a partial commit of a graph merge");
@@ -1133,7 +1130,7 @@
   if( blob_size(&comment)==0 ){
     Blob ans;
     blob_zero(&ans);
-    prompt_user("empty/unchanged check-in comment.  continue (y/N)? ", &ans);
+    prompt_user("empty check-in comment.  continue (y/N)? ", &ans);
     if( blob_str(&ans)[0]!='y' ){
       fossil_exit(1);
     }
