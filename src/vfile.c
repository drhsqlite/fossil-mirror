/*
** Copyright (c) 2007 D. Richard Hipp
**
** This program is free software; you can redistribute it and/or
** modify it under the terms of the Simplified BSD License (also
** known as the "2-Clause License" or "FreeBSD License".)

** This program is distributed in the hope that it will be useful,
** but without any warranty; without even the implied warranty of
** merchantability or fitness for a particular purpose.
**
** Author contact information:
**   drh@hwaci.com
**   http://www.hwaci.com/drh/
**
*******************************************************************************
**
** Procedures for managing the VFILE table.
*/
#include "config.h"
#include "vfile.h"
#include <assert.h>
#include <sys/types.h>
#if defined(__DMC__)
#include "dirent.h"
#else
#include <dirent.h>
#endif

/*
** The input is guaranteed to be a 40-character well-formed UUID.
** Find its rid.
*/
int fast_uuid_to_rid(const char *zUuid){
  static Stmt q;
  int rid;
  db_static_prepare(&q, "SELECT rid FROM blob WHERE uuid=:uuid");
  db_bind_text(&q, ":uuid", zUuid);
  if( db_step(&q)==SQLITE_ROW ){
    rid = db_column_int(&q, 0);
  }else{
    rid = 0;
  }
  db_reset(&q);
  return rid;
}

/*
** Given a UUID, return the corresponding record ID.  If the UUID
** does not exist, then return 0.
**
** For this routine, the UUID must be exact.  For a match against
** user input with mixed case, use resolve_uuid().
**
** If the UUID is not found and phantomize is 1 or 2, then attempt to 
** create a phantom record.  A private phantom is created for 2 and
** a public phantom is created for 1.
*/
int uuid_to_rid(const char *zUuid, int phantomize){
  int rid, sz;
  char z[UUID_SIZE+1];
  
  sz = strlen(zUuid);
  if( sz!=UUID_SIZE || !validate16(zUuid, sz) ){
    return 0;
  }
  memcpy(z, zUuid, UUID_SIZE+1);
  canonical16(z, sz);
  rid = fast_uuid_to_rid(z);
  if( rid==0 && phantomize ){
    rid = content_new(zUuid, phantomize-1);
  }
  return rid;
}


/*
** Load a vfile from a record ID.
*/
void load_vfile_from_rid(int vid){
  int rid, size;
  Stmt ins, ridq;
  Manifest *p;
  ManifestFile *pFile;

  if( db_exists("SELECT 1 FROM vfile WHERE vid=%d", vid) ){
    return;
  }

  db_begin_transaction();
  p = manifest_get(vid, CFTYPE_MANIFEST);
  if( p==0 ) return;
  db_multi_exec("DELETE FROM vfile WHERE vid=%d", vid);
  db_prepare(&ins,
    "INSERT INTO vfile(vid,isexe,islink,rid,mrid,pathname) "
    " VALUES(:vid,:isexe,:islink,:id,:id,:name)");
  db_prepare(&ridq, "SELECT rid,size FROM blob WHERE uuid=:uuid");
  db_bind_int(&ins, ":vid", vid);
  manifest_file_rewind(p);
  while( (pFile = manifest_file_next(p,0))!=0 ){
    if( pFile->zUuid==0 || uuid_is_shunned(pFile->zUuid) ) continue;
    db_bind_text(&ridq, ":uuid", pFile->zUuid);
    if( db_step(&ridq)==SQLITE_ROW ){
      rid = db_column_int(&ridq, 0);
      size = db_column_int(&ridq, 0);
    }else{
      rid = 0;
      size = 0;
    }
    db_reset(&ridq);
    if( rid==0 || size<0 ){
      fossil_warning("content missing for %s", pFile->zName);
      continue;
    }
    db_bind_int(&ins, ":isexe", ( manifest_file_mperm(pFile)==PERM_EXE ));
    db_bind_int(&ins, ":id", rid);
    db_bind_text(&ins, ":name", pFile->zName);
    db_bind_int(&ins, ":islink", ( manifest_file_mperm(pFile)==PERM_LNK ));
    db_step(&ins);
    db_reset(&ins);
  }
  db_finalize(&ridq);
  db_finalize(&ins);
  manifest_destroy(p);
  db_end_transaction(0);
}

/*
** Check the file signature of the disk image for every VFILE of vid.
**
** Set the VFILE.CHNGED field on every file that has changed.  Also 
** set VFILE.CHNGED on every folder that contains a file or folder 
** that has changed.
**
** If VFILE.DELETED is null or if VFILE.RID is zero, then we can assume
** the file has changed without having the check the on-disk image.
**
** If the size of the file has changed, then we assume that it has
** changed.  If the mtime of the file has not changed and useSha1sum is false
** and the mtime-changes setting is true (the default) then we assume that
** the file has not changed.  If the mtime has changed, we go ahead and
** double-check that the file has changed by looking at its SHA1 sum.
*/
void vfile_check_signature(int vid, int notFileIsFatal, int useSha1sum){
  int nErr = 0;
  Stmt q;
  Blob fileCksum, origCksum;
  int checkMtime = useSha1sum==0 && db_get_boolean("mtime-changes", 1);

  db_begin_transaction();
  db_prepare(&q, "SELECT id, %Q || pathname,"
                 "       vfile.mrid, deleted, chnged, uuid, size, mtime"
                 "  FROM vfile LEFT JOIN blob ON vfile.mrid=blob.rid"
                 " WHERE vid=%d ", g.zLocalRoot, vid);
  while( db_step(&q)==SQLITE_ROW ){
    int id, rid, isDeleted;
    const char *zName;
    int chnged = 0;
    int oldChnged;
    i64 oldMtime;
    i64 currentMtime;

    id = db_column_int(&q, 0);
    zName = db_column_text(&q, 1);
    rid = db_column_int(&q, 2);
    isDeleted = db_column_int(&q, 3);
    oldChnged = db_column_int(&q, 4);
    oldMtime = db_column_int64(&q, 7);
    if( isDeleted ){
      chnged = 1;
    }else if( !file_wd_isfile_or_link(zName) && file_wd_size(0)>=0 ){
      if( notFileIsFatal ){
        fossil_warning("not an ordinary file: %s", zName);
        nErr++;
      }
      chnged = 1;
    }else if( oldChnged>=2 ){
      chnged = oldChnged;
    }else if( rid==0 ){
      chnged = 1;
    }
    if( chnged!=1 ){
      i64 origSize = db_column_int64(&q, 6);
      currentMtime = file_wd_mtime(0);
      if( origSize!=file_wd_size(0) ){
        /* A file size change is definitive - the file has changed.  No
        ** need to check the sha1sum */
        chnged = 1;
      }
<<<<<<< HEAD
    }
    if( chnged!=1 && (checkMtime==0 || currentMtime!=oldMtime) ){
=======
    }else if( chnged==1 && rid!=0 && !isDeleted ){
      /* File is believed to have changed but it is the same size.
      ** Double check that it really has changed by looking at content. */
      assert( origSize==currentSize );
      db_ephemeral_blob(&q, 5, &origCksum);
      if( sha1sum_file(zName, &fileCksum) ){
        blob_zero(&fileCksum);
      }
      if( blob_compare(&fileCksum, &origCksum)==0 ) chnged = 0;
      blob_reset(&origCksum);
      blob_reset(&fileCksum);
    }else if( chnged==0 && (useMtime==0 || currentMtime!=oldMtime) ){
      /* For files that were formerly believed to be unchanged, if their
      ** mtime changes, or unconditionally if --sha1sum is used, check
      ** to see if they have been edited by looking at their SHA1 sum */
      assert( origSize==currentSize );
>>>>>>> f6a41f32
      db_ephemeral_blob(&q, 5, &origCksum);
      if( sha1sum_file(zName, &fileCksum) ){
        blob_zero(&fileCksum);
      }
      if( blob_compare(&fileCksum, &origCksum) ){
        chnged = 1;
      }else if( currentMtime!=oldMtime ){
        db_multi_exec("UPDATE vfile SET mtime=%lld WHERE id=%d",
                      currentMtime, id);
      }
      blob_reset(&origCksum);
      blob_reset(&fileCksum);
    }
    if( chnged!=oldChnged && (chnged || !checkMtime) ){
      db_multi_exec("UPDATE vfile SET chnged=%d WHERE id=%d", chnged, id);
    }
  }
  db_finalize(&q);
  if( nErr ) fossil_fatal("abort due to prior errors");
  db_end_transaction(0);
}

/*
** Write all files from vid to the disk.  Or if vid==0 and id!=0
** write just the specific file where VFILE.ID=id.
*/
void vfile_to_disk(
  int vid,               /* vid to write to disk */
  int id,                /* Write this one file, if not zero */
  int verbose,           /* Output progress information */
  int promptFlag         /* Prompt user to confirm overwrites */
){
  Stmt q;
  Blob content;
  int nRepos = strlen(g.zLocalRoot);

  if( vid>0 && id==0 ){
    db_prepare(&q, "SELECT id, %Q || pathname, mrid, isexe, islink"
                   "  FROM vfile"
                   " WHERE vid=%d AND mrid>0",
                   g.zLocalRoot, vid);
  }else{
    assert( vid==0 && id>0 );
    db_prepare(&q, "SELECT id, %Q || pathname, mrid, isexe, islink"
                   "  FROM vfile"
                   " WHERE id=%d AND mrid>0",
                   g.zLocalRoot, id);
  }
  while( db_step(&q)==SQLITE_ROW ){
    int id, rid, isExe, isLink;
    const char *zName;

    id = db_column_int(&q, 0);
    zName = db_column_text(&q, 1);
    rid = db_column_int(&q, 2);
    isExe = db_column_int(&q, 3);
    isLink = db_column_int(&q, 4);
    content_get(rid, &content);
    if( file_is_the_same(&content, zName) ){
      blob_reset(&content);
      if( file_wd_setexe(zName, isExe) ){
        db_multi_exec("UPDATE vfile SET mtime=%lld WHERE id=%d",
                      file_wd_mtime(zName), id);
      }
      continue;
    }
    if( promptFlag && file_wd_size(zName)>=0 ){
      Blob ans;
      char *zMsg;
      char cReply;
      zMsg = mprintf("overwrite %s (a=always/y/N)? ", zName);
      prompt_user(zMsg, &ans);
      free(zMsg);
      cReply = blob_str(&ans)[0];
      blob_reset(&ans);
      if( cReply=='a' || cReply=='A' ){
        promptFlag = 0;
        cReply = 'y';
      }
      if( cReply=='n' || cReply=='N' ){
        blob_reset(&content);
        continue;
      }
    }
    if( verbose ) fossil_print("%s\n", &zName[nRepos]);
    if( file_wd_isdir(zName) == 1 ){
      /*TODO(dchest): remove directories? */
      fossil_fatal("%s is directory, cannot overwrite\n", zName);
    }    
    if( file_wd_size(zName)>=0 && (isLink || file_wd_islink(zName)) ){
      file_delete(zName);
    }
    if( isLink ){
      symlink_create(blob_str(&content), zName);
    }else{
      blob_write_to_file(&content, zName);
    }
    file_wd_setexe(zName, isExe);
    blob_reset(&content);
    db_multi_exec("UPDATE vfile SET mtime=%lld WHERE id=%d",
                  file_wd_mtime(zName), id);
  }
  db_finalize(&q);
}


/*
** Delete from the disk every file in VFILE vid.
*/
void vfile_unlink(int vid){
  Stmt q;
  db_prepare(&q, "SELECT %Q || pathname FROM vfile"
                 " WHERE vid=%d AND mrid>0", g.zLocalRoot, vid);
  while( db_step(&q)==SQLITE_ROW ){
    const char *zName;

    zName = db_column_text(&q, 0);
    file_delete(zName);
  }
  db_finalize(&q);
  db_multi_exec("UPDATE vfile SET mtime=NULL WHERE vid=%d AND mrid>0", vid);
}

/*
** Check to see if the directory named in zPath is the top of a checkout.
** In other words, check to see if directory pPath contains a file named
** "_FOSSIL_" or ".fos".  Return true or false.
*/
int vfile_top_of_checkout(const char *zPath){
  char *zFile;
  int fileFound = 0;

  zFile = mprintf("%s/_FOSSIL_", zPath);
  fileFound = file_size(zFile)>=1024;
  fossil_free(zFile);
  if( !fileFound ){
    zFile = mprintf("%s/.fos", zPath);
    fileFound = file_size(zFile)>=1024;
    fossil_free(zFile);
  }
  return fileFound;
}


/*
** Load into table SFILE the name of every ordinary file in
** the directory pPath.   Omit the first nPrefix characters of
** of pPath when inserting into the SFILE table.
**
** Subdirectories are scanned recursively.
** Omit files named in VFILE.
**
** Files whose names begin with "." are omitted unless allFlag is true.
**
** Any files or directories that match the glob pattern pIgnore are 
** excluded from the scan.  Name matching occurs after the first
** nPrefix characters are elided from the filename.
*/
void vfile_scan(Blob *pPath, int nPrefix, int allFlag, Glob *pIgnore){
  DIR *d;
  int origSize;
  const char *zDir;
  struct dirent *pEntry;
  int skipAll = 0;
  static Stmt ins;
  static int depth = 0;
  char *zMbcs;

  origSize = blob_size(pPath);
  if( pIgnore ){
    blob_appendf(pPath, "/");
    if( glob_match(pIgnore, &blob_str(pPath)[nPrefix+1]) ) skipAll = 1;
    blob_resize(pPath, origSize);
  }
  if( skipAll ) return;

  if( depth==0 ){
    db_prepare(&ins,
       "INSERT OR IGNORE INTO sfile(x) SELECT :file"
       "  WHERE NOT EXISTS(SELECT 1 FROM vfile WHERE pathname=:file)"
    );
  }
  depth++;

  zDir = blob_str(pPath);
  zMbcs = fossil_utf8_to_mbcs(zDir);
  d = opendir(zMbcs);
  if( d ){
    while( (pEntry=readdir(d))!=0 ){
      char *zPath;
      char *zUtf8;
      if( pEntry->d_name[0]=='.' ){
        if( !allFlag ) continue;
        if( pEntry->d_name[1]==0 ) continue;
        if( pEntry->d_name[1]=='.' && pEntry->d_name[2]==0 ) continue;
      }
      zUtf8 = fossil_mbcs_to_utf8(pEntry->d_name);
      blob_appendf(pPath, "/%s", zUtf8);
      fossil_mbcs_free(zUtf8);
      zPath = blob_str(pPath);
      if( glob_match(pIgnore, &zPath[nPrefix+1]) ){
        /* do nothing */
      }else if( file_wd_isdir(zPath)==1 ){
        if( !vfile_top_of_checkout(zPath) ){
          vfile_scan(pPath, nPrefix, allFlag, pIgnore);
        }
      }else if( file_wd_isfile_or_link(zPath) ){
        db_bind_text(&ins, ":file", &zPath[nPrefix+1]);
        db_step(&ins);
        db_reset(&ins);
      }
      blob_resize(pPath, origSize);
    }
    closedir(d);
  }
  fossil_mbcs_free(zMbcs);

  depth--;
  if( depth==0 ){
    db_finalize(&ins);
  }
}

/*
** Compute an aggregate MD5 checksum over the disk image of every
** file in vid.  The file names are part of the checksum.  The resulting
** checksum is the same as is expected on the R-card of a manifest.
**
** This function operates differently if the Global.aCommitFile
** variable is not NULL. In that case, the disk image is used for
** each file in aCommitFile[] and the repository image
** is used for all others).
**
** Newly added files that are not contained in the repository are
** omitted from the checksum if they are not in Global.aCommitFile[].
**
** Newly deleted files are included in the checksum if they are not
** part of Global.aCommitFile[]
**
** Renamed files use their new name if they are in Global.aCommitFile[]
** and their original name if they are not in Global.aCommitFile[]
**
** Return the resulting checksum in blob pOut.
*/
void vfile_aggregate_checksum_disk(int vid, Blob *pOut){
  FILE *in;
  Stmt q;
  char zBuf[4096];

  db_must_be_within_tree();
  db_prepare(&q, 
      "SELECT %Q || pathname, pathname, origname, file_is_selected(id), rid"
      "  FROM vfile"
      " WHERE (NOT deleted OR NOT file_is_selected(id)) AND vid=%d"
      " ORDER BY pathname /*scan*/",
      g.zLocalRoot, vid
  );
  md5sum_init();
  while( db_step(&q)==SQLITE_ROW ){
    const char *zFullpath = db_column_text(&q, 0);
    const char *zName = db_column_text(&q, 1);
    int isSelected = db_column_int(&q, 3);

    if( isSelected ){
      md5sum_step_text(zName, -1);
      if( file_wd_islink(zFullpath) ){
        /* Instead of file content, use link destination path */
        Blob pathBuf;

        sqlite3_snprintf(sizeof(zBuf), zBuf, " %ld\n", 
                         blob_read_link(&pathBuf, zFullpath));
        md5sum_step_text(zBuf, -1);
        md5sum_step_text(blob_str(&pathBuf), -1);
        blob_reset(&pathBuf);
      }else{
        in = fossil_fopen(zFullpath,"rb");
        if( in==0 ){
          md5sum_step_text(" 0\n", -1);
          continue;
        }
        fseek(in, 0L, SEEK_END);
        sqlite3_snprintf(sizeof(zBuf), zBuf, " %ld\n", ftell(in));
        fseek(in, 0L, SEEK_SET);
        md5sum_step_text(zBuf, -1);
        /*printf("%s %s %s",md5sum_current_state(),zName,zBuf); fflush(stdout);*/
        for(;;){
          int n;
          n = fread(zBuf, 1, sizeof(zBuf), in);
          if( n<=0 ) break;
          md5sum_step_text(zBuf, n);
        }
        fclose(in);
      }
    }else{
      int rid = db_column_int(&q, 4);
      const char *zOrigName = db_column_text(&q, 2);
      char zBuf[100];
      Blob file;

      if( zOrigName ) zName = zOrigName;
      if( rid>0 ){
        md5sum_step_text(zName, -1);
        blob_zero(&file);
        content_get(rid, &file);
        sqlite3_snprintf(sizeof(zBuf), zBuf, " %d\n", blob_size(&file));
        md5sum_step_text(zBuf, -1);
        md5sum_step_blob(&file);
        blob_reset(&file);
      }
    }
  }
  db_finalize(&q);
  md5sum_finish(pOut);
}

/*
** Do a file-by-file comparison of the content of the repository and
** the working check-out on disk.  Report any errors.
*/
void vfile_compare_repository_to_disk(int vid){
  int rc;
  Stmt q;
  Blob disk, repo;
  
  db_must_be_within_tree();
  db_prepare(&q, 
      "SELECT %Q || pathname, pathname, rid FROM vfile"
      " WHERE NOT deleted AND vid=%d AND file_is_selected(id)",
      g.zLocalRoot, vid
  );
  md5sum_init();
  while( db_step(&q)==SQLITE_ROW ){
    const char *zFullpath = db_column_text(&q, 0);
    const char *zName = db_column_text(&q, 1);
    int rid = db_column_int(&q, 2);

    blob_zero(&disk);
    if( file_wd_islink(zFullpath) ){
      rc = blob_read_link(&disk, zFullpath);
    }else{
      rc = blob_read_from_file(&disk, zFullpath);
    }
    if( rc<0 ){
      fossil_print("ERROR: cannot read file [%s]\n", zFullpath);
      blob_reset(&disk);
      continue;
    }
    blob_zero(&repo);
    content_get(rid, &repo);
    if( blob_size(&repo)!=blob_size(&disk) ){
      fossil_print("ERROR: [%s] is %d bytes on disk but %d in the repository\n",
             zName, blob_size(&disk), blob_size(&repo));
      blob_reset(&disk);
      blob_reset(&repo);
      continue;
    }
    if( blob_compare(&repo, &disk) ){
      fossil_print(
          "ERROR: [%s] is different on disk compared to the repository\n",
          zName);
    }
    blob_reset(&disk);
    blob_reset(&repo);
  }
  db_finalize(&q);
}

/*
** Compute an aggregate MD5 checksum over the repository image of every
** file in vid.  The file names are part of the checksum.  The resulting
** checksum is suitable for the R-card of a manifest.
**
** Return the resulting checksum in blob pOut.
*/
void vfile_aggregate_checksum_repository(int vid, Blob *pOut){
  Blob file;
  Stmt q;
  char zBuf[100];

  db_must_be_within_tree();
 
  db_prepare(&q, "SELECT pathname, origname, rid, file_is_selected(id)"
                 " FROM vfile"
                 " WHERE (NOT deleted OR NOT file_is_selected(id))"
                 "   AND rid>0 AND vid=%d"
                 " ORDER BY pathname /*scan*/",
                 vid);
  blob_zero(&file);
  md5sum_init();
  while( db_step(&q)==SQLITE_ROW ){
    const char *zName = db_column_text(&q, 0);
    const char *zOrigName = db_column_text(&q, 1);
    int rid = db_column_int(&q, 2);
    int isSelected = db_column_int(&q, 3);
    if( zOrigName && !isSelected ) zName = zOrigName;
    md5sum_step_text(zName, -1);
    content_get(rid, &file);
    sqlite3_snprintf(sizeof(zBuf), zBuf, " %d\n", blob_size(&file));
    md5sum_step_text(zBuf, -1);
    /*printf("%s %s %s",md5sum_current_state(),zName,zBuf); fflush(stdout);*/
    md5sum_step_blob(&file);
    blob_reset(&file);
  }
  db_finalize(&q);
  md5sum_finish(pOut);
}

/*
** Compute an aggregate MD5 checksum over the repository image of every
** file in manifest vid.  The file names are part of the checksum.  The
** resulting checksum is suitable for use as the R-card of a manifest.
**
** Return the resulting checksum in blob pOut.
**
** If pManOut is not NULL then fill it with the checksum found in the
** "R" card near the end of the manifest.
**
** In a well-formed manifest, the two checksums computed here, pOut and
** pManOut, should be identical.  
*/
void vfile_aggregate_checksum_manifest(int vid, Blob *pOut, Blob *pManOut){
  int fid;
  Blob file;
  Manifest *pManifest;
  ManifestFile *pFile;
  char zBuf[100];

  blob_zero(pOut);
  if( pManOut ){
    blob_zero(pManOut);
  }
  db_must_be_within_tree();
  pManifest = manifest_get(vid, CFTYPE_MANIFEST);
  if( pManifest==0 ){
    fossil_panic("manifest file (%d) is malformed", vid);
  }
  manifest_file_rewind(pManifest);
  while( (pFile = manifest_file_next(pManifest,0))!=0 ){
    if( pFile->zUuid==0 ) continue;
    fid = uuid_to_rid(pFile->zUuid, 0);
    md5sum_step_text(pFile->zName, -1);
    content_get(fid, &file);
    sqlite3_snprintf(sizeof(zBuf), zBuf, " %d\n", blob_size(&file));
    md5sum_step_text(zBuf, -1);
    md5sum_step_blob(&file);
    blob_reset(&file);
  }
  if( pManOut ){
    if( pManifest->zRepoCksum ){
      blob_append(pManOut, pManifest->zRepoCksum, -1);
    }else{
      blob_zero(pManOut);
    }
  }
  manifest_destroy(pManifest);
  md5sum_finish(pOut);
}

/*
** COMMAND: test-agg-cksum
*/
void test_agg_cksum_cmd(void){
  int vid;
  Blob hash, hash2;
  db_must_be_within_tree();
  vid = db_lget_int("checkout", 0);
  vfile_aggregate_checksum_disk(vid, &hash);
  printf("disk:     %s\n", blob_str(&hash));
  blob_reset(&hash);
  vfile_aggregate_checksum_repository(vid, &hash);
  printf("archive:  %s\n", blob_str(&hash));
  blob_reset(&hash);
  vfile_aggregate_checksum_manifest(vid, &hash, &hash2);
  printf("manifest: %s\n", blob_str(&hash));
  printf("recorded: %s\n", blob_str(&hash2));
}<|MERGE_RESOLUTION|>--- conflicted
+++ resolved
@@ -187,10 +187,6 @@
         ** need to check the sha1sum */
         chnged = 1;
       }
-<<<<<<< HEAD
-    }
-    if( chnged!=1 && (checkMtime==0 || currentMtime!=oldMtime) ){
-=======
     }else if( chnged==1 && rid!=0 && !isDeleted ){
       /* File is believed to have changed but it is the same size.
       ** Double check that it really has changed by looking at content. */
@@ -207,7 +203,6 @@
       ** mtime changes, or unconditionally if --sha1sum is used, check
       ** to see if they have been edited by looking at their SHA1 sum */
       assert( origSize==currentSize );
->>>>>>> f6a41f32
       db_ephemeral_blob(&q, 5, &origCksum);
       if( sha1sum_file(zName, &fileCksum) ){
         blob_zero(&fileCksum);
