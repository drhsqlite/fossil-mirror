--- conflicted
+++ resolved
@@ -670,15 +670,11 @@
 **                     prior to checking for any empty directories;
 **                     therefore, directories that contain only files
 **                     that were removed will be removed as well.
-<<<<<<< HEAD
 **    -f|--force       Remove files without prompting. The clean
 **                     will be faster but not undo-able any more.
-=======
-**    -f|--force       Remove files without prompting.
 **    -x|--verily      Remove everything that is not a managed file or
 **                     the repository itself.  Implies -f --emptydirs
 **                     --dotfiles.  Disregard keep-glob and ignore-glob.
->>>>>>> fc813c24
 **    --clean <CSG>    Never prompt for files matching this
 **                     comma separated list of glob patterns.
 **    --ignore <CSG>   Ignore files matching patterns from the
@@ -746,11 +742,8 @@
   pKeep = glob_create(zKeepFlag);
   pClean = glob_create(zCleanFlag);
   nRoot = (int)strlen(g.zLocalRoot);
-<<<<<<< HEAD
+  g.allowSymlinks = 1;  /* Find symlinks too */
   if( !forceFlag && !dryRunFlag ) undo_begin();
-=======
-  g.allowSymlinks = 1;  /* Find symlinks too */
->>>>>>> fc813c24
   if( !dirsOnlyFlag ){
     Stmt q;
     Blob repo;
@@ -787,7 +780,6 @@
         }
         blob_reset(&ans);
       }
-<<<<<<< HEAD
       if( !dryRunFlag && undo_save(zName+nRoot, 10*1024*1024) ){
         prompt = mprintf("file \"%s\" too big.  Deletion will not be "
                          "undo-able.  Continue (y/N)? ", zName+nRoot);
@@ -798,10 +790,7 @@
           fossil_fatal("Clean aborted");
         }
       }
-      if ( dryRunFlag || file_delete(zName)==0 ){
-=======
       if( dryRunFlag || file_delete(zName)==0 ){
->>>>>>> fc813c24
         if( verboseFlag || dryRunFlag ){
           fossil_print("Removed unmanaged file: %s\n", zName+nRoot);
         }
