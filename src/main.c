--- conflicted
+++ resolved
@@ -288,7 +288,6 @@
 }
 
 /*
-<<<<<<< HEAD
 ** atexit() handler which frees up "some" of the resources
 ** used by fossil.
 */
@@ -300,7 +299,9 @@
   if(g.db){
     db_close(0);
   }
-=======
+}
+
+/*
 ** Search g.argv for arguments "--args FILENAME".  If found, then
 ** (1) remove the two arguments from g.argv
 ** (2) Read the file FILENAME
@@ -355,7 +356,6 @@
   newArgv[j] = 0;
   g.argc = j;
   g.argv = newArgv;
->>>>>>> ba97b23a
 }
 
 /*
@@ -372,7 +372,6 @@
   g.now = time(0);
   g.argc = argc;
   g.argv = argv;
-<<<<<<< HEAD
 #if defined(NDEBUG)
   g.json.errorDetailParanoia = 2 /* FIXME: make configurable
                                     One problem we have here is that this
@@ -384,11 +383,9 @@
   g.json.outOpt = cson_output_opt_empty;
   g.json.outOpt.addNewline = 1;
   g.json.outOpt.indentation = 1 /* in CGI/server mode this can be configured */;
-=======
   expand_args_option();
   argc = g.argc;
   argv = g.argv;
->>>>>>> ba97b23a
   for(i=0; i<argc; i++) g.argv[i] = fossil_mbcs_to_utf8(argv[i]);
   if( getenv("GATEWAY_INTERFACE")!=0 && !find_option("nocgi", 0, 0)){
     zCmdName = "cgi";
