/*
** Copyright (c) 2007 D. Richard Hipp
**
** This program is free software; you can redistribute it and/or
** modify it under the terms of the Simplified BSD License (also
** known as the "2-Clause License" or "FreeBSD License".)

** This program is distributed in the hope that it will be useful,
** but without any warranty; without even the implied warranty of
** merchantability or fitness for a particular purpose.
**
** Author contact information:
**   drh@hwaci.com
**   http://www.hwaci.com/drh/
**
*******************************************************************************
**
** This file contains code used to compute a "diff" between two
** text files.
*/
#include "config.h"
#include "diff.h"
#include <assert.h>


#if INTERFACE
/*
** Allowed flag parameters to the text_diff() and html_sbsdiff() funtions:
*/
#define DIFF_CONTEXT_MASK  0x0000ffff  /* Lines of context.  Default if 0 */
#define DIFF_WIDTH_MASK    0x00ff0000  /* side-by-side column width */
#define DIFF_IGNORE_EOLWS  0x01000000  /* Ignore end-of-line whitespace */
#define DIFF_SIDEBYSIDE    0x02000000  /* Generate a side-by-side diff */
#define DIFF_NEWFILE       0x04000000  /* Missing files are as empty files */
#define DIFF_BRIEF         0x08000000  /* Show filenames only */
#define DIFF_INLINE        0x00000000  /* Inline (not side-by-side) diff */
#define DIFF_HTML          0x10000000  /* Render for HTML */
#define DIFF_LINENO        0x20000000  /* Show line numbers in context diff */
#define DIFF_NOOPT         0x40000000  /* Suppress optimizations for debug */
#define DIFF_INVERT        0x80000000  /* Invert the diff for debug */

#endif /* INTERFACE */

/*
** Maximum length of a line in a text file.  (8192)
*/
#define LENGTH_MASK_SZ  13
#define LENGTH_MASK     ((1<<LENGTH_MASK_SZ)-1)

/*
** Information about each line of a file being diffed.
**
** The lower LENGTH_MASK_SZ bits of the hash (DLine.h) are the length
** of the line.  If any line is longer than LENGTH_MASK characters,
** the file is considered binary.
*/
typedef struct DLine DLine;
struct DLine {
  const char *z;        /* The text of the line */
  unsigned int h;       /* Hash of the line */
  unsigned int iNext;   /* 1+(Index of next line with same the same hash) */

  /* an array of DLine elements services two purposes.  The fields
  ** above are one per line of input text.  But each entry is also
  ** a bucket in a hash table, as follows: */
  unsigned int iHash;   /* 1+(first entry in the hash chain) */
};

/*
** Length of a dline
*/
#define LENGTH(X)   ((X)->h & LENGTH_MASK)

/*
** A context for running a raw diff.
**
** The aEdit[] array describes the raw diff.  Each triple of integers in
** aEdit[] means:
**
**   (1) COPY:   Number of lines aFrom and aTo have in common
**   (2) DELETE: Number of lines found only in aFrom
**   (3) INSERT: Number of lines found only in aTo
**
** The triples repeat until all lines of both aFrom and aTo are accounted
** for.
*/
typedef struct DContext DContext;
struct DContext {
  int *aEdit;        /* Array of copy/delete/insert triples */
  int nEdit;         /* Number of integers (3x num of triples) in aEdit[] */
  int nEditAlloc;    /* Space allocated for aEdit[] */
  DLine *aFrom;      /* File on left side of the diff */
  int nFrom;         /* Number of lines in aFrom[] */
  DLine *aTo;        /* File on right side of the diff */
  int nTo;           /* Number of lines in aTo[] */
};

/*
** Return an array of DLine objects containing a pointer to the
** start of each line and a hash of that line.  The lower 
** bits of the hash store the length of each line.
**
** Trailing whitespace is removed from each line.  2010-08-20:  Not any
** more.  If trailing whitespace is ignored, the "patch" command gets
** confused by the diff output.  Ticket [a9f7b23c2e376af5b0e5b]
**
** Return 0 if the file is binary or contains a line that is
** too long.
*/
static DLine *break_into_lines(const char *z, int n, int *pnLine, int ignoreWS){
  int nLine, i, j, k, x;
  unsigned int h, h2;
  DLine *a;

  /* Count the number of lines.  Allocate space to hold
  ** the returned array.
  */
  for(i=j=0, nLine=1; i<n; i++, j++){
    int c = z[i];
    if( c==0 ){
      return 0;
    }
    if( c=='\n' && z[i+1]!=0 ){
      nLine++;
      if( j>LENGTH_MASK ){
        return 0;
      }
      j = 0;
    }
  }
  if( j>LENGTH_MASK ){
    return 0;
  }
  a = fossil_malloc( nLine*sizeof(a[0]) );
  memset(a, 0, nLine*sizeof(a[0]) );
  if( n==0 ){
    *pnLine = 0;
    return a;
  }

  /* Fill in the array */
  for(i=0; i<nLine; i++){
    a[i].z = z;
    for(j=0; z[j] && z[j]!='\n'; j++){}
    k = j;
    while( ignoreWS && k>0 && fossil_isspace(z[k-1]) ){ k--; }
    for(h=0, x=0; x<k; x++){
      h = h ^ (h<<2) ^ z[x];
    }
    a[i].h = h = (h<<LENGTH_MASK_SZ) | k;;
    h2 = h % nLine;
    a[i].iNext = a[h2].iHash;
    a[h2].iHash = i+1;
    z += j+1;
  }

  /* Return results */
  *pnLine = nLine;
  return a;
}

/*
** Return true if two DLine elements are identical.
*/
static int same_dline(DLine *pA, DLine *pB){
  return pA->h==pB->h && memcmp(pA->z,pB->z,pA->h & LENGTH_MASK)==0;
}

/*
** Append a single line of context-diff output to pOut.
*/
static void appendDiffLine(
  Blob *pOut,         /* Where to write the line of output */
  char cPrefix,       /* One of " ", "+",  or "-" */
  DLine *pLine,       /* The line to be output */
  int html            /* True if generating HTML.  False for plain text */
){
  blob_append(pOut, &cPrefix, 1);
  if( html ){
    char *zHtml;
    if( cPrefix=='+' ){
      blob_append(pOut, "<span class=\"diffadd\">", -1);
    }else if( cPrefix=='-' ){
      blob_append(pOut, "<span class=\"diffrm\">", -1);
    }
    zHtml = htmlize(pLine->z, (pLine->h & LENGTH_MASK));
    blob_append(pOut, zHtml, -1);
    fossil_free(zHtml);
    if( cPrefix!=' ' ){
      blob_append(pOut, "</span>", -1);
    }
  }else{
    blob_append(pOut, pLine->z, pLine->h & LENGTH_MASK);
  }
  blob_append(pOut, "\n", 1);
}

/*
** Add two line numbers to the beginning of an output line for a context
** diff.  One or of the other of the two numbers might be zero, which means
** to leave that number field blank.  The "html" parameter means to format
** the output for HTML.  
*/
static void appendDiffLineno(Blob *pOut, int lnA, int lnB, int html){
  if( html ) blob_append(pOut, "<span class=\"diffln\">", -1);
  if( lnA>0 ){
    blob_appendf(pOut, "%6d ", lnA);
  }else{
    blob_append(pOut, "       ", 7);
  }
  if( lnB>0 ){
    blob_appendf(pOut, "%6d  ", lnB);
  }else{
    blob_append(pOut, "        ", 8);
  }
  if( html ) blob_append(pOut, "</span>", -1);
}


/*
** Given a diff context in which the aEdit[] array has been filled
** in, compute a context diff into pOut.
*/
static void contextDiff(
  DContext *p,      /* The difference */
  Blob *pOut,       /* Output a context diff to here */
  int nContext,     /* Number of lines of context */
  int showLn,       /* Show line numbers */
  int html          /* Render as HTML */
){
  DLine *A;     /* Left side of the diff */
  DLine *B;     /* Right side of the diff */  
  int a = 0;    /* Index of next line in A[] */
  int b = 0;    /* Index of next line in B[] */
  int *R;       /* Array of COPY/DELETE/INSERT triples */
  int r;        /* Index into R[] */
  int nr;       /* Number of COPY/DELETE/INSERT triples to process */
  int mxr;      /* Maximum value for r */
  int na, nb;   /* Number of lines shown from A and B */
  int i, j;     /* Loop counters */
  int m;        /* Number of lines to output */
  int skip;     /* Number of lines to skip */
  int nChunk = 0;  /* Number of diff chunks seen so far */

  A = p->aFrom;
  B = p->aTo;
  R = p->aEdit;
  mxr = p->nEdit;
  while( mxr>2 && R[mxr-1]==0 && R[mxr-2]==0 ){ mxr -= 3; }
  for(r=0; r<mxr; r += 3*nr){
    /* Figure out how many triples to show in a single block */
    for(nr=1; R[r+nr*3]>0 && R[r+nr*3]<nContext*2; nr++){}
    /* printf("r=%d nr=%d\n", r, nr); */

    /* For the current block comprising nr triples, figure out
    ** how many lines of A and B are to be displayed
    */
    if( R[r]>nContext ){
      na = nb = nContext;
      skip = R[r] - nContext;
    }else{
      na = nb = R[r];
      skip = 0;
    }
    for(i=0; i<nr; i++){
      na += R[r+i*3+1];
      nb += R[r+i*3+2];
    }
    if( R[r+nr*3]>nContext ){
      na += nContext;
      nb += nContext;
    }else{
      na += R[r+nr*3];
      nb += R[r+nr*3];
    }
    for(i=1; i<nr; i++){
      na += R[r+i*3];
      nb += R[r+i*3];
    }

    /* Show the header for this block, or if we are doing a modified
    ** context diff that contains line numbers, show the separate from
    ** the previous block.
    */
    nChunk++;
    if( showLn ){
      if( r==0 ){
        /* Do not show a top divider */
      }else if( html ){
        blob_appendf(pOut, "<span class=\"diffhr\">%.80c</span>\n", '.');
        blob_appendf(pOut, "<a name=\"chunk%d\"></a>\n", nChunk);
      }else{
        blob_appendf(pOut, "%.80c\n", '.');
      }
    }else{
      if( html ) blob_appendf(pOut, "<span class=\"diffln\">");
      /*
       * If the patch changes an empty file or results in an empty file,
       * the block header must use 0,0 as position indicator and not 1,0.
       * Otherwise, patch would be confused and may reject the diff.
       */
      blob_appendf(pOut,"@@ -%d,%d +%d,%d @@",
        na ? a+skip+1 : 0, na,
        nb ? b+skip+1 : 0, nb);
      if( html ) blob_appendf(pOut, "</span>");
      blob_append(pOut, "\n", 1);
    }

    /* Show the initial common area */
    a += skip;
    b += skip;
    m = R[r] - skip;
    for(j=0; j<m; j++){
      if( showLn ) appendDiffLineno(pOut, a+j+1, b+j+1, html);
      appendDiffLine(pOut, ' ', &A[a+j], html);
    }
    a += m;
    b += m;

    /* Show the differences */
    for(i=0; i<nr; i++){
      m = R[r+i*3+1];
      for(j=0; j<m; j++){
        if( showLn ) appendDiffLineno(pOut, a+j+1, 0, html);
        appendDiffLine(pOut, '-', &A[a+j], html);
      }
      a += m;
      m = R[r+i*3+2];
      for(j=0; j<m; j++){
        if( showLn ) appendDiffLineno(pOut, 0, b+j+1, html);
        appendDiffLine(pOut, '+', &B[b+j], html);
      }
      b += m;
      if( i<nr-1 ){
        m = R[r+i*3+3];
        for(j=0; j<m; j++){
          if( showLn ) appendDiffLineno(pOut, a+j+1, b+j+1, html);
          appendDiffLine(pOut, ' ', &B[b+j], html);
        }
        b += m;
        a += m;
      }
    }

    /* Show the final common area */
    assert( nr==i );
    m = R[r+nr*3];
    if( m>nContext ) m = nContext;
    for(j=0; j<m; j++){
      if( showLn ) appendDiffLineno(pOut, a+j+1, b+j+1, html);
      appendDiffLine(pOut, ' ', &B[b+j], html);
    }
  }
}

/*
** Status of a single output line
*/
typedef struct SbsLine SbsLine;
struct SbsLine {
  char *zLine;             /* The output line under construction */
  int n;                   /* Index of next unused slot in the zLine[] */
  int width;               /* Maximum width of a column in the output */
  unsigned char escHtml;   /* True to escape html characters */
  int iStart;              /* Write zStart prior to character iStart */
  const char *zStart;      /* A <span> tag */
  int iEnd;                /* Write </span> prior to character iEnd */
  int iStart2;             /* Write zStart2 prior to character iStart2 */
  const char *zStart2;     /* A <span> tag */
  int iEnd2;               /* Write </span> prior to character iEnd2 */
};

/*
** Flags for sbsWriteText()
*/
#define SBS_NEWLINE      0x0001   /* End with \n\000 */
#define SBS_PAD          0x0002   /* Pad output to width spaces */

/*
** Write up to width characters of pLine into z[].  Translate tabs into
** spaces.  Add a newline if SBS_NEWLINE is set.  Translate HTML characters
** if SBS_HTML is set.  Pad the rendering out width bytes if SBS_PAD is set.
*/
static void sbsWriteText(SbsLine *p, DLine *pLine, unsigned flags){
  int n = pLine->h & LENGTH_MASK;
  int i;   /* Number of input characters consumed */
  int j;   /* Number of output characters generated */
  int k;   /* Cursor position */
  int needEndSpan = 0;
  const char *zIn = pLine->z;
  char *z = &p->zLine[p->n];
  int w = p->width;
  for(i=j=k=0; k<w && i<n; i++, k++){
    char c = zIn[i];
    if( p->escHtml ){
      if( i==p->iStart ){
        int x = strlen(p->zStart);
        memcpy(z+j, p->zStart, x);
        j += x;
        needEndSpan = 1;
        if( p->iStart2 ){
          p->iStart = p->iStart2;
          p->zStart = p->zStart2;
          p->iStart2 = 0;
        }
      }else if( i==p->iEnd ){
        memcpy(z+j, "</span>", 7);
        j += 7;
        needEndSpan = 0;
        if( p->iEnd2 ){
          p->iEnd = p->iEnd2;
          p->iEnd2 = 0;
        }
      }
    }
    if( c=='\t' ){
      z[j++] = ' ';
      while( (k&7)!=7 && k<w ){ z[j++] = ' '; k++; }
    }else if( c=='\r' || c=='\f' ){
      z[j++] = ' ';
    }else if( c=='<' && p->escHtml ){
      memcpy(&z[j], "&lt;", 4);
      j += 4;
    }else if( c=='&' && p->escHtml ){
      memcpy(&z[j], "&amp;", 5);
      j += 5;
    }else if( c=='>' && p->escHtml ){
      memcpy(&z[j], "&gt;", 4);
      j += 4;
    }else{
      z[j++] = c;
    }
  }
  if( needEndSpan ){
    memcpy(&z[j], "</span>", 7);
    j += 7;
  }
  if( (flags & SBS_PAD)!=0 ){
    while( k<w ){ k++;  z[j++] = ' '; }
  }
  if( flags & SBS_NEWLINE ){
    z[j++] = '\n';
  }
  p->n += j;
}

/*
** Append a string to an SbSLine with coding, interpretation, or padding.
*/
static void sbsWrite(SbsLine *p, const char *zIn, int nIn){
  memcpy(p->zLine+p->n, zIn, nIn);
  p->n += nIn;
}

/*
** Append n spaces to the string.
*/
static void sbsWriteSpace(SbsLine *p, int n){
  while( n-- ) p->zLine[p->n++] = ' ';
}

/*
** Append a string to the output only if we are rendering HTML.
*/
static void sbsWriteHtml(SbsLine *p, const char *zIn){
  if( p->escHtml ) sbsWrite(p, zIn, strlen(zIn));
}

/*
** Write a 6-digit line number followed by a single space onto the line.
*/
static void sbsWriteLineno(SbsLine *p, int ln){
  sbsWriteHtml(p, "<span class=\"diffln\">");
  sqlite3_snprintf(7, &p->zLine[p->n], "%5d ", ln+1);
  p->n += 6;
  sbsWriteHtml(p, "</span>");
  p->zLine[p->n++] = ' ';
}

/*
** The two text segments zLeft and zRight are known to be different on 
** both ends, but they might have  a common segment in the middle.  If
** they do not have a common segment, return 0.  If they do have a large
** common segment, return 1 and before doing so set:
**
**   aLCS[0] = start of the common segment in zLeft
**   aLCS[1] = end of the common segment in zLeft
**   aLCS[2] = start of the common segment in zLeft
**   aLCS[3] = end of the common segment in zLeft
**
** This computation is for display purposes only and does not have to be
** optimal or exact.
*/
static int textLCS(
  const char *zLeft,  int nA,       /* String on the left */
  const char *zRight,  int nB,      /* String on the right */
  int *aLCS                         /* Identify bounds of LCS here */
){
  const unsigned char *zA = (const unsigned char*)zLeft;    /* left string */
  const unsigned char *zB = (const unsigned char*)zRight;   /* right string */
  int nt;                    /* Number of target points */
  int ti[3];                 /* Index for start of each 4-byte target */
  unsigned int target[3];    /* 4-byte alignment targets */
  unsigned int probe;        /* probe to compare against target */
  int iAS, iAE, iBS, iBE;    /* Range of common segment */
  int i, j;                  /* Loop counters */
  int rc = 0;                /* Result code.  1 for success */

  if( nA<6 || nB<6 ) return 0;
  memset(aLCS, 0, sizeof(int)*4);
  ti[0] = i = nB/2-2;
  target[0] = (zB[i]<<24) | (zB[i+1]<<16) | (zB[i+2]<<8) | zB[i+3];
  probe = 0;
  if( nB<16 ){
    nt = 1;
  }else{
    ti[1] = i = nB/4-2;
    target[1] = (zB[i]<<24) | (zB[i+1]<<16) | (zB[i+2]<<8) | zB[i+3];
    ti[2] = i = (nB*3)/4-2;
    target[2] = (zB[i]<<24) | (zB[i+1]<<16) | (zB[i+2]<<8) | zB[i+3];
    nt = 3;
  }
  probe = (zA[0]<<16) | (zA[1]<<8) | zA[2];
  for(i=3; i<nA; i++){
    probe = (probe<<8) | zA[i];
    for(j=0; j<nt; j++){
      if( probe==target[j] ){
        iAS = i-3;
        iAE = i+1;
        iBS = ti[j];
        iBE = ti[j]+4;
        while( iAE<nA && iBE<nB && zA[iAE]==zB[iBE] ){ iAE++; iBE++; }
        while( iAS>0 && iBS>0 && zA[iAS-1]==zB[iBS-1] ){ iAS--; iBS--; }
        if( iAE-iAS > aLCS[1] - aLCS[0] ){
          aLCS[0] = iAS;
          aLCS[1] = iAE;
          aLCS[2] = iBS;
          aLCS[3] = iBE;
          rc = 1;
        }
      }
    }
  }
  return rc;
}

/*
** Write out lines that have been edited.  Adjust the highlight to cover
** only those parts of the line that actually changed.
*/
static void sbsWriteLineChange(
  SbsLine *p,          /* The SBS output line */
  DLine *pLeft,        /* Left line of the change */
  int lnLeft,          /* Line number for the left line */
  DLine *pRight,       /* Right line of the change */
  int lnRight          /* Line number of the right line */
){
  int nLeft;           /* Length of left line in bytes */
  int nRight;          /* Length of right line in bytes */
  int nPrefix;         /* Length of common prefix */
  int nSuffix;         /* Length of common suffix */
  const char *zLeft;   /* Text of the left line */
  const char *zRight;  /* Text of the right line */
  int nLeftDiff;       /* nLeft - nPrefix - nSuffix */
  int nRightDiff;      /* nRight - nPrefix - nSuffix */
  int aLCS[4];         /* Bounds of common middle segment */
  static const char zClassRm[]   = "<span class=\"diffrm\">";
  static const char zClassAdd[]  = "<span class=\"diffadd\">";
  static const char zClassChng[] = "<span class=\"diffchng\">";

  nLeft = pLeft->h & LENGTH_MASK;
  zLeft = pLeft->z;
  nRight = pRight->h & LENGTH_MASK;
  zRight = pRight->z;

  nPrefix = 0;
  while( nPrefix<nLeft && nPrefix<nRight && zLeft[nPrefix]==zRight[nPrefix] ){
    nPrefix++;
  }
  nSuffix = 0;
  if( nPrefix<nLeft && nPrefix<nRight ){
    while( nSuffix<nLeft && nSuffix<nRight
           && zLeft[nLeft-nSuffix-1]==zRight[nRight-nSuffix-1] ){
      nSuffix++;
    }
    if( nSuffix==nLeft || nSuffix==nRight ) nPrefix = 0;
  }
  if( nPrefix+nSuffix > nLeft ) nSuffix = nLeft - nPrefix;
  if( nPrefix+nSuffix > nRight ) nSuffix = nRight - nPrefix;

  /* A single chunk of text inserted on the right */
  if( nPrefix+nSuffix==nLeft ){
    sbsWriteLineno(p, lnLeft);
    p->iStart2 = p->iEnd2 = 0;
    p->iStart = p->iEnd = -1;
    sbsWriteText(p, pLeft, SBS_PAD);
    sbsWrite(p, " | ", 3);
    sbsWriteLineno(p, lnRight);
    p->iStart = nPrefix;
    p->iEnd = nRight - nSuffix;
    p->zStart = zClassAdd;
    sbsWriteText(p, pRight, SBS_NEWLINE);
    return;
  }

  /* A single chunk of text deleted from the left */
  if( nPrefix+nSuffix==nRight ){
    /* Text deleted from the left */
    sbsWriteLineno(p, lnLeft);
    p->iStart2 = p->iEnd2 = 0;
    p->iStart = nPrefix;
    p->iEnd = nLeft - nSuffix;
    p->zStart = zClassRm;
    sbsWriteText(p, pLeft, SBS_PAD);
    sbsWrite(p, " | ", 3);
    sbsWriteLineno(p, lnRight);
    p->iStart = p->iEnd = -1;
    sbsWriteText(p, pRight, SBS_NEWLINE);
    return;
  }

  /* At this point we know that there is a chunk of text that has
  ** changed between the left and the right.  Check to see if there
  ** is a large unchanged section in the middle of that changed block.
  */
  nLeftDiff = nLeft - nSuffix - nPrefix;
  nRightDiff = nRight - nSuffix - nPrefix;
  if( p->escHtml
   && nLeftDiff >= 6
   && nRightDiff >= 6
   && textLCS(&zLeft[nPrefix], nLeftDiff, &zRight[nPrefix], nRightDiff, aLCS)
  ){
    sbsWriteLineno(p, lnLeft);
    p->iStart = nPrefix;
    p->iEnd = nPrefix + aLCS[0];
    p->zStart = aLCS[2]==0 ? zClassRm : zClassChng;
    p->iStart2 = nPrefix + aLCS[1];
    p->iEnd2 = nLeft - nSuffix;
    p->zStart2 = aLCS[3]==nRightDiff ? zClassRm : zClassChng;
    if( p->iStart2==p->iEnd2 ) p->iStart2 = p->iEnd2 = 0;
    if( p->iStart==p->iEnd ){
      p->iStart = p->iStart2;
      p->iEnd = p->iEnd2;
      p->zStart = p->zStart2;
      p->iStart2 = 0;
      p->iEnd2 = 0;
    }
    if( p->iStart==p->iEnd ) p->iStart = p->iEnd = -1;
    sbsWriteText(p, pLeft, SBS_PAD);
    sbsWrite(p, " | ", 3);
    sbsWriteLineno(p, lnRight);
    p->iStart = nPrefix;
    p->iEnd = nPrefix + aLCS[2];
    p->zStart = aLCS[0]==0 ? zClassAdd : zClassChng;
    p->iStart2 = nPrefix + aLCS[3];
    p->iEnd2 = nRight - nSuffix;
    p->zStart2 = aLCS[1]==nLeftDiff ? zClassAdd : zClassChng;
    if( p->iStart2==p->iEnd2 ) p->iStart2 = p->iEnd2 = 0;
    if( p->iStart==p->iEnd ){
      p->iStart = p->iStart2;
      p->iEnd = p->iEnd2;
      p->zStart = p->zStart2;
      p->iStart2 = 0;
      p->iEnd2 = 0;
    }
    if( p->iStart==p->iEnd ) p->iStart = p->iEnd = -1; 
    sbsWriteText(p, pRight, SBS_NEWLINE);
    return;
  }

  /* If all else fails, show a single big change between left and right */
  sbsWriteLineno(p, lnLeft);
  p->iStart2 = p->iEnd2 = 0;
  p->iStart = nPrefix;
  p->iEnd = nLeft - nSuffix;
  p->zStart = zClassChng;
  sbsWriteText(p, pLeft, SBS_PAD);
  sbsWrite(p, " | ", 3);
  sbsWriteLineno(p, lnRight);
  p->iEnd = nRight - nSuffix;
  sbsWriteText(p, pRight, SBS_NEWLINE);
}

/*
** Minimum of two values
*/
static int minInt(int a, int b){ return a<b ? a : b; }

/*
** Return the number between 0 and 100 that is smaller the closer pA and
** pB match.  Return 0 for a perfect match.  Return 100 if pA and pB are
** completely different.
**
** The current algorithm is as follows:
**
** (1) Remove leading and trailing whitespace.
** (2) Truncate both strings to at most 250 characters
** (3) Find the length of the longest common subsequence
** (4) Longer common subsequences yield lower scores.
*/
static int match_dline(DLine *pA, DLine *pB){
  const char *zA;            /* Left string */
  const char *zB;            /* right string */
  int nA;                    /* Bytes in zA[] */
  int nB;                    /* Bytes in zB[] */
  int avg;                   /* Average length of A and B */
  int i, j, k;               /* Loop counters */
  int best = 0;              /* Longest match found so far */
  int score;                 /* Final score.  0..100 */
  unsigned char c;           /* Character being examined */
  unsigned char aFirst[256]; /* aFirst[X] = index in zB[] of first char X */
  unsigned char aNext[252];  /* aNext[i] = index in zB[] of next zB[i] char */

  zA = pA->z;
  zB = pB->z;
  nA = pA->h & LENGTH_MASK;
  nB = pB->h & LENGTH_MASK;
  while( nA>0 && fossil_isspace(zA[0]) ){ nA--; zA++; }
  while( nA>0 && fossil_isspace(zA[nA-1]) ){ nA--; }
  while( nB>0 && fossil_isspace(zB[0]) ){ nB--; zB++; }
  while( nB>0 && fossil_isspace(zB[nB-1]) ){ nB--; }
  if( nA>250 ) nA = 250;
  if( nB>250 ) nB = 250;
  avg = (nA+nB)/2;
  if( avg==0 ) return 0;
  memset(aFirst, 0, sizeof(aFirst));
  zA--; zB--;   /* Make both zA[] and zB[] 1-indexed */
  for(i=nB; i>0; i--){
    c = (unsigned char)zB[i];
    aNext[i] = aFirst[c];
    aFirst[c] = i;
  }
  best = 0;
  for(i=1; i<=nA-best; i++){
    c = (unsigned char)zA[i];
    for(j=aFirst[c]; j>0 && j<nB-best; j = aNext[j]){
      int limit = minInt(nA-i, nB-j);
      for(k=1; k<=limit && zA[k+i]==zB[k+j]; k++){}
      if( k>best ) best = k;
    }
  }
  score = (best>avg) ? 0 : (avg - best)*100/avg;

#if 0
  fprintf(stderr, "A: [%.*s]\nB: [%.*s]\nbest=%d avg=%d score=%d\n",
  nA, zA+1, nB, zB+1, best, avg, score);
#endif

  /* Return the result */
  return score;
}

/*
** There is a change block in which nLeft lines of text on the left are
** converted into nRight lines of text on the right.  This routine computes
** how the lines on the left line up with the lines on the right.
**
** The return value is a buffer of unsigned characters, obtained from
** fossil_malloc().  (The caller needs to free the return value using
** fossil_free().)  Entries in the returned array have values as follows:
**
**    1.   Delete the next line of pLeft.
**    2.   The next line of pLeft changes into the next line of pRight.
**    3.   Insert the next line of pRight.
**
** The length of the returned array will be just large enough to cause
** all elements of pLeft and pRight to be consumed.
**
** Algorithm:  Wagner's minimum edit-distance algorithm, modified by
** adding a cost to each match based on how well the two rows match
** each other.  Insertion and deletion costs are 50.  Match costs
** are between 0 and 100 where 0 is a perfect match 100 is a complete
** mismatch.
*/
static unsigned char *sbsAlignment(
   DLine *aLeft, int nLeft,       /* Text on the left */
   DLine *aRight, int nRight      /* Text on the right */
){
  int i, j, k;                 /* Loop counters */
  int *a;                      /* One row of the Wagner matrix */
  int *pToFree;                /* Space that needs to be freed */
  unsigned char *aM;           /* Wagner result matrix */
  int aBuf[100];               /* Stack space for a[] if nRight not to big */

  aM = fossil_malloc( (nLeft+1)*(nRight+1) );
  if( nLeft==0 ){
    memset(aM, 3, nRight);
    return aM;
  }
  if( nRight==0 ){
    memset(aM, 1, nLeft);
    return aM;
  }
  if( nRight < (sizeof(aBuf)/sizeof(aBuf[0]))-1 ){
    pToFree = 0;
    a = aBuf;
  }else{
    a = pToFree = fossil_malloc( sizeof(a[0])*(nRight+1) );
  }

  /* Compute the best alignment */
  for(i=0; i<=nRight; i++){
    aM[i] = 3;
    a[i] = i*50;
  }
  aM[0] = 0;
  for(j=1; j<=nLeft; j++){
    int p = a[0];
    a[0] = p+50;
    aM[j*(nRight+1)] = 1;
    for(i=1; i<=nRight; i++){
      int m = a[i-1]+50;
      int d = 3;
      if( m>a[i]+50 ){
        m = a[i]+50;
        d = 1;
      }
      if( m>p ){
        int score = match_dline(&aLeft[j-1], &aRight[i-1]);
        if( (score<66 || (i<j+1 && i>j-1)) && m>p+score ){
          m = p+score;
          d = 2;
        }
      }
      p = a[i];
      a[i] = m;
      aM[j*(nRight+1)+i] = d;
    }
  }

  /* Compute the lowest-cost path back through the matrix */
  i = nRight;
  j = nLeft;
  k = (nRight+1)*(nLeft+1)-1;
  while( i+j>0 ){
    unsigned char c = aM[k--];
    if( c==2 ){
      assert( i>0 && j>0 );
      i--;
      j--;
    }else if( c==3 ){
      assert( i>0 );
      i--;
    }else{
      assert( j>0 );
      j--;
    }
    aM[k] = aM[j*(nRight+1)+i];
  }
  k++;
  i = (nRight+1)*(nLeft+1) - k;
  memmove(aM, &aM[k], i);

  /* Return the result */
  fossil_free(pToFree);
  return aM;
}

/*
** Given a diff context in which the aEdit[] array has been filled
** in, compute a side-by-side diff into pOut.
*/
static void sbsDiff(
  DContext *p,       /* The computed diff */
  Blob *pOut,        /* Write the results here */
  int nContext,      /* Number of lines of context around each change */
  int width,         /* Width of each column of output */
  int escHtml        /* True to generate HTML output */
){
  DLine *A;     /* Left side of the diff */
  DLine *B;     /* Right side of the diff */  
  int a = 0;    /* Index of next line in A[] */
  int b = 0;    /* Index of next line in B[] */
  int *R;       /* Array of COPY/DELETE/INSERT triples */
  int r;        /* Index into R[] */
  int nr;       /* Number of COPY/DELETE/INSERT triples to process */
  int mxr;      /* Maximum value for r */
  int na, nb;   /* Number of lines shown from A and B */
  int i, j;     /* Loop counters */
  int m, ma, mb;/* Number of lines to output */
  int skip;     /* Number of lines to skip */
  int nChunk = 0; /* Number of chunks of diff output seen so far */
  SbsLine s;    /* Output line buffer */

  s.zLine = fossil_malloc( 10*width + 200 );
  if( s.zLine==0 ) return;
  s.width = width;
  s.escHtml = escHtml;
  s.iStart = -1;
  s.iEnd = -1;
  A = p->aFrom;
  B = p->aTo;
  R = p->aEdit;
  mxr = p->nEdit;
  while( mxr>2 && R[mxr-1]==0 && R[mxr-2]==0 ){ mxr -= 3; }
  for(r=0; r<mxr; r += 3*nr){
    /* Figure out how many triples to show in a single block */
    for(nr=1; R[r+nr*3]>0 && R[r+nr*3]<nContext*2; nr++){}
    /* printf("r=%d nr=%d\n", r, nr); */

    /* For the current block comprising nr triples, figure out
    ** how many lines of A and B are to be displayed
    */
    if( R[r]>nContext ){
      na = nb = nContext;
      skip = R[r] - nContext;
    }else{
      na = nb = R[r];
      skip = 0;
    }
    for(i=0; i<nr; i++){
      na += R[r+i*3+1];
      nb += R[r+i*3+2];
    }
    if( R[r+nr*3]>nContext ){
      na += nContext;
      nb += nContext;
    }else{
      na += R[r+nr*3];
      nb += R[r+nr*3];
    }
    for(i=1; i<nr; i++){
      na += R[r+i*3];
      nb += R[r+i*3];
    }

    /* Draw the separator between blocks */
    if( r>0 ){
      if( escHtml ){
        blob_appendf(pOut, "<span class=\"diffhr\">%.*c</span>\n",
                           width*2+16, '.');
      }else{
        blob_appendf(pOut, "%.*c\n", width*2+16, '.');
      }
    }
    nChunk++;
    if( escHtml ){
      blob_appendf(pOut, "<a name=\"chunk%d\"></a>\n", nChunk);
    }

    /* Show the initial common area */
    a += skip;
    b += skip;
    m = R[r] - skip;
    for(j=0; j<m; j++){
      s.n = 0;
      sbsWriteLineno(&s, a+j);
      s.iStart = s.iEnd = -1;
      sbsWriteText(&s, &A[a+j], SBS_PAD);
      sbsWrite(&s, "   ", 3);
      sbsWriteLineno(&s, b+j);
      sbsWriteText(&s, &B[b+j], SBS_NEWLINE);
      blob_append(pOut, s.zLine, s.n);
    }
    a += m;
    b += m;

    /* Show the differences */
    for(i=0; i<nr; i++){
      unsigned char *alignment;
      ma = R[r+i*3+1];   /* Lines on left but not on right */
      mb = R[r+i*3+2];   /* Lines on right but not on left */
      alignment = sbsAlignment(&A[a], ma, &B[b], mb);
      for(j=0; ma+mb>0; j++){
        if( alignment[j]==1 ){
          s.n = 0;
          sbsWriteLineno(&s, a);
          s.iStart = 0;
          s.zStart = "<span class=\"diffrm\">";
          s.iEnd = s.width;
          sbsWriteText(&s, &A[a], SBS_PAD);
          sbsWrite(&s, " <\n", 3);
          blob_append(pOut, s.zLine, s.n);
          assert( ma>0 );
          ma--;
          a++;
        }else if( alignment[j]==2 ){
          s.n = 0;
          sbsWriteLineChange(&s, &A[a], a, &B[b], b);
          blob_append(pOut, s.zLine, s.n);
          assert( ma>0 && mb>0 );
          ma--;
          mb--;
          a++;
          b++;
        }else{
          s.n = 0;
          sbsWriteSpace(&s, width + 7);
          sbsWrite(&s, " > ", 3);
          sbsWriteLineno(&s, b);
          s.iStart = 0;
          s.zStart = "<span class=\"diffadd\">";
          s.iEnd = s.width;
          sbsWriteText(&s, &B[b], SBS_NEWLINE);
          blob_append(pOut, s.zLine, s.n);
          assert( mb>0 );
          mb--;
          b++;
        }
      }
      fossil_free(alignment);
      if( i<nr-1 ){
        m = R[r+i*3+3];
        for(j=0; j<m; j++){
          s.n = 0;
          sbsWriteLineno(&s, a+j);
          s.iStart = s.iEnd = -1;
          sbsWriteText(&s, &A[a+j], SBS_PAD);
          sbsWrite(&s, "   ", 3);
          sbsWriteLineno(&s, b+j);
          sbsWriteText(&s, &B[b+j], SBS_NEWLINE);
          blob_append(pOut, s.zLine, s.n);
        }
        b += m;
        a += m;
      }
    }

    /* Show the final common area */
    assert( nr==i );
    m = R[r+nr*3];
    if( m>nContext ) m = nContext;
    for(j=0; j<m; j++){
      s.n = 0;
      sbsWriteLineno(&s, a+j);
      s.iStart = s.iEnd = -1;
      sbsWriteText(&s, &A[a+j], SBS_PAD);
      sbsWrite(&s, "   ", 3);
      sbsWriteLineno(&s, b+j);
      sbsWriteText(&s, &B[b+j], SBS_NEWLINE);
      blob_append(pOut, s.zLine, s.n);
    }
  }
  free(s.zLine);
}

/*
** Compute the optimal longest common subsequence (LCS) using an
** exhaustive search.  This version of the LCS is only used for
** shorter input strings since runtime is O(N*N) where N is the
** input string length.
*/
static void optimalLCS(
  DContext *p,               /* Two files being compared */
  int iS1, int iE1,          /* Range of lines in p->aFrom[] */
  int iS2, int iE2,          /* Range of lines in p->aTo[] */
  int *piSX, int *piEX,      /* Write p->aFrom[] common segment here */
  int *piSY, int *piEY       /* Write p->aTo[] common segment here */
){
  int mxLength = 0;          /* Length of longest common subsequence */
  int i, j;                  /* Loop counters */
  int k;                     /* Length of a candidate subsequence */
  int iSXb = iS1;            /* Best match so far */
  int iSYb = iS2;            /* Best match so far */

  for(i=iS1; i<iE1-mxLength; i++){
    for(j=iS2; j<iE2-mxLength; j++){
      if( !same_dline(&p->aFrom[i], &p->aTo[j]) ) continue;
      if( mxLength && !same_dline(&p->aFrom[i+mxLength], &p->aTo[j+mxLength]) ){
        continue;
      }
      k = 1;
      while( i+k<iE1 && j+k<iE2 && same_dline(&p->aFrom[i+k],&p->aTo[j+k]) ){
        k++;
      }
      if( k>mxLength ){
        iSXb = i;
        iSYb = j;
        mxLength = k;
      }
    }
  }
  *piSX = iSXb;
  *piEX = iSXb + mxLength;
  *piSY = iSYb;
  *piEY = iSYb + mxLength;
}

/*
** Compare two blocks of text on lines iS1 through iE1-1 of the aFrom[]
** file and lines iS2 through iE2-1 of the aTo[] file.  Locate a sequence
** of lines in these two blocks that are exactly the same.  Return
** the bounds of the matching sequence.
**
** If there are two or more possible answers of the same length, the
** returned sequence should be the one closest to the center of the
** input range.
**
** Ideally, the common sequence should be the longest possible common
** sequence.  However, an exact computation of LCS is O(N*N) which is
** way too slow for larger files.  So this routine uses an O(N)
** heuristic approximation based on hashing that usually works about 
** as well.  But if the O(N) algorithm doesn't get a good solution
** and N is not too large, we fall back to an exact solution by
** calling optimalLCS().
*/
static void longestCommonSequence(
  DContext *p,               /* Two files being compared */
  int iS1, int iE1,          /* Range of lines in p->aFrom[] */
  int iS2, int iE2,          /* Range of lines in p->aTo[] */
  int *piSX, int *piEX,      /* Write p->aFrom[] common segment here */
  int *piSY, int *piEY       /* Write p->aTo[] common segment here */
){
  double bestScore = -1e30;  /* Best score seen so far */
  int i, j, k;               /* Loop counters */
  int n;                     /* Loop limit */
  DLine *pA, *pB;            /* Pointers to lines */
  int iSX, iSY, iEX, iEY;    /* Current match */
  double score;              /* Current score */
  int skew;                  /* How lopsided is the match */
  int dist;                  /* Distance of match from center */
  int mid;                   /* Center of the span */
  int iSXb, iSYb, iEXb, iEYb;   /* Best match so far */
  int iSXp, iSYp, iEXp, iEYp;   /* Previous match */


  iSXb = iSXp = iS1;
  iEXb = iEXp = iS1;
  iSYb = iSYp = iS2;
  iEYb = iEYp = iS2;
  mid = (iE1 + iS1)/2;
  for(i=iS1; i<iE1; i++){
    int limit = 0;
    j = p->aTo[p->aFrom[i].h % p->nTo].iHash;
    while( j>0 
      && (j-1<iS2 || j>=iE2 || !same_dline(&p->aFrom[i], &p->aTo[j-1]))
    ){
      if( limit++ > 10 ){
        j = 0;
        break;
      }
      j = p->aTo[j-1].iNext;
    }
    if( j==0 ) continue;
    assert( i>=iSXb && i>=iSXp );
    if( i<iEXb && j>=iSYb && j<iEYb ) continue;
    if( i<iEXp && j>=iSYp && j<iEYp ) continue;
    iSX = i;
    iSY = j-1;
    pA = &p->aFrom[iSX-1];
    pB = &p->aTo[iSY-1];
    n = minInt(iSX-iS1, iSY-iS2);
    for(k=0; k<n && same_dline(pA,pB); k++, pA--, pB--){}
    iSX -= k;
    iSY -= k;
    iEX = i+1;
    iEY = j;
    pA = &p->aFrom[iEX];
    pB = &p->aTo[iEY];
    n = minInt(iE1-iEX, iE2-iEY);
    for(k=0; k<n && same_dline(pA,pB); k++, pA++, pB++){}
    iEX += k;
    iEY += k;
    skew = (iSX-iS1) - (iSY-iS2);
    if( skew<0 ) skew = -skew;
    dist = (iSX+iEX)/2 - mid;
    if( dist<0 ) dist = -dist;
    score = (iEX - iSX) - 0.05*skew - 0.05*dist;
    if( score>bestScore ){
      bestScore = score;
      iSXb = iSX;
      iSYb = iSY;
      iEXb = iEX;
      iEYb = iEY;
    }else{
      iSXp = iSX;
      iSYp = iSY;
      iEXp = iEX;
      iEYp = iEY;
    }
  }
  if( iSXb==iEXb && (iE1-iS1)*(iE2-iS2)<400 ){
    /* If no common sequence is found using the hashing heuristic and
    ** the input is not too big, use the expensive exact solution */
    optimalLCS(p, iS1, iE1, iS2, iE2, piSX, piEX, piSY, piEY);
  }else{
    *piSX = iSXb;
    *piSY = iSYb;
    *piEX = iEXb;
    *piEY = iEYb;
  }
  /* printf("LCS(%d..%d/%d..%d) = %d..%d/%d..%d\n", 
     iS1, iE1, iS2, iE2, *piSX, *piEX, *piSY, *piEY);  */
}

/*
** Expand the size of aEdit[] array to hold at least nEdit elements.
*/
static void expandEdit(DContext *p, int nEdit){
  p->aEdit = fossil_realloc(p->aEdit, nEdit*sizeof(int));
  p->nEditAlloc = nEdit;
}

/*
** Append a new COPY/DELETE/INSERT triple.
*/
static void appendTriple(DContext *p, int nCopy, int nDel, int nIns){
  /* printf("APPEND %d/%d/%d\n", nCopy, nDel, nIns); */
  if( p->nEdit>=3 ){
    if( p->aEdit[p->nEdit-1]==0 ){
      if( p->aEdit[p->nEdit-2]==0 ){
        p->aEdit[p->nEdit-3] += nCopy;
        p->aEdit[p->nEdit-2] += nDel;
        p->aEdit[p->nEdit-1] += nIns;
        return;
      }
      if( nCopy==0 ){
        p->aEdit[p->nEdit-2] += nDel;
        p->aEdit[p->nEdit-1] += nIns;
        return;
      }
    }
    if( nCopy==0 && nDel==0 ){
      p->aEdit[p->nEdit-1] += nIns;
      return;
    }
  }  
  if( p->nEdit+3>p->nEditAlloc ){
    expandEdit(p, p->nEdit*2 + 15);
    if( p->aEdit==0 ) return;
  }
  p->aEdit[p->nEdit++] = nCopy;
  p->aEdit[p->nEdit++] = nDel;
  p->aEdit[p->nEdit++] = nIns;
}

/*
** Do a single step in the difference.  Compute a sequence of
** copy/delete/insert steps that will convert lines iS1 through iE1-1 of
** the input into lines iS2 through iE2-1 of the output and write
** that sequence into the difference context.
**
** The algorithm is to find a block of common text near the middle
** of the two segments being diffed.  Then recursively compute
** differences on the blocks before and after that common segment.
** Special cases apply if either input segment is empty or if the
** two segments have no text in common.
*/
static void diff_step(DContext *p, int iS1, int iE1, int iS2, int iE2){
  int iSX, iEX, iSY, iEY;

  if( iE1<=iS1 ){
    /* The first segment is empty */
    if( iE2>iS2 ){
      appendTriple(p, 0, 0, iE2-iS2);
    }
    return;
  }
  if( iE2<=iS2 ){
    /* The second segment is empty */
    appendTriple(p, 0, iE1-iS1, 0);
    return;
  }

  /* Find the longest matching segment between the two sequences */
  longestCommonSequence(p, iS1, iE1, iS2, iE2, &iSX, &iEX, &iSY, &iEY);

  if( iEX>iSX ){
    /* A common segment has been found.
    ** Recursively diff either side of the matching segment */
    diff_step(p, iS1, iSX, iS2, iSY);
    if( iEX>iSX ){
      appendTriple(p, iEX - iSX, 0, 0);
    }
    diff_step(p, iEX, iE1, iEY, iE2);
  }else{
    /* The two segments have nothing in common.  Delete the first then
    ** insert the second. */
    appendTriple(p, 0, iE1-iS1, iE2-iS2);
  }
}

/*
** Compute the differences between two files already loaded into
** the DContext structure.
**
** A divide and conquer technique is used.  We look for a large
** block of common text that is in the middle of both files.  Then
** compute the difference on those parts of the file before and
** after the common block.  This technique is fast, but it does
** not necessarily generate the minimum difference set.  On the
** other hand, we do not need a minimum difference set, only one
** that makes sense to human readers, which this algorithm does.
**
** Any common text at the beginning and end of the two files is
** removed before starting the divide-and-conquer algorithm.
*/
static void diff_all(DContext *p){
  int mnE, iS, iE1, iE2;

  /* Carve off the common header and footer */
  iE1 = p->nFrom;
  iE2 = p->nTo;
  while( iE1>0 && iE2>0 && same_dline(&p->aFrom[iE1-1], &p->aTo[iE2-1]) ){
    iE1--;
    iE2--;
  }
  mnE = iE1<iE2 ? iE1 : iE2;
  for(iS=0; iS<mnE && same_dline(&p->aFrom[iS],&p->aTo[iS]); iS++){}

  /* do the difference */
  if( iS>0 ){
    appendTriple(p, iS, 0, 0);
  }
  diff_step(p, iS, iE1, iS, iE2);
  if( iE1<p->nFrom ){
    appendTriple(p, p->nFrom - iE1, 0, 0);
  }

  /* Terminate the COPY/DELETE/INSERT triples with three zeros */
  expandEdit(p, p->nEdit+3);
  if( p->aEdit ){
    p->aEdit[p->nEdit++] = 0;
    p->aEdit[p->nEdit++] = 0;
    p->aEdit[p->nEdit++] = 0;
  }
}

/*
** Attempt to shift insertion or deletion blocks so that they begin and
** end on lines that are pure whitespace.  In other words, try to transform
** this:
**
**      int func1(int x){
**         return x*10;
**     +}
**     +
**     +int func2(int x){
**     +   return x*20;
**      }
**
**      int func3(int x){
**         return x/5;
**      }
**
** Into one of these:
**
**      int func1(int x){              int func1(int x){
**         return x*10;                   return x*10;
**      }                              }
**     +
**     +int func2(int x){             +int func2(int x){
**     +   return x*20;               +   return x*20;
**     +}                             +}
**                                    +
**      int func3(int x){              int func3(int x){
**         return x/5;                    return x/5;
**      }                              }
*/
static void diff_optimize(DContext *p){
  int r;       /* Index of current triple */
  int lnFrom;  /* Line number in p->aFrom */
  int lnTo;    /* Line number in p->aTo */
  int cpy, del, ins;

  lnFrom = lnTo = 0;
  for(r=0; r<p->nEdit; r += 3){
    cpy = p->aEdit[r];
    del = p->aEdit[r+1];
    ins = p->aEdit[r+2];
    lnFrom += cpy;
    lnTo += cpy;

    /* Shift insertions toward the beginning of the file */
    while( cpy>0 && del==0 && ins>0 ){
      DLine *pTop = &p->aFrom[lnFrom-1];  /* Line before start of insert */
      DLine *pBtm = &p->aTo[lnTo+ins-1];  /* Last line inserted */
      if( same_dline(pTop, pBtm)==0 ) break;
      if( LENGTH(pTop+1)+LENGTH(pBtm)<=LENGTH(pTop)+LENGTH(pBtm-1) ) break;
      lnFrom--;
      lnTo--;
      p->aEdit[r]--;
      p->aEdit[r+3]++;
      cpy--;
    }

    /* Shift insertions toward the end of the file */
    while( r+3<p->nEdit && p->aEdit[r+3]>0 && del==0 && ins>0 ){
      DLine *pTop = &p->aTo[lnTo];       /* First line inserted */
      DLine *pBtm = &p->aTo[lnTo+ins];   /* First line past end of insert */
      if( same_dline(pTop, pBtm)==0 ) break;
      if( LENGTH(pTop)+LENGTH(pBtm-1)<=LENGTH(pTop+1)+LENGTH(pBtm) ) break;
      lnFrom++;
      lnTo++;
      p->aEdit[r]++;
      p->aEdit[r+3]--;
      cpy++;
    }

    /* Shift deletions toward the beginning of the file */
    while( cpy>0 && del>0 && ins==0 ){
      DLine *pTop = &p->aFrom[lnFrom-1];     /* Line before start of delete */
      DLine *pBtm = &p->aFrom[lnFrom+del-1]; /* Last line deleted */
      if( same_dline(pTop, pBtm)==0 ) break;
      if( LENGTH(pTop+1)+LENGTH(pBtm)<=LENGTH(pTop)+LENGTH(pBtm-1) ) break;
      lnFrom--;
      lnTo--;
      p->aEdit[r]--;
      p->aEdit[r+3]++;
      cpy--;
    }

    /* Shift deletions toward the end of the file */
    while( r+3<p->nEdit && p->aEdit[r+3]>0 && del>0 && ins==0 ){
      DLine *pTop = &p->aFrom[lnFrom];     /* First line deleted */
      DLine *pBtm = &p->aFrom[lnFrom+del]; /* First line past end of delete */
      if( same_dline(pTop, pBtm)==0 ) break;
      if( LENGTH(pTop)+LENGTH(pBtm-1)<=LENGTH(pTop)+LENGTH(pBtm) ) break;
      lnFrom++;
      lnTo++;
      p->aEdit[r]++;
      p->aEdit[r+3]--;
      cpy++;
    }

    lnFrom += del;
    lnTo += ins;
  }
}

/*
** Extract the number of lines of context from diffFlags.  Supply an
** appropriate default if no context width is specified.
*/
int diff_context_lines(int diffFlags){
  int n = diffFlags & DIFF_CONTEXT_MASK;
  if( n==0 ) n = 5;
  return n;
}

/*
** Extract the width of columns for side-by-side diff.  Supply an
** appropriate default if no width is given.
*/
int diff_width(int diffFlags){
  int w = (diffFlags & DIFF_WIDTH_MASK)/(DIFF_CONTEXT_MASK+1);
  if( w==0 ) w = 80;
  return w;
}

/*
** Generate a report of the differences between files pA and pB.
** If pOut is not NULL then a unified diff is appended there.  It
** is assumed that pOut has already been initialized.  If pOut is
** NULL, then a pointer to an array of integers is returned.  
** The integers come in triples.  For each triple,
** the elements are the number of lines copied, the number of
** lines deleted, and the number of lines inserted.  The vector
** is terminated by a triple of all zeros.
**
** This diff utility does not work on binary files.  If a binary
** file is encountered, 0 is returned and pOut is written with
** text "cannot compute difference between binary files".
*/
int *text_diff(
  Blob *pA_Blob,   /* FROM file */
  Blob *pB_Blob,   /* TO file */
  Blob *pOut,      /* Write diff here if not NULL */
  int diffFlags    /* DIFF_* flags defined above */
){
  int ignoreEolWs; /* Ignore whitespace at the end of lines */
  int nContext;    /* Amount of context to display */	
  DContext c;

  if( diffFlags & DIFF_INVERT ){
    Blob *pTemp = pA_Blob;
    pA_Blob = pB_Blob;
    pB_Blob = pTemp;
  }
  nContext = diff_context_lines(diffFlags);
  ignoreEolWs = (diffFlags & DIFF_IGNORE_EOLWS)!=0;

  /* Prepare the input files */
  memset(&c, 0, sizeof(c));
  c.aFrom = break_into_lines(blob_str(pA_Blob), blob_size(pA_Blob),
                             &c.nFrom, ignoreEolWs);
  c.aTo = break_into_lines(blob_str(pB_Blob), blob_size(pB_Blob),
                           &c.nTo, ignoreEolWs);
  if( c.aFrom==0 || c.aTo==0 ){
    free(c.aFrom);
    free(c.aTo);
    if( pOut ){
      blob_appendf(pOut, "cannot compute difference between binary files\n");
    }
    return 0;
  }

  /* Compute the difference */
  diff_all(&c);
  if( (diffFlags & DIFF_NOOPT)==0 ) diff_optimize(&c);

  if( pOut ){
    /* Compute a context or side-by-side diff into pOut */
    int escHtml = (diffFlags & DIFF_HTML)!=0;
    if( diffFlags & DIFF_SIDEBYSIDE ){
      int width = diff_width(diffFlags);
      sbsDiff(&c, pOut, nContext, width, escHtml);
    }else{
      int showLn = (diffFlags & DIFF_LINENO)!=0;
      contextDiff(&c, pOut, nContext, showLn, escHtml);
    }
    free(c.aFrom);
    free(c.aTo);
    free(c.aEdit);
    return 0;
  }else{
    /* If a context diff is not requested, then return the
    ** array of COPY/DELETE/INSERT triples.
    */
    free(c.aFrom);
    free(c.aTo);
    return c.aEdit;
  }
}

/*
** Process diff-related command-line options and return an appropriate
** "diffFlags" integer.  
**
**   --brief                Show filenames only    DIFF_BRIEF
**   --context|-c N         N lines of context.    DIFF_CONTEXT_MASK
**   --html                 Format for HTML        DIFF_HTML
**   --invert               Invert the diff        DIFF_INVERT
**   --linenum|-n           Show line numbers      DIFF_LINENO
**   --noopt                Disable optimization   DIFF_NOOPT
**   --side-by-side|-y      Side-by-side diff.     DIFF_SIDEBYSIDE
**   --width|-W N           N character lines.     DIFF_WIDTH_MASK
*/
int diff_options(void){
  int diffFlags = 0;
  const char *z;
  int f;
  if( find_option("side-by-side","y",0)!=0 ) diffFlags |= DIFF_SIDEBYSIDE;
  if( (z = find_option("context","c",1))!=0 && (f = atoi(z))>0 ){
    if( f > DIFF_CONTEXT_MASK ) f = DIFF_CONTEXT_MASK;
    diffFlags |= f;
  }
  if( (z = find_option("width","W",1))!=0 && (f = atoi(z))>0 ){
    f *= DIFF_CONTEXT_MASK+1;
    if( f > DIFF_WIDTH_MASK ) f = DIFF_CONTEXT_MASK;
    diffFlags |= f;
  }
  if( find_option("html",0,0)!=0 ) diffFlags |= DIFF_HTML;
  if( find_option("linenum","n",0)!=0 ) diffFlags |= DIFF_LINENO;
  if( find_option("noopt",0,0)!=0 ) diffFlags |= DIFF_NOOPT;
  if( find_option("invert",0,0)!=0 ) diffFlags |= DIFF_INVERT;
  if( find_option("brief",0,0)!=0 ) diffFlags |= DIFF_BRIEF;
  return diffFlags;
}

/*
** COMMAND: test-rawdiff
*/
void test_rawdiff_cmd(void){
  Blob a, b;
  int r;
  int i;
  int *R;
  int diffFlags = diff_options();
  if( g.argc<4 ) usage("FILE1 FILE2 ...");
  blob_read_from_file(&a, g.argv[2]);
  for(i=3; i<g.argc; i++){
    if( i>3 ) fossil_print("-------------------------------\n");
    blob_read_from_file(&b, g.argv[i]);
    R = text_diff(&a, &b, 0, diffFlags);
    for(r=0; R[r] || R[r+1] || R[r+2]; r += 3){
      fossil_print(" copy %4d  delete %4d  insert %4d\n", R[r], R[r+1], R[r+2]);
    }
    /* free(R); */
    blob_reset(&b);
  }
}

/*
** COMMAND: test-udiff
**
** Print the difference between two files.  The usual diff options apply.
*/
void test_udiff_cmd(void){
  Blob a, b, out;
  int diffFlag = diff_options();

  if( g.argc!=4 ) usage("FILE1 FILE2");
  blob_read_from_file(&a, g.argv[2]);
  blob_read_from_file(&b, g.argv[3]);
  blob_zero(&out);
  text_diff(&a, &b, &out, diffFlag);
  blob_write_to_file(&out, "-");
}

/**************************************************************************
** The basic difference engine is above.  What follows is the annotation
** engine.  Both are in the same file since they share many components.
*/

/*
** The status of an annotation operation is recorded by an instance
** of the following structure.
*/
typedef struct Annotator Annotator;
struct Annotator {
  DContext c;       /* The diff-engine context */
  struct AnnLine {  /* Lines of the original files... */
    const char *z;       /* The text of the line */
    short int n;         /* Number of bytes (omitting trailing space and \n) */
    short int iLevel;    /* Level at which tag was set */
    const char *zSrc;    /* Tag showing origin of this line */
  } *aOrig;
  int nOrig;        /* Number of elements in aOrig[] */
  int nNoSrc;       /* Number of entries where aOrig[].zSrc==NULL */
  int iLevel;       /* Current level */
  int nVers;        /* Number of versions analyzed */
  char **azVers;    /* Names of versions analyzed */
};

/*
** Initialize the annotation process by specifying the file that is
** to be annotated.  The annotator takes control of the input Blob and
** will release it when it is finished with it.
*/
static int annotation_start(Annotator *p, Blob *pInput){
  int i;

  memset(p, 0, sizeof(*p));
  p->c.aTo = break_into_lines(blob_str(pInput), blob_size(pInput),&p->c.nTo,1);
  if( p->c.aTo==0 ){
    return 1;
  }
  p->aOrig = fossil_malloc( sizeof(p->aOrig[0])*p->c.nTo );
  for(i=0; i<p->c.nTo; i++){
    p->aOrig[i].z = p->c.aTo[i].z;
    p->aOrig[i].n = p->c.aTo[i].h & LENGTH_MASK;
    p->aOrig[i].zSrc = 0;
  }
  p->nOrig = p->c.nTo;
  return 0;
}

/*
** The input pParent is the next most recent ancestor of the file
** being annotated.  Do another step of the annotation.  Return true
** if additional annotation is required.  zPName is the tag to insert
** on each line of the file being annotated that was contributed by
** pParent.  Memory to hold zPName is leaked.
*/
static int annotation_step(Annotator *p, Blob *pParent, char *zPName){
  int i, j;
  int lnTo;
  int iPrevLevel;
  int iThisLevel;

  /* Prepare the parent file to be diffed */
  p->c.aFrom = break_into_lines(blob_str(pParent), blob_size(pParent),
                                &p->c.nFrom, 1);
  if( p->c.aFrom==0 ){
    return 1;
  }

  /* Compute the differences going from pParent to the file being
  ** annotated. */
  diff_all(&p->c);

  /* Where new lines are inserted on this difference, record the
  ** zPName as the source of the new line.
  */
  iPrevLevel = p->iLevel;
  p->iLevel++;
  iThisLevel = p->iLevel;
  for(i=lnTo=0; i<p->c.nEdit; i+=3){
    struct AnnLine *x = &p->aOrig[lnTo];
    for(j=0; j<p->c.aEdit[i]; j++, lnTo++, x++){
      if( x->zSrc==0 || x->iLevel==iPrevLevel ){
         x->zSrc = zPName;
         x->iLevel = iThisLevel;
      }
    }
    lnTo += p->c.aEdit[i+2];
  }

  /* Clear out the diff results */
  free(p->c.aEdit);
  p->c.aEdit = 0;
  p->c.nEdit = 0;
  p->c.nEditAlloc = 0;

  /* Clear out the from file */
  free(p->c.aFrom);    

  /* Return no errors */
  return 0;
}


/*
** COMMAND: test-annotate-step
*/
void test_annotate_step_cmd(void){
  Blob orig, b;
  Annotator x;
  int i;

  if( g.argc<4 ) usage("RID1 RID2 ...");
  db_must_be_within_tree();
  blob_zero(&b);
  content_get(name_to_rid(g.argv[2]), &orig);
  if( annotation_start(&x, &orig) ){
    fossil_fatal("binary file");
  }
  for(i=3; i<g.argc; i++){
    blob_zero(&b);
    content_get(name_to_rid(g.argv[i]), &b);
    if( annotation_step(&x, &b, g.argv[i-1]) ){
      fossil_fatal("binary file");
    }
  }
  for(i=0; i<x.nOrig; i++){
    const char *zSrc = x.aOrig[i].zSrc;
    if( zSrc==0 ) zSrc = g.argv[g.argc-1];
    fossil_print("%10s: %.*s\n", zSrc, x.aOrig[i].n, x.aOrig[i].z);
  }
}

/* Annotation flags */
#define ANN_FILE_VERS  0x001  /* Show file version rather than commit version */

/*
** Compute a complete annotation on a file.  The file is identified
** by its filename number (filename.fnid) and the baseline in which
** it was checked in (mlink.mid).
*/
static void annotate_file(
  Annotator *p,        /* The annotator */
  const char *zFilename,/* The name of the file to be annotated */
  int fnid,            /* The file name id of the file to be annotated */
  int mid,             /* Use the version of the file in this check-in */
  int webLabel,        /* Use web-style annotations if true */
  int iLimit,          /* Limit the number of levels if greater than zero */
  int annFlags         /* Flags to alter the annotation */
){
  Blob toAnnotate;     /* Text of the final (mid) version of the file */
  Blob step;           /* Text of previous revision */
  int rid;             /* Artifact ID of the file being annotated */
  char *zLabel;        /* Label to apply to a line */
  Stmt q;              /* Query returning all ancestor versions */
  const char *zInfoTarget;     /* String for target info window */
  const char *zDiffTarget;     /* String for target diff window */

  zInfoTarget = db_get_boolean("href-targets", 1) ? "target='infowindow'" : "";
  zDiffTarget = db_get_boolean("href-targets", 1) ? "target='diffwindow'" : "";

  /* Initialize the annotation */
  rid = db_int(0, "SELECT fid FROM mlink WHERE mid=%d AND fnid=%d",mid,fnid);
  if( rid==0 ){
    fossil_panic("file #%d is unchanged in manifest #%d", fnid, mid);
  }
  if( !content_get(rid, &toAnnotate) ){
    fossil_panic("unable to retrieve content of artifact #%d", rid);
  }
  db_multi_exec("CREATE TEMP TABLE ok(rid INTEGER PRIMARY KEY)");
  if( iLimit<=0 ) iLimit = 1000000000;
  compute_direct_ancestors(mid, iLimit);
  annotation_start(p, &toAnnotate);

  db_prepare(&q, 
    "SELECT mlink.fid,"
    "       (SELECT uuid FROM blob WHERE rid=mlink.%s),"
    "       (SELECT uuid FROM blob WHERE rid=mlink.fid),"
    "       (SELECT uuid FROM blob WHERE rid=mlink.pid),"
    "       date(event.mtime), "
    "       coalesce(event.euser,event.user) "
    "  FROM ancestor, mlink, event"
    " WHERE mlink.fnid=%d"
    "   AND mlink.mid=ancestor.rid"
    "   AND event.objid=ancestor.rid"
    " ORDER BY ancestor.generation ASC"
    " LIMIT %d",
    (annFlags & ANN_FILE_VERS)!=0 ? "fid" : "mid",
    fnid,
    iLimit>0 ? iLimit : 10000000
  );
  while( db_step(&q)==SQLITE_ROW ){
    int pid = db_column_int(&q, 0);
    const char *zUuid = db_column_text(&q, 1);
    const char *zUuidFile = db_column_text(&q, 2);
    const char *zUuidParentFile = db_column_text(&q, 3);
    const char *zDate = db_column_text(&q, 4);
    const char *zUser = db_column_text(&q, 5);
    if( webLabel ){
<<<<<<< HEAD
      if (zUuidParentFile) {
        zLabel = mprintf(
            "<a href='%s/info/%s' %s>%.10s</a> "
            "<a href='%s/fdiff?v1=%s&v2=%s' %s>d</a> "
            "%s %9.9s", 
            g.zTop, zUuid, zInfoTarget, zUuid,
            g.zTop, zUuidParentFile, zUuidFile, zDiffTarget,
            zDate, zUser);
      }else{
        zLabel = mprintf(
            "<a href='%s/info/%s' %s>%.10s</a>   "
            "%s %9.9s", 
            g.zTop, zUuid, zInfoTarget, zUuid,
            zDate, zUser);
      }
=======
      zLabel = mprintf(
          "<a href='%s/info/%s' target='infowindow'>%.10s</a> %s %13.13s", 
          g.zTop, zUuid, zUuid, zDate, zUser
      );
>>>>>>> 83e601f8
    }else{
      zLabel = mprintf("%.10s %s %13.13s", zUuid, zDate, zUser);
    }
    p->nVers++;
    p->azVers = fossil_realloc(p->azVers, p->nVers*sizeof(p->azVers[0]) );
    p->azVers[p->nVers-1] = zLabel;
    content_get(pid, &step);
    annotation_step(p, &step, zLabel);
    blob_reset(&step);
  }
  db_finalize(&q);
}

/*
** WEBPAGE: annotate
**
** Query parameters:
**
**    checkin=ID          The manifest ID at which to start the annotation
**    filename=FILENAME   The filename.
*/
void annotation_page(void){
  int mid;
  int fnid;
  int i;
  int iLimit;
  int annFlags = 0;
  Annotator ann;

  login_check_credentials();
  if( !g.perm.Read ){ login_needed(); return; }
  mid = name_to_typed_rid(PD("checkin","0"),"ci");
  fnid = db_int(0, "SELECT fnid FROM filename WHERE name=%Q", P("filename"));
  if( mid==0 || fnid==0 ){ fossil_redirect_home(); }
  iLimit = atoi(PD("limit","-1"));
  if( !db_exists("SELECT 1 FROM mlink WHERE mid=%d AND fnid=%d",mid,fnid) ){
    fossil_redirect_home();
  }
  style_header("File Annotation");
  if( P("filevers") ) annFlags |= ANN_FILE_VERS;
  annotate_file(&ann, P("filename"), fnid, mid, g.perm.History, iLimit, annFlags);
  if( P("log") ){
    int i;
    @ <h2>Versions analyzed:</h2>
    @ <ol>
    for(i=0; i<ann.nVers; i++){
      @ <li><tt>%s(ann.azVers[i])</tt></li>
    }
    @ </ol>
    @ <hr>
    @ <h2>Annotation:</h2>
  }
  @ <pre>
  for(i=0; i<ann.nOrig; i++){
    ((char*)ann.aOrig[i].z)[ann.aOrig[i].n] = 0;
    @ %s(ann.aOrig[i].zSrc): %h(ann.aOrig[i].z)
  }
  @ </pre>
  style_footer();
}

/*
** COMMAND: annotate
**
** %fossil annotate ?OPTIONS? FILENAME
**
** Output the text of a file with markings to show when each line of
** the file was last modified.
**
** Options:
**   --limit N       Only look backwards in time by N versions
**   --log           List all versions analyzed
**   --filevers      Show file version numbers rather than check-in versions
**
** See also: info, finfo, timeline
*/
void annotate_cmd(void){
  int fnid;         /* Filename ID */
  int fid;          /* File instance ID */
  int mid;          /* Manifest where file was checked in */
  int cid;          /* Checkout ID */
  Blob treename;    /* FILENAME translated to canonical form */
  char *zFilename;  /* Cannonical filename */
  Annotator ann;    /* The annotation of the file */
  int i;            /* Loop counter */
  const char *zLimit; /* The value to the --limit option */
  int iLimit;       /* How far back in time to look */
  int showLog;      /* True to show the log */
  int fileVers;     /* Show file version instead of check-in versions */
  int annFlags = 0; /* Flags to control annotation properties */

  zLimit = find_option("limit",0,1);
  if( zLimit==0 || zLimit[0]==0 ) zLimit = "-1";
  iLimit = atoi(zLimit);
  showLog = find_option("log",0,0)!=0;
  fileVers = find_option("filevers",0,0)!=0;
  db_must_be_within_tree();
  if (g.argc<3) {
    usage("FILENAME");
  }
  file_tree_name(g.argv[2], &treename, 1);
  zFilename = blob_str(&treename);
  fnid = db_int(0, "SELECT fnid FROM filename WHERE name=%Q", zFilename);
  if( fnid==0 ){
    fossil_fatal("no such file: %s", zFilename);
  }
  fid = db_int(0, "SELECT rid FROM vfile WHERE pathname=%Q", zFilename);
  if( fid==0 ){
    fossil_fatal("not part of current checkout: %s", zFilename);
  }
  cid = db_lget_int("checkout", 0);
  if (cid == 0){
    fossil_fatal("Not in a checkout");
  }
  if( iLimit<=0 ) iLimit = 1000000000;
  compute_direct_ancestors(cid, iLimit);
  mid = db_int(0, "SELECT mlink.mid FROM mlink, ancestor "
          " WHERE mlink.fid=%d AND mlink.fnid=%d AND mlink.mid=ancestor.rid"
          " ORDER BY ancestor.generation ASC LIMIT 1",
          fid, fnid);
  if( mid==0 ){
    fossil_panic("unable to find manifest");
  }
  if( fileVers ) annFlags |= ANN_FILE_VERS;
  annotate_file(&ann, zFilename, fnid, mid, 0, iLimit, annFlags);
  if( showLog ){
    for(i=0; i<ann.nVers; i++){
      printf("version %3d: %s\n", i+1, ann.azVers[i]);
    }
    printf("---------------------------------------------------\n");
  }
  for(i=0; i<ann.nOrig; i++){
    fossil_print("%s: %.*s\n", 
                 ann.aOrig[i].zSrc, ann.aOrig[i].n, ann.aOrig[i].z);
  }
}<|MERGE_RESOLUTION|>--- conflicted
+++ resolved
@@ -1786,28 +1786,21 @@
     const char *zDate = db_column_text(&q, 4);
     const char *zUser = db_column_text(&q, 5);
     if( webLabel ){
-<<<<<<< HEAD
       if (zUuidParentFile) {
         zLabel = mprintf(
             "<a href='%s/info/%s' %s>%.10s</a> "
             "<a href='%s/fdiff?v1=%s&v2=%s' %s>d</a> "
-            "%s %9.9s", 
+            "%s %13.13s", 
             g.zTop, zUuid, zInfoTarget, zUuid,
             g.zTop, zUuidParentFile, zUuidFile, zDiffTarget,
             zDate, zUser);
       }else{
         zLabel = mprintf(
             "<a href='%s/info/%s' %s>%.10s</a>   "
-            "%s %9.9s", 
+            "%s %13.13s", 
             g.zTop, zUuid, zInfoTarget, zUuid,
             zDate, zUser);
       }
-=======
-      zLabel = mprintf(
-          "<a href='%s/info/%s' target='infowindow'>%.10s</a> %s %13.13s", 
-          g.zTop, zUuid, zUuid, zDate, zUser
-      );
->>>>>>> 83e601f8
     }else{
       zLabel = mprintf("%.10s %s %13.13s", zUuid, zDate, zUser);
     }
