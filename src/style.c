/*
** Copyright (c) 2006,2007 D. Richard Hipp
**
** This program is free software; you can redistribute it and/or
** modify it under the terms of the GNU General Public
** License version 2 as published by the Free Software Foundation.
**
** This program is distributed in the hope that it will be useful,
** but WITHOUT ANY WARRANTY; without even the implied warranty of
** MERCHANTABILITY or FITNESS FOR A PARTICULAR PURPOSE.  See the GNU
** General Public License for more details.
**
** You should have received a copy of the GNU General Public
** License along with this library; if not, write to the
** Free Software Foundation, Inc., 59 Temple Place - Suite 330,
** Boston, MA  02111-1307, USA.
**
** Author contact information:
**   drh@hwaci.com
**   http://www.hwaci.com/drh/
**
*******************************************************************************
**
** This file contains code to implement the basic web page look and feel.
**
*/
#include "config.h"
#include "style.h"


/*
** Elements of the submenu are collected into the following
** structure and displayed below the main menu by style_header().
**
** Populate this structure with calls to style_submenu_element()
** prior to calling style_header().
*/
static struct Submenu {
  const char *zLabel;
  const char *zTitle;
  const char *zLink;
} aSubmenu[30];
static int nSubmenu = 0;

/*
** Remember that the header has been generated.  The footer is omitted
** if an error occurs before the header.
*/
static int headerHasBeenGenerated = 0;

/*
** Add a new element to the submenu
*/
void style_submenu_element(
  const char *zLabel,
  const char *zTitle,
  const char *zLink,
  ...
){
  va_list ap;
  assert( nSubmenu < sizeof(aSubmenu)/sizeof(aSubmenu[0]) );
  aSubmenu[nSubmenu].zLabel = zLabel;
  aSubmenu[nSubmenu].zTitle = zTitle;
  va_start(ap, zLink);
  aSubmenu[nSubmenu].zLink = vmprintf(zLink, ap);
  va_end(ap);
  nSubmenu++;
}

/*
** Compare two submenu items for sorting purposes
*/
static int submenuCompare(const void *a, const void *b){
  const struct Submenu *A = (const struct Submenu*)a;
  const struct Submenu *B = (const struct Submenu*)b;
  return strcmp(A->zLabel, B->zLabel);
}

/*
** Draw the header.
*/
void style_header(const char *zTitleFormat, ...){
  va_list ap;
  char *zTitle;
  const char *zHeader = db_get("header", (char*)zDefaultHeader);  
  login_check_credentials();

  va_start(ap, zTitleFormat);
  zTitle = vmprintf(zTitleFormat, ap);
  va_end(ap);
  
  cgi_destination(CGI_HEADER);
  cgi_printf("%s",
     "<!DOCTYPE html PUBLIC \"-//W3C/DTD XHTML 1.0 Strict//EN\""
     " \"http://www.x3.org/TR/xhtml1/DTD/xhtml1-strict.dtd\">");
  
  if( g.thTrace ) Th_Trace("BEGIN_HEADER<br />\n", -1);

  /* Generate the header up through the main menu */
  Th_Store("project_name", db_get("project-name","Unnamed Fossil Project"));
  Th_Store("title", zTitle);
  Th_Store("baseurl", g.zBaseURL);
  Th_Store("index_page", db_get("index-page","/home"));
  Th_Store("current_page", g.zPath);
  Th_Store("manifest_version", MANIFEST_VERSION);
  Th_Store("manifest_date", MANIFEST_DATE);
  if( g.zLogin ){
    Th_Store("login", g.zLogin);
  }
  if( g.thTrace ) Th_Trace("BEGIN_HEADER_SCRIPT<br />\n", -1);
  Th_Render(zHeader);
  if( g.thTrace ) Th_Trace("END_HEADER<br />\n", -1);
  Th_Unstore("title");   /* Avoid collisions with ticket field names */
  cgi_destination(CGI_BODY);
  g.cgiPanic = 1;
  headerHasBeenGenerated = 1;
}

/*
** Draw the footer at the bottom of the page.
*/
void style_footer(void){
  const char *zFooter;

  if( !headerHasBeenGenerated ) return;
  
  /* Go back and put the submenu at the top of the page.  We delay the
  ** creation of the submenu until the end so that we can add elements
  ** to the submenu while generating page text.
  */
  cgi_destination(CGI_HEADER);
  if( nSubmenu>0 ){
    int i;
    @ <div class="submenu">
    qsort(aSubmenu, nSubmenu, sizeof(aSubmenu[0]), submenuCompare);
    for(i=0; i<nSubmenu; i++){
      struct Submenu *p = &aSubmenu[i];
      if( p->zLink==0 ){
        @ <span class="label">%h(p->zLabel)</span>
      }else{
        @ <a class="label" href="%s(p->zLink)">%h(p->zLabel)</a>
      }
    }
    @ </div>
  }
  @ <div class="content">
  cgi_destination(CGI_BODY);

  /* Put the footer at the bottom of the page.
  */
  @ </div><br clear="both"/>
  zFooter = db_get("footer", (char*)zDefaultFooter);
  if( g.thTrace ) Th_Trace("BEGIN_FOOTER<br />\n", -1);
  Th_Render(zFooter);
  if( g.thTrace ) Th_Trace("END_FOOTER<br />\n", -1);
  
  /* Render trace log if TH1 tracing is enabled. */
  if( g.thTrace ){
    cgi_append_content("<font color=\"red\"><hr>\n", -1);
    cgi_append_content(blob_str(&g.thLog), blob_size(&g.thLog));
    cgi_append_content("</font>\n", -1);
  }
}

/*
** Begin a side-box on the right-hand side of a page.  The title and
** the width of the box are given as arguments.  The width is usually
** a percentage of total screen width.
*/
void style_sidebox_begin(const char *zTitle, const char *zWidth){
  @ <table width="%s(zWidth)" align="right" border="1" cellpadding=5
  @  vspace=5 hspace=5>
  @ <tr><td>
  @ <b>%h(zTitle)</b>
}

/* End the side-box
*/
void style_sidebox_end(void){
  @ </td></tr></table>
}

/* @-comment: // */
/*
** The default page header.
*/
const char zDefaultHeader[] = 
@ <html>
@ <head>
@ <title>$<project_name>: $<title></title>
@ <link rel="alternate" type="application/rss+xml" title="RSS Feed"
@       href="$baseurl/timeline.rss">
@ <link rel="stylesheet" href="$baseurl/style.css" type="text/css"
@       media="screen">
@ </head>
@ <body>
@ <div class="header">
@   <div class="logo">
@     <img src="$baseurl/logo" alt="logo">
@     <br><nobr>$<project_name></nobr>
@   </div>
@   <div class="title">$<title></div>
@   <div class="status"><nobr><th1>
@      if {[info exists login]} {
@        puts "Logged in as $login"
@      } else {
@        puts "Not logged in"
@      }
@   </th1></nobr></div>
@ </div>
@ <div class="mainmenu"><th1>
@ html "<a href='$baseurl$index_page'>Home</a> "
@ if {[anycap jor]} {
@   html "<a href='$baseurl/timeline'>Timeline</a> "
@ }
@ if {[hascap oh]} {
@   html "<a href='$baseurl/dir'>Files</a> "
@ }
@ if {[hascap o]} {
@   html "<a href='$baseurl/leaves'>Leaves</a> "
@   html "<a href='$baseurl/brlist'>Branches</a> "
@   html "<a href='$baseurl/taglist'>Tags</a> "
@ }
@ if {[hascap r]} {
@   html "<a href='$baseurl/reportlist'>Tickets</a> "
@ }
@ if {[hascap j]} {
@   html "<a href='$baseurl/wiki'>Wiki</a> "
@ }
@ if {[hascap s]} {
@   html "<a href='$baseurl/setup'>Admin</a> "
@ } elseif {[hascap a]} {
@   html "<a href='$baseurl/setup_ulist'>Users</a> "
@ }
@ if {[info exists login]} {
@   html "<a href='$baseurl/login'>Logout</a> "
@ } else {
@   html "<a href='$baseurl/login'>Login</a> "
@ }
@ </th1></div>
;

/*
** The default page footer
*/
const char zDefaultFooter[] = 
@ <div class="footer">
@ Fossil version $manifest_version $manifest_date
@ </div>
@ </body></html>
;

/*
** The default Cascading Style Sheet.
*/
const char zDefaultCSS[] = 
@ /* General settings for the entire page */
@ body {
@   margin: 0ex 1ex;
@   padding: 0px;
@   background-color: white;
@   font-family: sans-serif;
@ }
@
@ /* The project logo in the upper left-hand corner of each page */
@ div.logo {
@   display: table-cell;
@   text-align: center;
@   vertical-align: bottom;
@   font-weight: bold;
@   color: #558195;
@ }
@
@ /* The page title centered at the top of each page */
@ div.title {
@   display: table-cell;
@   font-size: 2em;
@   font-weight: bold;
@   text-align: left;
@   padding: 0 0 0 1em;
@   color: #558195;
@   vertical-align: bottom;
@   width: 100%;
@ }
@
@ /* The login status message in the top right-hand corner */
@ div.status {
@   display: table-cell;
@   text-align: right;
@   vertical-align: bottom;
@   color: #558195;
@   font-size: 0.8em;
@   font-weight: bold;
@ }
@
@ /* The header across the top of the page */
@ div.header {
@   display: table;
@   width: 100%;
@ }
@
@ /* The main menu bar that appears at the top of the page beneath
@ ** the header */
@ div.mainmenu {
@   padding: 5px 10px 5px 10px;
@   font-size: 0.9em;
@   font-weight: bold;
@   text-align: center;
@   letter-spacing: 1px;
@   background-color: #558195;
@   color: white;
@ }
@
@ /* The submenu bar that *sometimes* appears below the main menu */
@ div.submenu {
@   padding: 3px 10px 3px 0px;
@   font-size: 0.9em;
@   text-align: center;
@   background-color: #456878;
@   color: white;
@ }
@ div.mainmenu a, div.mainmenu a:visited, div.submenu a, div.submenu a:visited {
@   padding: 3px 10px 3px 10px;
@   color: white;
@   text-decoration: none;
@ }
@ div.mainmenu a:hover, div.submenu a:hover {
@   color: #558195;
@   background-color: white;
@ }
@
@ /* All page content from the bottom of the menu or submenu down to
@ ** the footer */
@ div.content {
@   padding: 0ex 1ex 0ex 2ex;
@ }
@
@ /* Some pages have section dividers */
@ div.section {
@   margin-bottom: 0px;
@   margin-top: 1em;
@   padding: 1px 1px 1px 1px;
@   font-size: 1.2em;
@   font-weight: bold;
@   background-color: #558195;
@   color: white;
@ }
@
@ /* The "Date" that occurs on the left hand side of timelines */
@ div.divider {
@   background: #a1c4d4;
@   border: 2px #558195 solid;
@   font-size: 1em; font-weight: normal;
@   padding: .25em;
@   margin: .2em 0 .2em 0;
@   float: left;
@   clear: left;
@ }
@
@ /* The footer at the very bottom of the page */
@ div.footer {
@   font-size: 0.8em;
@   margin-top: 12px;
@   padding: 5px 10px 5px 10px;
@   text-align: right;
@   background-color: #558195;
@   color: white;
@ }
@
@ /* Hyperlink colors in the footer */
@ div.footer a { color: white; }
@ div.footer a:link { color: white; }
@ div.footer a:visited { color: white; }
@ div.footer a:hover { background-color: white; color: #558195; }
@ 
@ /* <verbatim> blocks */
@ pre.verbatim {
@    background-color: #f5f5f5;
@    padding: 0.5em;
@}
@
@ /* The label/value pairs on (for example) the ci page */
@ table.label-value th {
@   vertical-align: top;
@   text-align: right;
@   padding: 0.2ex 2ex;
@ }
<<<<<<< HEAD
@
@ /* For marking important UI elements which shouldn't be
@    lightly dismissed. I mainly use it to mark "not yet
@    implemented" parts of a page. Whether or not to have
@    a 'border' attribute set is arguable. */
@ .achtung {
@   color: #ff0000;
@   background: #ffff00;
@   border: 1px solid #ff0000;
@ }
@
@ div.miniform {
@     font-size: smaller;
@     margin: 8px;
@ } 
@ /* additions to support creole parser */
@
@ .creoletable {
@   border: 1px solid #666666;
@   border-spacing: 0;
@   margin: 1.5em 2em 1.8em 2em;
@ }
@ .creoletable * tr th {
@   font-size: 100%;
@   padding: .5em .7em .5em .7em;
@   border-left: 1px solid #666666;
@   background-color: #558195;
@   vertical-align: bottom;
@   color: white;
@   empty-cells: show;
@ }
@ .creoletable * tr td {
@   padding: .4em .7em .45em .7em;
@   border-left: 1px solid #D9D9D9;
@   border-top: 1px solid #D9D9D9;
@   vertical-align: center;
@   empty-cells: show;
@ }
@ .creole-block-nowiki {
@   background: oldlace;
@   margin: 2em;
@   overflow: auto;
@ }
@ .creole-inline-nowiki {
@   background: oldlace;
@ }
@ .creole-noimage {
@   color:green;
@   border:1px solid green;
@ }
@ .creole-nomacro {
@   color:red;
@   border:1px solid red;
@ } 
=======
>>>>>>> d8608bf4
;

/*
** WEBPAGE: style.css
*/
void page_style_css(void){
  char *zCSS = 0;

  cgi_set_content_type("text/css");
  zCSS = db_get("css",(char*)zDefaultCSS);
  cgi_append_content(zCSS, -1);
  g.isConst = 1;
}

/*
** WEBPAGE: test_env
*/
void page_test_env(void){
  style_header("Environment Test");
#if !defined(__MINGW32__)
  @ uid=%d(getuid()), gid=%d(getgid())<br>
#endif
  @ g.zBaseURL = %h(g.zBaseURL)<br>
  @ g.zTop = %h(g.zTop)<br>
  cgi_print_all();
  style_footer();
}<|MERGE_RESOLUTION|>--- conflicted
+++ resolved
@@ -385,7 +385,6 @@
 @   text-align: right;
 @   padding: 0.2ex 2ex;
 @ }
-<<<<<<< HEAD
 @
 @ /* For marking important UI elements which shouldn't be
 @    lightly dismissed. I mainly use it to mark "not yet
@@ -440,8 +439,6 @@
 @   color:red;
 @   border:1px solid red;
 @ } 
-=======
->>>>>>> d8608bf4
 ;
 
 /*
