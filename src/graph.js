/* This module contains javascript needed to render timeline graphs in Fossil.
**
** Prior to sourcing this script, there should be a separate
** <script type='application/json' id='timeline-data-NN'> for each graph,
** each containing JSON like this:
**
**   { "iTableId": INTEGER,         // Table sequence number (NN)
**     "circleNodes": BOOLEAN,      // True for circle nodes. False for squares
**     "showArrowheads": BOOLEAN,   // True for arrowheads. False to omit
**     "iRailPitch": INTEGER,       // Spacing between vertical lines (px)
**     "colorGraph": BOOLEAN,       // True to put color on graph lines
**     "nomo": BOOLEAN,             // True to join merge lines with rails
**     "iTopRow": INTEGER,          // Index of top-most row in the graph
**     "omitDescenders": BOOLEAN,   // Omit ancestor lines off bottom of screen
**     "fileDiff": BOOLEAN,         // True for file diff. False for check-in
**     "scrollToSelect": BOOLEAN,   // Scroll to selection on first render
**     "nrail": INTEGER,            // Number of vertical "rails"
**     "baseUrl": TEXT,             // Top-level URL
**     "dwellTimeout": INTEGER,     // Tooltip delay in milliseconds
**     "rowinfo": ROWINFO-ARRAY }
**
** The rowinfo field is an array of structures, one per entry in the timeline,
** where each structure has the following fields:
**
**   id:  The id of the <div> element for the row. This is an integer.
**        to get an actual id, prepend "m" to the integer.  The top node
**        is iTopRow and numbers increase moving down the timeline.
**   bg:  The background color for this row
**    r:  The "rail" that the node for this row sits on.  The left-most
**        rail is 0 and the number increases to the right.
**    d:  If exists and true then there is a "descender" - an arrow
**        coming from the bottom of the page straight up to this node.
**   mo:  "merge-out".  If it exists, this is the rail position
**        for the upward portion of a merge arrow.  The merge arrow goes as
**        a solid normal merge line up to the row identified by "mu" and
**        then as a dashed cherrypick merge line up further to "cu".
**        If this value is omitted if there are no merge children.
**   mu:  The id of the row which is the top of the merge-out arrow.
**        Only exists if "mo" exists.
**   cu:  Extend the mu merge arrow up to this row as a cherrypick
**        merge line, if this value exists.
**    u:  Draw a thick child-line out of the top of this node and up to
**        the node with an id equal to this value.  0 if it is straight to
**        the top of the page, -1 if there is no thick-line riser.
**    f:  0x01: a leaf node.
**   au:  An array of integers that define thick-line risers for branches.
**        The integers are in pairs.  For each pair, the first integer is
**        is the rail on which the riser should run and the second integer
**        is the id of the node upto which the riser should run. If there
**        are no risers, this array does not exist.
**   mi:  "merge-in".  An array of integer rail positions from which
**        merge arrows should be drawn into this node.  If the value is
**        negative, then the rail position is the absolute value of mi[]
**        and a thin merge-arrow descender is drawn to the bottom of
**        the screen. This array is omitted if there are no inbound
**        merges.
**   ci:  "cherrypick-in". Like "mi" except for cherrypick merges.
**        omitted if there are no cherrypick merges.
**    h:  The artifact hash of the object being graphed
*/
var amendCssOnce = 1; // Only change the CSS one time
function amendCss(circleNodes,showArrowheads){
  if( !amendCssOnce ) return;
  var css = "";
  if( circleNodes ){
    css += ".tl-node, .tl-node:after { border-radius: 50%; }";
  }
  if( !showArrowheads ){
    css += ".tl-arrow.u { display: none; }";
  }
  if( css!=="" ){
    var style = document.createElement("style");
    style.textContent = css;
    document.querySelector("head").appendChild(style);
  }
  amendCssOnce = 0;
}
var tooltipObj = document.createElement("span");
tooltipObj.className = "tl-tooltip";
tooltipObj.style.display = "none";
document.getElementsByClassName("content")[0].appendChild(tooltipObj);
/* Clear the close timer if the mouse is over the tooltip. */
tooltipObj.onmouseenter = function(e) {
  stopCloseTimer();
};
/* Init the close timer if the mouse is no longer over the tooltip. */
tooltipObj.onmouseleave = function(e) {
  if (tooltipInfo.ixActive != -1)
    resumeCloseTimer();
};
/* This object must be in the global scope, so that (non-shadowed) access is
** possible from within a setTimeout() closure. */
window.tooltipInfo = {
  dwellTimeout: 250,  /* The tooltip dwell timeout. */
  closeTimeout: 3000, /* The tooltip close timeout. */
  idTimer: 0,         /* The tooltip dwell timer id. */
  idTimerClose: 0,    /* The tooltip close timer id. */
  ixHover: -1,        /* The id of the element with the mouse. */
  ixActive: -1,       /* The id of the element with the tooltip. */
  posX: 0, posY: 0    /* The last mouse position. */
};
/* These functions must be in the global scope, so that access is possible from
** within (non-local) event handlers. */
var hideGraphTooltip = function() {
  stopCloseTimer();
  tooltipObj.style.display = "none";
  this.tooltipInfo.ixActive = -1;
}.bind(window);
var stopDwellTimer = function() {
  if (this.tooltipInfo.idTimer != 0) {
    clearTimeout(this.tooltipInfo.idTimer);
    this.tooltipInfo.idTimer = 0;
  }
}.bind(window);
var resumeCloseTimer = function() {
  /* This timer must be stopped explicitly to reset the elapsed timeout. */
  if (this.tooltipInfo.idTimerClose == 0) {
    this.tooltipInfo.idTimerClose = setTimeout(function() {
      this.tooltipInfo.idTimerClose = 0;
      hideGraphTooltip();
    }.bind(window),this.tooltipInfo.closeTimeout);
  }
}.bind(window);
var stopCloseTimer = function() {
  if (this.tooltipInfo.idTimerClose != 0) {
    clearTimeout(this.tooltipInfo.idTimerClose);
    this.tooltipInfo.idTimerClose = 0;
  }
}.bind(window);

/* Construct that graph corresponding to the timeline-data-N object */
function TimelineGraph(tx){
  var topObj = document.getElementById("timelineTable"+tx.iTableId);
  amendCss(tx.circleNodes, tx.showArrowheads);
  tooltipInfo.dwellTimeout = tx.dwellTimeout
  topObj.onclick = clickOnGraph
  topObj.ondblclick = dblclickOnGraph
  topObj.onmousemove = function(e) {
    var ix = findTxIndex(e);
    var cursor = (ix<0) ? "" : "pointer"; /* Or: cursor = "help"? */
    document.getElementsByTagName('body')[0].style.cursor = cursor;
    /* Keep the already visible tooltip at a constant position, as long as the
    ** mouse is over the same element. */
    var isReentry = false;  // Detect mouse move back to same element.
    if (tooltipObj.style.display != "none") {
      if (ix == tooltipInfo.ixHover)
        return;
      if (-1 == tooltipInfo.ixHover && ix == tooltipInfo.ixActive)
        isReentry = true;
    }
    /* The tooltip is either not visible, or the mouse is over a different
    ** element, so clear the dwell timer, and record the new element id and
    ** mouse position. */
    stopDwellTimer();
    if (ix >= 0) {
      /* Close the tooltip only if the mouse is over another element, and init
      ** the dwell timer again. */
      if (!isReentry)
        hideGraphTooltip();
      tooltipInfo.ixHover = ix;
      tooltipInfo.posX = e.x;
      tooltipInfo.posY = e.y;
<<<<<<< HEAD
      if( tooltipInfo.dwellTimeout>0 ){
        tooltipInfo.idTimer = setTimeout(function() {
          this.tooltipInfo.idTimer = 0;
          showGraphTooltip(
            this.tooltipInfo.ixElement,
            this.tooltipInfo.posX,
            this.tooltipInfo.posY);
        }.bind(window),tooltipInfo.dwellTimeout);
      }
=======
      /* Clear the close timer, if not already cleared by hideGraphTooltip(). */
      stopCloseTimer();
      if (!isReentry) {
        tooltipInfo.idTimer = setTimeout(function() {
          this.tooltipInfo.idTimer = 0;
          /* Clear the timer to hide the tooltip. */
          stopCloseTimer();
          showGraphTooltip(
            this.tooltipInfo.ixHover,
            this.tooltipInfo.posX,
            this.tooltipInfo.posY);
          this.tooltipInfo.ixActive = this.tooltipInfo.ixHover;
        }.bind(window),tooltipInfo.dwellTimeout);
      }
    }
    else {
      tooltipInfo.ixHover = -1;
      /* The mouse is not over an element with a tooltip, init the hide
      ** timer. */
      resumeCloseTimer();
>>>>>>> d5e1ba20
    }
  };
  topObj.onmouseleave = function(e) {
    /* Hide the tooltip if the mouse is outside the "timelineTableN" element,
    ** and outside the tooltip. */
    if (tooltipObj.style.display != "none" &&
          e.relatedTarget &&
          e.relatedTarget != tooltipObj) {
      tooltipInfo.ixHover = -1;
      hideGraphTooltip();
      /* Clear the dwell timer. */
      stopDwellTimer();
      /* Clear the close timer. */
      stopCloseTimer();
    }
  };
  var canvasDiv;
  var railPitch;
  var mergeOffset;
  var node, arrow, arrowSmall, line, mArrow, mLine, wArrow, wLine;

  function initGraph(){
    var parent = topObj.rows[0].cells[1];
    parent.style.verticalAlign = "top";
    canvasDiv = document.createElement("div");
    canvasDiv.className = "tl-canvas";
    canvasDiv.style.position = "absolute";
    parent.appendChild(canvasDiv);
  
    var elems = {};
    var elemClasses = [
      "rail", "mergeoffset", "node", "arrow u", "arrow u sm", "line",
      "arrow merge r", "line merge", "arrow warp", "line warp",
      "line cherrypick", "line dotted"
    ];
    for( var i=0; i<elemClasses.length; i++ ){
      var cls = elemClasses[i];
      var elem = document.createElement("div");
      elem.className = "tl-" + cls;
      if( cls.indexOf("line")==0 ) elem.className += " v";
      canvasDiv.appendChild(elem);
      var k = cls.replace(/\s/g, "_");
      var r = elem.getBoundingClientRect();
      var w = Math.round(r.right - r.left);
      var h = Math.round(r.bottom - r.top);
      elems[k] = {w: w, h: h, cls: cls};
    }
    node = elems.node;
    arrow = elems.arrow_u;
    arrowSmall = elems.arrow_u_sm;
    line = elems.line;
    mArrow = elems.arrow_merge_r;
    mLine = elems.line_merge;
    cpLine = elems.line_cherrypick;
    wArrow = elems.arrow_warp;
    wLine = elems.line_warp;
    dotLine = elems.line_dotted;
  
    var minRailPitch = Math.ceil((node.w+line.w)/2 + mArrow.w + 1);
    if( window.innerWidth<400 ){
      railPitch = minRailPitch;
    }else{
      if( tx.iRailPitch>0 ){
        railPitch = tx.iRailPitch;
      }else{
        railPitch = elems.rail.w;
        railPitch -= Math.floor((tx.nrail-1)*(railPitch-minRailPitch)/21);
      }
      railPitch = Math.max(railPitch, minRailPitch);
    }
  
    if( tx.nomo ){
      mergeOffset = 0;
    }else{
      mergeOffset = railPitch-minRailPitch-mLine.w;
      mergeOffset = Math.min(mergeOffset, elems.mergeoffset.w);
      mergeOffset = mergeOffset>0 ? mergeOffset + line.w/2 : 0;
    }
  
    var canvasWidth = (tx.nrail-1)*railPitch + node.w;
    canvasDiv.style.width = canvasWidth + "px";
    canvasDiv.style.position = "relative";
  }
  function drawBox(cls,color,x0,y0,x1,y1){
    var n = document.createElement("div");
    x0 = Math.floor(x0);
    y0 = Math.floor(y0);
    x1 = x1 || x1===0 ? Math.floor(x1) : x0;
    y1 = y1 || y1===0 ? Math.floor(y1) : y0;
    if( x0>x1 ){ var t=x0; x0=x1; x1=t; }
    if( y0>y1 ){ var t=y0; y0=y1; y1=t; }
    var w = x1-x0;
    var h = y1-y0;
    n.style.position = "absolute";
    n.style.left = x0+"px";
    n.style.top = y0+"px";
    if( w ) n.style.width = w+"px";
    if( h ) n.style.height = h+"px";
    if( color ) n.style.backgroundColor = color;
    n.className = "tl-"+cls;
    canvasDiv.appendChild(n);
    return n;
  }
  function absoluteY(obj){
    var y = 0;
    do{
      y += obj.offsetTop;
    }while( obj = obj.offsetParent );
    return y;
  }
  function absoluteX(obj){
    var x = 0;
    do{
      x += obj.offsetLeft;
    }while( obj = obj.offsetParent );
    return x;
  }
  function miLineY(p){
    return p.y + node.h - mLine.w - 1;
  }
  function drawLine(elem,color,x0,y0,x1,y1){
    var cls = elem.cls + " ";
    if( x1===null ){
      x1 = x0+elem.w;
      cls += "v";
    }else{
      y1 = y0+elem.w;
      cls += "h";
    }
    return drawBox(cls,color,x0,y0,x1,y1);
  }
  function drawUpArrow(from,to,color,id){
    var y = to.y + node.h;
    var arrowSpace = from.y - y + (!from.id || from.r!=to.r ? node.h/2 : 0);
    var arw = arrowSpace < arrow.h*1.5 ? arrowSmall : arrow;
    var x = to.x + (node.w-line.w)/2;
    var y0 = from.y + node.h/2;
    var y1 = Math.ceil(to.y + node.h + arw.h/2);
    var n = drawLine(line,color,x,y0,null,y1);
    addToolTip(n,id)
    x = to.x + (node.w-arw.w)/2;
    n = drawBox(arw.cls,null,x,y);
    if(color) n.style.borderBottomColor = color;
    addToolTip(n,id)
  }
  function drawDotted(from,to,color,id){
    var x = to.x + (node.w-line.w)/2;
    var y0 = from.y + node.h/2;
    var y1 = Math.ceil(to.y + node.h);
    var n = drawLine(dotLine,null,x,y0,null,y1)
    if( color ) n.style.borderColor = color
    addToolTip(n,id)
  }
  function addToolTip(n,id){
    if( id ) n.setAttribute("data-ix",id-tx.iTopRow)
  }
  /* Draw thin horizontal or vertical lines representing merges */
  function drawMergeLine(x0,y0,x1,y1){
    drawLine(mLine,null,x0,y0,x1,y1);
  }
  function drawCherrypickLine(x0,y0,x1,y1){
    drawLine(cpLine,null,x0,y0,x1,y1);
  }
  /* Draw an arrow representing an in-bound merge from the "rail"-th rail
  ** over to the node of "p".  Make is a checkpoint merge is "isCP" is true */
  function drawMergeArrow(p,rail,isCP){
    var x0 = rail*railPitch + node.w/2;
    if( rail in mergeLines ){
      x0 += mergeLines[rail];
      if( p.r<rail ) x0 += mLine.w;
    }else{
      x0 += (p.r<rail ? -1 : 1)*line.w/2;
    }
    var x1 = mArrow.w ? mArrow.w/2 : -node.w/2;
    x1 = p.x + (p.r<rail ? node.w + Math.ceil(x1) : -x1);
    var y = miLineY(p);
    var x = p.x + (p.r<rail ? node.w : -mArrow.w);
    var cls;
    if( isCP ){
      drawCherrypickLine(x0,y,x1,null);
      cls = "arrow cherrypick " + (p.r<rail ? "l" : "r");
    }else{
      drawMergeLine(x0,y,x1,null);
      cls = "arrow merge " + (p.r<rail ? "l" : "r");
    }
    drawBox(cls,null,x,y+(mLine.w-mArrow.h)/2);
  }
  function drawNode(p, btm){
    if( p.bg ){
      var e = document.getElementById("mc"+p.id);
      if(e) e.style.backgroundColor = p.bg;
      e = document.getElementById("md"+p.id);
      if(e) e.style.backgroundColor = p.bg;
    }
    if( p.r<0 ) return;
    if( p.u>0 ) drawUpArrow(p,tx.rowinfo[p.u-tx.iTopRow],p.fg,p.id);
    if( p.sb>0 ) drawDotted(p,tx.rowinfo[p.sb-tx.iTopRow],p.fg,p.id);
    var cls = node.cls;
    if( p.hasOwnProperty('mi') && p.mi.length ) cls += " merge";
    if( p.f&1 ) cls += " leaf";
    var n = drawBox(cls,p.bg,p.x,p.y);
    n.id = "tln"+p.id;
    addToolTip(n,p.id)
    n.onclick = clickOnNode;
    n.ondblclick = dblclickOnNode;
    n.style.zIndex = 10;
    if( !tx.omitDescenders ){
      if( p.u==0 ){
        if( p.hasOwnProperty('mo') && p.r==p.mo ){
          var ix = p.hasOwnProperty('cu') ? p.cu : p.mu;
          var top = tx.rowinfo[ix-tx.iTopRow]
          drawUpArrow(p,{x: p.x, y: top.y-node.h}, p.fg, p.id);
        }else if( p.y>100 ){
          drawUpArrow(p,{x: p.x, y: p.y-50}, p.fg, p.id);
        }else{
          drawUpArrow(p,{x: p.x, y: 0},p.fg, p.id);
        }
      }
      if( p.hasOwnProperty('d') ){
        if( p.y + 150 >= btm ){
          drawUpArrow({x: p.x, y: btm - node.h/2},p,p.fg,p.id);
        }else{
          drawUpArrow({x: p.x, y: p.y+50},p,p.fg,p.id);
          drawDotted({x: p.x, y: p.y+63},{x: p.x, y: p.y+50-node.h/2},p.fg,p.id);
        }
      }
    }
    if( p.hasOwnProperty('mo') ){
      var x0 = p.x + node.w/2;
      var x1 = p.mo*railPitch + node.w/2;
      var u = tx.rowinfo[p.mu-tx.iTopRow];
      var y1 = miLineY(u);
      if( p.u<=0 || p.mo!=p.r ){
        if( p.u==0 && p.mo==p.r ){
          mergeLines[p.mo] = u.r<p.r ? -mergeOffset-mLine.w : mergeOffset;
        }else{
          mergeLines[p.mo] = -mLine.w/2;
        }
        x1 += mergeLines[p.mo]
        var y0 = p.y+2;
        if( p.mu==p.id ){
          drawCherrypickLine(x0,y0,x1+(x0<x1 ? mLine.w : 0),null);
          y1 = y0;
        }else{
          drawMergeLine(x0,y0,x1+(x0<x1 ? mLine.w : 0),null);
          drawMergeLine(x1,y0+mLine.w,null,y1);
        }
        if( p.hasOwnProperty('cu') ){
          var u2 = tx.rowinfo[p.cu-tx.iTopRow];
          var y2 = miLineY(u2);
          drawCherrypickLine(x1,y1,null,y2);
        }
      }else if( mergeOffset ){
        mergeLines[p.mo] = u.r<p.r ? -mergeOffset-mLine.w : mergeOffset;
        x1 += mergeLines[p.mo];
        if( p.mo<p.id ){
          drawMergeLine(x1,p.y+node.h/2,null,y1);
        }
        if( p.hasOwnProperty('cu') ){
          var u2 = tx.rowinfo[p.cu-tx.iTopRow];
          var y2 = miLineY(u2);
          drawCherrypickLine(x1,y1,null,y2);
        }
      }else{
        delete mergeLines[p.mo];
      }
    }
    if( p.hasOwnProperty('au') ){
      for( var i=0; i<p.au.length; i+=2 ){
        var rail = p.au[i];
        var x0 = p.x + node.w/2;
        var x1 = rail*railPitch + (node.w-line.w)/2;
        if( x0<x1 ){
          x0 = Math.ceil(x0);
          x1 += line.w;
        }
        var y0 = p.y + (node.h-line.w)/2;
        var u = tx.rowinfo[p.au[i+1]-tx.iTopRow];
        if( u.id<p.id ){
          drawLine(line,u.fg,x0,y0,x1,null);
          drawUpArrow(p,u,u.fg,u.id);
        }else{
          var y1 = u.y + (node.h-line.w)/2;
          drawLine(wLine,u.fg,x0,y0,x1,null);
          drawLine(wLine,u.fg,x1-line.w,y0,null,y1+line.w);
          drawLine(wLine,u.fg,x1,y1,u.x-wArrow.w/2,null);
          var x = u.x-wArrow.w;
          var y = u.y+(node.h-wArrow.h)/2;
          var n = drawBox(wArrow.cls,null,x,y);
          if( u.fg ) n.style.borderLeftColor = u.fg;
        }
      }
    }
    if( p.hasOwnProperty('mi') ){
      for( var i=0; i<p.mi.length; i++ ){
        var rail = p.mi[i];
        if( rail<0 ){
          rail = -rail;
          mergeLines[rail] = -mLine.w/2;
          var x = rail*railPitch + (node.w-mLine.w)/2;
          var y = miLineY(p);
          drawMergeLine(x,y,null,mergeBtm[rail]);
          mergeBtm[rail] = y;
        }
        drawMergeArrow(p,rail,0);
      }
    }
    if( p.hasOwnProperty('ci') ){
      for( var i=0; i<p.ci.length; i++ ){
        var rail = p.ci[i];
        if( rail<0 ){
          rail = -rail;
          mergeLines[rail] = -mLine.w/2;
          var x = rail*railPitch + (node.w-mLine.w)/2;
          var y = miLineY(p);
          drawCherrypickLine(x,y,null,mergeBtm[rail]);
          mergeBtm[rail] = y;
        }
        drawMergeArrow(p,rail,1);
      }
    }
  }
  var mergeLines;
  var mergeBtm = new Array;
  function renderGraph(){
    mergeLines = {};
    canvasDiv.innerHTML = "";
    var canvasY = absoluteY(canvasDiv);
    for(var i=0; i<tx.rowinfo.length; i++ ){
      var e = document.getElementById("m"+tx.rowinfo[i].id);
      tx.rowinfo[i].y = absoluteY(e) - canvasY;
      tx.rowinfo[i].x = tx.rowinfo[i].r*railPitch;
    }
    var tlBtm = document.getElementById(tx.bottomRowId);
    if( tlBtm.offsetHeight<node.h ){
      tlBtm.style.height = node.h + "px";
    }
    var btm = absoluteY(tlBtm) - canvasY + tlBtm.offsetHeight;
    for( var i=0; i<tx.nrail; i++) mergeBtm[i] = btm;
    for( var i=tx.rowinfo.length-1; i>=0; i-- ){
      drawNode(tx.rowinfo[i], btm);
    }
  }
  var selRow;
  function clickOnNode(e){
    hideGraphTooltip()
    var p = tx.rowinfo[parseInt(this.id.match(/\d+$/)[0], 10)-tx.iTopRow];
    if( !selRow ){
      selRow = p;
      this.className += " sel";
      canvasDiv.className += " sel";
    }else if( selRow==p ){
      selRow = null;
      this.className = this.className.replace(" sel", "");
      canvasDiv.className = canvasDiv.className.replace(" sel", "");
    }else{
      if( tx.fileDiff ){
        location.href=tx.baseUrl + "/fdiff?v1="+selRow.h+"&v2="+p.h
      }else{
        location.href=tx.baseUrl + "/vdiff?from="+selRow.h+"&to="+p.h
      }
    }
    e.stopPropagation()
  }
  function dblclickOnNode(e){
    var p = tx.rowinfo[parseInt(this.id.match(/\d+$/)[0], 10)-tx.iTopRow];
    window.location.href = tx.baseUrl+"/info/"+p.h
    e.stopPropagation()
  }
  function findTxIndex(e){
    /* Look at all the graph elements.  If any graph elements that is near
    ** the click-point "e" and has a "data-ix" attribute, then return
    ** the value of that attribute.  Otherwise return -1 */
    var x = e.x + window.pageXOffset - absoluteX(canvasDiv);
    var y = e.y + window.pageYOffset - absoluteY(canvasDiv);
    var aNode = canvasDiv.childNodes
    var nNode = aNode.length;
    var i;
    for(i=0;i<nNode;i++){
      var n = aNode[i]
      if( !n.hasAttribute("data-ix") ) continue;
      if( x<n.offsetLeft-5 ) continue;
      if( x>n.offsetLeft+n.offsetWidth+5 ) continue;
      if( y<n.offsetTop-5 ) continue;
      if( y>n.offsetTop+n.offsetHeight ) continue;
      return n.getAttribute("data-ix")
    }
    return -1
  }
  /* Compute the hyperlink for the branch graph for tx.rowinfo[ix] */
  function branchHyperlink(ix){
    var br = tx.rowinfo[ix].br
    var dest = tx.baseUrl + "/timeline?r=" + encodeURIComponent(br)
    dest += tx.fileDiff ? "&m&cf=" : "&m&c="
    dest += encodeURIComponent(tx.rowinfo[ix].h)
    return dest
  }
  function clickOnGraph(e){
    var ix = findTxIndex(e);
    showGraphTooltip(ix,e.x,e.y);
  }
  function showGraphTooltip(ix,posX,posY){
    if( ix<0 ){
      hideGraphTooltip()
    }else{  
      var br = tx.rowinfo[ix].br
      var dest = branchHyperlink(ix)
      var hbr = br.replace(/&/g, "&amp;")
         .replace(/</g, "&lt;")
         .replace(/>/g, "&gt;")
         .replace(/"/g, "&quot;")
         .replace(/'/g, "&#039;");
      tooltipObj.innerHTML = "<a href=\""+dest+"\">"+hbr+"</a>"
      tooltipObj.style.position = "absolute"
      var x = posX + 4 + window.pageXOffset
      tooltipObj.style.left = x+"px"
      var y = posY + window.pageYOffset - tooltipObj.clientHeight - 4
      tooltipObj.style.top = y+"px"
      tooltipObj.style.display = "inline"
    }
  }
  function dblclickOnGraph(e){
    var ix = findTxIndex(e);
    var dest = branchHyperlink(ix)
    hideGraphTooltip()
    window.location.href = dest
  }
  function changeDisplay(selector,value){
    var x = document.getElementsByClassName(selector);
    var n = x.length;
    for(var i=0; i<n; i++) {x[i].style.display = value;}
  }
  function changeDisplayById(id,value){
    var x = document.getElementById(id);
    if(x) x.style.display=value;
  }
  function toggleDetail(){
    var id = parseInt(this.getAttribute('data-id'))
    var x = document.getElementById("detail-"+id);
    if( x.style.display=="inline" ){
      x.style.display="none";
      changeDisplayById("ellipsis-"+id,"inline");
      changeDisplayById("links-"+id,"none");
    }else{
      x.style.display="inline";
      changeDisplayById("ellipsis-"+id,"none");
      changeDisplayById("links-"+id,"inline");
    }
    checkHeight();
  }
  function scrollToSelected(){
    var x = document.getElementsByClassName('timelineSelected');
    if(x[0]){
      var h = window.innerHeight;
      var y = absoluteY(x[0]) - h/2;
      if( y>0 ) window.scrollTo(0, y);
    }
  }
  if( tx.rowinfo ){
    var lastRow = 
       document.getElementById("m"+tx.rowinfo[tx.rowinfo.length-1].id);
    var lastY = 0;
    function checkHeight(){
      var h = absoluteY(lastRow);
      if( h!=lastY ){
        renderGraph();
        lastY = h;
      }
      setTimeout(checkHeight, 1000);
    }
    initGraph();
    checkHeight();
  }else{
    function checkHeight(){}
  }
  if( tx.scrollToSelect ){
    scrollToSelected();
  }

  /* Set the onclick= attributes for elements of the "Compact" display
  ** mode so that clicking turns the details on and off.
  */
  var lx = topObj.getElementsByClassName('timelineEllipsis');
  var i;
  for(i=0; i<lx.length; i++){
    if( lx[i].hasAttribute('data-id') ) lx[i].onclick = toggleDetail;
  }
  lx = topObj.getElementsByClassName('timelineCompactComment');
  for(i=0; i<lx.length; i++){
    if( lx[i].hasAttribute('data-id') ) lx[i].onclick = toggleDetail;
  }
  if( window.innerWidth<400 ){
    /* On narrow displays, shift the date from the first column to the
    ** third column, to make the first column narrower */
    lx = topObj.getElementsByClassName('timelineDateRow');
    for(i=0; i<lx.length; i++){
      var rx = lx[i];
      if( rx.getAttribute('data-reordered') ) break;
      rx.setAttribute('data-reordered',1);
      rx.appendChild(rx.firstChild);
      rx.insertBefore(rx.childNodes[1],rx.firstChild);
    }
    /* Do not show the HH:MM timestamps on very narrow displays
    ** as they take up too much horizontal space. */
    lx = topObj.getElementsByClassName('timelineHistLink');
    for(i=0; i<lx.length; i++){
      var rx = lx[i];
      rx.style.display="none";
    }
  }
}
  
/* Look for all timeline-data-NN objects.  Load each one and draw
** a graph for each one.
*/
(function(){
  var i;
  for(i=0; 1; i++){
    var dataObj = document.getElementById("timeline-data-"+i);
    if(!dataObj) break;
    var txJson = dataObj.textContent || dataObj.innerText;
    var tx = JSON.parse(txJson);
    TimelineGraph(tx);
  }
}())<|MERGE_RESOLUTION|>--- conflicted
+++ resolved
@@ -160,20 +160,9 @@
       tooltipInfo.ixHover = ix;
       tooltipInfo.posX = e.x;
       tooltipInfo.posY = e.y;
-<<<<<<< HEAD
-      if( tooltipInfo.dwellTimeout>0 ){
-        tooltipInfo.idTimer = setTimeout(function() {
-          this.tooltipInfo.idTimer = 0;
-          showGraphTooltip(
-            this.tooltipInfo.ixElement,
-            this.tooltipInfo.posX,
-            this.tooltipInfo.posY);
-        }.bind(window),tooltipInfo.dwellTimeout);
-      }
-=======
       /* Clear the close timer, if not already cleared by hideGraphTooltip(). */
       stopCloseTimer();
-      if (!isReentry) {
+      if (!isReentry && tooltipInfo.dwellTimeout>0) {
         tooltipInfo.idTimer = setTimeout(function() {
           this.tooltipInfo.idTimer = 0;
           /* Clear the timer to hide the tooltip. */
@@ -191,7 +180,6 @@
       /* The mouse is not over an element with a tooltip, init the hide
       ** timer. */
       resumeCloseTimer();
->>>>>>> d5e1ba20
     }
   };
   topObj.onmouseleave = function(e) {
