/*
** Copyright (c) 2006 D. Richard Hipp
**
** This program is free software; you can redistribute it and/or
** modify it under the terms of the Simplified BSD License (also
** known as the "2-Clause License" or "FreeBSD License".)
**
** This program is distributed in the hope that it will be useful,
** but without any warranty; without even the implied warranty of
** merchantability or fitness for a particular purpose.
**
** Author contact information:
**   drh@hwaci.com
**   http://www.hwaci.com/drh/
**
*******************************************************************************
**
** This file contains C functions and procedures that provide useful
** services to CGI programs.  There are procedures for parsing and
** dispensing QUERY_STRING parameters and cookies, the "mprintf()"
** formatting function and its cousins, and routines to encode and
** decode strings in HTML or HTTP.
*/
#include "config.h"
#ifdef _WIN32
# include <winsock2.h>
# include <ws2tcpip.h>
#else
# include <sys/socket.h>
# include <netinet/in.h>
# include <arpa/inet.h>
# include <sys/times.h>
# include <sys/time.h>
# include <sys/wait.h>
# include <sys/select.h>
# include <netdb.h>             /* for NI_NUMERICHOST */
#endif
#ifdef __EMX__
  typedef int socklen_t;
#endif
#include <time.h>
#include <stdio.h>
#include <stdlib.h>
#include <unistd.h>
#include "cgi.h"

#if INTERFACE
/*
** Shortcuts for cgi_parameter.  P("x") returns the value of query parameter
** or cookie "x", or NULL if there is no such parameter or cookie.  PD("x","y")
** does the same except "y" is returned in place of NULL if there is not match.
*/
#define P(x)        cgi_parameter((x),0)
#define PD(x,y)     cgi_parameter((x),(y))
#define PT(x)       cgi_parameter_trimmed((x),0)
#define PDT(x,y)    cgi_parameter_trimmed((x),(y))


/*
** Destinations for output text.
*/
#define CGI_HEADER   0
#define CGI_BODY     1

#endif /* INTERFACE */

/*
** The HTTP reply is generated in two pieces: the header and the body.
** These pieces are generated separately because they are not necessary
** produced in order.  Parts of the header might be built after all or
** part of the body.  The header and body are accumulated in separate
** Blob structures then output sequentially once everything has been
** built.
**
** The cgi_destination() interface switch between the buffers.
*/
static Blob cgiContent[2] = { BLOB_INITIALIZER, BLOB_INITIALIZER };
static Blob *pContent = &cgiContent[0];

/*
** Set the destination buffer into which to accumulate CGI content.
*/
void cgi_destination(int dest){
  switch( dest ){
    case CGI_HEADER: {
      pContent = &cgiContent[0];
      break;
    }
    case CGI_BODY: {
      pContent = &cgiContent[1];
      break;
    }
    default: {
      cgi_panic("bad destination");
    }
  }
}

/*
** Check to see if the header contains the zNeedle string.  Return true
** if it does and false if it does not.
*/
int cgi_header_contains(const char *zNeedle){
  return strstr(blob_str(&cgiContent[0]), zNeedle)!=0;
}

/*
** Append reply content to what already exists.
*/
void cgi_append_content(const char *zData, int nAmt){
  blob_append(pContent, zData, nAmt);
}

/*
** Reset the HTTP reply text to be an empty string.
*/
void cgi_reset_content(void){
  blob_reset(&cgiContent[0]);
  blob_reset(&cgiContent[1]);
}

/*
** Return a pointer to the CGI output blob.
*/
Blob *cgi_output_blob(void){
  return pContent;
}

/*
** Combine the header and body of the CGI into a single string.
*/
static void cgi_combine_header_and_body(void){
  int size = blob_size(&cgiContent[1]);
  if( size>0 ){
    blob_append(&cgiContent[0], blob_buffer(&cgiContent[1]), size);
    blob_reset(&cgiContent[1]);
  }
}

/*
** Return a pointer to the HTTP reply text.
*/
char *cgi_extract_content(void){
  cgi_combine_header_and_body();
  return blob_buffer(&cgiContent[0]);
}

/*
** Additional information used to form the HTTP reply
*/
static char *zContentType = "text/html";     /* Content type of the reply */
static char *zReplyStatus = "OK";            /* Reply status description */
static int iReplyStatus = 200;               /* Reply status code */
static Blob extraHeader = BLOB_INITIALIZER;  /* Extra header text */

/*
** Set the reply content type
*/
void cgi_set_content_type(const char *zType){
  zContentType = mprintf("%s", zType);
}

/*
** Set the reply content to the specified BLOB.
*/
void cgi_set_content(Blob *pNewContent){
  cgi_reset_content();
  cgi_destination(CGI_HEADER);
  cgiContent[0] = *pNewContent;
  blob_zero(pNewContent);
}

/*
** Set the reply status code
*/
void cgi_set_status(int iStat, const char *zStat){
  zReplyStatus = mprintf("%s", zStat);
  iReplyStatus = iStat;
}

/*
** Append text to the header of an HTTP reply
*/
void cgi_append_header(const char *zLine){
  blob_append(&extraHeader, zLine, -1);
}

/*
** Set a cookie.
**
** Zero lifetime implies a session cookie.
*/
void cgi_set_cookie(
  const char *zName,    /* Name of the cookie */
  const char *zValue,   /* Value of the cookie.  Automatically escaped */
  const char *zPath,    /* Path cookie applies to.  NULL means "/" */
  int lifetime          /* Expiration of the cookie in seconds from now */
){
  char *zSecure = "";
  if( zPath==0 ) zPath = g.zTop;
  if( g.zBaseURL!=0 && strncmp(g.zBaseURL, "https:", 6)==0 ){
    zSecure = " secure;";
  }
  if( lifetime>0 ){
    lifetime += (int)time(0);
    blob_appendf(&extraHeader,
       "Set-Cookie: %s=%t; Path=%s; expires=%z; HttpOnly;%s Version=1\r\n",
        zName, zValue, zPath, cgi_rfc822_datestamp(lifetime), zSecure);
  }else{
    blob_appendf(&extraHeader,
       "Set-Cookie: %s=%t; Path=%s; HttpOnly;%s Version=1\r\n",
       zName, zValue, zPath, zSecure);
  }
}

#if 0
/*
** Add an ETag header line
*/
static char *cgi_add_etag(char *zTxt, int nLen){
  MD5Context ctx;
  unsigned char digest[16];
  int i, j;
  char zETag[64];

  MD5Init(&ctx);
  MD5Update(&ctx,zTxt,nLen);
  MD5Final(digest,&ctx);
  for(j=i=0; i<16; i++,j+=2){
    bprintf(&zETag[j],sizeof(zETag)-j,"%02x",(int)digest[i]);
  }
  blob_appendf(&extraHeader, "ETag: %s\r\n", zETag);
  return fossil_strdup(zETag);
}

/*
** Do some cache control stuff. First, we generate an ETag and include it in
** the response headers. Second, we do whatever is necessary to determine if
** the request was asking about caching and whether we need to send back the
** response body. If we shouldn't send a body, return non-zero.
**
** Currently, we just check the ETag against any If-None-Match header.
**
** FIXME: In some cases (attachments, file contents) we could check
** If-Modified-Since headers and always include Last-Modified in responses.
*/
static int check_cache_control(void){
  /* FIXME: there's some gotchas wth cookies and some headers. */
  char *zETag = cgi_add_etag(blob_buffer(&cgiContent),blob_size(&cgiContent));
  char *zMatch = P("HTTP_IF_NONE_MATCH");

  if( zETag!=0 && zMatch!=0 ) {
    char *zBuf = fossil_strdup(zMatch);
    if( zBuf!=0 ){
      char *zTok = 0;
      char *zPos;
      for( zTok = strtok_r(zBuf, ",\"",&zPos);
           zTok && fossil_stricmp(zTok,zETag);
           zTok =  strtok_r(0, ",\"",&zPos)){}
      fossil_free(zBuf);
      if(zTok) return 1;
    }
  }
  
  return 0;
}
#endif

/*
** Do a normal HTTP reply
*/
void cgi_reply(void){
  int total_size;
  if( iReplyStatus<=0 ){
    iReplyStatus = 200;
    zReplyStatus = "OK";
  }

#if 0
  if( iReplyStatus==200 && check_cache_control() ) {
    /* change the status to "unchanged" and we can skip sending the
    ** actual response body. Obviously we only do this when we _have_ a
    ** body (code 200).
    */
    iReplyStatus = 304;
    zReplyStatus = "Not Modified";
  }
#endif

  if( g.fullHttpReply ){
    fprintf(g.httpOut, "HTTP/1.0 %d %s\r\n", iReplyStatus, zReplyStatus);
    fprintf(g.httpOut, "Date: %s\r\n", cgi_rfc822_datestamp(time(0)));
    fprintf(g.httpOut, "Connection: close\r\n");
  }else{
    fprintf(g.httpOut, "Status: %d %s\r\n", iReplyStatus, zReplyStatus);
  }

  if( blob_size(&extraHeader)>0 ){
    fprintf(g.httpOut, "%s", blob_buffer(&extraHeader));
  }

  /* Add headers to turn on useful security options in browsers. */
  fprintf(g.httpOut, "X-Frame-Options: SAMEORIGIN\r\n");
  /* This stops fossil pages appearing in frames or iframes, preventing
  ** click-jacking attacks on supporting browsers.
  **
  ** Other good headers would be
  **   Strict-Transport-Security: max-age=62208000
  ** if we're using https. However, this would break sites which serve different
  ** content on http and https protocols. Also,
  **   X-Content-Security-Policy: allow 'self'
  ** would help mitigate some XSS and data injection attacks, but will break
  ** deliberate inclusion of external resources, such as JavaScript syntax
  ** highlighter scripts.
  **
  ** These headers are probably best added by the web server hosting fossil as
  ** a CGI script.
  */

  if( g.isConst ){
    /* constant means that the input URL will _never_ generate anything
    ** else. In the case of attachments, the contents won't change because
    ** an attempt to change them generates a new attachment number. In the
    ** case of most /getfile calls for specific versions, the only way the
    ** content changes is if someone breaks the SCM. And if that happens, a
    ** stale cache is the least of the problem. So we provide an Expires
    ** header set to a reasonable period (default: one week).
    */
    /*time_t expires = time(0) + atoi(db_config("constant_expires","604800"));*/
    time_t expires = time(0) + 604800;
    fprintf(g.httpOut, "Expires: %s\r\n", cgi_rfc822_datestamp(expires));
  }else{
    fprintf(g.httpOut, "Cache-control: no-cache\r\n");
  }

  /* Content intended for logged in users should only be cached in
  ** the browser, not some shared location.
  */
  fprintf(g.httpOut, "Content-Type: %s; charset=utf-8\r\n", zContentType);
  if( fossil_strcmp(zContentType,"application/x-fossil")==0 ){
    cgi_combine_header_and_body();
    blob_compress(&cgiContent[0], &cgiContent[0]);
  }

  if( iReplyStatus != 304 ) {
    total_size = blob_size(&cgiContent[0]) + blob_size(&cgiContent[1]);
    fprintf(g.httpOut, "Content-Length: %d\r\n", total_size);
  }else{
    total_size = 0;
  }
  fprintf(g.httpOut, "\r\n");
  if( total_size>0 && iReplyStatus != 304 ){
    int i, size;
    for(i=0; i<2; i++){
      size = blob_size(&cgiContent[i]);
      if( size>0 ){
        fwrite(blob_buffer(&cgiContent[i]), 1, size, g.httpOut);
      }
    }
  }
  fflush(g.httpOut);
  CGIDEBUG(("DONE\n"));
}

/*
** Do a redirect request to the URL given in the argument.
**
** The URL must be relative to the base of the fossil server.
*/
NORETURN void cgi_redirect(const char *zURL){
  char *zLocation;
  CGIDEBUG(("redirect to %s\n", zURL));
  if( strncmp(zURL,"http:",5)==0 || strncmp(zURL,"https:",6)==0 ){
    zLocation = mprintf("Location: %s\r\n", zURL);
  }else if( *zURL=='/' ){
    int n1 = (int)strlen(g.zBaseURL);
    int n2 = (int)strlen(g.zTop);
    if( g.zBaseURL[n1-1]=='/' ) zURL++;
    zLocation = mprintf("Location: %.*s%s\r\n", n1-n2, g.zBaseURL, zURL);
  }else{
    zLocation = mprintf("Location: %s/%s\r\n", g.zBaseURL, zURL);
  }
  cgi_append_header(zLocation);
  cgi_reset_content();
  cgi_printf("<html>\n<p>Redirect to %h</p>\n</html>\n", zLocation);
  cgi_set_status(302, "Moved Temporarily");
  free(zLocation);
  cgi_reply();
  fossil_exit(0);
}
NORETURN void cgi_redirectf(const char *zFormat, ...){
  va_list ap;
  va_start(ap, zFormat);
  cgi_redirect(vmprintf(zFormat, ap));
  va_end(ap);
}

/*
** Information about all query parameters and cookies are stored
** in these variables.
*/
static int nAllocQP = 0; /* Space allocated for aParamQP[] */
static int nUsedQP = 0;  /* Space actually used in aParamQP[] */
static int sortQP = 0;   /* True if aParamQP[] needs sorting */
static int seqQP = 0;    /* Sequence numbers */
static struct QParam {   /* One entry for each query parameter or cookie */
  const char *zName;        /* Parameter or cookie name */
  const char *zValue;       /* Value of the query parameter or cookie */
  int seq;                  /* Order of insertion */
} *aParamQP;             /* An array of all parameters and cookies */

/*
** Add another query parameter or cookie to the parameter set.
** zName is the name of the query parameter or cookie and zValue
** is its fully decoded value.
**
** zName and zValue are not copied and must not change or be
** deallocated after this routine returns.
*/
void cgi_set_parameter_nocopy(const char *zName, const char *zValue){
  if( nAllocQP<=nUsedQP ){
    nAllocQP = nAllocQP*2 + 10;
    if( nAllocQP>1000 ){
      /* Prevent a DOS service attack against the framework */
      fossil_fatal("Too many query parameters");
    }
    aParamQP = fossil_realloc( aParamQP, nAllocQP*sizeof(aParamQP[0]) );
  }
  aParamQP[nUsedQP].zName = zName;
  aParamQP[nUsedQP].zValue = zValue;
  if( g.fHttpTrace ){
    fprintf(stderr, "# cgi: %s = [%s]\n", zName, zValue);
  }
  aParamQP[nUsedQP].seq = seqQP++;
  nUsedQP++;
  sortQP = 1;
}

/*
** Add another query parameter or cookie to the parameter set.
** zName is the name of the query parameter or cookie and zValue
** is its fully decoded value.
**
** Copies are made of both the zName and zValue parameters.
*/
void cgi_set_parameter(const char *zName, const char *zValue){
  cgi_set_parameter_nocopy(mprintf("%s",zName), mprintf("%s",zValue));
}

/*
** Replace a parameter with a new value.
*/
void cgi_replace_parameter(const char *zName, const char *zValue){
  int i;
  for(i=0; i<nUsedQP; i++){
    if( fossil_strcmp(aParamQP[i].zName,zName)==0 ){
      aParamQP[i].zValue = zValue;
      return;
    }
  }
  cgi_set_parameter_nocopy(zName, zValue);
}

/*
** Add a query parameter.  The zName portion is fixed but a copy
** must be made of zValue.
*/
void cgi_setenv(const char *zName, const char *zValue){
  cgi_set_parameter_nocopy(zName, mprintf("%s",zValue));
}
 

/*
** Add a list of query parameters or cookies to the parameter set.
**
** Each parameter is of the form NAME=VALUE.  Both the NAME and the
** VALUE may be url-encoded ("+" for space, "%HH" for other special
** characters).  But this routine assumes that NAME contains no
** special character and therefore does not decode it.
**
** If NAME begins with another other than a lower-case letter then
** the entire NAME=VALUE term is ignored.  Hence:
**
**      *  cookies and query parameters that have uppercase names
**         are ignored.
**
**      *  it is impossible for a cookie or query parameter to
**         override the value of an environment variable since
**         environment variables always have uppercase names.
**
** Parameters are separated by the "terminator" character.  Whitespace
** before the NAME is ignored.
**
** The input string "z" is modified but no copies is made.  "z"
** should not be deallocated or changed again after this routine
** returns or it will corrupt the parameter table.
*/
static void add_param_list(char *z, int terminator){
  while( *z ){
    char *zName;
    char *zValue;
    while( fossil_isspace(*z) ){ z++; }
    zName = z;
    while( *z && *z!='=' && *z!=terminator ){ z++; }
    if( *z=='=' ){
      *z = 0;
      z++;
      zValue = z;
      while( *z && *z!=terminator ){ z++; }
      if( *z ){
        *z = 0;
        z++;
      }
      dehttpize(zValue);
    }else{
      if( *z ){ *z++ = 0; }
      zValue = "";
    }
    if( fossil_islower(zName[0]) ){
      cgi_set_parameter_nocopy(zName, zValue);
    }
#ifdef FOSSIL_ENABLE_JSON
    json_setenv( zName, cson_value_new_string(zValue,strlen(zValue)) );
#endif /* FOSSIL_ENABLE_JSON */
  }
}

/*
** *pz is a string that consists of multiple lines of text.  This
** routine finds the end of the current line of text and converts
** the "\n" or "\r\n" that ends that line into a "\000".  It then
** advances *pz to the beginning of the next line and returns the
** previous value of *pz (which is the start of the current line.)
*/
static char *get_line_from_string(char **pz, int *pLen){
  char *z = *pz;
  int i;
  if( z[0]==0 ) return 0;
  for(i=0; z[i]; i++){
    if( z[i]=='\n' ){
      if( i>0 && z[i-1]=='\r' ){
        z[i-1] = 0;
      }else{
        z[i] = 0;
      }
      i++;
      break;
    }
  }
  *pz = &z[i];
  *pLen -= i;
  return z;
}

/*
** The input *pz points to content that is terminated by a "\r\n"
** followed by the boundry marker zBoundry.  An extra "--" may or
** may not be appended to the boundry marker.  There are *pLen characters
** in *pz.
**
** This routine adds a "\000" to the end of the content (overwriting
** the "\r\n") and returns a pointer to the content.  The *pz input
** is adjusted to point to the first line following the boundry.
** The length of the content is stored in *pnContent.
*/
static char *get_bounded_content(
  char **pz,         /* Content taken from here */
  int *pLen,         /* Number of bytes of data in (*pz)[] */
  char *zBoundry,    /* Boundry text marking the end of content */
  int *pnContent     /* Write the size of the content here */
){
  char *z = *pz;
  int len = *pLen;
  int i;
  int nBoundry = strlen(zBoundry);
  *pnContent = len;
  for(i=0; i<len; i++){
    if( z[i]=='\n' && strncmp(zBoundry, &z[i+1], nBoundry)==0 ){
      if( i>0 && z[i-1]=='\r' ) i--;
      z[i] = 0;
      *pnContent = i;
      i += nBoundry;
      break;
    }
  }
  *pz = &z[i];
  get_line_from_string(pz, pLen);
  return z;      
}

/*
** Tokenize a line of text into as many as nArg tokens.  Make
** azArg[] point to the start of each token.
**
** Tokens consist of space or semi-colon delimited words or
** strings inside double-quotes.  Example:
**
**    content-disposition: form-data; name="fn"; filename="index.html"
**
** The line above is tokenized as follows:
**
**    azArg[0] = "content-disposition:"
**    azArg[1] = "form-data"
**    azArg[2] = "name="
**    azArg[3] = "fn"
**    azArg[4] = "filename="
**    azArg[5] = "index.html"
**    azArg[6] = 0;
**
** '\000' characters are inserted in z[] at the end of each token.
** This routine returns the total number of tokens on the line, 6
** in the example above.
*/
static int tokenize_line(char *z, int mxArg, char **azArg){
  int i = 0;
  while( *z ){
    while( fossil_isspace(*z) || *z==';' ){ z++; }
    if( *z=='"' && z[1] ){
      *z = 0;
      z++;
      if( i<mxArg-1 ){ azArg[i++] = z; }
      while( *z && *z!='"' ){ z++; }
      if( *z==0 ) break;
      *z = 0;
      z++;
    }else{
      if( i<mxArg-1 ){ azArg[i++] = z; }
      while( *z && !fossil_isspace(*z) && *z!=';' && *z!='"' ){ z++; }
      if( *z && *z!='"' ){
        *z = 0;
        z++;
      }
    }
  }
  azArg[i] = 0;
  return i;
}

/*
** Scan the multipart-form content and make appropriate entries
** into the parameter table.
**
** The content string "z" is modified by this routine but it is
** not copied.  The calling function must not deallocate or modify
** "z" after this routine finishes or it could corrupt the parameter
** table.
*/
static void process_multipart_form_data(char *z, int len){
  char *zLine;
  int nArg, i;
  char *zBoundry;
  char *zValue;
  char *zName = 0;
  int showBytes = 0;
  char *azArg[50];

  zBoundry = get_line_from_string(&z, &len);
  if( zBoundry==0 ) return;
  while( (zLine = get_line_from_string(&z, &len))!=0 ){
    if( zLine[0]==0 ){
      int nContent = 0;
      zValue = get_bounded_content(&z, &len, zBoundry, &nContent);
      if( zName && zValue && fossil_islower(zName[0]) ){
        cgi_set_parameter_nocopy(zName, zValue);
        if( showBytes ){
          cgi_set_parameter_nocopy(mprintf("%s:bytes", zName),
               mprintf("%d",nContent));
        }
      }
      zName = 0;
      showBytes = 0;
    }else{
      nArg = tokenize_line(zLine, sizeof(azArg)/sizeof(azArg[0]), azArg);
      for(i=0; i<nArg; i++){
        int c = fossil_tolower(azArg[i][0]);
        int n = strlen(azArg[i]);
        if( c=='c' && sqlite3_strnicmp(azArg[i],"content-disposition:",n)==0 ){
          i++;
        }else if( c=='n' && sqlite3_strnicmp(azArg[i],"name=",n)==0 ){
          zName = azArg[++i];
        }else if( c=='f' && sqlite3_strnicmp(azArg[i],"filename=",n)==0 ){
          char *z = azArg[++i];
          if( zName && z && fossil_islower(zName[0]) ){
            cgi_set_parameter_nocopy(mprintf("%s:filename",zName), z);
          }
          showBytes = 1;
        }else if( c=='c' && sqlite3_strnicmp(azArg[i],"content-type:",n)==0 ){
          char *z = azArg[++i];
          if( zName && z && fossil_islower(zName[0]) ){
            cgi_set_parameter_nocopy(mprintf("%s:mimetype",zName), z);
          }
        }
      }
    }
  }        
}


#ifdef FOSSIL_ENABLE_JSON
/*
** Internal helper for cson_data_source_FILE_n().
*/
typedef struct CgiPostReadState_ {
    FILE * fh;
    unsigned int len;
    unsigned int pos;
} CgiPostReadState;

/*
** cson_data_source_f() impl which reads only up to
** a specified amount of data from its input FILE.
** state MUST be a full populated (CgiPostReadState*).
*/
static int cson_data_source_FILE_n( void * state,
                                    void * dest,
                                    unsigned int * n ){
    if( ! state || !dest || !n ) return cson_rc.ArgError;
    else {
      CgiPostReadState * st = (CgiPostReadState *)state;
      if( st->pos >= st->len ){
        *n = 0;
        return 0;
      } else if( !*n || ((st->pos + *n) > st->len) ){
        return cson_rc.RangeError;
      }else{
        unsigned int rsz = (unsigned int)fread( dest, 1, *n, st->fh );
        if( ! rsz ){
          *n = rsz;
          return feof(st->fh) ? 0 : cson_rc.IOError;
        }else{
          *n = rsz;
          st->pos += *n;
          return 0;
        }
      }
    }
}

/*
** Reads a JSON object from the first contentLen bytes of zIn.  On
** g.json.post is updated to hold the content. On error a
** FSL_JSON_E_INVALID_REQUEST response is output and fossil_exit() is
** called (in HTTP mode exit code 0 is used).
**
** If contentLen is 0 then the whole file is read.
*/
void cgi_parse_POST_JSON( FILE * zIn, unsigned int contentLen ){
  cson_value * jv = NULL;
  int rc;
  CgiPostReadState state;
  cson_parse_opt popt = cson_parse_opt_empty;
  cson_parse_info pinfo = cson_parse_info_empty;
  popt.maxDepth = 15;
  state.fh = zIn;
  state.len = contentLen;
  state.pos = 0;
  rc = cson_parse( &jv,
                   contentLen ? cson_data_source_FILE_n : cson_data_source_FILE,
                   contentLen ? (void *)&state : (void *)zIn, &popt, &pinfo );
  if(rc){
    goto invalidRequest;
  }else{
    json_gc_add( "POST.JSON", jv );
    g.json.post.v = jv;
    g.json.post.o = cson_value_get_object( jv );
    if( !g.json.post.o ){ /* we don't support non-Object (Array) requests */
      goto invalidRequest;
    }
  }
  return;
  invalidRequest:
  cgi_set_content_type(json_guess_content_type());
  if(0 != pinfo.errorCode){ /* fancy error message */
      char * msg = mprintf("JSON parse error at line %u, column %u, "
                           "byte offset %u: %s",
                           pinfo.line, pinfo.col, pinfo.length,
                           cson_rc_string(pinfo.errorCode));
      json_err( FSL_JSON_E_INVALID_REQUEST, msg, 1 );
      free(msg);
  }else if(jv && !g.json.post.o){
      json_err( FSL_JSON_E_INVALID_REQUEST,
                "Request envelope must be a JSON Object (not array).", 1 );
  }else{ /* generic error message */
      json_err( FSL_JSON_E_INVALID_REQUEST, NULL, 1 );
  }
  fossil_exit( g.isHTTP ? 0 : 1);
}
#endif /* FOSSIL_ENABLE_JSON */

/*
** Log HTTP traffic to a file.  Begin the log on first use.  Close the log
** when the argument is NULL.
*/
void cgi_trace(const char *z){
  static FILE *pLog = 0;
  if( g.fHttpTrace==0 ) return;
  if( z==0 ){
    if( pLog ) fclose(pLog);
    pLog = 0;
    return;
  }
  if( pLog==0 ){
    char zFile[50];
    unsigned r;
    sqlite3_randomness(sizeof(r), &r);
    sqlite3_snprintf(sizeof(zFile), zFile, "httplog-%08x.txt", r);
    pLog = fossil_fopen(zFile, "wb");
    if( pLog ){
      fprintf(stderr, "# open log on %s\n", zFile);
    }else{
      fprintf(stderr, "# failed to open %s\n", zFile);
      return;
    }
  }
  fputs(z, pLog);
}


/*
** Initialize the query parameter database.  Information is pulled from
** the QUERY_STRING environment variable (if it exists), from standard
** input if there is POST data, and from HTTP_COOKIE.
*/
void cgi_init(void){
  char *z;
  const char *zType;
  int len;
#ifdef FOSSIL_ENABLE_JSON
  json_main_bootstrap();
#endif
  g.isHTTP = 1;
  cgi_destination(CGI_BODY);

  z = (char*)P("HTTP_COOKIE");
  if( z ){
    z = mprintf("%s",z);
    add_param_list(z, ';');
  }
  
  z = (char*)P("QUERY_STRING");
  if( z ){
    z = mprintf("%s",z);
    add_param_list(z, '&');
  }

  z = (char*)P("REMOTE_ADDR");
  if( z ){
    g.zIpAddr = mprintf("%s", z);
  }

  len = atoi(PD("CONTENT_LENGTH", "0"));
  g.zContentType = zType = P("CONTENT_TYPE");
  if( len>0 && zType ){
    blob_zero(&g.cgiIn);
    if( fossil_strcmp(zType,"application/x-www-form-urlencoded")==0 
         || strncmp(zType,"multipart/form-data",19)==0 ){
      z = fossil_malloc( len+1 );
      len = fread(z, 1, len, g.httpIn);
      z[len] = 0;
      cgi_trace(z);
      if( zType[0]=='a' ){
        add_param_list(z, '&');
      }else{
        process_multipart_form_data(z, len);
      }
    }else if( fossil_strcmp(zType, "application/x-fossil")==0 ){
      blob_read_from_channel(&g.cgiIn, g.httpIn, len);
      blob_uncompress(&g.cgiIn, &g.cgiIn);
    }else if( fossil_strcmp(zType, "application/x-fossil-debug")==0 ){
      blob_read_from_channel(&g.cgiIn, g.httpIn, len);
    }else if( fossil_strcmp(zType, "application/x-fossil-uncompressed")==0 ){
      blob_read_from_channel(&g.cgiIn, g.httpIn, len);
    }
#ifdef FOSSIL_ENABLE_JSON
    else if( fossil_strcmp(zType, "application/json")
              || fossil_strcmp(zType,"text/plain")/*assume this MIGHT be JSON*/
              || fossil_strcmp(zType,"application/javascript")){
      g.json.isJsonMode = 1;
      cgi_parse_POST_JSON(g.httpIn, (unsigned int)len);
      /* FIXMEs:

      - See if fossil really needs g.cgiIn to be set for this purpose
      (i don't think it does). If it does then fill g.cgiIn and
      refactor to parse the JSON from there.
      
      - After parsing POST JSON, copy the "first layer" of keys/values
      to cgi_setenv(), honoring the upper-case distinction used
      in add_param_list(). However...

      - If we do that then we might get a disconnect in precedence of
      GET/POST arguments. i prefer for GET entries to take precedence
      over like-named POST entries, but in order for that to happen we
      need to process QUERY_STRING _after_ reading the POST data.
      */
      cgi_set_content_type(json_guess_content_type());
    }
#endif /* FOSSIL_ENABLE_JSON */
  }

}

/*
** This is the comparison function used to sort the aParamQP[] array of
** query parameters and cookies.
*/
static int qparam_compare(const void *a, const void *b){
  struct QParam *pA = (struct QParam*)a;
  struct QParam *pB = (struct QParam*)b;
  int c;
  c = fossil_strcmp(pA->zName, pB->zName);
  if( c==0 ){
    c = pA->seq - pB->seq;
  }
  return c;
}

/*
** Return the value of a query parameter or cookie whose name is zName.
** If there is no query parameter or cookie named zName and the first
** character of zName is uppercase, then check to see if there is an
** environment variable by that name and return it if there is.  As
** a last resort when nothing else matches, return zDefault.
*/
const char *cgi_parameter(const char *zName, const char *zDefault){
  int lo, hi, mid, c;

  /* The sortQP flag is set whenever a new query parameter is inserted.
  ** It indicates that we need to resort the query parameters.
  */
  if( sortQP ){
    int i, j;
    qsort(aParamQP, nUsedQP, sizeof(aParamQP[0]), qparam_compare);
    sortQP = 0;
    /* After sorting, remove duplicate parameters.  The secondary sort
    ** key is aParamQP[].seq and we keep the first entry.  That means
    ** with duplicate calls to cgi_set_parameter() the second and
    ** subsequent calls are effectively no-ops. */
    for(i=j=1; i<nUsedQP; i++){
      if( fossil_strcmp(aParamQP[i].zName,aParamQP[i-1].zName)==0 ){
        continue;
      }
      if( j<i ){
        memcpy(&aParamQP[j], &aParamQP[i], sizeof(aParamQP[j]));
      }
      j++;
    }
    nUsedQP = j;
  }

  /* Do a binary search for a matching query parameter */
  lo = 0;
  hi = nUsedQP-1;
  while( lo<=hi ){
    mid = (lo+hi)/2;
    c = fossil_strcmp(aParamQP[mid].zName, zName);
    if( c==0 ){
      CGIDEBUG(("mem-match [%s] = [%s]\n", zName, aParamQP[mid].zValue));
      return aParamQP[mid].zValue;
    }else if( c>0 ){
      hi = mid-1;
    }else{
      lo = mid+1;
    }
  }

  /* If no match is found and the name begins with an upper-case
  ** letter, then check to see if there is an environment variable
  ** with the given name.
  */
  if( fossil_isupper(zName[0]) ){
    const char *zValue = fossil_getenv(zName);
    if( zValue ){
      cgi_set_parameter_nocopy(zName, zValue);
      CGIDEBUG(("env-match [%s] = [%s]\n", zName, zValue));
      return zValue;
    }
  }
  CGIDEBUG(("no-match [%s]\n", zName));
  return zDefault;
}

/*
** Return the value of a CGI parameter with leading and trailing
** spaces removed.
*/
char *cgi_parameter_trimmed(const char *zName, const char *zDefault){
  const char *zIn;
  char *zOut;
  int i;
  zIn = cgi_parameter(zName, 0);
  if( zIn==0 ) zIn = zDefault;
  while( fossil_isspace(zIn[0]) ) zIn++;
  zOut = fossil_strdup(zIn);
  for(i=0; zOut[i]; i++){}
  while( i>0 && fossil_isspace(zOut[i-1]) ) zOut[--i] = 0;
  return zOut;
}

/*
** Return the name of the i-th CGI parameter.  Return NULL if there
** are fewer than i registered CGI parameters.
*/
const char *cgi_parameter_name(int i){
  if( i>=0 && i<nUsedQP ){
    return aParamQP[i].zName;
  }else{
    return 0;
  }
}

/*
** Print CGI debugging messages.
*/
void cgi_debug(const char *zFormat, ...){
  va_list ap;
  if( g.fDebug ){
    va_start(ap, zFormat);
    vfprintf(g.fDebug, zFormat, ap);
    va_end(ap);
    fflush(g.fDebug);
  }
}

/*
** Return true if any of the query parameters in the argument
** list are defined.
*/
int cgi_any(const char *z, ...){
  va_list ap;
  char *z2;
  if( cgi_parameter(z,0)!=0 ) return 1;
  va_start(ap, z);
  while( (z2 = va_arg(ap, char*))!=0 ){
    if( cgi_parameter(z2,0)!=0 ) return 1;
  }
  va_end(ap);
  return 0;
}

/*
** Return true if all of the query parameters in the argument list
** are defined.
*/
int cgi_all(const char *z, ...){
  va_list ap;
  char *z2;
  if( cgi_parameter(z,0)==0 ) return 0;
  va_start(ap, z);
  while( (z2 = va_arg(ap, char*))==0 ){
    if( cgi_parameter(z2,0)==0 ) return 0;
  }
  va_end(ap);
  return 1;
}

/*
** Print all query parameters on standard output.  Format the
** parameters as HTML.  This is used for testing and debugging.
**
** Omit the values of the cookies unless showAll is true.
*/
void cgi_print_all(int showAll){
  int i;
  cgi_parameter("","");  /* Force the parameters into sorted order */
  for(i=0; i<nUsedQP; i++){
    const char *zName = aParamQP[i].zName;
    if( !showAll ){
      if( fossil_stricmp("HTTP_COOKIE",zName)==0 ) continue;
      if( fossil_strnicmp("fossil-",zName,7)==0 ) continue;
    }
    cgi_printf("%h = %h  <br />\n", zName, aParamQP[i].zValue);
  }
}

/*
** This routine works like "printf" except that it has the
** extra formatting capabilities such as %h and %t.
*/
void cgi_printf(const char *zFormat, ...){
  va_list ap;
  va_start(ap,zFormat);
  vxprintf(pContent,zFormat,ap);
  va_end(ap);
}

/*
** This routine works like "vprintf" except that it has the
** extra formatting capabilities such as %h and %t.
*/
void cgi_vprintf(const char *zFormat, va_list ap){
  vxprintf(pContent,zFormat,ap);
}


/*
** Send a reply indicating that the HTTP request was malformed
*/
static NORETURN void malformed_request(void){
  cgi_set_status(501, "Not Implemented");
  cgi_printf(
    "<html><body>Unrecognized HTTP Request</body></html>\n"
  );
  cgi_reply();
  fossil_exit(0);
}

/*
** Panic and die while processing a webpage.
*/
NORETURN void cgi_panic(const char *zFormat, ...){
  va_list ap;
  cgi_reset_content();
#ifdef FOSSIL_ENABLE_JSON
  if( g.json.isJsonMode ){
    char * zMsg;
    va_start(ap, zFormat);
    zMsg = vmprintf(zFormat,ap);
    va_end(ap);
    json_err( FSL_JSON_E_PANIC, zMsg, 1 );
    free(zMsg);
    fossil_exit( g.isHTTP ? 0 : 1 );
  }else
#endif /* FOSSIL_ENABLE_JSON */
  {
    cgi_set_status(500, "Internal Server Error");
    cgi_printf(
               "<html><body><h1>Internal Server Error</h1>\n"
               "<plaintext>"
               );
    va_start(ap, zFormat);
    vxprintf(pContent,zFormat,ap);
    va_end(ap);
    cgi_reply();
    fossil_exit(1);
  }
}

/*
** Remove the first space-delimited token from a string and return
** a pointer to it.  Add a NULL to the string to terminate the token.
** Make *zLeftOver point to the start of the next token.
*/
static char *extract_token(char *zInput, char **zLeftOver){
  char *zResult = 0;
  if( zInput==0 ){
    if( zLeftOver ) *zLeftOver = 0;
    return 0;
  }
  while( fossil_isspace(*zInput) ){ zInput++; }
  zResult = zInput;
  while( *zInput && !fossil_isspace(*zInput) ){ zInput++; }
  if( *zInput ){
    *zInput = 0;
    zInput++;
    while( fossil_isspace(*zInput) ){ zInput++; }
  }
  if( zLeftOver ){ *zLeftOver = zInput; }
  return zResult;
}

/*
** This routine handles a single HTTP request which is coming in on
** g.httpIn and which replies on g.httpOut
**
** The HTTP request is read from g.httpIn and is used to initialize
** entries in the cgi_parameter() hash, as if those entries were
** environment variables.  A call to cgi_init() completes
** the setup.  Once all the setup is finished, this procedure returns
** and subsequent code handles the actual generation of the webpage.
*/
void cgi_handle_http_request(const char *zIpAddr){
  char *z, *zToken;
  int i;
  struct sockaddr_storage remoteName;
  socklen_t size = sizeof(remoteName);
  char zLine[2000];     /* A single line of input. */
  g.fullHttpReply = 1;
  if( fgets(zLine, sizeof(zLine),g.httpIn)==0 ){
    malformed_request();
  }
  cgi_trace(zLine);
  zToken = extract_token(zLine, &z);
  if( zToken==0 ){
    malformed_request();
  }
  if( fossil_strcmp(zToken,"GET")!=0 && fossil_strcmp(zToken,"POST")!=0
      && fossil_strcmp(zToken,"HEAD")!=0 ){
    malformed_request();
  }
  cgi_setenv("GATEWAY_INTERFACE","CGI/1.0");
  cgi_setenv("REQUEST_METHOD",zToken);
  zToken = extract_token(z, &z);
  if( zToken==0 ){
    malformed_request();
  }
  cgi_setenv("REQUEST_URI", zToken);
  for(i=0; zToken[i] && zToken[i]!='?'; i++){}
  if( zToken[i] ) zToken[i++] = 0;
  cgi_setenv("PATH_INFO", zToken);
  cgi_setenv("QUERY_STRING", &zToken[i]);
 
  /* Get all the optional fields that follow the first line.
  */
  while( fgets(zLine,sizeof(zLine),g.httpIn) ){
    char *zFieldName;
    char *zVal;

    cgi_trace(zLine);
    zFieldName = extract_token(zLine,&zVal);
    if( zFieldName==0 || *zFieldName==0 ) break;
    while( fossil_isspace(*zVal) ){ zVal++; }
    i = strlen(zVal);
    while( i>0 && fossil_isspace(zVal[i-1]) ){ i--; }
    zVal[i] = 0;
    for(i=0; zFieldName[i]; i++){
      zFieldName[i] = fossil_tolower(zFieldName[i]);
    }
    if( fossil_strcmp(zFieldName,"content-length:")==0 ){
      cgi_setenv("CONTENT_LENGTH", zVal);
    }else if( fossil_strcmp(zFieldName,"content-type:")==0 ){
      cgi_setenv("CONTENT_TYPE", zVal);
    }else if( fossil_strcmp(zFieldName,"cookie:")==0 ){
      cgi_setenv("HTTP_COOKIE", zVal);
    }else if( fossil_strcmp(zFieldName,"https:")==0 ){
      cgi_setenv("HTTPS", zVal);
    }else if( fossil_strcmp(zFieldName,"host:")==0 ){
      cgi_setenv("HTTP_HOST", zVal);
    }else if( fossil_strcmp(zFieldName,"if-none-match:")==0 ){
      cgi_setenv("HTTP_IF_NONE_MATCH", zVal);
    }else if( fossil_strcmp(zFieldName,"if-modified-since:")==0 ){
      cgi_setenv("HTTP_IF_MODIFIED_SINCE", zVal);
    }else if( fossil_strcmp(zFieldName,"x-forwarded-for:")==0 ){
      char* p = zVal;
      /*
      ** x-forwarded-for header is a list of comma-separated addresses, 
      ** with leftmost address corresponding to the client
      */
      while(*p && *p != ',') p++;
      *p = '\0';
      zIpAddr = mprintf( "%s", zVal );
#if 0
    }else if( fossil_strcmp(zFieldName,"referer:")==0 ){
      cgi_setenv("HTTP_REFERER", zVal);
#endif
    }else if( fossil_strcmp(zFieldName,"user-agent:")==0 ){
      cgi_setenv("HTTP_USER_AGENT", zVal);
    }
  }
<<<<<<< HEAD

  if( zIpAddr==0 &&
      getsockname(fileno(g.httpIn), (struct sockaddr*)&remoteName, 
                                &size)>=0
  ){
    sa_family_t family;
    int v4mapped=0;
    if( remoteName.ss_family == AF_INET6 && 
        IN6_IS_ADDR_V4MAPPED(&(((struct sockaddr_in6*)&remoteName)->sin6_addr)) ){
        v4mapped = 1;
    }
    if(!getnameinfo((struct sockaddr*)&remoteName, size, zLine, sizeof(zLine),
                    NULL, 0, NI_NUMERICHOST)){
      zIpAddr = zLine;
    } else {
      zIpAddr = NULL;
    }
    if(zIpAddr && v4mapped) {
      /* ::ffff:172.16.0.2 */
      zIpAddr += 7; 
    }
  }
  if( zIpAddr ){
    cgi_setenv("REMOTE_ADDR", zIpAddr);
    g.zIpAddr = mprintf("%s", zIpAddr);
  }

=======
>>>>>>> de0507ab
  cgi_init();
  cgi_trace(0);
}

#if INTERFACE
/* 
** Bitmap values for the flags parameter to cgi_http_server().
*/
#define HTTP_SERVER_LOCALHOST      0x0001     /* Bind to 127.0.0.1 only */

#endif /* INTERFACE */

/*
** Maximum number of child processes that we can have running
** at one time before we start slowing things down.
*/
#define MAX_PARALLEL 2

/*
** Implement an HTTP server daemon listening on port iPort.
**
** As new connections arrive, fork a child and let child return
** out of this procedure call.  The child will handle the request.
** The parent never returns from this procedure.
**
** Return 0 to each child as it runs.  If unable to establish a
** listening socket, return non-zero.
*/
int cgi_http_server(
  int mnPort, int mxPort,   /* Range of TCP ports to try */
  const char *zBrowser,     /* Run this browser, if not NULL */
  const char *zIpAddr,      /* Bind to this IP address, if not null */
  int flags                 /* HTTP_SERVER_* flags */
){
#if defined(_WIN32)
  /* Use win32_http_server() instead */
  fossil_exit(1);
#else
  int listener = -1;           /* The server socket */
  int connection;              /* A socket for each individual connection */
  fd_set readfds;              /* Set of file descriptors for select() */
  socklen_t lenaddr;           /* Length of the inaddr structure */
  int child;                   /* PID of the child process */
  int nchildren = 0;           /* Number of child processes */
  struct timeval delay;        /* How long to wait inside select() */
#ifdef HAVE_GETADDRINFO
  struct addrinfo hints;
  struct addrinfo* res;
  struct addrinfo* i;
  struct sockaddr_storage inaddr;   /* The socket address */
  char* sPort;
  int iRet;
#else
#ifdef WITH_IPV6
  struct sockaddr_in6 inaddr;   /* The socket address */
#else
  struct sockaddr_in inaddr;   /* The socket address */
#endif
#endif
  int opt = 1;                 /* setsockopt flag */
  int iPort = mnPort;

  while( iPort<=mxPort ){
#ifdef HAVE_GETADDRINFO
    memset(&hints, 0, sizeof(struct addrinfo));
#ifdef WITH_IPV6
    hints.ai_family = PF_UNSPEC;
#else
    hints.ai_family = PF_INET;
#endif
    hints.ai_socktype = SOCK_STREAM;
    hints.ai_protocol = IPPROTO_TCP;
    if(!(flags & HTTP_SERVER_LOCALHOST)) hints.ai_flags |= AI_PASSIVE;

    sPort = mprintf("%d", iPort);

    if(iRet = getaddrinfo(NULL, sPort, &hints, &res)) {
      fossil_fatal("Unable to obtain address: %s", gai_strerror(iRet));
    }

    for(i = res; i; i = i->ai_next) {
      listener = socket(i->ai_family, i->ai_socktype, i->ai_protocol);
      if(listener < 0) {
        fossil_fatal("Unable to create socket");
      }
	  opt=1;
      setsockopt(listener,SOL_SOCKET,SO_REUSEADDR,&opt,sizeof(opt));
      if(i->ai_family == AF_INET6) {
        opt=0;
        setsockopt(listener, IPPROTO_IPV6, IPV6_V6ONLY, &opt, sizeof(opt));
      }
      if( bind(listener, i->ai_addr, i->ai_addrlen)<0 ){
        close(listener);
        listener = -1;
      }
	  break;
    }

    free(sPort);
    freeaddrinfo(res);

    if(listener == -1) {
      iPort++;
      continue;
    }
#else
    memset(&inaddr, 0, sizeof(inaddr));

#ifdef WITH_IPV6
    inaddr.sin6_family = AF_INET6;
#else
    inaddr.sin_family = AF_INET;
<<<<<<< HEAD
#endif
    if( flags & HTTP_SERVER_LOCALHOST ){
#ifdef WITH_IPV6
      memcpy(&inaddr.sin6_addr, &in6addr_loopback, sizeof(inaddr.sin6_addr));
#else
=======
    if( zIpAddr ){
      inaddr.sin_addr.s_addr = inet_addr(zIpAddr);
      if( inaddr.sin_addr.s_addr == (-1) ){
        fossil_fatal("not a valid IP address: %s", zIpAddr);
      }
    }else if( flags & HTTP_SERVER_LOCALHOST ){
>>>>>>> de0507ab
      inaddr.sin_addr.s_addr = htonl(INADDR_LOOPBACK);
#endif
    }else{
#ifdef WITH_IPV6
      memcpy(&inaddr.sin6_addr, &in6addr_any, sizeof(inaddr.sin6_addr));
#else
      inaddr.sin_addr.s_addr = htonl(INADDR_ANY);
#endif
    }
#ifdef WITH_IPV6
    inaddr.sin6_port = htons(iPort);
    listener = socket(AF_INET6, SOCK_STREAM, 0);
#else
    inaddr.sin_port = htons(iPort);
    listener = socket(AF_INET, SOCK_STREAM, 0);
#endif
    if( listener<0 ){
      fossil_fatal("Unable to create socket");
    }

    /* if we can't terminate nicely, at least allow the socket to be reused */
    setsockopt(listener,SOL_SOCKET,SO_REUSEADDR,&opt,sizeof(opt));

#ifdef WITH_IPV6
    opt=0;
    setsockopt(listener, IPPROTO_IPV6, IPV6_V6ONLY, &opt, sizeof(opt));
#endif

    if( bind(listener, (struct sockaddr*)&inaddr, sizeof(inaddr))<0 ){
      close(listener);
      iPort++;
      continue;
    }
#endif
    break;
  }
  if( iPort>mxPort ){
    if( mnPort==mxPort ){
      fossil_fatal("unable to open listening socket on ports %d", mnPort);
    }else{
      fossil_fatal("unable to open listening socket on any"
                   " port in the range %d..%d", mnPort, mxPort);
    }
  }
  if( iPort>mxPort ) return 1;
  listen(listener,10);
  if( iPort>mnPort ){
    fossil_print("Listening for HTTP requests on TCP port %d\n", iPort);
    fflush(stdout);
  }
  if( zBrowser ){
    zBrowser = mprintf(zBrowser, iPort);
    if( system(zBrowser)<0 ){
      fossil_warning("cannot start browser: %s\n", zBrowser);
    }
  }
  while( 1 ){
    if( nchildren>MAX_PARALLEL ){
      /* Slow down if connections are arriving too fast */
      sleep( nchildren-MAX_PARALLEL );
    }
    delay.tv_sec = 60;
    delay.tv_usec = 0;
    FD_ZERO(&readfds);
    assert( listener>=0 );
    FD_SET( listener, &readfds);
    select( listener+1, &readfds, 0, 0, &delay);
    if( FD_ISSET(listener, &readfds) ){
      lenaddr = sizeof(inaddr);
      connection = accept(listener, (struct sockaddr*)&inaddr, &lenaddr);
      if( connection>=0 ){
        child = fork();
        if( child!=0 ){
          if( child>0 ) nchildren++;
          close(connection);
        }else{
          int nErr = 0, fd;
          close(0);
          fd = dup(connection);
          if( fd!=0 ) nErr++;
          close(1);
          fd = dup(connection);
          if( fd!=1 ) nErr++;
          if( !g.fHttpTrace && !g.fSqlTrace ){
            close(2);
            fd = dup(connection);
            if( fd!=2 ) nErr++;
          }
          close(connection);
          return nErr;
        }
      }
    }
    /* Bury dead children */
    while( waitpid(0, 0, WNOHANG)>0 ){
      nchildren--;
    }
  }
  /* NOT REACHED */  
  fossil_exit(1);
#endif
  /* NOT REACHED */
  return 0;
}


/*
** Name of days and months.
*/
static const char *const azDays[] =
    {"Sun", "Mon", "Tue", "Wed", "Thu", "Fri", "Sat", 0};
static const char *const azMonths[] =
    {"Jan", "Feb", "Mar", "Apr", "May", "Jun",
     "Jul", "Aug", "Sep", "Oct", "Nov", "Dec", 0};


/*
** Returns an RFC822-formatted time string suitable for HTTP headers.
** The timezone is always GMT.  The value returned is always a
** string obtained from mprintf() and must be freed using free() to
** avoid a memory leak.
**
** See http://www.faqs.org/rfcs/rfc822.html, section 5
** and http://www.faqs.org/rfcs/rfc2616.html, section 3.3.
*/
char *cgi_rfc822_datestamp(time_t now){
  struct tm *pTm;
  pTm = gmtime(&now);
  if( pTm==0 ){
    return mprintf("");
  }else{
    return mprintf("%s, %d %s %02d %02d:%02d:%02d GMT",
                   azDays[pTm->tm_wday], pTm->tm_mday, azMonths[pTm->tm_mon],
                   pTm->tm_year+1900, pTm->tm_hour, pTm->tm_min, pTm->tm_sec);
  }
}

/*
** Parse an RFC822-formatted timestamp as we'd expect from HTTP and return
** a Unix epoch time. <= zero is returned on failure.
**
** Note that this won't handle all the _allowed_ HTTP formats, just the
** most popular one (the one generated by cgi_rfc822_datestamp(), actually).
*/
time_t cgi_rfc822_parsedate(const char *zDate){
  struct tm t;
  char zIgnore[16];
  char zMonth[16];

  memset(&t, 0, sizeof(t));
  if( 7==sscanf(zDate, "%12[A-Za-z,] %d %12[A-Za-z] %d %d:%d:%d", zIgnore,
                       &t.tm_mday, zMonth, &t.tm_year, &t.tm_hour, &t.tm_min,
                       &t.tm_sec)){

    if( t.tm_year > 1900 ) t.tm_year -= 1900;
    for(t.tm_mon=0; azMonths[t.tm_mon]; t.tm_mon++){
      if( !fossil_strnicmp( azMonths[t.tm_mon], zMonth, 3 )){
        return mkgmtime(&t);
      }
    }
  }

  return 0;
}

/*
** Convert a struct tm* that represents a moment in UTC into the number
** of seconds in 1970, UTC.
*/
time_t mkgmtime(struct tm *p){
  time_t t;
  int nDay;
  int isLeapYr;
  /* Days in each month:       31, 28, 31, 30, 31, 30, 31, 31, 30, 31, 30, 31 */
  static int priorDays[]   = {  0, 31, 59, 90,120,151,181,212,243,273,304,334 };
  if( p->tm_mon<0 ){
    int nYear = (11 - p->tm_mon)/12;
    p->tm_year -= nYear;
    p->tm_mon += nYear*12;
  }else if( p->tm_mon>11 ){
    p->tm_year += p->tm_mon/12;
    p->tm_mon %= 12;
  }
  isLeapYr = p->tm_year%4==0 && (p->tm_year%100!=0 || (p->tm_year+300)%400==0);
  p->tm_yday = priorDays[p->tm_mon] + p->tm_mday - 1;
  if( isLeapYr && p->tm_mon>1 ) p->tm_yday++;
  nDay = (p->tm_year-70)*365 + (p->tm_year-69)/4 -p->tm_year/100 + 
         (p->tm_year+300)/400 + p->tm_yday;
  t = ((nDay*24 + p->tm_hour)*60 + p->tm_min)*60 + p->tm_sec;
  return t;
}

/*
** Check the objectTime against the If-Modified-Since request header. If the
** object time isn't any newer than the header, we immediately send back
** a 304 reply and exit.
*/
void cgi_modified_since(time_t objectTime){
  const char *zIf = P("HTTP_IF_MODIFIED_SINCE");
  if( zIf==0 ) return;
  if( objectTime > cgi_rfc822_parsedate(zIf) ) return;
  cgi_set_status(304,"Not Modified");
  cgi_reset_content();
  cgi_reply();
  fossil_exit(0);
}<|MERGE_RESOLUTION|>--- conflicted
+++ resolved
@@ -1246,10 +1246,9 @@
       cgi_setenv("HTTP_USER_AGENT", zVal);
     }
   }
-<<<<<<< HEAD
 
   if( zIpAddr==0 &&
-      getsockname(fileno(g.httpIn), (struct sockaddr*)&remoteName, 
+      getpeername(fileno(g.httpIn), (struct sockaddr*)&remoteName, 
                                 &size)>=0
   ){
     sa_family_t family;
@@ -1274,8 +1273,6 @@
     g.zIpAddr = mprintf("%s", zIpAddr);
   }
 
-=======
->>>>>>> de0507ab
   cgi_init();
   cgi_trace(0);
 }
@@ -1328,13 +1325,13 @@
   struct sockaddr_storage inaddr;   /* The socket address */
   char* sPort;
   int iRet;
-#else
+#else // HAVE_GETADDRINFO
 #ifdef WITH_IPV6
-  struct sockaddr_in6 inaddr;   /* The socket address */
-#else
+  struct sockaddr_storage inaddr;   /* The socket address */
+#else  // WITH_IPV6
   struct sockaddr_in inaddr;   /* The socket address */
-#endif
-#endif
+#endif // WITH_IPV6
+#endif // HAVE_GETADDRINFO
   int opt = 1;                 /* setsockopt flag */
   int iPort = mnPort;
 
@@ -1343,9 +1340,9 @@
     memset(&hints, 0, sizeof(struct addrinfo));
 #ifdef WITH_IPV6
     hints.ai_family = PF_UNSPEC;
-#else
+#else  // WITH_IPV6
     hints.ai_family = PF_INET;
-#endif
+#endif // WITH_IPV6
     hints.ai_socktype = SOCK_STREAM;
     hints.ai_protocol = IPPROTO_TCP;
     if(!(flags & HTTP_SERVER_LOCALHOST)) hints.ai_flags |= AI_PASSIVE;
@@ -1381,43 +1378,51 @@
       iPort++;
       continue;
     }
-#else
+#else // HAVE_GETADDRINFO
     memset(&inaddr, 0, sizeof(inaddr));
 
+    if( zIpAddr ){
 #ifdef WITH_IPV6
-    inaddr.sin6_family = AF_INET6;
-#else
-    inaddr.sin_family = AF_INET;
-<<<<<<< HEAD
-#endif
-    if( flags & HTTP_SERVER_LOCALHOST ){
-#ifdef WITH_IPV6
-      memcpy(&inaddr.sin6_addr, &in6addr_loopback, sizeof(inaddr.sin6_addr));
-#else
-=======
-    if( zIpAddr ){
+      ((struct sockaddr_in6*)&inaddr)->sin6_family = AF_INET6;
+      if( inet_pton(AF_INET6, argv[1], &((struct sockaddr_in6*)&inaddr)->sin6_addr) < 1 ){
+        ((struct sockaddr_in*)&inaddr)->sin_family = AF_INET;
+      	((struct sockaddr_in*)&inaddr)->sin_addr.s_addr = inet_addr(zIpAddr);
+        if( ((struct sockaddr_in*)&inaddr)->sin_addr.s_addr  == (-1) )
+#else // WITH_IPV6
+      inaddr.sin_family = AF_INET;
       inaddr.sin_addr.s_addr = inet_addr(zIpAddr);
-      if( inaddr.sin_addr.s_addr == (-1) ){
+      if( inaddr.sin_addr.s_addr == (-1) )
+#endif // WITH_IPV6
+      {
         fossil_fatal("not a valid IP address: %s", zIpAddr);
       }
+#ifdef WITH_IPV6
+    }
+#endif // WITH_IPV6
     }else if( flags & HTTP_SERVER_LOCALHOST ){
->>>>>>> de0507ab
+#ifdef WITH_IPV6
+      memcpy(&((struct sockaddr_in6*)&inaddr)->sin6_addr, &in6addr_loopback, sizeof(inaddr.sin6_addr));
+#else  // WITH_IPV6
       inaddr.sin_addr.s_addr = htonl(INADDR_LOOPBACK);
-#endif
+#endif // WITH_IPV6
     }else{
 #ifdef WITH_IPV6
-      memcpy(&inaddr.sin6_addr, &in6addr_any, sizeof(inaddr.sin6_addr));
-#else
+      memcpy(&((struct sockaddr_in6*)&inaddr)->sin6_addr, &in6addr_any, sizeof(inaddr.sin6_addr));
+#else  // WITH_IPV6
       inaddr.sin_addr.s_addr = htonl(INADDR_ANY);
-#endif
+#endif // WITH_IPV6
     }
 #ifdef WITH_IPV6
-    inaddr.sin6_port = htons(iPort);
-    listener = socket(AF_INET6, SOCK_STREAM, 0);
-#else
+    if( inaddr.ss_family == AF_INET6 ){
+      ((struct sockaddr_in6*)&inaddr)->sin6_port = htons(iPort);
+    }else{
+      ((struct sockaddr_in*)&inaddr)->sin_port = htons(iPort);
+    }
+    listener = socket(inaddr.ss_family, SOCK_STREAM, 0);
+#else // WITH_IPV6
     inaddr.sin_port = htons(iPort);
     listener = socket(AF_INET, SOCK_STREAM, 0);
-#endif
+#endif // WITH_IPV6
     if( listener<0 ){
       fossil_fatal("Unable to create socket");
     }
@@ -1428,14 +1433,17 @@
 #ifdef WITH_IPV6
     opt=0;
     setsockopt(listener, IPPROTO_IPV6, IPV6_V6ONLY, &opt, sizeof(opt));
-#endif
-
-    if( bind(listener, (struct sockaddr*)&inaddr, sizeof(inaddr))<0 ){
+
+    if( bind(listener, (struct sockaddr*)&inaddr, inaddr.ss_family == AF_INET6 ? sizeof(struct sockaddr_in6):sizeof(struct sockaddr_in)) < 0 )
+#else // WITH_IPV6
+    if( bind(listener, (struct sockaddr*)&inaddr, sizeof(inaddr)) < 0 )
+#endif // WITH_IPV6
+	{
       close(listener);
       iPort++;
       continue;
     }
-#endif
+#endif // HAVE_GETADDRINFO
     break;
   }
   if( iPort>mxPort ){
@@ -1502,7 +1510,7 @@
   }
   /* NOT REACHED */  
   fossil_exit(1);
-#endif
+#endif // WIN32
   /* NOT REACHED */
   return 0;
 }
