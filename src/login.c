--- conflicted
+++ resolved
@@ -203,7 +203,6 @@
 }
 
 /*
-<<<<<<< HEAD
 ** Searches for the user ID matching the given name and password.
 ** On success it returns a positive value. On error it returns 0.
 ** On serious (DB-level) error it will probably exit.
@@ -353,7 +352,10 @@
       ** downstream problems here. We could alternately use "" here.
       */
       ;
-=======
+  }
+}
+
+/*
 ** Look at the HTTP_USER_AGENT parameter and try to determine if the user agent
 ** is a manually operated browser or a bot.  When in doubt, assume a bot.  Return
 ** true if we believe the agent is a real person.
@@ -385,7 +387,6 @@
   char zLine[3000];
   while( fgets(zLine, sizeof(zLine), stdin) ){
     fossil_print("%s %s", isHuman(zLine) ? "HUMAN" : "ROBOT", zLine);
->>>>>>> 5db646fd
   }
 }
 
