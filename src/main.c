/*
** Copyright (c) 2006 D. Richard Hipp
**
** This program is free software; you can redistribute it and/or
** modify it under the terms of the Simplified BSD License (also
** known as the "2-Clause License" or "FreeBSD License".)
**
** This program is distributed in the hope that it will be useful,
** but without any warranty; without even the implied warranty of
** merchantability or fitness for a particular purpose.
**
** Author contact information:
**   drh@hwaci.com
**   http://www.hwaci.com/drh/
**
*******************************************************************************
**
** This module codes the main() procedure that runs first when the
** program is invoked.
*/
#include "VERSION.h"
#include "config.h"
#if defined(_WIN32)
#  include <windows.h>
#endif
#include "main.h"
#include <string.h>
#include <time.h>
#include <fcntl.h>
#include <sys/types.h>
#include <sys/stat.h>
#include <stdlib.h> /* atexit() */
#if !defined(_WIN32)
#  include <errno.h> /* errno global */
#endif
#ifdef FOSSIL_ENABLE_SSL
#  include "openssl/crypto.h"
#endif
#if defined(FOSSIL_ENABLE_MINIZ)
#  define MINIZ_HEADER_FILE_ONLY
#  include "miniz.c"
#else
#  include <zlib.h>
#endif
#if INTERFACE
#ifdef FOSSIL_ENABLE_TCL
#  include "tcl.h"
#endif
#ifdef FOSSIL_ENABLE_JSON
#  include "cson_amalgamation.h" /* JSON API. */
#  include "json_detail.h"
#endif

/*
** Size of a UUID in characters
*/
#define UUID_SIZE 40

/*
** Maximum number of auxiliary parameters on reports
*/
#define MX_AUX  5

/*
** Holds flags for fossil user permissions.
*/
struct FossilUserPerms {
  char Setup;            /* s: use Setup screens on web interface */
  char Admin;            /* a: administrative permission */
  char Delete;           /* d: delete wiki or tickets */
  char Password;         /* p: change password */
  char Query;            /* q: create new reports */
  char Write;            /* i: xfer inbound. check-in */
  char Read;             /* o: xfer outbound. check-out */
  char Hyperlink;        /* h: enable the display of hyperlinks */
  char Clone;            /* g: clone */
  char RdWiki;           /* j: view wiki via web */
  char NewWiki;          /* f: create new wiki via web */
  char ApndWiki;         /* m: append to wiki via web */
  char WrWiki;           /* k: edit wiki via web */
  char ModWiki;          /* l: approve and publish wiki content (Moderator) */
  char RdTkt;            /* r: view tickets via web */
  char NewTkt;           /* n: create new tickets */
  char ApndTkt;          /* c: append to tickets via the web */
  char WrTkt;            /* w: make changes to tickets via web */
  char ModTkt;           /* q: approve and publish ticket changes (Moderator) */
  char Attach;           /* b: add attachments */
  char TktFmt;           /* t: create new ticket report formats */
  char RdAddr;           /* e: read email addresses or other private data */
  char Zip;              /* z: download zipped artifact via /zip URL */
  char Private;          /* x: can send and receive private content */
  char WrUnver;          /* y: can push unversioned content */
};

#ifdef FOSSIL_ENABLE_TCL
/*
** All Tcl related context information is in this structure.  This structure
** definition has been copied from and should be kept in sync with the one in
** "th_tcl.c".
*/
struct TclContext {
  int argc;              /* Number of original (expanded) arguments. */
  char **argv;           /* Full copy of the original (expanded) arguments. */
  void *hLibrary;        /* The Tcl library module handle. */
  void *xFindExecutable; /* See tcl_FindExecutableProc in th_tcl.c. */
  void *xCreateInterp;   /* See tcl_CreateInterpProc in th_tcl.c. */
  void *xDeleteInterp;   /* See tcl_DeleteInterpProc in th_tcl.c. */
  void *xFinalize;       /* See tcl_FinalizeProc in th_tcl.c. */
  Tcl_Interp *interp;    /* The on-demand created Tcl interpreter. */
  int useObjProc;        /* Non-zero if an objProc can be called directly. */
  int useTip285;         /* Non-zero if TIP #285 is available. */
  char *setup;           /* The optional Tcl setup script. */
  void *xPreEval;        /* Optional, called before Tcl_Eval*(). */
  void *pPreContext;     /* Optional, provided to xPreEval(). */
  void *xPostEval;       /* Optional, called after Tcl_Eval*(). */
  void *pPostContext;    /* Optional, provided to xPostEval(). */
};
#endif

struct Global {
  int argc; char **argv;  /* Command-line arguments to the program */
  char *nameOfExe;        /* Full path of executable. */
  const char *zErrlog;    /* Log errors to this file, if not NULL */
  int isConst;            /* True if the output is unchanging & cacheable */
  const char *zVfsName;   /* The VFS to use for database connections */
  sqlite3 *db;            /* The connection to the databases */
  sqlite3 *dbConfig;      /* Separate connection for global_config table */
  char *zAuxSchema;       /* Main repository aux-schema */
  int dbIgnoreErrors;     /* Ignore database errors if true */
  const char *zConfigDbName;/* Path of the config database. NULL if not open */
  sqlite3_int64 now;      /* Seconds since 1970 */
  int repositoryOpen;     /* True if the main repository database is open */
  char *zRepositoryOption; /* Most recent cached repository option value */
  char *zRepositoryName;  /* Name of the repository database file */
  char *zLocalDbName;     /* Name of the local database file */
  char *zOpenRevision;    /* Check-in version to use during database open */
  int localOpen;          /* True if the local database is open */
  char *zLocalRoot;       /* The directory holding the  local database */
  int minPrefix;          /* Number of digits needed for a distinct UUID */
  int fNoDirSymlinks;     /* True if --no-dir-symlinks flag is present */
  int fSqlTrace;          /* True if --sqltrace flag is present */
  int fSqlStats;          /* True if --sqltrace or --sqlstats are present */
  int fSqlPrint;          /* True if -sqlprint flag is present */
  int fQuiet;             /* True if -quiet flag is present */
  int fJail;              /* True if running with a chroot jail */
  int fHttpTrace;         /* Trace outbound HTTP requests */
  int fAnyTrace;          /* Any kind of tracing */
  char *zHttpAuth;        /* HTTP Authorization user:pass information */
  int fSystemTrace;       /* Trace calls to fossil_system(), --systemtrace */
  int fSshTrace;          /* Trace the SSH setup traffic */
  int fSshClient;         /* HTTP client flags for SSH client */
  char *zSshCmd;          /* SSH command string */
  int fNoSync;            /* Do not do an autosync ever.  --nosync */
  int fIPv4;              /* Use only IPv4, not IPv6. --ipv4 */
  char *zPath;            /* Name of webpage being served */
  char *zExtra;           /* Extra path information past the webpage name */
  char *zBaseURL;         /* Full text of the URL being served */
  char *zHttpsURL;        /* zBaseURL translated to https: */
  char *zTop;             /* Parent directory of zPath */
  const char *zContentType;  /* The content type of the input HTTP request */
  int iErrPriority;       /* Priority of current error message */
  char *zErrMsg;          /* Text of an error message */
  int sslNotAvailable;    /* SSL is not available.  Do not redirect to https: */
  Blob cgiIn;             /* Input to an xfer www method */
  int cgiOutput;          /* Write error and status messages to CGI */
  int xferPanic;          /* Write error messages in XFER protocol */
  int fullHttpReply;      /* True for full HTTP reply.  False for CGI reply */
  Th_Interp *interp;      /* The TH1 interpreter */
  char *th1Setup;         /* The TH1 post-creation setup script, if any */
  int th1Flags;           /* The TH1 integration state flags */
  FILE *httpIn;           /* Accept HTTP input from here */
  FILE *httpOut;          /* Send HTTP output here */
  int xlinkClusterOnly;   /* Set when cloning.  Only process clusters */
  int fTimeFormat;        /* 1 for UTC.  2 for localtime.  0 not yet selected */
  int *aCommitFile;       /* Array of files to be committed */
  int markPrivate;        /* All new artifacts are private if true */
  int clockSkewSeen;      /* True if clocks on client and server out of sync */
  int wikiFlags;          /* Wiki conversion flags applied to %W */
  char isHTTP;            /* True if server/CGI modes, else assume CLI. */
  char javascriptHyperlink; /* If true, set href= using script, not HTML */
  Blob httpHeader;        /* Complete text of the HTTP request header */
  UrlData url;            /* Information about current URL */
  const char *zLogin;     /* Login name.  NULL or "" if not logged in. */
  const char *zSSLIdentity;  /* Value of --ssl-identity option, filename of
                             ** SSL client identity */
  int useLocalauth;       /* No login required if from 127.0.0.1 */
  int noPswd;             /* Logged in without password (on 127.0.0.1) */
  int userUid;            /* Integer user id */
  int isHuman;            /* True if access by a human, not a spider or bot */
  int comFmtFlags;        /* Zero or more "COMMENT_PRINT_*" bit flags */

  /* Information used to populate the RCVFROM table */
  int rcvid;              /* The rcvid.  0 if not yet defined. */
  char *zIpAddr;          /* The remote IP address */
  char *zNonce;           /* The nonce used for login */

  /* permissions available to current user */
  struct FossilUserPerms perm;

  /* permissions available to current user or to "anonymous".
  ** This is the logical union of perm permissions above with
  ** the value that perm would take if g.zLogin were "anonymous". */
  struct FossilUserPerms anon;

#ifdef FOSSIL_ENABLE_TCL
  /* all Tcl related context necessary for integration */
  struct TclContext tcl;
#endif

  /* For defense against Cross-site Request Forgery attacks */
  char zCsrfToken[12];    /* Value of the anti-CSRF token */
  int okCsrf;             /* Anti-CSRF token is present and valid */

  int parseCnt[10];       /* Counts of artifacts parsed */
  FILE *fDebug;           /* Write debug information here, if the file exists */
#ifdef FOSSIL_ENABLE_TH1_HOOKS
  int fNoThHook;          /* Disable all TH1 command/webpage hooks */
#endif
  int thTrace;            /* True to enable TH1 debugging output */
  Blob thLog;             /* Text of the TH1 debugging output */

  int isHome;             /* True if rendering the "home" page */

  /* Storage for the aux() and/or option() SQL function arguments */
  int nAux;                    /* Number of distinct aux() or option() values */
  const char *azAuxName[MX_AUX]; /* Name of each aux() or option() value */
  char *azAuxParam[MX_AUX];      /* Param of each aux() or option() value */
  const char *azAuxVal[MX_AUX];  /* Value of each aux() or option() value */
  const char **azAuxOpt[MX_AUX]; /* Options of each option() value */
  int anAuxCols[MX_AUX];         /* Number of columns for option() values */

  int allowSymlinks;             /* Cached "allow-symlinks" option */

  int mainTimerId;               /* Set to fossil_timer_start() */
#ifdef FOSSIL_ENABLE_JSON
  struct FossilJsonBits {
    int isJsonMode;            /* True if running in JSON mode, else
                                  false. This changes how errors are
                                  reported. In JSON mode we try to
                                  always output JSON-form error
                                  responses and always exit() with
                                  code 0 to avoid an HTTP 500 error.
                               */
    int resultCode;            /* used for passing back specific codes
                               ** from /json callbacks. */
    int errorDetailParanoia;   /* 0=full error codes, 1=%10, 2=%100, 3=%1000 */
    cson_output_opt outOpt;    /* formatting options for JSON mode. */
    cson_value *authToken;     /* authentication token */
    const char *jsonp;         /* Name of JSONP function wrapper. */
    unsigned char dispatchDepth /* Tells JSON command dispatching
                                   which argument we are currently
                                   working on. For this purpose, arg#0
                                   is the "json" path/CLI arg.
                                */;
    struct {                   /* "garbage collector" */
      cson_value *v;
      cson_array *a;
    } gc;
    struct {                   /* JSON POST data. */
      cson_value *v;
      cson_array *a;
      int offset;              /* Tells us which PATH_INFO/CLI args
                                  part holds the "json" command, so
                                  that we can account for sub-repos
                                  and path prefixes.  This is handled
                                  differently for CLI and CGI modes.
                               */
      const char *commandStr   /*"command" request param.*/;
    } cmd;
    struct {                   /* JSON POST data. */
      cson_value *v;
      cson_object *o;
    } post;
    struct {                   /* GET/COOKIE params in JSON mode. */
      cson_value *v;
      cson_object *o;
    } param;
    struct {
      cson_value *v;
      cson_object *o;
    } reqPayload;              /* request payload object (if any) */
    cson_array *warnings;      /* response warnings */
    int timerId;               /* fetched from fossil_timer_start() */
  } json;
#endif /* FOSSIL_ENABLE_JSON */
};

/*
** Macro for debugging:
*/
#define CGIDEBUG(X)  if( g.fDebug ) cgi_debug X

#endif

Global g;

/*
** atexit() handler which frees up "some" of the resources
** used by fossil.
*/
static void fossil_atexit(void) {
#if USE_SEE
  /*
  ** Zero, unlock, and free the saved database encryption key now.
  */
  db_unsave_encryption_key();
#endif
#if defined(_WIN32) || defined(__BIONIC__)
  /*
  ** Free the secure getpass() buffer now.
  */
  freepass();
#endif
#if defined(_WIN32) && !defined(_WIN64) && defined(FOSSIL_ENABLE_TCL) && \
    defined(USE_TCL_STUBS)
  /*
  ** If Tcl is compiled on Windows using the latest MinGW, Fossil can crash
  ** when exiting while a stubs-enabled Tcl is still loaded.  This is due to
  ** a bug in MinGW, see:
  **
  **     http://comments.gmane.org/gmane.comp.gnu.mingw.user/41724
  **
  ** The workaround is to manually unload the loaded Tcl library prior to
  ** exiting the process.  This issue does not impact 64-bit Windows.
  */
  unloadTcl(g.interp, &g.tcl);
#endif
#ifdef FOSSIL_ENABLE_JSON
  cson_value_free(g.json.gc.v);
  memset(&g.json, 0, sizeof(g.json));
#endif
  free(g.zErrMsg);
  if(g.db){
    db_close(0);
  }
  /*
  ** FIXME: The next two lines cannot always be enabled; however, they
  **        are very useful for tracking down TH1 memory leaks.
  */
  if( fossil_getenv("TH1_DELETE_INTERP")!=0 ){
    if( g.interp ){
      Th_DeleteInterp(g.interp); g.interp = 0;
    }
    assert( Th_GetOutstandingMalloc()==0 );
  }
}

/*
** Convert all arguments from mbcs (or unicode) to UTF-8. Then
** search g.argv for arguments "--args FILENAME". If found, then
** (1) remove the two arguments from g.argv
** (2) Read the file FILENAME
** (3) Use the contents of FILE to replace the two removed arguments:
**     (a) Ignore blank lines in the file
**     (b) Each non-empty line of the file is an argument, except
**     (c) If the line begins with "-" and contains a space, it is broken
**         into two arguments at the space.
*/
static void expand_args_option(int argc, void *argv){
  Blob file = empty_blob;   /* Content of the file */
  Blob line = empty_blob;   /* One line of the file */
  unsigned int nLine;       /* Number of lines in the file*/
  unsigned int i, j, k;     /* Loop counters */
  int n;                    /* Number of bytes in one line */
  char *z;                  /* General use string pointer */
  char **newArgv;           /* New expanded g.argv under construction */
  const char *zFileName;    /* input file name */
  FILE *inFile;             /* input FILE */
#if defined(_WIN32)
  wchar_t buf[MAX_PATH];
#endif

  g.argc = argc;
  g.argv = argv;
  sqlite3_initialize();
#if defined(_WIN32) && defined(BROKEN_MINGW_CMDLINE)
  for(i=0; i<g.argc; i++) g.argv[i] = fossil_mbcs_to_utf8(g.argv[i]);
#else
  for(i=0; i<g.argc; i++) g.argv[i] = fossil_path_to_utf8(g.argv[i]);
#endif
#if defined(_WIN32)
  GetModuleFileNameW(NULL, buf, MAX_PATH);
  g.nameOfExe = fossil_path_to_utf8(buf);
#else
  g.nameOfExe = g.argv[0];
#endif
  for(i=1; i<g.argc-1; i++){
    z = g.argv[i];
    if( z[0]!='-' ) continue;
    z++;
    if( z[0]=='-' ) z++;
    if( z[0]==0 ) return;   /* Stop searching at "--" */
    if( fossil_strcmp(z, "args")==0 ) break;
  }
  if( i>=g.argc-1 ) return;

  zFileName = g.argv[i+1];
  inFile = (0==strcmp("-",zFileName))
    ? stdin
    : fossil_fopen(zFileName,"rb");
  if(!inFile){
    fossil_fatal("Cannot open -args file [%s]", zFileName);
  }else{
    blob_read_from_channel(&file, inFile, -1);
    if(stdin != inFile){
      fclose(inFile);
    }
    inFile = NULL;
  }
  blob_to_utf8_no_bom(&file, 1);
  z = blob_str(&file);
  for(k=0, nLine=1; z[k]; k++) if( z[k]=='\n' ) nLine++;
  newArgv = fossil_malloc( sizeof(char*)*(g.argc + nLine*2) );
  for(j=0; j<i; j++) newArgv[j] = g.argv[j];

  blob_rewind(&file);
  while( (n = blob_line(&file, &line))>0 ){
    if( n<1 ) continue
      /**
       ** Reminder: corner-case: a line with 1 byte and no newline.
       */;
    z = blob_buffer(&line);
    if('\n'==z[n-1]){
      z[n-1] = 0;
    }

    if((n>1) && ('\r'==z[n-2])){
      if(n==2) continue /*empty line*/;
      z[n-2] = 0;
    }
    if(!z[0]) continue;
    newArgv[j++] = z;
    if( z[0]=='-' ){
      for(k=1; z[k] && !fossil_isspace(z[k]); k++){}
      if( z[k] ){
        z[k] = 0;
        k++;
        if( z[k] ) newArgv[j++] = &z[k];
      }
    }
  }
  i += 2;
  while( i<g.argc ) newArgv[j++] = g.argv[i++];
  newArgv[j] = 0;
  g.argc = j;
  g.argv = newArgv;
}

#ifdef FOSSIL_ENABLE_TCL
/*
** Make a deep copy of the provided argument array and return it.
*/
static char **copy_args(int argc, char **argv){
  char **zNewArgv;
  int i;
  zNewArgv = fossil_malloc( sizeof(char*)*(argc+1) );
  memset(zNewArgv, 0, sizeof(char*)*(argc+1));
  for(i=0; i<argc; i++){
    zNewArgv[i] = fossil_strdup(argv[i]);
  }
  return zNewArgv;
}
#endif

/*
** Returns a name for a SQLite return code.
*/
static const char *fossil_sqlite_return_code_name(int rc){
  static char zCode[30];
  switch( rc & 0xff ){
    case SQLITE_OK:         return "SQLITE_OK";
    case SQLITE_ERROR:      return "SQLITE_ERROR";
    case SQLITE_INTERNAL:   return "SQLITE_INTERNAL";
    case SQLITE_PERM:       return "SQLITE_PERM";
    case SQLITE_ABORT:      return "SQLITE_ABORT";
    case SQLITE_BUSY:       return "SQLITE_BUSY";
    case SQLITE_LOCKED:     return "SQLITE_LOCKED";
    case SQLITE_NOMEM:      return "SQLITE_NOMEM";
    case SQLITE_READONLY:   return "SQLITE_READONLY";
    case SQLITE_INTERRUPT:  return "SQLITE_INTERRUPT";
    case SQLITE_IOERR:      return "SQLITE_IOERR";
    case SQLITE_CORRUPT:    return "SQLITE_CORRUPT";
    case SQLITE_NOTFOUND:   return "SQLITE_NOTFOUND";
    case SQLITE_FULL:       return "SQLITE_FULL";
    case SQLITE_CANTOPEN:   return "SQLITE_CANTOPEN";
    case SQLITE_PROTOCOL:   return "SQLITE_PROTOCOL";
    case SQLITE_EMPTY:      return "SQLITE_EMPTY";
    case SQLITE_SCHEMA:     return "SQLITE_SCHEMA";
    case SQLITE_TOOBIG:     return "SQLITE_TOOBIG";
    case SQLITE_CONSTRAINT: return "SQLITE_CONSTRAINT";
    case SQLITE_MISMATCH:   return "SQLITE_MISMATCH";
    case SQLITE_MISUSE:     return "SQLITE_MISUSE";
    case SQLITE_NOLFS:      return "SQLITE_NOLFS";
    case SQLITE_AUTH:       return "SQLITE_AUTH";
    case SQLITE_FORMAT:     return "SQLITE_FORMAT";
    case SQLITE_RANGE:      return "SQLITE_RANGE";
    case SQLITE_NOTADB:     return "SQLITE_NOTADB";
    case SQLITE_NOTICE:     return "SQLITE_NOTICE";
    case SQLITE_WARNING:    return "SQLITE_WARNING";
    case SQLITE_ROW:        return "SQLITE_ROW";
    case SQLITE_DONE:       return "SQLITE_DONE";
    default: {
      sqlite3_snprintf(sizeof(zCode), zCode, "SQLite return code %d", rc);
    }
  }
  return zCode;
}

/* Error logs from SQLite */
static void fossil_sqlite_log(void *notUsed, int iCode, const char *zErrmsg){
#ifdef __APPLE__
  /* Disable the file alias warning on apple products because Time Machine
  ** creates lots of aliases and the warning alarms people. */
  if( iCode==SQLITE_WARNING ) return;
#endif
  if( iCode==SQLITE_SCHEMA ) return;
  if( g.dbIgnoreErrors ) return;
  fossil_warning("%s: %s", fossil_sqlite_return_code_name(iCode), zErrmsg);
}

/*
** This function attempts to find command line options known to contain
** bitwise flags and initializes the associated global variables.  After
** this function executes, all global variables (i.e. in the "g" struct)
** containing option-settable bitwise flag fields must be initialized.
*/
static void fossil_init_flags_from_options(void){
  const char *zValue = find_option("comfmtflags", 0, 1);
  if( zValue ){
    g.comFmtFlags = atoi(zValue);
  }else{
    g.comFmtFlags = COMMENT_PRINT_DEFAULT;
  }
}

/*
** This procedure runs first.
*/
#if defined(_WIN32) && !defined(BROKEN_MINGW_CMDLINE)
int _dowildcard = -1; /* This turns on command-line globbing in MinGW-w64 */
int wmain(int argc, wchar_t **argv)
#else
#if defined(_WIN32)
int _CRT_glob = 0x0001; /* See MinGW bug #2062 */
#endif
int main(int argc, char **argv)
#endif
{
  const char *zCmdName = "unknown";
  const CmdOrPage *pCmd = 0;
  int rc;
  if( sqlite3_libversion_number()<3014000 ){
    fossil_fatal("Unsuitable SQLite version %s, must be at least 3.14.0",
                 sqlite3_libversion());
  }
  sqlite3_config(SQLITE_CONFIG_MULTITHREAD);
  sqlite3_config(SQLITE_CONFIG_LOG, fossil_sqlite_log, 0);
  memset(&g, 0, sizeof(g));
  g.now = time(0);
  g.httpHeader = empty_blob;
#ifdef FOSSIL_ENABLE_JSON
#if defined(NDEBUG)
  g.json.errorDetailParanoia = 2 /* FIXME: make configurable
                                    One problem we have here is that this
                                    code is needed before the db is opened,
                                    so we can't sql for it.*/;
#else
  g.json.errorDetailParanoia = 0;
#endif
  g.json.outOpt = cson_output_opt_empty;
  g.json.outOpt.addNewline = 1;
  g.json.outOpt.indentation = 1 /* in CGI/server mode this can be configured */;
#endif /* FOSSIL_ENABLE_JSON */
  expand_args_option(argc, argv);
#ifdef FOSSIL_ENABLE_TCL
  memset(&g.tcl, 0, sizeof(TclContext));
  g.tcl.argc = g.argc;
  g.tcl.argv = copy_args(g.argc, g.argv); /* save full arguments */
#endif
  g.mainTimerId = fossil_timer_start();
  capture_case_sensitive_option();
  g.zVfsName = find_option("vfs",0,1);
  if( g.zVfsName==0 ){
    g.zVfsName = fossil_getenv("FOSSIL_VFS");
  }
  if( g.zVfsName ){
    sqlite3_vfs *pVfs = sqlite3_vfs_find(g.zVfsName);
    if( pVfs ){
      sqlite3_vfs_register(pVfs, 1);
    }else{
      fossil_fatal("no such VFS: \"%s\"", g.zVfsName);
    }
  }
  if( fossil_getenv("GATEWAY_INTERFACE")!=0 && !find_option("nocgi", 0, 0)){
    zCmdName = "cgi";
    g.isHTTP = 1;
  }else if( g.argc<2 ){
    fossil_print(
       "Usage: %s COMMAND ...\n"
       "   or: %s help           -- for a list of common commands\n"
       "   or: %s help COMMAND   -- for help with the named command\n",
       g.argv[0], g.argv[0], g.argv[0]);
    fossil_print(
      "\nCommands and filenames may be passed on to fossil from a file\n"
      "by using:\n"
      "\n    %s --args FILENAME ...\n",
      g.argv[0]
    );
    fossil_print(
      "\nEach line of the file is assumed to be a filename unless it starts\n"
      "with '-' and contains a space, in which case it is assumed to be\n"
      "another flag and is treated as such. --args FILENAME may be used\n"
      "in conjunction with any other flags.\n");
    fossil_exit(1);
  }else{
    const char *zChdir = find_option("chdir",0,1);
    g.isHTTP = 0;
    g.rcvid = 0;
    g.fNoDirSymlinks = find_option("no-dir-symlinks", 0, 0)!=0;
    g.fQuiet = find_option("quiet", 0, 0)!=0;
    g.fSqlTrace = find_option("sqltrace", 0, 0)!=0;
    g.fSqlStats = find_option("sqlstats", 0, 0)!=0;
    g.fSystemTrace = find_option("systemtrace", 0, 0)!=0;
    g.fSshTrace = find_option("sshtrace", 0, 0)!=0;
    g.fSshClient = 0;
    g.zSshCmd = 0;
    if( g.fSqlTrace ) g.fSqlStats = 1;
    g.fHttpTrace = find_option("httptrace", 0, 0)!=0;
#ifdef FOSSIL_ENABLE_TH1_HOOKS
    g.fNoThHook = find_option("no-th-hook", 0, 0)!=0;
#endif
    g.fAnyTrace = g.fSqlTrace|g.fSystemTrace|g.fSshTrace|g.fHttpTrace;
    g.zHttpAuth = 0;
    g.zLogin = find_option("user", "U", 1);
    g.zSSLIdentity = find_option("ssl-identity", 0, 1);
    g.zErrlog = find_option("errorlog", 0, 1);
    fossil_init_flags_from_options();
    if( find_option("utc",0,0) ) g.fTimeFormat = 1;
    if( find_option("localtime",0,0) ) g.fTimeFormat = 2;
    if( zChdir && file_chdir(zChdir, 0) ){
      fossil_fatal("unable to change directories to %s", zChdir);
    }
    if( find_option("help",0,0)!=0 ){
      /* If --help is found anywhere on the command line, translate the command
       * to "fossil help cmdname" where "cmdname" is the first argument that
       * does not begin with a "-" character.  If all arguments start with "-",
       * translate to "fossil help argv[1] argv[2]...". */
      int i, nNewArgc;
      char **zNewArgv = fossil_malloc( sizeof(char*)*(g.argc+2) );
      zNewArgv[0] = g.argv[0];
      zNewArgv[1] = "help";
      for(i=1; i<g.argc; i++){
        if( g.argv[i][0]!='-' ){
          nNewArgc = 3;
          zNewArgv[2] = g.argv[i];
          zNewArgv[3] = 0;
          break;
        }
      }
      if( i==g.argc ){
        for(i=1; i<g.argc; i++) zNewArgv[i+1] = g.argv[i];
        nNewArgc = g.argc+1;
        zNewArgv[i+1] = 0;
      }
      g.argc = nNewArgc;
      g.argv = zNewArgv;
    }
    zCmdName = g.argv[1];
  }
#ifndef _WIN32
  /* There is a bug in stunnel4 in which it sometimes starts up client
  ** processes without first opening file descriptor 2 (standard error).
  ** If this happens, and a subsequent open() of a database returns file
  ** descriptor 2, and then an assert() fires and writes on fd 2, that
  ** can corrupt the data file.  To avoid this problem, make sure open()
  ** will never return file descriptor 2 or less. */
  if( !is_valid_fd(2) ){
    int nTry = 0;
    int fd = 0;
    int x = 0;
    do{
      fd = open("/dev/null",O_WRONLY);
      if( fd>=2 ) break;
      if( fd<0 ) x = errno;
    }while( nTry++ < 2 );
    if( fd<2 ){
      g.cgiOutput = 1;
      g.httpOut = stdout;
      g.fullHttpReply = !g.isHTTP;
      fossil_fatal("file descriptor 2 is not open. (fd=%d, errno=%d)",
                   fd, x);
    }
  }
#endif
  rc = dispatch_name_search(zCmdName, CMDFLAG_COMMAND|CMDFLAG_PREFIX, &pCmd);
  if( rc==1 ){
#ifdef FOSSIL_ENABLE_TH1_HOOKS
    if( !g.isHTTP && !g.fNoThHook ){
      rc = Th_CommandHook(zCmdName, 0);
    }else{
      rc = TH_OK;
    }
    if( rc==TH_OK || rc==TH_RETURN || rc==TH_CONTINUE ){
      if( rc==TH_OK || rc==TH_RETURN ){
#endif
        fossil_fatal("%s: unknown command: %s\n"
                     "%s: use \"help\" for more information",
                     g.argv[0], zCmdName, g.argv[0]);
#ifdef FOSSIL_ENABLE_TH1_HOOKS
      }
      if( !g.isHTTP && !g.fNoThHook && (rc==TH_OK || rc==TH_CONTINUE) ){
        Th_CommandNotify(zCmdName, 0);
      }
    }
    fossil_exit(0);
#endif
  }else if( rc==2 ){
    Blob couldbe;
    blob_init(&couldbe,0,0);
    dispatch_matching_names(zCmdName, &couldbe);
    fossil_print("%s: ambiguous command prefix: %s\n"
                 "%s: could be any of:%s\n"
                 "%s: use \"help\" for more information\n",
                 g.argv[0], zCmdName, g.argv[0], blob_str(&couldbe), g.argv[0]);
    fossil_exit(1);
  }
  atexit( fossil_atexit );
#ifdef FOSSIL_ENABLE_TH1_HOOKS
  /*
  ** The TH1 return codes from the hook will be handled as follows:
  **
  ** TH_OK: The xFunc() and the TH1 notification will both be executed.
  **
  ** TH_ERROR: The xFunc() will be executed, the TH1 notification will be
  **           skipped.  If the xFunc() is being hooked, the error message
  **           will be emitted.
  **
  ** TH_BREAK: The xFunc() and the TH1 notification will both be skipped.
  **
  ** TH_RETURN: The xFunc() will be executed, the TH1 notification will be
  **            skipped.
  **
  ** TH_CONTINUE: The xFunc() will be skipped, the TH1 notification will be
  **              executed.
  */
  if( !g.isHTTP && !g.fNoThHook ){
    rc = Th_CommandHook(pCmd->zName, pCmd->eCmdFlags);
  }else{
    rc = TH_OK;
  }
  if( rc==TH_OK || rc==TH_RETURN || rc==TH_CONTINUE ){
    if( rc==TH_OK || rc==TH_RETURN ){
#endif
      pCmd->xFunc();
#ifdef FOSSIL_ENABLE_TH1_HOOKS
    }
    if( !g.isHTTP && !g.fNoThHook && (rc==TH_OK || rc==TH_CONTINUE) ){
      Th_CommandNotify(pCmd->zName, pCmd->eCmdFlags);
    }
  }
#endif
  fossil_exit(0);
  /*NOT_REACHED*/
  return 0;
}

/*
** Print a usage comment and quit
*/
void usage(const char *zFormat){
  fossil_fatal("Usage: %s %s %s", g.argv[0], g.argv[1], zFormat);
}

/*
** Remove n elements from g.argv beginning with the i-th element.
*/
static void remove_from_argv(int i, int n){
  int j;
  for(j=i+n; j<g.argc; i++, j++){
    g.argv[i] = g.argv[j];
  }
  g.argc = i;
}


/*
** Look for a command-line option.  If present, return a pointer.
** Return NULL if missing.
**
** hasArg==0 means the option is a flag.  It is either present or not.
** hasArg==1 means the option has an argument.  Return a pointer to the
** argument.
*/
const char *find_option(const char *zLong, const char *zShort, int hasArg){
  int i;
  int nLong;
  const char *zReturn = 0;
  assert( hasArg==0 || hasArg==1 );
  nLong = strlen(zLong);
  for(i=1; i<g.argc; i++){
    char *z;
    if( i+hasArg >= g.argc ) break;
    z = g.argv[i];
    if( z[0]!='-' ) continue;
    z++;
    if( z[0]=='-' ){
      if( z[1]==0 ){
        remove_from_argv(i, 1);
        break;
      }
      z++;
    }
    if( strncmp(z,zLong,nLong)==0 ){
      if( hasArg && z[nLong]=='=' ){
        zReturn = &z[nLong+1];
        remove_from_argv(i, 1);
        break;
      }else if( z[nLong]==0 ){
        zReturn = g.argv[i+hasArg];
        remove_from_argv(i, 1+hasArg);
        break;
      }
    }else if( fossil_strcmp(z,zShort)==0 ){
      zReturn = g.argv[i+hasArg];
      remove_from_argv(i, 1+hasArg);
      break;
    }
  }
  return zReturn;
}

/*
** Look for multiple occurrences of a command-line option with the
** corresponding argument.
**
** Return a malloc allocated array of pointers to the arguments.
**
** pnUsedArgs is used to store the number of matched arguments.
**
** Caller is responsible to free allocated memory.
*/
const char **find_repeatable_option(
  const char *zLong,
  const char *zShort,
  int *pnUsedArgs
){
  const char *zOption;
  const char **pzArgs = 0;
  int nAllocArgs = 0;
  int nUsedArgs = 0;

  while( (zOption = find_option(zLong, zShort, 1))!=0 ){
    if( pzArgs==0 && nAllocArgs==0 ){
      nAllocArgs = 1;
      pzArgs = fossil_malloc( nAllocArgs*sizeof(pzArgs[0]) );
    }else if( nAllocArgs<=nUsedArgs ){
      nAllocArgs = nAllocArgs*2;
      pzArgs = fossil_realloc( (void *)pzArgs, nAllocArgs*sizeof(pzArgs[0]) );
    }
    pzArgs[nUsedArgs++] = zOption;
  }
  *pnUsedArgs = nUsedArgs;
  return pzArgs;
}

/*
** Look for a repository command-line option.  If present, [re-]cache it in
** the global state and return the new pointer, freeing any previous value.
** If absent and there is no cached value, return NULL.
*/
const char *find_repository_option(){
  const char *zRepository = find_option("repository", "R", 1);
  if( zRepository ){
    if( g.zRepositoryOption ) fossil_free(g.zRepositoryOption);
    g.zRepositoryOption = mprintf("%s", zRepository);
  }
  return g.zRepositoryOption;
}

/*
** Verify that there are no unprocessed command-line options.  If
** Any remaining command-line argument begins with "-" print
** an error message and quit.
*/
void verify_all_options(void){
  int i;
  for(i=1; i<g.argc; i++){
    if( g.argv[i][0]=='-' ){
      fossil_fatal(
        "unrecognized command-line option, or missing argument: %s",
        g.argv[i]);
    }
  }
}

/*
** Print a list of words in multiple columns.
*/


/*
** This function returns a human readable version string.
*/
const char *get_version(){
  static const char version[] = RELEASE_VERSION " " MANIFEST_VERSION " "
                                MANIFEST_DATE " UTC";
  return version;
}

/*
** This function populates a blob with version information.  It is used by
** the "version" command and "test-version" web page.  It assumes the blob
** passed to it is uninitialized; otherwise, it will leak memory.
*/
static void get_version_blob(
  Blob *pOut,                 /* Write the manifest here */
  int bVerbose                /* Non-zero for full information. */
){
#if defined(FOSSIL_ENABLE_TCL)
  int rc;
  const char *zRc;
#endif
  Stmt q;
  blob_zero(pOut);
  blob_appendf(pOut, "This is fossil version %s\n", get_version());
  if( !bVerbose ) return;
  blob_appendf(pOut, "Compiled on %s %s using %s (%d-bit)\n",
               __DATE__, __TIME__, COMPILER_NAME, sizeof(void*)*8);
  blob_appendf(pOut, "Schema version %s\n", AUX_SCHEMA_MAX);
#if defined(FOSSIL_ENABLE_MINIZ)
  blob_appendf(pOut, "miniz %s, loaded %s\n", MZ_VERSION, mz_version());
#else
  blob_appendf(pOut, "zlib %s, loaded %s\n", ZLIB_VERSION, zlibVersion());
#endif
#if defined(FOSSIL_ENABLE_SSL)
  blob_appendf(pOut, "SSL (%s)\n", SSLeay_version(SSLEAY_VERSION));
#endif
#if defined(FOSSIL_HAVE_FUSEFS)
  blob_appendf(pOut, "libfuse %s, loaded %s\n", fusefs_inc_version(),
               fusefs_lib_version());
#endif
#if defined(FOSSIL_DEBUG)
  blob_append(pOut, "FOSSIL_DEBUG\n", -1);
#endif
#if defined(FOSSIL_OMIT_DELTA_CKSUM_TEST)
  blob_append(pOut, "FOSSIL_OMIT_DELTA_CKSUM_TEST\n", -1);
#endif
#if defined(FOSSIL_ENABLE_LEGACY_MV_RM)
  blob_append(pOut, "FOSSIL_ENABLE_LEGACY_MV_RM\n", -1);
#endif
#if defined(FOSSIL_ENABLE_EXEC_REL_PATHS)
  blob_append(pOut, "FOSSIL_ENABLE_EXEC_REL_PATHS\n", -1);
#endif
#if defined(FOSSIL_ENABLE_TH1_DOCS)
  blob_append(pOut, "FOSSIL_ENABLE_TH1_DOCS\n", -1);
#endif
#if defined(FOSSIL_ENABLE_TH1_HOOKS)
  blob_append(pOut, "FOSSIL_ENABLE_TH1_HOOKS\n", -1);
#endif
#if defined(FOSSIL_ENABLE_TCL)
  Th_FossilInit(TH_INIT_DEFAULT | TH_INIT_FORCE_TCL);
  rc = Th_Eval(g.interp, 0, "tclInvoke info patchlevel", -1);
  zRc = Th_ReturnCodeName(rc, 0);
  blob_appendf(pOut, "TCL (Tcl %s, loaded %s: %s)\n",
    TCL_PATCH_LEVEL, zRc, Th_GetResult(g.interp, 0)
  );
#endif
#if defined(USE_TCL_STUBS)
  blob_append(pOut, "USE_TCL_STUBS\n", -1);
#endif
#if defined(FOSSIL_ENABLE_TCL_STUBS)
  blob_append(pOut, "FOSSIL_TCL_STUBS\n", -1);
#endif
#if defined(FOSSIL_ENABLE_TCL_PRIVATE_STUBS)
  blob_append(pOut, "FOSSIL_ENABLE_TCL_PRIVATE_STUBS\n", -1);
#endif
#if defined(FOSSIL_ENABLE_JSON)
  blob_appendf(pOut, "JSON (API %s)\n", FOSSIL_JSON_API_VERSION);
#endif
#if defined(BROKEN_MINGW_CMDLINE)
  blob_append(pOut, "MBCS_COMMAND_LINE\n", -1);
#else
  blob_append(pOut, "UNICODE_COMMAND_LINE\n", -1);
#endif
#if defined(FOSSIL_DYNAMIC_BUILD)
  blob_append(pOut, "FOSSIL_DYNAMIC_BUILD\n", -1);
#else
  blob_append(pOut, "FOSSIL_STATIC_BUILD\n", -1);
#endif
#if defined(USE_SEE)
  blob_append(pOut, "USE_SEE\n", -1);
#endif
#if defined(FOSSIL_ALLOW_OUT_OF_ORDER_DATES)
  blob_append(pOut, "FOSSIL_ALLOW_OUT_OF_ORDER_DATES\n");
#endif
  blob_appendf(pOut, "SQLite %s %.30s\n", sqlite3_libversion(),
               sqlite3_sourceid());
  if( g.db==0 ) sqlite3_open(":memory:", &g.db);
  db_prepare(&q,
     "pragma compile_options");
  while( db_step(&q)==SQLITE_ROW ){
    const char *text = db_column_text(&q, 0);
    if( strncmp(text, "COMPILER", 8) ){
      blob_appendf(pOut, "SQLITE_%s\n", text);
    }
  }
  db_finalize(&q);
}

/*
** This function returns the user-agent string for Fossil, for
** use in HTTP(S) requests.
*/
const char *get_user_agent(){
  static const char version[] = "Fossil/" RELEASE_VERSION " (" MANIFEST_DATE
                                " " MANIFEST_VERSION ")";
  return version;
}


/*
** COMMAND: version
**
** Usage: %fossil version ?-verbose|-v?
**
** Print the source code version number for the fossil executable.
** If the verbose option is specified, additional details will
** be output about what optional features this binary was compiled
** with
*/
void version_cmd(void){
  Blob versionInfo;
  int verboseFlag = find_option("verbose","v",0)!=0;

  /* We should be done with options.. */
  verify_all_options();
  get_version_blob(&versionInfo, verboseFlag);
  fossil_print("%s", blob_str(&versionInfo));
}


/*
** WEBPAGE: version
**
** Show the version information for Fossil.
**
** Query parameters:
**
**    verbose       Show details
*/
void test_version_page(void){
  Blob versionInfo;
  int verboseFlag;

  login_check_credentials();
  if( !g.perm.Read ){ login_needed(g.anon.Read); return; }
  verboseFlag = atoi(PD("verbose","0"));
  style_header("Version Information");
  style_submenu_element("Stat", "stat");
  get_version_blob(&versionInfo, verboseFlag);
  @ <pre>
  @ %h(blob_str(&versionInfo))
  @ </pre>
  style_footer();
}


/*
** Set the g.zBaseURL value to the full URL for the toplevel of
** the fossil tree.  Set g.zTop to g.zBaseURL without the
** leading "http://" and the host and port.
**
** The g.zBaseURL is normally set based on HTTP_HOST and SCRIPT_NAME
** environment variables.  However, if zAltBase is not NULL then it
** is the argument to the --baseurl option command-line option and
** g.zBaseURL and g.zTop is set from that instead.
*/
static void set_base_url(const char *zAltBase){
  int i;
  const char *zHost;
  const char *zMode;
  const char *zCur;

  if( g.zBaseURL!=0 ) return;
  if( zAltBase ){
    int i, n, c;
    g.zTop = g.zBaseURL = mprintf("%s", zAltBase);
    if( strncmp(g.zTop, "http://", 7)==0 ){
      /* it is HTTP, replace prefix with HTTPS. */
      g.zHttpsURL = mprintf("https://%s", &g.zTop[7]);
    }else if( strncmp(g.zTop, "https://", 8)==0 ){
      /* it is already HTTPS, use it. */
      g.zHttpsURL = mprintf("%s", g.zTop);
    }else{
      fossil_fatal("argument to --baseurl should be 'http://host/path'"
                   " or 'https://host/path'");
    }
    for(i=n=0; (c = g.zTop[i])!=0; i++){
      if( c=='/' ){
        n++;
        if( n==3 ){
          g.zTop += i;
          break;
        }
      }
    }
    if( g.zTop==g.zBaseURL ){
      fossil_fatal("argument to --baseurl should be 'http://host/path'"
                   " or 'https://host/path'");
    }
    if( g.zTop[1]==0 ) g.zTop++;
  }else{
    zHost = PD("HTTP_HOST","");
    zMode = PD("HTTPS","off");
    zCur = PD("SCRIPT_NAME","/");
    i = strlen(zCur);
    while( i>0 && zCur[i-1]=='/' ) i--;
    if( fossil_stricmp(zMode,"on")==0 ){
      g.zBaseURL = mprintf("https://%s%.*s", zHost, i, zCur);
      g.zTop = &g.zBaseURL[8+strlen(zHost)];
      g.zHttpsURL = g.zBaseURL;
    }else{
      g.zBaseURL = mprintf("http://%s%.*s", zHost, i, zCur);
      g.zTop = &g.zBaseURL[7+strlen(zHost)];
      g.zHttpsURL = mprintf("https://%s%.*s", zHost, i, zCur);
    }
  }
  if( db_is_writeable("repository") ){
    if( !db_exists("SELECT 1 FROM config WHERE name='baseurl:%q'", g.zBaseURL)){
      db_multi_exec("INSERT INTO config(name,value,mtime)"
                    "VALUES('baseurl:%q',1,now())", g.zBaseURL);
    }else{
      db_optional_sql("repository",
           "REPLACE INTO config(name,value,mtime)"
           "VALUES('baseurl:%q',1,now())", g.zBaseURL
      );
    }
  }
}

/*
** Send an HTTP redirect back to the designated Index Page.
*/
NORETURN void fossil_redirect_home(void){
  cgi_redirectf("%s%s", g.zTop, db_get("index-page", "/index"));
}

/*
** If running as root, chroot to the directory containing the
** repository zRepo and then drop root privileges.  Return the
** new repository name.
**
** zRepo might be a directory itself.  In that case chroot into
** the directory zRepo.
**
** Assume the user-id and group-id of the repository, or if zRepo
** is a directory, of that directory.
**
** The noJail flag means that the chroot jail is not entered.  But
** privileges are still lowered to that of the user-id and group-id
** of the repository file.
*/
static char *enter_chroot_jail(char *zRepo, int noJail){
#if !defined(_WIN32)
  if( getuid()==0 ){
    int i;
    struct stat sStat;
    Blob dir;
    char *zDir;
    if( g.db!=0 ){
      db_close(1);
    }

    file_canonical_name(zRepo, &dir, 0);
    zDir = blob_str(&dir);
    if( !noJail ){
      if( file_isdir(zDir)==1 ){
        if( file_chdir(zDir, 1) ){
          fossil_fatal("unable to chroot into %s", zDir);
        }
        g.fJail = 1;
        zRepo = "/";
      }else{
        for(i=strlen(zDir)-1; i>0 && zDir[i]!='/'; i--){}
        if( zDir[i]!='/' ) fossil_fatal("bad repository name: %s", zRepo);
        if( i>0 ){
          zDir[i] = 0;
          if( file_chdir(zDir, 1) ){
            fossil_fatal("unable to chroot into %s", zDir);
          }
          zDir[i] = '/';
        }
        zRepo = &zDir[i];
      }
    }
    if( stat(zRepo, &sStat)!=0 ){
      fossil_fatal("cannot stat() repository: %s", zRepo);
    }
    i = setgid(sStat.st_gid);
    i = i || setuid(sStat.st_uid);
    if(i){
      fossil_fatal("setgid/uid() failed with errno %d", errno);
    }
    if( g.db==0 && file_isfile(zRepo) ){
      db_open_repository(zRepo);
    }
  }
#endif
  return zRepo;
}

/*
** Generate a web-page that lists all repositories located under the
** g.zRepositoryName directory and return non-zero.
**
** For the special case when g.zRepositoryName a non-chroot-jail "/",
** compose the list using the "repo:" entries in the global_config
** table of the configuration database.  These entries comprise all
** of the repositories known to the "all" command.  The special case
** processing is disallowed for chroot jails because g.zRepositoryName
** is always "/" inside a chroot jail and so it cannot be used as a flag
** to signal the special processing in that case.  The special case
** processing is intended for the "fossil all ui" command which never
** runs in a chroot jail anyhow.
**
** Or, if no repositories can be located beneath g.zRepositoryName,
** return 0.
*/
static int repo_list_page(void){
  Blob base;
  int n = 0;
  int allRepo;

  assert( g.db==0 );
<<<<<<< HEAD
  blob_init(&base, g.zRepositoryName, -1);
  sqlite3_open(":memory:", &g.db);
  db_multi_exec("CREATE TABLE sfile(x TEXT);");
  db_multi_exec("CREATE TABLE vfile(pathname);");
  vfile_scan(&base, blob_size(&base), 0, 0);
  db_multi_exec("DELETE FROM sfile WHERE x NOT GLOB '*[^/].fossil'");
=======
  if( fossil_strcmp(g.zRepositoryName,"/")==0 && !g.fJail ){
    /* For the special case of the "repository directory" being "/",
    ** show all of the repositories named in the ~/.fossil database.
    **
    ** On unix systems, then entries are of the form "repo:/home/..."
    ** and on Windows systems they are like on unix, starting with a "/"
    ** or they can begin with a drive letter: "repo:C:/Users/...".  In either
    ** case, we want returned path to omit any initial "/".
    */
    db_open_config(1, 0);
    db_multi_exec(
       "CREATE TEMP VIEW sfile AS"
       "  SELECT ltrim(substr(name,6),'/') AS 'pathname' FROM global_config"
       "   WHERE name GLOB 'repo:*'"
    );
    allRepo = 1;
  }else{
    /* The default case:  All repositories under the g.zRepositoryName
    ** directory.
    */
    blob_init(&base, g.zRepositoryName, -1);
    sqlite3_open(":memory:", &g.db);
    db_multi_exec("CREATE TABLE sfile(pathname TEXT);");
    db_multi_exec("CREATE TABLE vfile(pathname);");
    vfile_scan(&base, blob_size(&base), 0, 0, 0);
    db_multi_exec("DELETE FROM sfile WHERE pathname NOT GLOB '*[^/].fossil'");
    allRepo = 0;
  }
  @ <html>
  @ <head>
  @ <base href="%s(g.zBaseURL)/" />
  @ <title>Repository List</title>
  @ </head>
  @ <body>
>>>>>>> b0eece17
  n = db_int(0, "SELECT count(*) FROM sfile");
  if( n>0 ){
    Stmt q;
    @ <h1>Available Repositories:</h1>
    @ <ol>
    db_prepare(&q, "SELECT pathname"
                   " FROM sfile ORDER BY pathname COLLATE nocase;");
    while( db_step(&q)==SQLITE_ROW ){
      const char *zName = db_column_text(&q, 0);
      int nName = (int)strlen(zName);
      char *zUrl;
      if( nName<7 ) continue;
      zUrl = sqlite3_mprintf("%.*s", nName-7, zName);
      if( sqlite3_strglob("*.fossil", zName)!=0 ){
        /* The "fossil server DIRECTORY" and "fossil ui DIRECTORY" commands
        ** do not work for repositories whose names do not end in ".fossil".
        ** So do not hyperlink those cases. */
        @ <li>%h(zName)</li>
      } else if( allRepo && sqlite3_strglob("[a-zA-Z]:/?*", zName)!=0 ){
        @ <li><a href="%R/%T(zUrl)/home" target="_blank">/%h(zName)</a></li>
      }else{
        @ <li><a href="%R/%T(zUrl)/home" target="_blank">%h(zName)</a></li>
      }
      sqlite3_free(zUrl);
    }
    @ </ol>
  }else{
    @ <h1>No Repositories Found</h1>
  }
  @ </body>
  @ </html>
  cgi_reply();
  sqlite3_close(g.db);
  g.db = 0;
  return n;
}

/*
** Preconditions:
**
**  * Environment variables are set up according to the CGI standard.
**
** If the repository is known, it has already been opened.  If unknown,
** then g.zRepositoryName holds the directory that contains the repository
** and the actual repository is taken from the first element of PATH_INFO.
**
** Process the webpage specified by the PATH_INFO or REQUEST_URI
** environment variable.
**
** If the repository is not known, then a search is done through the
** file hierarchy rooted at g.zRepositoryName for a suitable repository
** with a name of $prefix.fossil, where $prefix is any prefix of PATH_INFO.
** Or, if an ordinary file named $prefix is found, and $prefix matches
** pFileGlob and $prefix does not match "*.fossil*" and the mimetype of
** $prefix can be determined from its suffix, then the file $prefix is
** returned as static text.
**
** If no suitable webpage is found, try to redirect to zNotFound.
*/
static void process_one_web_page(
  const char *zNotFound,      /* Redirect here on a 404 if not NULL */
  Glob *pFileGlob,            /* Deliver static files matching */
  int allowRepoList           /* Send repo list for "/" URL */
){
  const char *zPathInfo = PD("PATH_INFO", "");
  char *zPath = NULL;
  int i;
  const CmdOrPage *pCmd = 0;
  const char *zBase = g.zRepositoryName;

  /* Handle universal query parameters */
  if( PB("utc") ){
    g.fTimeFormat = 1;
  }else if( PB("localtime") ){
    g.fTimeFormat = 2;
  }

  /* If the repository has not been opened already, then find the
  ** repository based on the first element of PATH_INFO and open it.
  */
  if( !g.repositoryOpen ){
    char *zRepo;               /* Candidate repository name */
    char *zToFree = 0;         /* Malloced memory that needs to be freed */
    const char *zCleanRepo;    /* zRepo with surplus leading "/" removed */
    const char *zOldScript = PD("SCRIPT_NAME", "");  /* Original SCRIPT_NAME */
    char *zNewScript;          /* Revised SCRIPT_NAME after processing */
    int j, k;                  /* Loop variables */
    i64 szFile;                /* File size of the candidate repository */

    i = zPathInfo[0]!=0;
    if( fossil_strcmp(g.zRepositoryName, "/")==0 ){
      zBase++;
#if defined(_WIN32) || defined(__CYGWIN__)
      if( sqlite3_strglob("/[a-zA-Z]:/*", zPathInfo)==0 ) i = 4;
#endif
    }
    while( 1 ){
      while( zPathInfo[i] && zPathInfo[i]!='/' ){ i++; }

      /* The candidate repository name is some prefix of the PATH_INFO
      ** with ".fossil" appended */
      zRepo = zToFree = mprintf("%s%.*s.fossil",zBase,i,zPathInfo);
      if( g.fHttpTrace ){
        @ <!-- Looking for repository named "%h(zRepo)" -->
        fprintf(stderr, "# looking for repository named \"%s\"\n", zRepo);
      }


      /* For safety -- to prevent an attacker from accessing arbitrary disk
      ** files by sending a maliciously crafted request URI to a public
      ** server -- make sure the repository basename contains no
      ** characters other than alphanumerics, "/", "_", "-", and ".", and
      ** that "-" never occurs immediately after a "/" and that "." is always
      ** surrounded by two alphanumerics.  Any character that does not
      ** satisfy these constraints is converted into "_".
      */
      szFile = 0;
      for(j=strlen(zBase)+1, k=0; zRepo[j] && k<i-1; j++, k++){
        char c = zRepo[j];
        if( fossil_isalnum(c) ) continue;
#if defined(_WIN32) || defined(__CYGWIN__)
        /* Allow names to begin with "/X:/" on windows */
        if( c==':' && j==2 && sqlite3_strglob("/[a-zA-Z]:/*", zRepo)==0 ){
          continue;
        }
#endif
        if( c=='/' ) continue;
        if( c=='_' ) continue;
        if( c=='-' && zRepo[j-1]!='/' ) continue;
        if( c=='.' && fossil_isalnum(zRepo[j-1]) && fossil_isalnum(zRepo[j+1])){
          continue;
        }
        /* If we reach this point, it means that the request URI contains
        ** an illegal character or character combination.  Provoke a
        ** "Not Found" error. */
        szFile = 1;
        if( g.fHttpTrace ){
          @ <!-- Unsafe pathname rejected: "%h(zRepo)" -->
          fprintf(stderr, "# unsafe pathname rejected: %s\n", zRepo);
        }
        break;
      }

      /* Check to see if a file name zRepo exists.  If a file named zRepo
      ** does not exist, szFile will become -1.  If the file does exist,
      ** then szFile will become zero (for an empty file) or positive.
      ** Special case:  Assume any file with a basename of ".fossil" does
      ** not exist.
      */
      zCleanRepo = file_cleanup_fullpath(zRepo);
      if( szFile==0 && sqlite3_strglob("*/.fossil",zRepo)!=0 ){
        szFile = file_size(zCleanRepo);
        if( g.fHttpTrace ){
          char zBuf[24];
          sqlite3_snprintf(sizeof(zBuf), zBuf, "%lld", szFile);
          @ <!-- file_size(%h(zCleanRepo)) is %s(zBuf) -->
          fprintf(stderr, "# file_size(%s) = %s\n", zCleanRepo, zBuf);
        }
      }

      /* If no file named by zRepo exists, remove the added ".fossil" suffix
      ** and check to see if there is a file or directory with the same
      ** name as the raw PATH_INFO text.
      */
      if( szFile<0 && i>0 ){
        const char *zMimetype;
        assert( fossil_strcmp(&zRepo[j], ".fossil")==0 );
        zRepo[j] = 0;  /* Remove the ".fossil" suffix */

        /* The PATH_INFO prefix seen so far is a valid directory.
        ** Continue the loop with the next element of the PATH_INFO */
        if( zPathInfo[i]=='/' && file_isdir(zCleanRepo)==1 ){
          fossil_free(zToFree);
          i++;
          continue;
        }

        /* If zRepo is the name of an ordinary file that matches the
        ** "--file GLOB" pattern, then the CGI reply is the text of
        ** of the file.
        **
        ** For safety, do not allow any file whose name contains ".fossil"
        ** to be returned this way, to prevent complete repositories from
        ** being delivered accidently.  This is not intended to be a
        ** general-purpose web server.  The "--file GLOB" mechanism is
        ** designed to allow the delivery of a few static images or HTML
        ** pages.
        */
        if( pFileGlob!=0
         && file_isfile(zCleanRepo)
         && glob_match(pFileGlob, file_cleanup_fullpath(zRepo))
         && sqlite3_strglob("*.fossil*",zRepo)!=0
         && (zMimetype = mimetype_from_name(zRepo))!=0
         && strcmp(zMimetype, "application/x-fossil-artifact")!=0
        ){
          Blob content;
          blob_read_from_file(&content, file_cleanup_fullpath(zRepo));
          cgi_set_content_type(zMimetype);
          cgi_set_content(&content);
          cgi_reply();
          return;
        }
        zRepo[j] = '.';
      }

      /* If we reach this point, it means that the search of the PATH_INFO
      ** string is finished.  Either zRepo contains the name of the
      ** repository to be used, or else no repository could be found an
      ** some kind of error response is required.
      */
      if( szFile<1024 ){
        set_base_url(0);
        if( strcmp(zPathInfo,"/")==0
                  && allowRepoList
                  && repo_list_page() ){
          /* Will return a list of repositories */
        }else if( zNotFound ){
          cgi_redirect(zNotFound);
        }else{
#ifdef FOSSIL_ENABLE_JSON
          if(g.json.isJsonMode){
            json_err(FSL_JSON_E_RESOURCE_NOT_FOUND,NULL,1);
            return;
          }
#endif
          @ <h1>Not Found</h1>
          cgi_set_status(404, "not found");
          cgi_reply();
        }
        return;
      }
      break;
    }

    /* Add the repository name (without the ".fossil" suffix) to the end
    ** of SCRIPT_NAME and g.zTop and g.zBaseURL and remove the repository
    ** name from the beginning of PATH_INFO.
    */
    zNewScript = mprintf("%s%.*s", zOldScript, i, zPathInfo);
    if( g.zTop ) g.zTop = mprintf("%s%.*s", g.zTop, i, zPathInfo);
    if( g.zBaseURL ) g.zBaseURL = mprintf("%s%.*s", g.zBaseURL, i, zPathInfo);
    cgi_replace_parameter("PATH_INFO", &zPathInfo[i+1]);
    zPathInfo += i;
    cgi_replace_parameter("SCRIPT_NAME", zNewScript);
    db_open_repository(file_cleanup_fullpath(zRepo));
    if( g.fHttpTrace ){
      @ <!-- repository: "%h(zRepo)" -->
      @ <!-- translated PATH_INFO: "%h(zPathInfo)" -->
      @ <!-- translated SCRIPT_NAME: "%h(zNewScript)" -->
      fprintf(stderr,
          "# repository: [%s]\n"
          "# translated PATH_INFO = [%s]\n"
          "# translated SCRIPT_NAME = [%s]\n",
          zRepo, zPathInfo, zNewScript);
      if( g.zTop ){
        @ <!-- translated g.zTop: "%h(g.zTop)" -->
        fprintf(stderr, "# translated g.zTop = [%s]\n", g.zTop);
      }
      if( g.zBaseURL ){
        @ <!-- translated g.zBaseURL: "%h(g.zBaseURL)" -->
        fprintf(stderr, "# translated g.zBaseURL = [%s]\n", g.zBaseURL);
      }
    }
  }

  /* At this point, the appropriate repository database file will have
  ** been opened.  Use the first element of PATH_INFO as the page name
  ** and deliver the appropriate page back to the user.
  */
  if( g.zContentType &&
      strncmp(g.zContentType, "application/x-fossil", 20)==0 ){
    /* Special case:  If the content mimetype shows that it is "fossil sync"
    ** payload, then pretend that the PATH_INFO is /xfer so that we always
    ** invoke the sync page. */
    zPathInfo = "/xfer";
  }
  set_base_url(0);
  if( zPathInfo==0 || zPathInfo[0]==0
      || (zPathInfo[0]=='/' && zPathInfo[1]==0) ){
    /* Second special case: If the PATH_INFO is blank, issue a redirect to
    ** the home page identified by the "index-page" setting in the repository
    ** CONFIG table, to "/index" if there no "index-page" setting. */
#ifdef FOSSIL_ENABLE_JSON
    if(g.json.isJsonMode){
      json_err(FSL_JSON_E_RESOURCE_NOT_FOUND,NULL,1);
      fossil_exit(0);
    }
#endif
    fossil_redirect_home() /*does not return*/;
  }else{
    zPath = mprintf("%s", zPathInfo);
  }

  /* Make g.zPath point to the first element of the path.  Make
  ** g.zExtra point to everything past that point.
  */
  while(1){
    g.zPath = &zPath[1];
    for(i=1; zPath[i] && zPath[i]!='/'; i++){}
    if( zPath[i]=='/' ){
      zPath[i] = 0;
      g.zExtra = &zPath[i+1];
    }else{
      g.zExtra = 0;
    }
    break;
  }
#ifdef FOSSIL_ENABLE_JSON
  /*
  ** Workaround to allow us to customize some following behaviour for
  ** JSON mode.  The problem is, we don't always know if we're in JSON
  ** mode at this point (namely, for GET mode we don't know but POST
  ** we do), so we snoop g.zPath and cheat a bit.
  */
  if( !g.json.isJsonMode && g.zPath && (0==strncmp("json",g.zPath,4)) ){
    g.json.isJsonMode = 1;
  }
#endif
  if( g.zExtra ){
    /* CGI parameters get this treatment elsewhere, but places like getfile
    ** will use g.zExtra directly.
    ** Reminder: the login mechanism uses 'name' differently, and may
    ** eventually have a problem/collision with this.
    **
    ** Disabled by stephan when running in JSON mode because this
    ** particular parameter name is very common and i have had no end
    ** of grief with this handling. The JSON API never relies on the
    ** handling below, and by disabling it in JSON mode I can remove
    ** lots of special-case handling in several JSON handlers.
    */
#ifdef FOSSIL_ENABLE_JSON
    if(!g.json.isJsonMode){
#endif
      dehttpize(g.zExtra);
      cgi_set_parameter_nocopy("name", g.zExtra, 1);
#ifdef FOSSIL_ENABLE_JSON
    }
#endif
  }

  /* Locate the method specified by the path and execute the function
  ** that implements that method.
  */
  if( dispatch_name_search(g.zPath-1, CMDFLAG_WEBPAGE, &pCmd) ){
#ifdef FOSSIL_ENABLE_JSON
    if(g.json.isJsonMode){
      json_err(FSL_JSON_E_RESOURCE_NOT_FOUND,NULL,0);
    }else
#endif
    {
#ifdef FOSSIL_ENABLE_TH1_HOOKS
      int rc;
      if( !g.fNoThHook ){
        rc = Th_WebpageHook(g.zPath, 0);
      }else{
        rc = TH_OK;
      }
      if( rc==TH_OK || rc==TH_RETURN || rc==TH_CONTINUE ){
        if( rc==TH_OK || rc==TH_RETURN ){
#endif
          cgi_set_status(404,"Not Found");
          @ <h1>Not Found</h1>
          @ <p>Page not found: %h(g.zPath)</p>
#ifdef FOSSIL_ENABLE_TH1_HOOKS
        }
        if( !g.fNoThHook && (rc==TH_OK || rc==TH_CONTINUE) ){
          Th_WebpageNotify(g.zPath, 0);
        }
      }
#endif
    }
  }else if( pCmd->xFunc!=page_xfer && db_schema_is_outofdate() ){
#ifdef FOSSIL_ENABLE_JSON
    if(g.json.isJsonMode){
      json_err(FSL_JSON_E_DB_NEEDS_REBUILD,NULL,0);
    }else
#endif
    {
      @ <h1>Server Configuration Error</h1>
      @ <p>The database schema on the server is out-of-date.  Please ask
      @ the administrator to run <b>fossil rebuild</b>.</p>
    }
  }else{
#ifdef FOSSIL_ENABLE_TH1_HOOKS
    /*
    ** The TH1 return codes from the hook will be handled as follows:
    **
    ** TH_OK: The xFunc() and the TH1 notification will both be executed.
    **
    ** TH_ERROR: The xFunc() will be executed, the TH1 notification will be
    **           skipped.  If the xFunc() is being hooked, the error message
    **           will be emitted.
    **
    ** TH_BREAK: The xFunc() and the TH1 notification will both be skipped.
    **
    ** TH_RETURN: The xFunc() will be executed, the TH1 notification will be
    **            skipped.
    **
    ** TH_CONTINUE: The xFunc() will be skipped, the TH1 notification will be
    **              executed.
    */
    int rc;
    if( !g.fNoThHook ){
      rc = Th_WebpageHook(pCmd->zName+1, pCmd->eCmdFlags);
    }else{
      rc = TH_OK;
    }
    if( rc==TH_OK || rc==TH_RETURN || rc==TH_CONTINUE ){
      if( rc==TH_OK || rc==TH_RETURN ){
#endif
        pCmd->xFunc();
#ifdef FOSSIL_ENABLE_TH1_HOOKS
      }
      if( !g.fNoThHook && (rc==TH_OK || rc==TH_CONTINUE) ){
        Th_WebpageNotify(pCmd->zName+1, pCmd->eCmdFlags);
      }
    }
#endif
  }

  /* Return the result.
  */
  cgi_reply();
}

/* If the CGI program contains one or more lines of the form
**
**    redirect:  repository-filename  http://hostname/path/%s
**
** then control jumps here.  Search each repository for an artifact ID
** or ticket ID that matches the "name" CGI parameter and for the
** first match, redirect to the corresponding URL with the "name" CGI
** parameter inserted.  Paint an error page if no match is found.
**
** If there is a line of the form:
**
**    redirect: * URL
**
** Then a redirect is made to URL if no match is found.  Otherwise a
** very primitive error message is returned.
*/
static void redirect_web_page(int nRedirect, char **azRedirect){
  int i;                             /* Loop counter */
  const char *zNotFound = 0;         /* Not found URL */
  const char *zName = P("name");
  set_base_url(0);
  if( zName==0 ){
    zName = P("SCRIPT_NAME");
    if( zName && zName[0]=='/' ) zName++;
  }
  if( zName && validate16(zName, strlen(zName)) ){
    for(i=0; i<nRedirect; i++){
      if( fossil_strcmp(azRedirect[i*2],"*")==0 ){
        zNotFound = azRedirect[i*2+1];
        continue;
      }
      db_open_repository(azRedirect[i*2]);
      if( db_exists("SELECT 1 FROM blob WHERE uuid GLOB '%q*'", zName) ||
          db_exists("SELECT 1 FROM ticket WHERE tkt_uuid GLOB '%q*'", zName) ){
        cgi_redirectf(azRedirect[i*2+1] /*works-like:"%s"*/, zName);
        return;
      }
      db_close(1);
    }
  }
  if( zNotFound ){
    cgi_redirectf(zNotFound /*works-like:"%s"*/, zName);
  }else{
    @ <html>
    @ <head><title>No Such Object</title></head>
    @ <body>
    @ <p>No such object: <b>%h(zName)</b></p>
    @ </body>
    cgi_reply();
  }
}

/*
** COMMAND: cgi*
**
** Usage: %fossil ?cgi? FILE
**
** This command causes Fossil to generate reply to a CGI request.
**
** The FILE argument is the name of a control file that provides Fossil
** with important information such as where to find its repository.  In
** a typical CGI deployment, FILE is the name of the CGI script and will
** typically look something like this:
**
**      #!/usr/bin/fossil
**      repository: /home/somebody/project.db
**
** The command name, "cgi", may be omitted if the GATEWAY_INTERFACE
** environment variable is set to "CGI", which should always be the
** case for CGI scripts run by a webserver.  Fossil ignores any lines
** that begin with "#".
**
** The following control lines are recognized:
**
**    repository: PATH         Name of the Fossil repository
**
**    directory:  PATH         Name of a directory containing many Fossil
**                             repositories whose names all end with ".fossil".
**                             There should only be one of "repository:"
**                             or "directory:"
**
**    notfound: URL            When in "directory:" mode, redirect to
**                             URL if no suitable repository is found.
**
**    repolist                 When in "directory:" mode, display a page
**                             showing a list of available repositories if
**                             the URL is "/".
**
**    localauth                Grant administrator privileges to connections
**                             from 127.0.0.1 or ::1.
**
**    skin: LABEL              Use the built-in skin called LABEL rather than
**                             the default.  If there are no skins called LABEL
**                             then this line is a no-op.
**
**    files: GLOBLIST          GLOBLIST is a comma-separated list of GLOB
**                             patterns that specify files that can be
**                             returned verbatim.  This feature allows Fossil
**                             to act as a web server returning static
**                             content.
**
**    setenv: NAME VALUE       Set environment variable NAME to VALUE.  Or
**                             if VALUE is omitted, unset NAME.
**
**    HOME: PATH               Shorthand for "setenv: HOME PATH"
**
**    debug: FILE              Causing debugging information to be written
**                             into FILE.
**
**    errorlog: FILE           Warnings, errors, and panics written to FILE.
**
**    redirect: REPO URL       Extract the "name" query parameter and search
**                             REPO for a check-in or ticket that matches the
**                             value of "name", then redirect to URL.  There
**                             can be multiple "redirect:" lines that are
**                             processed in order.  If the REPO is "*", then
**                             an unconditional redirect to URL is taken.
**
** Most CGI files contain only a "repository:" line.  It is uncommon to
** use any other option.
**
** See also: http, server, winsrv
*/
void cmd_cgi(void){
  const char *zFile;
  const char *zNotFound = 0;
  char **azRedirect = 0;             /* List of repositories to redirect to */
  int nRedirect = 0;                 /* Number of entries in azRedirect */
  Glob *pFileGlob = 0;               /* Pattern for files */
  int allowRepoList = 0;             /* Allow lists of repository files */
  Blob config, line, key, value, value2;
  if( g.argc==3 && fossil_strcmp(g.argv[1],"cgi")==0 ){
    zFile = g.argv[2];
  }else{
    zFile = g.argv[1];
  }
  g.httpOut = stdout;
  g.httpIn = stdin;
  fossil_binary_mode(g.httpOut);
  fossil_binary_mode(g.httpIn);
  g.cgiOutput = 1;
  blob_read_from_file(&config, zFile);
  while( blob_line(&config, &line) ){
    if( !blob_token(&line, &key) ) continue;
    if( blob_buffer(&key)[0]=='#' ) continue;
    if( blob_eq(&key, "repository:") && blob_tail(&line, &value) ){
      /* repository: FILENAME
      **
      ** The name of the Fossil repository to be served via CGI.  Most
      ** fossil CGI scripts have a single non-comment line that contains
      ** this one entry.
      */
      blob_trim(&value);
      db_open_repository(blob_str(&value));
      blob_reset(&value);
      continue;
    }
    if( blob_eq(&key, "directory:") && blob_token(&line, &value) ){
      /* directory: DIRECTORY
      **
      ** If repository: is omitted, then terms of the PATH_INFO cgi parameter
      ** are appended to DIRECTORY looking for a repository (whose name ends
      ** in ".fossil") or a file in "files:".
      */
      db_close(1);
      g.zRepositoryName = mprintf("%s", blob_str(&value));
      blob_reset(&value);
      continue;
    }
    if( blob_eq(&key, "notfound:") && blob_token(&line, &value) ){
      /* notfound: URL
      **
      ** If using directory: and no suitable repository or file is found,
      ** then redirect to URL.
      */
      zNotFound = mprintf("%s", blob_str(&value));
      blob_reset(&value);
      continue;
    }
    if( blob_eq(&key, "localauth") ){
      /* localauth
      **
      ** Grant "administrator" privileges to users connecting with HTTP
      ** from IP address 127.0.0.1.  Do not bother checking credentials.
      */
      g.useLocalauth = 1;
      continue;
    }
    if( blob_eq(&key, "repolist") ){
      /* repolist
      **
      ** If using "directory:" and the URL is "/" then generate a page
      ** showing a list of available repositories.
      */
      allowRepoList = 1;
      continue;
    }
    if( blob_eq(&key, "redirect:") && blob_token(&line, &value)
            && blob_token(&line, &value2) ){
      /* See the header comment on the redirect_web_page() function
      ** above for details. */
      nRedirect++;
      azRedirect = fossil_realloc(azRedirect, 2*nRedirect*sizeof(char*));
      azRedirect[nRedirect*2-2] = mprintf("%s", blob_str(&value));
      azRedirect[nRedirect*2-1] = mprintf("%s", blob_str(&value2));
      blob_reset(&value);
      blob_reset(&value2);
      continue;
    }
    if( blob_eq(&key, "files:") && blob_token(&line, &value) ){
      /* files: GLOBLIST
      **
      ** GLOBLIST is a comma-separated list of filename globs.  For
      ** example:  *.html,*.css,*.js
      **
      ** If the repository: line is omitted and then PATH_INFO is searched
      ** for files that match any of these GLOBs and if any such file is
      ** found it is returned verbatim.  This feature allows "fossil server"
      ** to function as a primitive web-server delivering arbitrary content.
      */
      pFileGlob = glob_create(blob_str(&value));
      blob_reset(&value);
      continue;
    }
    if( blob_eq(&key, "setenv:") && blob_token(&line, &value) ){
      /* setenv: NAME VALUE
      ** setenv: NAME
      **
      ** Sets environment variable NAME to VALUE.  If VALUE is omitted, then
      ** the environment variable is unset.
      */
      blob_token(&line,&value2);
      fossil_setenv(blob_str(&value), blob_str(&value2));
      blob_reset(&value);
      blob_reset(&value2);
      continue;
    }
    if( blob_eq(&key, "debug:") && blob_token(&line, &value) ){
      /* debug: FILENAME
      **
      ** Causes output from cgi_debug() and CGIDEBUG(()) calls to go
      ** into FILENAME.
      */
      g.fDebug = fossil_fopen(blob_str(&value), "ab");
      blob_reset(&value);
      continue;
    }
    if( blob_eq(&key, "errorlog:") && blob_token(&line, &value) ){
      /* errorlog: FILENAME
      **
      ** Causes messages from warnings, errors, and panics to be appended
      ** to FILENAME.
      */
      g.zErrlog = mprintf("%s", blob_str(&value));
      blob_reset(&value);
      continue;
    }
    if( blob_eq(&key, "HOME:") && blob_token(&line, &value) ){
      /* HOME: VALUE
      **
      ** Set CGI parameter "HOME" to VALUE.  This is legacy.  Use
      ** setenv: instead.
      */
      cgi_setenv("HOME", blob_str(&value));
      blob_reset(&value);
      continue;
    }
    if( blob_eq(&key, "skin:") && blob_token(&line, &value) ){
      /* skin: LABEL
      **
      ** Use one of the built-in skins defined by LABEL.  LABEL is the
      ** name of the subdirectory under the skins/ directory that holds
      ** the elements of the built-in skin.  If LABEL does not match,
      ** this directive is a silent no-op.
      */
      skin_use_alternative(blob_str(&value));
      blob_reset(&value);
      continue;
    }
  }
  blob_reset(&config);
  if( g.db==0 && g.zRepositoryName==0 && nRedirect==0 ){
    cgi_panic("Unable to find or open the project repository");
  }
  cgi_init();
  if( nRedirect ){
    redirect_web_page(nRedirect, azRedirect);
  }else{
    process_one_web_page(zNotFound, pFileGlob, allowRepoList);
  }
}

/*
** If g.argv[arg] exists then it is either the name of a repository
** that will be used by a server, or else it is a directory that
** contains multiple repositories that can be served.  If g.argv[arg]
** is a directory, the repositories it contains must be named
** "*.fossil".  If g.argv[arg] does not exist, then we must be within
** an open check-out and the repository serve is the repository of
** that check-out.
**
** Open the repository to be served if it is known.  If g.argv[arg] is
** a directory full of repositories, then set g.zRepositoryName to
** the name of that directory and the specific repository will be
** opened later by process_one_web_page() based on the content of
** the PATH_INFO variable.
**
** If the fCreate flag is set, then create the repository if it
** does not already exist.
*/
static void find_server_repository(int arg, int fCreate){
  if( g.argc<=arg ){
    db_must_be_within_tree();
  }else{
    const char *zRepo = g.argv[arg];
    int isDir = file_isdir(zRepo);
    if( isDir==1 ){
      g.zRepositoryName = mprintf("%s", zRepo);
      file_simplify_name(g.zRepositoryName, -1, 0);
    }else{
      if( isDir==0 && fCreate ){
        const char *zPassword;
        db_create_repository(zRepo);
        db_open_repository(zRepo);
        db_begin_transaction();
        db_initial_setup(0, "now", g.zLogin);
        db_end_transaction(0);
        fossil_print("project-id: %s\n", db_get("project-code", 0));
        fossil_print("server-id:  %s\n", db_get("server-code", 0));
        zPassword = db_text(0, "SELECT pw FROM user WHERE login=%Q", g.zLogin);
        fossil_print("admin-user: %s (initial password is \"%s\")\n",
                     g.zLogin, zPassword);
        cache_initialize();
        g.zLogin = 0;
        g.userUid = 0;
      }else{
        db_open_repository(zRepo);
      }
    }
  }
}

#if defined(_WIN32) && USE_SEE
/*
** This function attempts to parse a string value in the following
** format:
**
**     "%lu:%p:%u"
**
** There are three parts, which must be delimited by colons.  The
** first part is an unsigned long integer in base-10 (decimal) format.
** The second part is a numerical representation of a native pointer,
** in the appropriate implementation defined format.  The third part
** is an unsigned integer in base-10 (decimal) format.
**
** If the specified value cannot be parsed, for any reason, a fatal
** error will be raised and the process will be terminated.
*/
void parse_pid_key_value(
  const char *zPidKey, /* The value to be parsed. */
  DWORD *pProcessId,   /* The extracted process identifier. */
  LPVOID *ppAddress,   /* The extracted pointer value. */
  SIZE_T *pnSize       /* The extracted size value. */
){
  unsigned int nSize = 0;
  if( sscanf(zPidKey, "%lu:%p:%u", pProcessId, ppAddress, &nSize)==3 ){
    *pnSize = (SIZE_T)nSize;
  }else{
    fossil_fatal("failed to parse pid key");
  }
}
#endif

/*
** undocumented format:
**
**        fossil http INFILE OUTFILE IPADDR ?REPOSITORY?
**
** The argv==6 form (with no options) is used by the win32 server only.
**
** COMMAND: http*
**
** Usage: %fossil http ?REPOSITORY? ?OPTIONS?
**
** Handle a single HTTP request appearing on stdin.  The resulting webpage
** is delivered on stdout.  This method is used to launch an HTTP request
** handler from inetd, for example.  The argument is the name of the
** repository.
**
** If REPOSITORY is a directory that contains one or more repositories,
** either directly in REPOSITORY itself or in subdirectories, and
** with names of the form "*.fossil" then a prefix of the URL pathname
** selects from among the various repositories.  If the pathname does
** not select a valid repository and the --notfound option is available,
** then the server redirects (HTTP code 302) to the URL of --notfound.
** When REPOSITORY is a directory, the pathname must contain only
** alphanumerics, "_", "/", "-" and "." and no "-" may occur after a "/"
** and every "." must be surrounded on both sides by alphanumerics or else
** a 404 error is returned.  Static content files in the directory are
** returned if they match comma-separate GLOB pattern specified by --files
** and do not match "*.fossil*" and have a well-known suffix.
**
** The --host option can be used to specify the hostname for the server.
** The --https option indicates that the request came from HTTPS rather
** than HTTP. If --nossl is given, then SSL connections will not be available,
** thus also no redirecting from http: to https: will take place.
**
** If the --localauth option is given, then automatic login is performed
** for requests coming from localhost, if the "localauth" setting is not
** enabled.
**
** Options:
**   --baseurl URL    base URL (useful with reverse proxies)
**   --files GLOB     comma-separate glob patterns for static file to serve
**   --localauth      enable automatic login for local connections
**   --host NAME      specify hostname of the server
**   --https          signal a request coming in via https
**   --nojail         drop root privilege but do not enter the chroot jail
**   --nossl          signal that no SSL connections are available
**   --notfound URL   use URL as "HTTP 404, object not found" page.
**   --repolist       If REPOSITORY is directory, URL "/" lists all repos
**   --scgi           Interpret input as SCGI rather than HTTP
**   --skin LABEL     Use override skin LABEL
**   --th-trace       trace TH1 execution (for debugging purposes)
**   --usepidkey      Use saved encryption key from parent process.  This is
**                    only necessary when using SEE on Windows.
**
** See also: cgi, server, winsrv
*/
void cmd_http(void){
  const char *zIpAddr = 0;
  const char *zNotFound;
  const char *zHost;
  const char *zAltBase;
  const char *zFileGlob;
  int useSCGI;
  int noJail;
  int allowRepoList;
#if defined(_WIN32) && USE_SEE
  const char *zPidKey;
#endif

  Th_InitTraceLog();

  /* The winhttp module passes the --files option as --files-urlenc with
  ** the argument being URL encoded, to avoid wildcard expansion in the
  ** shell.  This option is for internal use and is undocumented.
  */
  zFileGlob = find_option("files-urlenc",0,1);
  if( zFileGlob ){
    char *z = mprintf("%s", zFileGlob);
    dehttpize(z);
    zFileGlob = z;
  }else{
    zFileGlob = find_option("files",0,1);
  }
  skin_override();
  zNotFound = find_option("notfound", 0, 1);
  noJail = find_option("nojail",0,0)!=0;
  allowRepoList = find_option("repolist",0,0)!=0;
  g.useLocalauth = find_option("localauth", 0, 0)!=0;
  g.sslNotAvailable = find_option("nossl", 0, 0)!=0;
  useSCGI = find_option("scgi", 0, 0)!=0;
  zAltBase = find_option("baseurl", 0, 1);
  if( zAltBase ) set_base_url(zAltBase);
  if( find_option("https",0,0)!=0 ){
    zIpAddr = fossil_getenv("REMOTE_HOST"); /* From stunnel */
    cgi_replace_parameter("HTTPS","on");
  }
  zHost = find_option("host", 0, 1);
  if( zHost ) cgi_replace_parameter("HTTP_HOST",zHost);

#if defined(_WIN32) && USE_SEE
  zPidKey = find_option("usepidkey", 0, 1);
  if( zPidKey ){
    DWORD processId = 0;
    LPVOID pAddress = NULL;
    SIZE_T nSize = 0;
    parse_pid_key_value(zPidKey, &processId, &pAddress, &nSize);
    db_read_saved_encryption_key_from_process(processId, pAddress, nSize);
  }
#endif

  /* We should be done with options.. */
  verify_all_options();

  if( g.argc!=2 && g.argc!=3 && g.argc!=5 && g.argc!=6 ){
    fossil_fatal("no repository specified");
  }
  g.cgiOutput = 1;
  g.fullHttpReply = 1;
  if( g.argc>=5 ){
    g.httpIn = fossil_fopen(g.argv[2], "rb");
    g.httpOut = fossil_fopen(g.argv[3], "wb");
    zIpAddr = g.argv[4];
    find_server_repository(5, 0);
  }else{
    g.httpIn = stdin;
    g.httpOut = stdout;
    find_server_repository(2, 0);
  }
  if( zIpAddr==0 ){
    zIpAddr = cgi_ssh_remote_addr(0);
    if( zIpAddr && zIpAddr[0] ){
      g.fSshClient |= CGI_SSH_CLIENT;
    }
  }
  g.zRepositoryName = enter_chroot_jail(g.zRepositoryName, noJail);
  if( useSCGI ){
    cgi_handle_scgi_request();
  }else if( g.fSshClient & CGI_SSH_CLIENT ){
    ssh_request_loop(zIpAddr, glob_create(zFileGlob));
  }else{
    cgi_handle_http_request(zIpAddr);
  }
  process_one_web_page(zNotFound, glob_create(zFileGlob), allowRepoList);
}

/*
** Process all requests in a single SSH connection if possible.
*/
void ssh_request_loop(const char *zIpAddr, Glob *FileGlob){
  blob_zero(&g.cgiIn);
  do{
    cgi_handle_ssh_http_request(zIpAddr);
    process_one_web_page(0, FileGlob, 0);
    blob_reset(&g.cgiIn);
  } while ( g.fSshClient & CGI_SSH_FOSSIL ||
          g.fSshClient & CGI_SSH_COMPAT );
}

/*
** Note that the following command is used by ssh:// processing.
**
** COMMAND: test-http
**
** Works like the http command but gives setup permission to all users.
**
** Options:
**   --th-trace          trace TH1 execution (for debugging purposes)
**
*/
void cmd_test_http(void){
  const char *zIpAddr;    /* IP address of remote client */

  Th_InitTraceLog();
  login_set_capabilities("sx", 0);
  g.useLocalauth = 1;
  g.httpIn = stdin;
  g.httpOut = stdout;
  find_server_repository(2, 0);
  g.cgiOutput = 1;
  g.fullHttpReply = 1;
  zIpAddr = cgi_ssh_remote_addr(0);
  if( zIpAddr && zIpAddr[0] ){
    g.fSshClient |= CGI_SSH_CLIENT;
    ssh_request_loop(zIpAddr, 0);
  }else{
    cgi_set_parameter("REMOTE_ADDR", "127.0.0.1");
    cgi_handle_http_request(0);
    process_one_web_page(0, 0, 0);
  }
}

#if !defined(_WIN32)
#if !defined(__DARWIN__) && !defined(__APPLE__) && !defined(__HAIKU__)
/*
** Search for an executable on the PATH environment variable.
** Return true (1) if found and false (0) if not found.
*/
static int binaryOnPath(const char *zBinary){
  const char *zPath = fossil_getenv("PATH");
  char *zFull;
  int i;
  int bExists;
  while( zPath && zPath[0] ){
    while( zPath[0]==':' ) zPath++;
    for(i=0; zPath[i] && zPath[i]!=':'; i++){}
    zFull = mprintf("%.*s/%s", i, zPath, zBinary);
    bExists = file_access(zFull, X_OK);
    fossil_free(zFull);
    if( bExists==0 ) return 1;
    zPath += i;
  }
  return 0;
}
#endif
#endif

/*
** COMMAND: server*
** COMMAND: ui
**
** Usage: %fossil server ?OPTIONS? ?REPOSITORY?
**    or: %fossil ui ?OPTIONS? ?REPOSITORY?
**
** Open a socket and begin listening and responding to HTTP requests on
** TCP port 8080, or on any other TCP port defined by the -P or
** --port option.  The optional argument is the name of the repository.
** The repository argument may be omitted if the working directory is
** within an open checkout.
**
** The "ui" command automatically starts a web browser after initializing
** the web server.  The "ui" command also binds to 127.0.0.1 and so will
** only process HTTP traffic from the local machine.
**
** The REPOSITORY can be a directory (aka folder) that contains one or
** more repositories with names ending in ".fossil".  In this case, a
** prefix of the URL pathname is used to search the directory for an
** appropriate repository.  To thwart mischief, the pathname in the URL must
** contain only alphanumerics, "_", "/", "-", and ".", and no "-" may
** occur after "/", and every "." must be surrounded on both sides by
** alphanumerics.  Any pathname that does not satisfy these constraints
** results in a 404 error.  Files in REPOSITORY that match the comma-separated
** list of glob patterns given by --files and that have known suffixes
** such as ".txt" or ".html" or ".jpeg" and do not match the pattern
** "*.fossil*" will be served as static content.  With the "ui" command,
** the REPOSITORY can only be a directory if the --notfound option is
** also present.
**
** For the special case REPOSITORY name of "/", the list global configuration
** database is consulted for a list of all known repositories.  The --repolist
** option is implied by this special case.  See also the "fossil all ui"
** command.
**
** By default, the "ui" command provides full administrative access without
** having to log in.  This can be disabled by turning off the "localauth"
** setting.  Automatic login for the "server" command is available if the
** --localauth option is present and the "localauth" setting is off and the
** connection is from localhost.  The "ui" command also enables --repolist
** by default.
**
** Options:
**   --baseurl URL       Use URL as the base (useful for reverse proxies)
**   --create            Create a new REPOSITORY if it does not already exist
**   --page PAGE         Start "ui" on PAGE.  ex: --page "timeline?y=ci"
**   --files GLOBLIST    Comma-separated list of glob patterns for static files
**   --localauth         enable automatic login for requests from localhost
**   --localhost         listen on 127.0.0.1 only (always true for "ui")
**   --https             signal a request coming in via https
**   --nojail            Drop root privileges but do not enter the chroot jail
**   --nossl             signal that no SSL connections are available
**   --notfound URL      Redirect
**   -P|--port TCPPORT   listen to request on port TCPPORT
**   --th-trace          trace TH1 execution (for debugging purposes)
**   --repolist          If REPOSITORY is dir, URL "/" lists repos.
**   --scgi              Accept SCGI rather than HTTP
**   --skin LABEL        Use override skin LABEL
**   --usepidkey         Use saved encryption key from parent process.  This is
**                       only necessary when using SEE on Windows.
**
** See also: cgi, http, winsrv
*/
void cmd_webserver(void){
  int iPort, mxPort;        /* Range of TCP ports allowed */
  const char *zPort;        /* Value of the --port option */
  const char *zBrowser;     /* Name of web browser program */
  char *zBrowserCmd = 0;    /* Command to launch the web browser */
  int isUiCmd;              /* True if command is "ui", not "server' */
  const char *zNotFound;    /* The --notfound option or NULL */
  int flags = 0;            /* Server flags */
#if !defined(_WIN32)
  int noJail;               /* Do not enter the chroot jail */
#endif
  int allowRepoList;         /* List repositories on URL "/" */
  const char *zAltBase;      /* Argument to the --baseurl option */
  const char *zFileGlob;     /* Static content must match this */
  char *zIpAddr = 0;         /* Bind to this IP address */
  int fCreate = 0;           /* The --create flag */
  const char *zInitPage = 0; /* Start on this page.  --page option */
#if defined(_WIN32) && USE_SEE
  const char *zPidKey;
#endif

#if defined(_WIN32)
  const char *zStopperFile;    /* Name of file used to terminate server */
  zStopperFile = find_option("stopper", 0, 1);
#endif

  zFileGlob = find_option("files-urlenc",0,1);
  if( zFileGlob ){
    char *z = mprintf("%s", zFileGlob);
    dehttpize(z);
    zFileGlob = z;
  }else{
    zFileGlob = find_option("files",0,1);
  }
  skin_override();
#if !defined(_WIN32)
  noJail = find_option("nojail",0,0)!=0;
#endif
  g.useLocalauth = find_option("localauth", 0, 0)!=0;
  Th_InitTraceLog();
  zPort = find_option("port", "P", 1);
  isUiCmd = g.argv[1][0]=='u';
  if( isUiCmd ){
    zInitPage = find_option("page", 0, 1);
  }
  zNotFound = find_option("notfound", 0, 1);
  allowRepoList = find_option("repolist",0,0)!=0;
  zAltBase = find_option("baseurl", 0, 1);
  fCreate = find_option("create",0,0)!=0;
  if( find_option("scgi", 0, 0)!=0 ) flags |= HTTP_SERVER_SCGI;
  if( zAltBase ){
    set_base_url(zAltBase);
  }
  g.sslNotAvailable = find_option("nossl", 0, 0)!=0;
  if( find_option("https",0,0)!=0 ){
    cgi_replace_parameter("HTTPS","on");
  }else{
    /* without --https, defaults to not available. */
    g.sslNotAvailable = 1;
  }
  if( find_option("localhost", 0, 0)!=0 ){
    flags |= HTTP_SERVER_LOCALHOST;
  }

#if defined(_WIN32) && USE_SEE
  zPidKey = find_option("usepidkey", 0, 1);
  if( zPidKey ){
    DWORD processId = 0;
    LPVOID pAddress = NULL;
    SIZE_T nSize = 0;
    parse_pid_key_value(zPidKey, &processId, &pAddress, &nSize);
    db_read_saved_encryption_key_from_process(processId, pAddress, nSize);
  }
#endif

  /* We should be done with options.. */
  verify_all_options();

  if( g.argc!=2 && g.argc!=3 ) usage("?REPOSITORY?");
  if( isUiCmd ){
    flags |= HTTP_SERVER_LOCALHOST|HTTP_SERVER_REPOLIST;
    g.useLocalauth = 1;
    allowRepoList = 1;
  }
  find_server_repository(2, fCreate);
  if( zInitPage==0 ){
    if( isUiCmd && g.localOpen ){
      zInitPage = "timeline?c=current";
    }else{
      zInitPage = "";
    }
  }
  if( zPort ){
    int i;
    for(i=strlen(zPort)-1; i>=0 && zPort[i]!=':'; i--){}
    if( i>0 ){
      zIpAddr = mprintf("%.*s", i, zPort);
      zPort += i+1;
    }
    iPort = mxPort = atoi(zPort);
  }else{
    iPort = db_get_int("http-port", 8080);
    mxPort = iPort+100;
  }
#if !defined(_WIN32)
  /* Unix implementation */
  if( isUiCmd ){
#if !defined(__DARWIN__) && !defined(__APPLE__) && !defined(__HAIKU__)
    zBrowser = db_get("web-browser", 0);
    if( zBrowser==0 ){
      static const char *const azBrowserProg[] =
          { "xdg-open", "gnome-open", "firefox", "google-chrome" };
      int i;
      zBrowser = "echo";
      for(i=0; i<count(azBrowserProg); i++){
        if( binaryOnPath(azBrowserProg[i]) ){
          zBrowser = azBrowserProg[i];
          break;
        }
      }
    }
#else
    zBrowser = db_get("web-browser", "open");
#endif
    if( zIpAddr ){
      zBrowserCmd = mprintf("%s http://%s:%%d/%s &",
                            zBrowser, zIpAddr, zInitPage);
    }else{
      zBrowserCmd = mprintf("%s http://localhost:%%d/%s &",
                            zBrowser, zInitPage);
    }
  }
  if( g.repositoryOpen ) flags |= HTTP_SERVER_HAD_REPOSITORY;
  if( g.localOpen ) flags |= HTTP_SERVER_HAD_CHECKOUT;
  db_close(1);
  if( cgi_http_server(iPort, mxPort, zBrowserCmd, zIpAddr, flags) ){
    fossil_fatal("unable to listen on TCP socket %d", iPort);
  }
  g.httpIn = stdin;
  g.httpOut = stdout;
  if( g.fHttpTrace || g.fSqlTrace ){
    fprintf(stderr, "====== SERVER pid %d =======\n", getpid());
  }
  g.cgiOutput = 1;
  find_server_repository(2, 0);
  if( fossil_strcmp(g.zRepositoryName,"/")==0 ){
    allowRepoList = 1;
  }else{
    g.zRepositoryName = enter_chroot_jail(g.zRepositoryName, noJail);
  }
  if( flags & HTTP_SERVER_SCGI ){
    cgi_handle_scgi_request();
  }else{
    cgi_handle_http_request(0);
  }
  process_one_web_page(zNotFound, glob_create(zFileGlob), allowRepoList);
#else
  /* Win32 implementation */
  if( isUiCmd ){
    zBrowser = db_get("web-browser", "start");
    if( zIpAddr ){
      zBrowserCmd = mprintf("%s http://%s:%%d/%s &",
                            zBrowser, zIpAddr, zInitPage);
    }else{
      zBrowserCmd = mprintf("%s http://localhost:%%d/%s &",
                            zBrowser, zInitPage);
    }
  }
  if( g.repositoryOpen ) flags |= HTTP_SERVER_HAD_REPOSITORY;
  if( g.localOpen ) flags |= HTTP_SERVER_HAD_CHECKOUT;
  db_close(1);
  if( allowRepoList ){
    flags |= HTTP_SERVER_REPOLIST;
  }
  if( win32_http_service(iPort, zAltBase, zNotFound, zFileGlob, flags) ){
    win32_http_server(iPort, mxPort, zBrowserCmd, zStopperFile,
                      zAltBase, zNotFound, zFileGlob, zIpAddr, flags);
  }
#endif
}

/*
** COMMAND: test-echo
**
** Usage:  %fossil test-echo [--hex] ARGS...
**
** Echo all command-line arguments (enclosed in [...]) to the screen so that
** wildcard expansion behavior of the host shell can be investigated.
**
** With the --hex option, show the output as hexadecimal.  This can be used
** to verify the fossil_path_to_utf8() routine on Windows and Mac.
*/
void test_echo_cmd(void){
  int i, j;
  if( find_option("hex",0,0)==0 ){
    fossil_print("g.nameOfExe = [%s]\n", g.nameOfExe);
    for(i=0; i<g.argc; i++){
      fossil_print("argv[%d] = [%s]\n", i, g.argv[i]);
    }
  }else{
    unsigned char *z, c;
    for(i=0; i<g.argc; i++){
      fossil_print("argv[%d] = [", i);
      z = (unsigned char*)g.argv[i];
      for(j=0; (c = z[j])!=0; j++){
        fossil_print("%02x", c);
      }
      fossil_print("]\n");
    }
  }
}<|MERGE_RESOLUTION|>--- conflicted
+++ resolved
@@ -1232,14 +1232,6 @@
   int allRepo;
 
   assert( g.db==0 );
-<<<<<<< HEAD
-  blob_init(&base, g.zRepositoryName, -1);
-  sqlite3_open(":memory:", &g.db);
-  db_multi_exec("CREATE TABLE sfile(x TEXT);");
-  db_multi_exec("CREATE TABLE vfile(pathname);");
-  vfile_scan(&base, blob_size(&base), 0, 0);
-  db_multi_exec("DELETE FROM sfile WHERE x NOT GLOB '*[^/].fossil'");
-=======
   if( fossil_strcmp(g.zRepositoryName,"/")==0 && !g.fJail ){
     /* For the special case of the "repository directory" being "/",
     ** show all of the repositories named in the ~/.fossil database.
@@ -1264,7 +1256,7 @@
     sqlite3_open(":memory:", &g.db);
     db_multi_exec("CREATE TABLE sfile(pathname TEXT);");
     db_multi_exec("CREATE TABLE vfile(pathname);");
-    vfile_scan(&base, blob_size(&base), 0, 0, 0);
+    vfile_scan(&base, blob_size(&base), 0, 0);
     db_multi_exec("DELETE FROM sfile WHERE pathname NOT GLOB '*[^/].fossil'");
     allRepo = 0;
   }
@@ -1274,7 +1266,6 @@
   @ <title>Repository List</title>
   @ </head>
   @ <body>
->>>>>>> b0eece17
   n = db_int(0, "SELECT count(*) FROM sfile");
   if( n>0 ){
     Stmt q;
