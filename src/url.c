--- conflicted
+++ resolved
@@ -77,9 +77,8 @@
 ** Parse the given URL.  Populate members of the provided UrlData structure
 ** as follows:
 **
-<<<<<<< HEAD
 **      isFile      True if FILE:
-**      isHttps     True if HTTPS: 
+**      isHttps     True if HTTPS:
 **      isSsh       True if SSH:
 **      protocol    "http" or "https" or "file"
 **      name        Hostname for HTTP:, HTTPS:, SSH:.  Filename for FILE:
@@ -90,15 +89,6 @@
 **      passwd      Password.
 **      hostname    HOST:PORT or just HOST if port is the default.
 **      canonical   The URL in canonical form, omitting the password
-=======
-** HTTP url format as follows (HTTPS is the same with a different scheme):
-**
-**     http://userid:password@host:port/path
-**
-** SSH url format is:
-**
-**     ssh://userid@host:port/path?fossil=path/to/fossil.exe
->>>>>>> b53b2ab7
 **
 */
 void url_parse_local(
@@ -108,26 +98,13 @@
 ){
   int i, j, c;
   char *zFile = 0;
-<<<<<<< HEAD
-  int bPrompted = 0;
-  int bSetUrl = 1;
-
-  memset(pUrlData, 0, sizeof(UrlData));
 
   if( zUrl==0 ){
     zUrl = db_get("last-sync-url", 0);
     if( zUrl==0 ) return;
-    pUrlData->passwd = unobscure(db_get("last-sync-pw", 0));
-    bSetUrl = 0;
-=======
- 
-  if( zUrl==0 ){
-    zUrl = db_get("last-sync-url", 0);
-    if( zUrl==0 ) return;
-    if( g.urlPasswd==0 ){
-      g.urlPasswd = unobscure(db_get("last-sync-pw", 0));
-    }
->>>>>>> b53b2ab7
+    if( pUrlData->passwd==0 ){
+      pUrlData->passwd = unobscure(db_get("last-sync-pw", 0));
+    }
   }
 
   if( strncmp(zUrl, "http://", 7)==0
@@ -164,26 +141,16 @@
       pUrlData->user = mprintf("%.*s", j-iStart, &zUrl[iStart]);
       dehttpize(pUrlData->user);
       if( j<i ){
-<<<<<<< HEAD
+        if( ( urlFlags & URL_REMEMBER ) && pUrlData->isSsh==0 ){
+          urlFlags |= URL_ASK_REMEMBER_PW;
+        }
         pUrlData->passwd = mprintf("%.*s", i-j-1, &zUrl[j+1]);
         dehttpize(pUrlData->passwd);
       }
-      if( pUrlData->isSsh && pUrlData->passwd ){
-        zLogin = mprintf("%t:*@", pUrlData->user);
-      }else{
-        zLogin = mprintf("%t@", pUrlData->user);
-=======
-        if( ( urlFlags & URL_REMEMBER ) && g.urlIsSsh==0 ){
-          urlFlags |= URL_ASK_REMEMBER_PW;
-        }
-        g.urlPasswd = mprintf("%.*s", i-j-1, &zUrl[j+1]);
-        dehttpize(g.urlPasswd);
-      }
-      if( g.urlIsSsh ){
+      if( pUrlData->isSsh ){
         urlFlags &= ~URL_ASK_REMEMBER_PW;
->>>>>>> b53b2ab7
-      }
-      zLogin = mprintf("%t@", g.urlUser);
+      }
+      zLogin = mprintf("%t@", pUrlData->user);
       for(j=i+1; (c=zUrl[j])!=0 && c!='/' && c!=':'; j++){}
       pUrlData->name = mprintf("%.*s", j-i-1, &zUrl[i+1]);
       i = j;
@@ -273,15 +240,10 @@
   }else{
     fossil_fatal("unknown repository: %s", zUrl);
   }
-<<<<<<< HEAD
-  pUrlData->flags = urlFlags;
+  if( urlFlags ) pUrlData->flags = urlFlags;
   if( pUrlData->isFile ){
-=======
-  if( urlFlags ) g.urlFlags = urlFlags;
-  if( g.urlIsFile ){
->>>>>>> b53b2ab7
     Blob cfile;
-    dehttpize(zFile);
+    dehttpize(zFile);  
     file_canonical_name(zFile, &cfile, 0);
     free(zFile);
     pUrlData->protocol = "file";
@@ -291,24 +253,13 @@
     blob_reset(&cfile);
   }else if( pUrlData->user!=0 && pUrlData->passwd==0 && (urlFlags & URL_PROMPT_PW) ){
     url_prompt_for_password();
-<<<<<<< HEAD
-    bPrompted = 1;
-  }
-  if( urlFlags & URL_REMEMBER ){
-    if( bSetUrl ){
-      db_set("last-sync-url", pUrlData->canonical, 0);
-    }
-    if( !bPrompted && pUrlData->passwd && pUrlData->user ){
-      db_set("last-sync-pw", obscure(pUrlData->passwd), 0);
-=======
-  }else if( g.urlUser!=0 && ( urlFlags & URL_ASK_REMEMBER_PW ) ){
+  }else if( pUrlData->user!=0 && ( urlFlags & URL_ASK_REMEMBER_PW ) ){
     if( isatty(fileno(stdin)) ){
       if( save_password_prompt() ){
-        g.urlFlags = urlFlags |= URL_REMEMBER_PW;
+        pUrlData->flags = urlFlags |= URL_REMEMBER_PW;
       }else{
-        g.urlFlags = urlFlags &= ~URL_REMEMBER_PW;
-      }
->>>>>>> b53b2ab7
+        pUrlData->flags = urlFlags &= ~URL_REMEMBER_PW;
+      }
     }
   }
 }
@@ -336,7 +287,7 @@
 **
 ** SSH url format is:
 **
-**     ssh://userid:password@host:port/path?fossil=path/to/fossil.exe
+**     ssh://userid@host:port/path?fossil=path/to/fossil.exe
 **
 */
 void url_parse(const char *zUrl, unsigned int urlFlags){
@@ -555,16 +506,9 @@
      && (pUrlData->flags & (URL_REMEMBER|URL_ASK_REMEMBER_PW))!=0
     ){
       if( save_password_prompt() ){
-<<<<<<< HEAD
         pUrlData->flags |= URL_REMEMBER_PW;
-        if( pUrlData->flags & URL_REMEMBER ){
-          db_set("last-sync-pw", obscure(pUrlData->passwd), 0);
-        }
-=======
-        g.urlFlags |= URL_REMEMBER_PW;
       }else{
-        g.urlFlags &= ~URL_REMEMBER_PW;
->>>>>>> b53b2ab7
+        pUrlData->flags &= ~URL_REMEMBER_PW;
       }
     }
   }else{
@@ -574,7 +518,6 @@
 }
 
 /*
-<<<<<<< HEAD
 ** Prompt the user for the password for g.urlUser.  Store the result
 ** in g.urlPasswd.
 */
@@ -586,10 +529,7 @@
 }
 
 /*
-** Remember the URL if requested.
-=======
 ** Remember the URL and password if requested.
->>>>>>> b53b2ab7
 */
 void url_remember(void){
   if( g.urlFlags & URL_REMEMBER ){
