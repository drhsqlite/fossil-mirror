/*
** Copyright (c) 2007 D. Richard Hipp
**
** This program is free software; you can redistribute it and/or
** modify it under the terms of the Simplified BSD License (also
** known as the "2-Clause License" or "FreeBSD License".)

** This program is distributed in the hope that it will be useful,
** but without any warranty; without even the implied warranty of
** merchantability or fitness for a particular purpose.
**
** Author contact information:
**   drh@hwaci.com
**   http://www.hwaci.com/drh/
**
*******************************************************************************
**
** This file contains code to implement the timeline web page
**
*/
#include "config.h"
#include <string.h>
#include <time.h>
#include "timeline.h"

/*
** The value of one second in julianday notation
*/
#define ONE_SECOND (1.0/86400.0)

/*
** timeline mode options
*/
#define TIMELINE_MODE_NONE      0
#define TIMELINE_MODE_BEFORE    1
#define TIMELINE_MODE_AFTER     2
#define TIMELINE_MODE_CHILDREN  3
#define TIMELINE_MODE_PARENTS   4

/*
** Add an appropriate tag to the output if "rid" is unpublished (private)
*/
#define UNPUB_TAG "<em>(unpublished)</em>"
void tag_private_status(int rid){
  if( content_is_private(rid) ){
    cgi_printf("%s", UNPUB_TAG);
  }
}

/*
** Generate a hyperlink to a version.
*/
void hyperlink_to_uuid(const char *zUuid){
  if( g.perm.Hyperlink ){
    @ %z(xhref("class='timelineHistLink'","%R/info/%!S",zUuid))[%S(zUuid)]</a>
  }else{
    @ <span class="timelineHistDsp">[%S(zUuid)]</span>
  }
}

/*
** Generate a hyperlink to a date & time.
*/
void hyperlink_to_date(const char *zDate, const char *zSuffix){
  if( zSuffix==0 ) zSuffix = "";
  if( g.perm.Hyperlink ){
    @ %z(href("%R/timeline?c=%T",zDate))%s(zDate)</a>%s(zSuffix)
  }else{
    @ %s(zDate)%s(zSuffix)
  }
}

/*
** Generate a hyperlink to a user.  This will link to a timeline showing
** events by that user.  If the date+time is specified, then the timeline
** is centered on that date+time.
*/
void hyperlink_to_user(const char *zU, const char *zD, const char *zSuf){
  if( zU==0 || zU[0]==0 ) zU = "anonymous";
  if( zSuf==0 ) zSuf = "";
  if( g.perm.Hyperlink ){
    if( zD && zD[0] ){
      @ %z(href("%R/timeline?c=%T&u=%T",zD,zU))%h(zU)</a>%s(zSuf)
    }else{
      @ %z(href("%R/timeline?u=%T",zU))%h(zU)</a>%s(zSuf)
    }
  }else{
    @ %s(zU)
  }
}

/*
** Allowed flags for the tmFlags argument to www_print_timeline
*/
#if INTERFACE
#define TIMELINE_ARTID    0x0001  /* Show artifact IDs on non-check-in lines */
#define TIMELINE_LEAFONLY 0x0002  /* Show "Leaf", but not "Merge", "Fork" etc */
#define TIMELINE_BRIEF    0x0004  /* Combine adjacent elements of same object */
#define TIMELINE_GRAPH    0x0008  /* Compute a graph */
#define TIMELINE_DISJOINT 0x0010  /* Elements are not contiguous */
#define TIMELINE_FCHANGES 0x0020  /* Detail file changes */
#define TIMELINE_BRCOLOR  0x0040  /* Background color by branch name */
#define TIMELINE_UCOLOR   0x0080  /* Background color by user */
#define TIMELINE_FRENAMES 0x0100  /* Detail only file name changes */
#define TIMELINE_UNHIDE   0x0200  /* Unhide check-ins with "hidden" tag */
#define TIMELINE_SHOWRID  0x0400  /* Show RID values in addition to UUIDs */
#define TIMELINE_BISECT   0x0800  /* Show supplimental bisect information */
#endif

/*
** Hash a string and use the hash to determine a background color.
*/
char *hash_color(const char *z){
  int i;                       /* Loop counter */
  unsigned int h = 0;          /* Hash on the branch name */
  int r, g, b;                 /* Values for red, green, and blue */
  int h1, h2, h3, h4;          /* Elements of the hash value */
  int mx, mn;                  /* Components of HSV */
  static char zColor[10];      /* The resulting color */
  static int ix[2] = {0,0};    /* Color chooser parameters */

  if( ix[0]==0 ){
    if( skin_detail_boolean("white-foreground") ){
      ix[0] = 140;
      ix[1] = 40;
    }else{
      ix[0] = 216;
      ix[1] = 16;
    }
  }
  for(i=0; z[i]; i++ ){
    h = (h<<11) ^ (h<<1) ^ (h>>3) ^ z[i];
  }
  h1 = h % 6;  h /= 6;
  h3 = h % 30; h /= 30;
  h4 = h % 40; h /= 40;
  mx = ix[0] - h3;
  mn = mx - h4 - ix[1];
  h2 = (h%(mx - mn)) + mn;
  switch( h1 ){
    case 0:  r = mx; g = h2, b = mn;  break;
    case 1:  r = h2; g = mx, b = mn;  break;
    case 2:  r = mn; g = mx, b = h2;  break;
    case 3:  r = mn; g = h2, b = mx;  break;
    case 4:  r = h2; g = mn, b = mx;  break;
    default: r = mx; g = mn, b = h2;  break;
  }
  sqlite3_snprintf(8, zColor, "#%02x%02x%02x", r,g,b);
  return zColor;
}

/*
** COMMAND: test-hash-color
**
** Usage: %fossil test-hash-color TAG ...
**
** Print out the color names associated with each tag.  Used for
** testing the hash_color() function.
*/
void test_hash_color(void){
  int i;
  for(i=2; i<g.argc; i++){
    fossil_print("%20s: %s\n", g.argv[i], hash_color(g.argv[i]));
  }
}

/*
** WEBPAGE: hash-color-test
**
** Print out the color names associated with each tag.  Used for
** testing the hash_color() function.
*/
void test_hash_color_page(void){
  const char *zBr;
  char zNm[10];
  int i, cnt;
  login_check_credentials();

  style_header("Hash Color Test");
  for(i=cnt=0; i<10; i++){
    sqlite3_snprintf(sizeof(zNm),zNm,"b%d",i);
    zBr = P(zNm);
    if( zBr && zBr[0] ){
      @ <p style='border:1px solid;background-color:%s(hash_color(zBr));'>
      @ %h(zBr) - %s(hash_color(zBr)) -
      @ Omnes nos quasi oves erravimus unusquisque in viam
      @ suam declinavit.</p>
      cnt++;
    }
  }
  if( cnt ){
    @ <hr />
  }
  @ <form method="post" action="%s(g.zTop)/hash-color-test">
  @ <p>Enter candidate branch names below and see them displayed in their
  @ default background colors above.</p>
  for(i=0; i<10; i++){
    sqlite3_snprintf(sizeof(zNm),zNm,"b%d",i);
    zBr = P(zNm);
    @ <input type="text" size="30" name='%s(zNm)' value='%h(PD(zNm,""))'><br />
  }
  @ <input type="submit">
  @ </form>
  style_footer();
}

/*
** Output a timeline in the web format given a query.  The query
** should return these columns:
**
**    0.  rid
**    1.  UUID
**    2.  Date/Time
**    3.  Comment string
**    4.  User
**    5.  True if is a leaf
**    6.  background color
**    7.  type ("ci", "w", "t", "e", "g", "div")
**    8.  list of symbolic tags.
**    9.  tagid for ticket or wiki or event
**   10.  Short comment to user for repeated tickets and wiki
*/
void www_print_timeline(
  Stmt *pQuery,          /* Query to implement the timeline */
  int tmFlags,           /* Flags controlling display behavior */
  const char *zThisUser, /* Suppress links to this user */
  const char *zThisTag,  /* Suppress links to this tag */
  int selectedRid,       /* Highlight the line with this RID value */
  void (*xExtra)(int)    /* Routine to call on each line of display */
){
  int mxWikiLen;
  Blob comment;
  int prevTagid = 0;
  int suppressCnt = 0;
  char zPrevDate[20];
  GraphContext *pGraph = 0;
  int prevWasDivider = 0;     /* True if previous output row was <hr> */
  int fchngQueryInit = 0;     /* True if fchngQuery is initialized */
  Stmt fchngQuery;            /* Query for file changes on check-ins */
  static Stmt qbranch;
  int pendingEndTr = 0;       /* True if a </td></tr> is needed */
  int vid = 0;                /* Current checkout version */
  int dateFormat = 0;         /* 0: HH:MM (default) */
  int bCommentGitStyle = 0;   /* Only show comments through first blank line */
  const char *zDateFmt;

  if( fossil_strcmp(g.zIpAddr, "127.0.0.1")==0 && db_open_local(0) ){
    vid = db_lget_int("checkout", 0);
  }
  zPrevDate[0] = 0;
  mxWikiLen = db_get_int("timeline-max-comment", 0);
  dateFormat = db_get_int("timeline-date-format", 0);
  bCommentGitStyle = db_get_int("timeline-truncate-at-blank", 0);
  zDateFmt = P("datefmt");
  if( zDateFmt ) dateFormat = atoi(zDateFmt);
  if( tmFlags & TIMELINE_GRAPH ){
    pGraph = graph_init();
  }
  db_static_prepare(&qbranch,
    "SELECT value FROM tagxref WHERE tagid=%d AND tagtype>0 AND rid=:rid",
    TAG_BRANCH
  );

  @ <table id="timelineTable" class="timelineTable">
  blob_zero(&comment);
  while( db_step(pQuery)==SQLITE_ROW ){
    int rid = db_column_int(pQuery, 0);
    const char *zUuid = db_column_text(pQuery, 1);
    int isLeaf = db_column_int(pQuery, 5);
    const char *zBgClr = db_column_text(pQuery, 6);
    const char *zDate = db_column_text(pQuery, 2);
    const char *zType = db_column_text(pQuery, 7);
    const char *zUser = db_column_text(pQuery, 4);
    const char *zTagList = db_column_text(pQuery, 8);
    int tagid = db_column_int(pQuery, 9);
    const char *zDispUser = zUser && zUser[0] ? zUser : "anonymous";
    const char *zBr = 0;      /* Branch */
    int commentColumn = 3;    /* Column containing comment text */
    int modPending;           /* Pending moderation */
    char *zDateLink;          /* URL for the link on the timestamp */
    char zTime[20];

    if( zDate==0 ){
      zDate = "YYYY-MM-DD HH:MM:SS";  /* Something wrong with the repo */
    }
    modPending = moderation_pending(rid);
    if( tagid ){
      if( modPending ) tagid = -tagid;
      if( tagid==prevTagid ){
        if( tmFlags & TIMELINE_BRIEF ){
          suppressCnt++;
          continue;
        }else{
          commentColumn = 10;
        }
      }
    }
    prevTagid = tagid;
    if( suppressCnt ){
      @ <span class="timelineDisabled">... %d(suppressCnt) similar
      @ event%s(suppressCnt>1?"s":"") omitted.</span>
      suppressCnt = 0;
    }
    if( pendingEndTr ){
      @ </td></tr>
      if( pendingEndTr>1 ){
        @ <tr class="timelineSpacer"></tr>
      }
      pendingEndTr = 0;
    }
    if( fossil_strcmp(zType,"div")==0 ){
      if( !prevWasDivider ){
        @ <tr><td colspan="3"><hr class="timelineMarker" /></td></tr>
      }
      prevWasDivider = 1;
      continue;
    }
    prevWasDivider = 0;
    /* Date format codes:
    **   (0)  HH:MM
    **   (1)  HH:MM:SS
    **   (2)  YYYY-MM-DD HH:MM
    **   (3)  YYMMDD HH:MM
    **   (4)  (off)
    */
    if( dateFormat<2 ){
      if( fossil_strnicmp(zDate, zPrevDate, 10) ){
        sqlite3_snprintf(sizeof(zPrevDate), zPrevDate, "%.10s", zDate);
        @ <tr><td>
        @   <div class="divider timelineDate">%s(zPrevDate)</div>
        @ </td><td></td><td></td></tr>
      }
      memcpy(zTime, &zDate[11], 5+dateFormat*3);
      zTime[5+dateFormat*3] = 0;
    }else if( 2==dateFormat ){
      /* YYYY-MM-DD HH:MM */
      sqlite3_snprintf(sizeof(zTime), zTime, "%.16s", zDate);
    }else if( 3==dateFormat ){
      /* YYMMDD HH:MM */
      int pos = 0;
      zTime[pos++] = zDate[2]; zTime[pos++] = zDate[3]; /* YY */
      zTime[pos++] = zDate[5]; zTime[pos++] = zDate[6]; /* MM */
      zTime[pos++] = zDate[8]; zTime[pos++] = zDate[9]; /* DD */
      zTime[pos++] = ' ';
      zTime[pos++] = zDate[11]; zTime[pos++] = zDate[12]; /* HH */
      zTime[pos++] = ':';
      zTime[pos++] = zDate[14]; zTime[pos++] = zDate[15]; /* MM */
      zTime[pos++] = 0;
    }else{
      zTime[0] = 0;
    }
    pendingEndTr = 1;
    if( rid==selectedRid ){
      @ <tr class="timelineSpacer"></tr>
      @ <tr class="timelineSelected">
      pendingEndTr = 2;
    }else if( rid==vid ){
      @ <tr class="timelineCurrent">
    }else {
      @ <tr>
    }
    zDateLink = href("%R/timeline?c=%!S&unhide", zUuid);
    @ <td class="timelineTime">%z(zDateLink)%s(zTime)</a></td>
    @ <td class="timelineGraph">
    if( tmFlags & TIMELINE_UCOLOR )  zBgClr = zUser ? hash_color(zUser) : 0;
    if( zType[0]=='c'
    && (pGraph || zBgClr==0 || (tmFlags & TIMELINE_BRCOLOR)!=0)
    ){
      db_reset(&qbranch);
      db_bind_int(&qbranch, ":rid", rid);
      if( db_step(&qbranch)==SQLITE_ROW ){
        zBr = db_column_text(&qbranch, 0);
      }else{
        zBr = "trunk";
      }
      if( zBgClr==0 || (tmFlags & TIMELINE_BRCOLOR)!=0 ){
        if( zBr==0 || strcmp(zBr,"trunk")==0 ){
          zBgClr = 0;
        }else{
          zBgClr = hash_color(zBr);
        }
      }
    }
    if( zType[0]=='c' && (pGraph || (tmFlags & TIMELINE_BRCOLOR)!=0) ){
      int nParent = 0;
      int aParent[GR_MAX_RAIL];
      int gidx;
      static Stmt qparent;
      db_static_prepare(&qparent,
        "SELECT pid FROM plink"
        " WHERE cid=:rid AND pid NOT IN phantom"
        " ORDER BY isprim DESC /*sort*/"
      );
      db_bind_int(&qparent, ":rid", rid);
      while( db_step(&qparent)==SQLITE_ROW && nParent<ArraySize(aParent) ){
        aParent[nParent++] = db_column_int(&qparent, 0);
      }
      db_reset(&qparent);
      gidx = graph_add_row(pGraph, rid, nParent, aParent, zBr, zBgClr,
                           zUuid, isLeaf);
      db_reset(&qbranch);
      @ <div id="m%d(gidx)" class="tl-nodemark"></div>
    }
    @</td>
    if( zBgClr && zBgClr[0] && rid!=selectedRid ){
      @ <td class="timelineTableCell" style="background-color: %h(zBgClr);">
    }else{
      @ <td class="timelineTableCell">
    }
    if( pGraph && zType[0]!='c' ){
      @ &bull;
    }
    if( modPending ){
      @ <span class="modpending">(Awaiting Moderator Approval)</span>
    }
    if( zType[0]=='c' ){
      if( tmFlags & TIMELINE_BISECT ){
        static Stmt bisectQuery;
        db_prepare(&bisectQuery, "SELECT seq, stat FROM bilog WHERE rid=:rid");
        db_bind_int(&bisectQuery, ":rid", rid);
        if( db_step(&bisectQuery)==SQLITE_ROW ){
          @ <b>%s(db_column_text(&bisectQuery,1))</b>
          @ (%d(db_column_int(&bisectQuery,0)))
        }
        db_reset(&bisectQuery);
      }
      hyperlink_to_uuid(zUuid);
      if( isLeaf ){
        if( db_exists("SELECT 1 FROM tagxref"
                      " WHERE rid=%d AND tagid=%d AND tagtype>0",
                      rid, TAG_CLOSED) ){
          @ <span class="timelineLeaf">Closed-Leaf:</span>
        }else{
          @ <span class="timelineLeaf">Leaf:</span>
        }
      }
    }else if( zType[0]=='e' && tagid ){
      hyperlink_to_event_tagid(tagid<0?-tagid:tagid);
    }else if( (tmFlags & TIMELINE_ARTID)!=0 ){
      hyperlink_to_uuid(zUuid);
    }
    if( tmFlags & TIMELINE_SHOWRID ){
      @ (%d(rid))
    }
    db_column_blob(pQuery, commentColumn, &comment);
    if( zType[0]!='c' ){
      /* Comments for anything other than a check-in are generated by
      ** "fossil rebuild" and expect to be rendered as text/x-fossil-wiki */
      wiki_convert(&comment, 0, WIKI_INLINE);
    }else if( bCommentGitStyle ){
      /* Truncate comment at first blank line */
      int ii, jj;
      int n = blob_size(&comment);
      char *z = blob_str(&comment);
      for(ii=0; ii<n; ii++){
        if( z[ii]=='\n' ){
          for(jj=ii+1; jj<n && z[jj]!='\n' && fossil_isspace(z[jj]); jj++){}
          if( z[jj]=='\n' ) break;
        }
      }
      z[ii] = 0;
      @ <span class="timelineComment">%W(z)</span>
    }else if( mxWikiLen>0 && blob_size(&comment)>mxWikiLen ){
      Blob truncated;
      blob_zero(&truncated);
      blob_append(&truncated, blob_buffer(&comment), mxWikiLen);
      blob_append(&truncated, "...", 3);
      @ <span class="timelineComment">%W(blob_str(&truncated))</span>
      blob_reset(&truncated);
    }else{
      @ <span class="timelineComment">%W(blob_str(&comment))</span>
    }
    blob_reset(&comment);

    /* Generate the "user: USERNAME" at the end of the comment, together
    ** with a hyperlink to another timeline for that user.
    */
    if( zTagList && zTagList[0]==0 ) zTagList = 0;
    if( g.perm.Hyperlink && fossil_strcmp(zDispUser, zThisUser)!=0 ){
      char *zLink = mprintf("%R/timeline?u=%h&c=%t&nd&n=200", zDispUser, zDate);
      @ (user: %z(href("%z",zLink))%h(zDispUser)</a>%s(zTagList?",":"\051")
    }else{
      @ (user: %h(zDispUser)%s(zTagList?",":"\051")
    }

    /* Generate a "detail" link for tags. */
    if( (zType[0]=='g' || zType[0]=='w' || zType[0]=='t') && g.perm.Hyperlink ){
      @ [%z(href("%R/info/%!S",zUuid))details</a>]
    }

    /* Generate the "tags: TAGLIST" at the end of the comment, together
    ** with hyperlinks to the tag list.
    */
    if( zTagList ){
      if( g.perm.Hyperlink ){
        int i;
        const char *z = zTagList;
        Blob links;
        blob_zero(&links);
        while( z && z[0] ){
          for(i=0; z[i] && (z[i]!=',' || z[i+1]!=' '); i++){}
          if( zThisTag==0 || memcmp(z, zThisTag, i)!=0 || zThisTag[i]!=0 ){
            blob_appendf(&links,
                  "%z%#h</a>%.2s",
                  href("%R/timeline?r=%#t&nd&c=%t&n=200",i,z,zDate), i,z, &z[i]
            );
          }else{
            blob_appendf(&links, "%#h", i+2, z);
          }
          if( z[i]==0 ) break;
          z += i+2;
        }
        @ tags: %s(blob_str(&links)))
        blob_reset(&links);
      }else{
        @ tags: %h(zTagList))
      }
    }
    tag_private_status(rid);

    /* Generate extra hyperlinks at the end of the comment */
    if( xExtra ){
      xExtra(rid);
    }

    /* Generate the file-change list if requested */
    if( (tmFlags & (TIMELINE_FCHANGES|TIMELINE_FRENAMES))!=0
     && zType[0]=='c' && g.perm.Hyperlink
    ){
      int inUl = 0;
      if( !fchngQueryInit ){
        db_prepare(&fchngQuery,
          "SELECT pid,"
          "       fid,"
          "       (SELECT name FROM filename WHERE fnid=mlink.fnid) AS name,"
          "       (SELECT uuid FROM blob WHERE rid=fid),"
          "       (SELECT uuid FROM blob WHERE rid=pid),"
          "       (SELECT name FROM filename WHERE fnid=mlink.pfnid) AS oldnm"
          "  FROM mlink"
          " WHERE mid=:mid AND (pid!=fid OR pfnid>0)"
          "   AND (fid>0 OR"
               "   fnid NOT IN (SELECT pfnid FROM mlink WHERE mid=:mid))"
          "   AND NOT mlink.isaux"
          " ORDER BY 3 /*sort*/"
        );
        fchngQueryInit = 1;
      }
      db_bind_int(&fchngQuery, ":mid", rid);
      while( db_step(&fchngQuery)==SQLITE_ROW ){
        const char *zFilename = db_column_text(&fchngQuery, 2);
        int isNew = db_column_int(&fchngQuery, 0)<=0;
        int isMergeNew = db_column_int(&fchngQuery, 0)<0;
        int fid = db_column_int(&fchngQuery, 1);
        int isDel = fid==0;
        const char *zOldName = db_column_text(&fchngQuery, 5);
        const char *zOld = db_column_text(&fchngQuery, 4);
        const char *zNew = db_column_text(&fchngQuery, 3);
        const char *zUnpub = "";
        char *zA;
        char zId[20];
        if( !inUl ){
          @ <ul class="filelist">
          inUl = 1;
        }
        if( tmFlags & TIMELINE_SHOWRID ){
          sqlite3_snprintf(sizeof(zId), zId, " (%d) ", fid);
        }else{
          zId[0] = 0;
        }
        if( (tmFlags & TIMELINE_FRENAMES)!=0 ){
          if( !isNew && !isDel && zOldName!=0 ){
            @ <li> %h(zOldName) &rarr; %h(zFilename)%s(zId)
          }
          continue;
        }
        zA = href("%R/artifact/%!S",fid?zNew:zOld);
        if( content_is_private(fid) ){
          zUnpub = UNPUB_TAG;
        }
        if( isNew ){
          @ <li> %s(zA)%h(zFilename)</a>%s(zId) %s(zUnpub)
          if( isMergeNew ){
            @ (added by merge)
          }else{
            @ (new file)
          }
          @ &nbsp; %z(href("%R/artifact/%!S",zNew))[view]</a></li>
        }else if( isDel ){
          @ <li> %s(zA)%h(zFilename)</a> (deleted)</li>
        }else if( fossil_strcmp(zOld,zNew)==0 && zOldName!=0 ){
          @ <li> %h(zOldName) &rarr; %s(zA)%h(zFilename)</a>%s(zId)
          @ %s(zUnpub) %z(href("%R/artifact/%!S",zNew))[view]</a></li>
        }else{
          if( zOldName!=0 ){
            @ <li>%h(zOldName) &rarr; %s(zA)%h(zFilename)%s(zId)</a> %s(zUnpub)
          }else{
            @ <li>%s(zA)%h(zFilename)</a>%s(zId) &nbsp; %s(zUnpub)
          }
          @ %z(href("%R/fdiff?sbs=1&v1=%!S&v2=%!S",zOld,zNew))[diff]</a></li>
        }
        fossil_free(zA);
      }
      db_reset(&fchngQuery);
      if( inUl ){
        @ </ul>
      }
    }
  }
  if( suppressCnt ){
    @ <span class="timelineDisabled">... %d(suppressCnt) similar
    @ event%s(suppressCnt>1?"s":"") omitted.</span>
    suppressCnt = 0;
  }
  if( pendingEndTr ){
    @ </td></tr>
  }
  if( pGraph ){
    graph_finish(pGraph, (tmFlags & TIMELINE_DISJOINT)!=0);
    if( pGraph->nErr ){
      graph_free(pGraph);
      pGraph = 0;
    }else{
      @ <tr class="timelineBottom"><td></td><td></td><td></td></tr>
    }
  }
  @ </table>
  if( fchngQueryInit ) db_finalize(&fchngQuery);
  timeline_output_graph_javascript(pGraph, (tmFlags & TIMELINE_DISJOINT)!=0, 0);
}

/*
** Change the RGB background color given in the argument in a foreground
** color with the same hue.
*/
static const char *bg_to_fg(const char *zIn){
  int i;
  unsigned int x[3];
  unsigned int mx = 0;
  static int whiteFg = -1;
  static char zRes[10];
  if( strlen(zIn)!=7 || zIn[0]!='#' ) return zIn;
  zIn++;
  for(i=0; i<3; i++){
    x[i] = hex_digit_value(zIn[0])*16 + hex_digit_value(zIn[1]);
    zIn += 2;
    if( x[i]>mx ) mx = x[i];
  }
  if( whiteFg<0 ) whiteFg = skin_detail_boolean("white-foreground");
  if( whiteFg ){
    /* Make the color lighter */
    static const unsigned int t = 215;
    if( mx<t ) for(i=0; i<3; i++) x[i] += t - mx;
  }else{
    /* Make the color darker */
    static const unsigned int t = 128;
    if( mx>t ) for(i=0; i<3; i++) x[i] -= mx - t;
  }
  sqlite3_snprintf(sizeof(zRes),zRes,"#%02x%02x%02x",x[0],x[1],x[2]);
  return zRes;
}

/*
** Generate all of the necessary javascript to generate a timeline
** graph.
*/
void timeline_output_graph_javascript(
  GraphContext *pGraph,     /* The graph to be displayed */
  int omitDescenders,       /* True to omit descenders */
  int fileDiff              /* True for file diff.  False for check-in diff */
){
  if( pGraph && pGraph->nErr==0 && pGraph->nRow>0 ){
    GraphRow *pRow;
    int i;
    char cSep;
    int iRailPitch;      /* Pixels between consecutive rails */
    int showArrowheads;  /* True to draw arrowheads.  False to omit. */
    int circleNodes;     /* True for circle nodes.  False for square nodes */
    int colorGraph;      /* Use colors for graph lines */

    iRailPitch = atoi(PD("railpitch","0"));
    showArrowheads = skin_detail_boolean("timeline-arrowheads");
    circleNodes = skin_detail_boolean("timeline-circle-nodes");
    colorGraph = skin_detail_boolean("timeline-color-graph-lines");

    @ <script>(function(){
    @ "use strict";
    @ var css = "";
    if( circleNodes ){
      @ css += ".tl-node, .tl-node:after { border-radius: 50%%; }";
    }
    if( !showArrowheads ){
      @ css += ".tl-arrow.u { display: none; }";
    }
    @ if( css!=="" ){
    @   var style = document.createElement("style");
    @   style.textContent = css;
    @   document.querySelector("head").appendChild(style);
    @ }
    /* the rowinfo[] array contains all the information needed to generate
    ** the graph.  Each entry contains information for a single row:
    **
    **   id:  The id of the <div> element for the row. This is an integer.
    **        to get an actual id, prepend "m" to the integer.  The top node
    **        is 1 and numbers increase moving down the timeline.
    **   bg:  The background color for this row
    **    r:  The "rail" that the node for this row sits on.  The left-most
    **        rail is 0 and the number increases to the right.
    **    d:  True if there is a "descender" - an arrow coming from the bottom
    **        of the page straight up to this node.
    **   mo:  "merge-out".  If non-negative, this is the rail position
    **        for the upward portion of a merge arrow.  The merge arrow goes up
    **        to the row identified by mu:.  If this value is negative then
    **        node has no merge children and no merge-out line is drawn.
    **   mu:  The id of the row which is the top of the merge-out arrow.
    **    u:  Draw a thick child-line out of the top of this node and up to
    **        the node with an id equal to this value.  0 if it is straight to
    **        the top of the page, -1 if there is no thick-line riser.
    **    f:  0x01: a leaf node.
    **   au:  An array of integers that define thick-line risers for branches.
    **        The integers are in pairs.  For each pair, the first integer is
    **        is the rail on which the riser should run and the second integer
    **        is the id of the node upto which the riser should run.
    **   mi:  "merge-in".  An array of integer rail positions from which
    **        merge arrows should be drawn into this node.  If the value is
    **        negative, then the rail position is the absolute value of mi[]
    **        and a thin merge-arrow descender is drawn to the bottom of
    **        the screen.
    **    h:  The SHA1 hash of the object being graphed
    */
    cgi_printf("var rowinfo = [\n");
    for(pRow=pGraph->pFirst; pRow; pRow=pRow->pNext){
      cgi_printf("{id:%d,bg:\"%s\",r:%d,d:%d,mo:%d,mu:%d,u:%d,f:%d,au:",
        pRow->idx,                      /* id */
        pRow->zBgClr,                   /* bg */
        pRow->iRail,                    /* r */
        pRow->bDescender,               /* d */
        pRow->mergeOut,                 /* mo */
        pRow->mergeUpto,                /* mu */
        pRow->aiRiser[pRow->iRail],     /* u */
        pRow->isLeaf ? 1 : 0            /* f */
      );
      /* au */
      cSep = '[';
      for(i=0; i<GR_MAX_RAIL; i++){
        if( i==pRow->iRail ) continue;
        if( pRow->aiRiser[i]>0 ){
          cgi_printf("%c%d,%d", cSep, i, pRow->aiRiser[i]);
          cSep = ',';
        }
      }
      if( cSep=='[' ) cgi_printf("[");
      cgi_printf("],");
      if( colorGraph && pRow->zBgClr[0]=='#' ){
        cgi_printf("fg:\"%s\",", bg_to_fg(pRow->zBgClr));
      }
      /* mi */
      cgi_printf("mi:");
      cSep = '[';
      for(i=0; i<GR_MAX_RAIL; i++){
        if( pRow->mergeIn[i] ){
          int mi = i;
          if( (pRow->mergeDown >> i) & 1 ) mi = -mi;
          cgi_printf("%c%d", cSep, mi);
          cSep = ',';
        }
      }
      if( cSep=='[' ) cgi_printf("[");
      cgi_printf("],h:\"%!S\"}%s", pRow->zUuid, pRow->pNext ? ",\n" : "];\n");
    }
    cgi_printf("var nrail = %d\n", pGraph->mxRail+1);
    graph_free(pGraph);
    @ var canvasDiv;
    @ var railPitch;
    @ var mergeOffset;
    @ var node, arrow, arrowSmall, line, mArrow, mLine, wArrow, wLine;
    @ function initGraph(){
    @   var parent = gebi("timelineTable").rows[0].cells[1];
    @   parent.style.verticalAlign = "top";
    @   canvasDiv = document.createElement("div");
    @   canvasDiv.className = "tl-canvas";
    @   canvasDiv.style.position = "absolute";
    @   parent.appendChild(canvasDiv);
    @
    @   var elems = {};
    @   var elemClasses = [
    @     "rail", "mergeoffset", "node", "arrow u", "arrow u sm", "line",
    @     "arrow merge r", "line merge", "arrow warp", "line warp"
    @   ];
    @   for( var i=0; i<elemClasses.length; i++ ){
    @     var cls = elemClasses[i];
    @     var elem = document.createElement("div");
    @     elem.className = "tl-" + cls;
    @     if( cls.indexOf("line")==0 ) elem.className += " v";
    @     canvasDiv.appendChild(elem);
    @     var k = cls.replace(/\s/g, "_");
    @     var r = elem.getBoundingClientRect();
    @     var w = Math.round(r.right - r.left);
    @     var h = Math.round(r.bottom - r.top);
    @     elems[k] = {w: w, h: h, cls: cls};
    @   }
    @   node = elems.node;
    @   arrow = elems.arrow_u;
    @   arrowSmall = elems.arrow_u_sm;
    @   line = elems.line;
    @   mArrow = elems.arrow_merge_r;
    @   mLine = elems.line_merge;
    @   wArrow = elems.arrow_warp;
    @   wLine = elems.line_warp;
    @
    @   var minRailPitch = Math.ceil((node.w+line.w)/2 + mArrow.w + 1);
    if( iRailPitch ){
      @   railPitch = %d(iRailPitch);
    }else{
      @   railPitch = elems.rail.w;
      @   railPitch -= Math.floor((nrail-1)*(railPitch-minRailPitch)/21);
    }
    @   railPitch = Math.max(railPitch, minRailPitch);
    @
    if( PB("nomo") ){
      @   mergeOffset = 0;
    }else{
      @   mergeOffset = railPitch-minRailPitch-mLine.w;
      @   mergeOffset = Math.min(mergeOffset, elems.mergeoffset.w);
      @   mergeOffset = mergeOffset>0 ? mergeOffset + line.w/2 : 0;
    }
    @
    @   var canvasWidth = (nrail-1)*railPitch + node.w;
    @   canvasDiv.style.width = canvasWidth + "px";
    @   canvasDiv.style.position = "relative";
    @ }
    @ function drawBox(cls,color,x0,y0,x1,y1){
    @   var n = document.createElement("div");
    @   x0 = Math.floor(x0);
    @   y0 = Math.floor(y0);
    @   x1 = x1 || x1===0 ? Math.floor(x1) : x0;
    @   y1 = y1 || y1===0 ? Math.floor(y1) : y0;
    @   if( x0>x1 ){ var t=x0; x0=x1; x1=t; }
    @   if( y0>y1 ){ var t=y0; y0=y1; y1=t; }
    @   var w = x1-x0;
    @   var h = y1-y0;
    @   n.style.position = "absolute";
    @   n.style.left = x0+"px";
    @   n.style.top = y0+"px";
    @   if( w ) n.style.width = w+"px";
    @   if( h ) n.style.height = h+"px";
    @   if( color ) n.style.backgroundColor = color;
    @   n.className = "tl-"+cls;
    @   canvasDiv.appendChild(n);
    @   return n;
    @ }
    @ function absoluteY(obj){
    @   var top = 0;
    @   if( obj.offsetParent ){
    @     do{
    @       top += obj.offsetTop;
    @     }while( obj = obj.offsetParent );
    @   }
    @   return top;
    @ }
    @ function miLineY(p){
    @   return p.y + node.h - mLine.w - 1;
    @ }
    @ function drawLine(elem,color,x0,y0,x1,y1){
    @   var cls = elem.cls + " ";
    @   if( x1===null ){
    @     x1 = x0+elem.w;
    @     cls += "v";
    @   }else{
    @     y1 = y0+elem.w;
    @     cls += "h";
    @   }
    @   drawBox(cls,color,x0,y0,x1,y1);
    @ }
    @ function drawUpArrow(from,to,color){
    @   var y = to.y + node.h;
    @   var arrowSpace = from.y - y + (!from.id || from.r!=to.r ? node.h/2 : 0);
    @   var arw = arrowSpace < arrow.h*1.5 ? arrowSmall : arrow;
    @   var x = to.x + (node.w-line.w)/2;
    @   var y0 = from.y + node.h/2;
    @   var y1 = Math.ceil(to.y + node.h + arw.h/2);
    @   drawLine(line,color,x,y0,null,y1);
    @   x = to.x + (node.w-arw.w)/2;
    @   var n = drawBox(arw.cls,null,x,y);
    @   n.style.borderBottomColor = color;
    @ }
    @ function drawMergeLine(x0,y0,x1,y1){
    @   drawLine(mLine,null,x0,y0,x1,y1);
    @ }
    @ function drawMergeArrow(p,rail){
    @   var x0 = rail*railPitch + node.w/2;
    @   if( rail in mergeLines ){
    @     x0 += mergeLines[rail];
    @     if( p.r<rail ) x0 += mLine.w;
    @   }else{
    @     x0 += (p.r<rail ? -1 : 1)*line.w/2;
    @   }
    @   var x1 = mArrow.w ? mArrow.w/2 : -node.w/2;
    @   x1 = p.x + (p.r<rail ? node.w + Math.ceil(x1) : -x1);
    @   var y = miLineY(p);
    @   drawMergeLine(x0,y,x1,null);
    @   var x = p.x + (p.r<rail ? node.w : -mArrow.w);
    @   var cls = "arrow merge " + (p.r<rail ? "l" : "r");
    @   drawBox(cls,null,x,y+(mLine.w-mArrow.h)/2);
    @ }
    @ function drawNode(p, btm){
    @   if( p.u>0 ) drawUpArrow(p,rowinfo[p.u-1],p.fg);
    @   var cls = node.cls;
    @   if( p.mi.length ) cls += " merge";
    @   if( p.f&1 ) cls += " leaf";
    @   var n = drawBox(cls,p.bg,p.x,p.y);
    @   n.id = "tln"+p.id;
    @   n.onclick = clickOnNode;
    @   n.style.zIndex = 10;
    if( !omitDescenders ){
      @   if( p.u==0 ) drawUpArrow(p,{x: p.x, y: -node.h},p.fg);
      @   if( p.d ) drawUpArrow({x: p.x, y: btm-node.h/2},p,p.fg);
    }
    @   if( p.mo>=0 ){
    @     var x0 = p.x + node.w/2;
    @     var x1 = p.mo*railPitch + node.w/2;
    @     var u = rowinfo[p.mu-1];
    @     var y1 = miLineY(u);
    @     if( p.u<0 || p.mo!=p.r ){
    @       x1 += mergeLines[p.mo] = -mLine.w/2;
    @       var y0 = p.y+2;
    @       if( p.r!=p.mo ) drawMergeLine(x0,y0,x1+(x0<x1 ? mLine.w : 0),null);
    @       drawMergeLine(x1,y0+mLine.w,null,y1);
    @     }else if( mergeOffset ){
    @       mergeLines[p.mo] = u.r<p.r ? -mergeOffset-mLine.w : mergeOffset;
    @       x1 += mergeLines[p.mo];
    @       drawMergeLine(x1,p.y+node.h/2,null,y1);
    @     }else{
    @       delete mergeLines[p.mo];
    @     }
    @   }
    @   for( var i=0; i<p.au.length; i+=2 ){
    @     var rail = p.au[i];
    @     var x0 = p.x + node.w/2;
    @     var x1 = rail*railPitch + (node.w-line.w)/2;
    @     if( x0<x1 ){
    @       x0 = Math.ceil(x0);
    @       x1 += line.w;
    @     }
    @     var y0 = p.y + (node.h-line.w)/2;
    @     var u = rowinfo[p.au[i+1]-1];
    @     if( u.id<p.id ){
    @       drawLine(line,u.fg,x0,y0,x1,null);
    @       drawUpArrow(p,u,u.fg);
    @     }else{
    @       var y1 = u.y + (node.h-line.w)/2;
    @       drawLine(wLine,u.fg,x0,y0,x1,null);
    @       drawLine(wLine,u.fg,x1-line.w,y0,null,y1+line.w);
    @       drawLine(wLine,u.fg,x1,y1,u.x-wArrow.w/2,null);
    @       var x = u.x-wArrow.w;
    @       var y = u.y+(node.h-wArrow.h)/2;
    @       var n = drawBox(wArrow.cls,null,x,y);
    @       if( u.fg ) n.style.borderLeftColor = u.fg;
    @     }
    @   }
    @   for( var i=0; i<p.mi.length; i++ ){
    @     var rail = p.mi[i];
    @     if( rail<0 ){
    @       rail = -rail;
    @       mergeLines[rail] = -mLine.w/2;
    @       var x = rail*railPitch + (node.w-mLine.w)/2;
    @       drawMergeLine(x,miLineY(p),null,btm);
    @     }
    @     drawMergeArrow(p,rail);
    @   }
    @ }
    @ var mergeLines;
    @ function renderGraph(){
    @   mergeLines = {};
    @   canvasDiv.innerHTML = "";
    @   var canvasY = absoluteY(canvasDiv);
    @   for( var i=0; i<rowinfo.length; i++ ){
    @     rowinfo[i].y = absoluteY(gebi("m"+rowinfo[i].id)) - canvasY;
    @     rowinfo[i].x = rowinfo[i].r*railPitch;
    @   }
    @   var tlBtm = document.querySelector(".timelineBottom");
    @   if( tlBtm.offsetHeight<node.h ){
    @     tlBtm.style.height = node.h + "px";
    @   }
    @   var btm = absoluteY(tlBtm) - canvasY + tlBtm.offsetHeight;
    @   for( var i=rowinfo.length-1; i>=0; i-- ){
    @     drawNode(rowinfo[i], btm);
    @   }
    @ }
    @ var selRow;
    @ function clickOnNode(){
    @   var p = rowinfo[parseInt(this.id.match(/\d+$/)[0], 10)-1];
    @   if( !selRow ){
    @     selRow = p;
    @     this.className += " sel";
    @     canvasDiv.className += " sel";
    @   }else if( selRow==p ){
    @     selRow = null;
    @     this.className = this.className.replace(" sel", "");
    @     canvasDiv.className = canvasDiv.className.replace(" sel", "");
    @   }else{
    if( fileDiff ){
      @     location.href="%R/fdiff?v1="+selRow.h+"&v2="+p.h+"&sbs=1";
    }else{
      if( db_get_boolean("show-version-diffs", 0)==0 ){
        @     location.href="%R/vdiff?from="+selRow.h+"&to="+p.h+"&sbs=0";
      }else{
        @     location.href="%R/vdiff?from="+selRow.h+"&to="+p.h+"&sbs=1";
      }
    }
    @   }
    @ }
    @ var lastRow = gebi("m"+rowinfo[rowinfo.length-1].id);
    @ var lastY = 0;
    @ function checkHeight(){
    @   var h = absoluteY(lastRow);
    @   if( h!=lastY ){
    @     renderGraph();
    @     lastY = h;
    @   }
    @   setTimeout(checkHeight, 1000);
    @ }
    @ initGraph();
    @ checkHeight();
    @ }())</script>
  }
}

/*
** Create a temporary table suitable for storing timeline data.
*/
static void timeline_temp_table(void){
  static const char zSql[] =
    @ CREATE TEMP TABLE IF NOT EXISTS timeline(
    @   rid INTEGER PRIMARY KEY,
    @   uuid TEXT,
    @   timestamp TEXT,
    @   comment TEXT,
    @   user TEXT,
    @   isleaf BOOLEAN,
    @   bgcolor TEXT,
    @   etype TEXT,
    @   taglist TEXT,
    @   tagid INTEGER,
    @   short TEXT,
    @   sortby REAL
    @ )
  ;
  db_multi_exec("%s", zSql/*safe-for-%s*/);
}

/*
** Return a pointer to a constant string that forms the basis
** for a timeline query for the WWW interface.
*/
const char *timeline_query_for_www(void){
  static const char zBase[] =
    @ SELECT
    @   blob.rid AS blobRid,
    @   uuid AS uuid,
    @   datetime(event.mtime,toLocal()) AS timestamp,
    @   coalesce(ecomment, comment) AS comment,
    @   coalesce(euser, user) AS user,
    @   blob.rid IN leaf AS leaf,
    @   bgcolor AS bgColor,
    @   event.type AS eventType,
    @   (SELECT group_concat(substr(tagname,5), ', ') FROM tag, tagxref
    @     WHERE tagname GLOB 'sym-*' AND tag.tagid=tagxref.tagid
    @       AND tagxref.rid=blob.rid AND tagxref.tagtype>0) AS tags,
    @   tagid AS tagid,
    @   brief AS brief,
    @   event.mtime AS mtime
    @  FROM event CROSS JOIN blob
    @ WHERE blob.rid=event.objid
  ;
  return zBase;
}

/*
** Generate a submenu element with a single parameter change.
*/
static void timeline_submenu(
  HQuery *pUrl,            /* Base URL */
  const char *zMenuName,   /* Submenu name */
  const char *zParam,      /* Parameter value to add or change */
  const char *zValue,      /* Value of the new parameter */
  const char *zRemove      /* Parameter to omit */
){
  style_submenu_element(zMenuName, "%s",
                        url_render(pUrl, zParam, zValue, zRemove, 0));
}


/*
** Convert a symbolic name used as an argument to the a=, b=, or c=
** query parameters of timeline into a julianday mtime value.
*/
double symbolic_name_to_mtime(const char *z){
  double mtime;
  int rid;
  if( z==0 ) return -1.0;
  if( fossil_isdate(z) ){
    mtime = db_double(0.0, "SELECT julianday(%Q,fromLocal())", z);
    if( mtime>0.0 ) return mtime;
  }
  rid = symbolic_name_to_rid(z, "*");
  if( rid ){
    mtime = db_double(0.0, "SELECT mtime FROM event WHERE objid=%d", rid);
  }else{
    mtime = db_double(-1.0,
        "SELECT max(event.mtime) FROM event, tag, tagxref"
        " WHERE tag.tagname GLOB 'event-%q*'"
        "   AND tagxref.tagid=tag.tagid AND tagxref.tagtype"
        "   AND event.objid=tagxref.rid",
        z
    );
  }
  return mtime;
}

/*
** zDate is a localtime date.  Insert records into the
** "timeline" table to cause <hr> to be inserted on zDate.
*/
static int timeline_add_divider(double rDate){
  int rid = db_int(-1,
    "SELECT rid FROM timeline ORDER BY abs(sortby-%.16g) LIMIT 1", rDate
  );
  if( rid>0 ) return rid;
  db_multi_exec(
    "INSERT INTO timeline(rid,sortby,etype) VALUES(-1,%.16g,'div')",
    rDate
  );
  return -1;
}

/*
** Return all possible names for file zUuid.
*/
char *names_of_file(const char *zUuid){
  Stmt q;
  Blob out;
  const char *zSep = "";
  db_prepare(&q,
    "SELECT DISTINCT filename.name FROM mlink, filename"
    " WHERE mlink.fid=(SELECT rid FROM blob WHERE uuid=%Q)"
    "   AND filename.fnid=mlink.fnid",
    zUuid
  );
  blob_zero(&out);
  while( db_step(&q)==SQLITE_ROW ){
    const char *zFN = db_column_text(&q, 0);
    blob_appendf(&out, "%s%z%h</a>", zSep,
          href("%R/finfo?name=%t", zFN), zFN);
    zSep = " or ";
  }
  db_finalize(&q);
  return blob_str(&out);
}


/*
** Add the select/option box to the timeline submenu that is used to
** set the y= parameter that determines which elements to display
** on the timeline.
*/
static void timeline_y_submenu(int isDisabled){
  static int i = 0;
  static const char *az[12];
  if( i==0 ){
    az[0] = "all";
    az[1] = "Any Type";
    i = 2;
    if( g.perm.Read ){
      az[i++] = "ci";
      az[i++] = "Check-ins";
      az[i++] = "g";
      az[i++] = "Tags";
    }
    if( g.perm.RdWiki ){
      az[i++] = "e";
      az[i++] = "Tech Notes";
    }
    if( g.perm.RdTkt ){
      az[i++] = "t";
      az[i++] = "Tickets";
    }
    if( g.perm.RdWiki ){
      az[i++] = "w";
      az[i++] = "Wiki";
    }
    assert( i<=ArraySize(az) );
  }
  if( i>2 ){
    style_submenu_multichoice("y", i/2, az, isDisabled);
  }
}

/*
** If the zChng string is not NULL, then it should be a comma-separated
** list of glob patterns for filenames.  Add an term to the WHERE clause
** for the SQL statement under construction that excludes any check-in that
** does not modify one or more files matching the globs.
*/
static void addFileGlobExclusion(
  const char *zChng,        /* The filename GLOB list */
  Blob *pSql                /* The SELECT statement under construction */
){
  if( zChng==0 || zChng[0]==0 ) return;
  blob_append_sql(pSql," AND event.objid IN ("
      "SELECT mlink.mid FROM mlink, filename"
      " WHERE mlink.fnid=filename.fnid AND %s)",
      glob_expr("filename.name", zChng));
}
static void addFileGlobDescription(
  const char *zChng,        /* The filename GLOB list */
  Blob *pDescription        /* Result description */
){
  if( zChng==0 || zChng[0]==0 ) return;
  blob_appendf(pDescription, " that include changes to files matching %Q",
               zChng);
}

/*
** Tag match expression type code.
*/
typedef enum {
  MS_EXACT,   /* Matches a single tag by exact string comparison. */
  MS_GLOB,    /* Matches tags against a list of GLOB patterns. */
  MS_LIKE,    /* Matches tags against a list of LIKE patterns. */
  MS_REGEXP   /* Matches tags against a list of regular expressions. */
} MatchStyle;

/*
** Quote a tag string by surrounding it with double quotes and preceding
** internal double quotes and backslashes with backslashes.
*/
static const char *tagQuote(
   int len,         /* Maximum length of zTag, or negative for unlimited */
   const char *zTag /* Tag string */
){
  Blob blob = BLOB_INITIALIZER;
  int i, j;
  blob_zero(&blob);
  blob_append(&blob, "\"", 1);
  for( i=j=0; zTag[j] && (len<0 || j<len); ++j ){
    if( zTag[j]=='\"' || zTag[j]=='\\' ){
      if( j>i ){
        blob_append(&blob, zTag+i, j-i);
      }
      blob_append(&blob, "\\", 1);
      i = j;
    }
  }
  if( j>i ){
    blob_append(&blob, zTag+i, j-i);
  }
  blob_append(&blob, "\"", 1);
  return blob_str(&blob);
}

/*
** Construct the tag match SQL expression.
**
** This function is adapted from glob_expr() to support the MS_EXACT, MS_GLOB,
** MS_LIKE, and MS_REGEXP match styles.  For MS_EXACT, the returned expression
** checks for integer match against the tag ID which is looked up directly by
** this function.  For the other modes, the returned SQL expression performs
** string comparisons against the tag names, so it is necessary to join against
** the tag table to access the "tagname" column.
**
** Each pattern is adjusted to to start with "sym-" and be anchored at end.
**
** In MS_REGEXP mode, backslash can be used to protect delimiter characters.
** The backslashes are not removed from the regular expression.
**
** In addition to assembling and returning an SQL expression, this function
** makes an English-language description of the patterns being matched, suitable
** for display in the web interface.
*/
static const char *tagMatchExpression(
  MatchStyle matchStyle,        /* Match style code */
  const char *zTag,             /* Tag name, match pattern, or pattern list */
  const char **zDesc            /* Output expression description string */
){
  Blob expr = BLOB_INITIALIZER; /* SQL expression string assembly buffer */
  Blob desc = BLOB_INITIALIZER; /* English description of match patterns */
  const char *zStart;           /* Text at start of expression */
  const char *zDelimiter;       /* Text between expression terms */
  const char *zEnd;             /* Text at end of expression */
  const char *zPrefix;          /* Text before each match pattern */
  const char *zSuffix;          /* Text after each match pattern */
  const char *zIntro;           /* Text introducing pattern description */
  const char *zPattern = 0;     /* Previous quoted pattern */
  const char *zOr = " or ";     /* Text before final quoted pattern */
  char cDel;                    /* Input delimiter character */
  int i;                        /* Input match pattern length counter */

  /* Optimize exact matches by looking up the ID in advance to create a simple
   * numeric comparison.  Bypass the remainder of this function. */
  if( matchStyle==MS_EXACT ){
    *zDesc = tagQuote(-1, zTag);
    return mprintf("(tagid=%d)", db_int(-1,
        "SELECT tagid FROM tag WHERE tagname='sym-%q'", zTag));
  }

  /* Decide pattern prefix and suffix strings according to match style. */
  if( matchStyle==MS_GLOB ){
    zStart = "(";
    zDelimiter = " OR ";
    zEnd = ")";
    zPrefix = "tagname GLOB 'sym-";
    zSuffix = "'";
    zIntro = "glob pattern ";
  }else if( matchStyle==MS_LIKE ){
    zStart = "(";
    zDelimiter = " OR ";
    zEnd = ")";
    zPrefix = "tagname LIKE 'sym-";
    zSuffix = "'";
    zIntro = "SQL LIKE pattern ";
  }else/* if( matchStyle==MS_REGEXP )*/{
    zStart = "(tagname REGEXP '^sym-(";
    zDelimiter = "|";
    zEnd = ")$')";
    zPrefix = "";
    zSuffix = "";
    zIntro = "regular expression ";
  }

  /* Convert the list of matches into an SQL expression and text description. */
  blob_zero(&expr);
  blob_zero(&desc);
  while( 1 ){
    /* Skip leading delimiters. */
    for( ; fossil_isspace(*zTag) || *zTag==','; ++zTag );

    /* Next non-delimiter character determines quoting. */
    if( !*zTag ){
      /* Terminate loop at end of string. */
      break;
    }else if( *zTag=='\'' || *zTag=='"' ){
      /* If word is quoted, prepare to stop at end quote. */
      cDel = *zTag;
      ++zTag;
    }else{
      /* If word is not quoted, prepare to stop at delimiter. */
      cDel = ',';
    }

    /* Find the next delimiter character or end of string. */
    for( i=0; zTag[i] && zTag[i]!=cDel; ++i ){
      /* If delimiter is comma, also recognize spaces as delimiters. */
      if( cDel==',' && fossil_isspace(zTag[i]) ){
        break;
      }

      /* In regexp mode, ignore delimiters following backslashes. */
      if( matchStyle==MS_REGEXP && zTag[i]=='\\' && zTag[i+1] ){
        ++i;
      }
    }

    /* Incorporate the match word into the output expression.  The %q format is
     * used to protect against SQL injection attacks by replacing ' with ''. */
    blob_appendf(&expr, "%s%s%#q%s", blob_size(&expr) ? zDelimiter : zStart,
        zPrefix, i, zTag, zSuffix);

    /* Build up the description string. */
    if( !blob_size(&desc) ){
      /* First tag: start with intro followed by first quoted tag. */
      blob_append(&desc, zIntro, -1);
      blob_append(&desc, tagQuote(i, zTag), -1);
    }else{
      if( zPattern ){
        /* Third and subsequent tags: append comma then previous tag. */
        blob_append(&desc, ", ", 2);
        blob_append(&desc, zPattern, -1);
        zOr = ", or ";
      }

      /* Second and subsequent tags: store quoted tag for next iteration. */
      zPattern = tagQuote(i, zTag);
    }

    /* Advance past all consumed input characters. */
    zTag += i;
    if( cDel!=',' && *zTag==cDel ){
      ++zTag;
    }
  }

  /* Finalize and extract the pattern description. */
  if( zPattern ){
    blob_append(&desc, zOr, -1);
    blob_append(&desc, zPattern, -1);
  }
  *zDesc = blob_str(&desc);

  /* Finalize and extract the SQL expression. */
  if( blob_size(&expr) ){
    blob_append(&expr, zEnd, -1);
    return blob_str(&expr);
  }

  /* If execution reaches this point, the pattern was empty.  Return NULL. */
  return 0;
}

/*
** WEBPAGE: timeline
**
** Query parameters:
**
**    a=TIMEORTAG    after this event
**    b=TIMEORTAG    before this event
**    c=TIMEORTAG    "circa" this event
**    m=TIMEORTAG    mark this event
**    n=COUNT        suggested number of events in output
**    p=CHECKIN      parents and ancestors of CHECKIN
**    d=CHECKIN      descendants of CHECIN
**    dp=CHECKIN     The same as d=CHECKIN&p=CHECKIN
**    t=TAG          show only check-ins with the given TAG
**    r=TAG          show check-ins related to TAG
**    ms=STYLE       sets tag match style to EXACT, GLOB, LIKE, REGEXP
**    u=USER         only show items associated with USER
**    y=TYPE         'ci', 'w', 't', 'e', or (default) 'all'
**    ng             No Graph.
**    nd             Do not highlight the focus check-in
**    v              Show details of files changed
**    f=CHECKIN      Show family (immediate parents and children) of CHECKIN
**    from=CHECKIN   Path from...
**    to=CHECKIN       ... to this
**    shortest         ... show only the shortest path
**    uf=FILE_SHA1   Show only check-ins that contain the given file version
**    chng=GLOBLIST  Show only check-ins that involve changes to a file whose
**                     name matches one of the comma-separate GLOBLIST.
**    brbg           Background color from branch name
**    ubg            Background color from user
**    namechng       Show only check-ins that have filename changes
**    forks          Show only forks and their children
**    ym=YYYY-MM     Show only events for the given year/month.
**    yw=YYYY-WW     Show only events for the given week of the given year
**    ymd=YYYY-MM-DD Show only events on the given day
**    datefmt=N      Override the date format
**    bisect         Show the check-ins that are in the current bisect
**
** p= and d= can appear individually or together.  If either p= or d=
** appear, then u=, y=, a=, and b= are ignored.
**
** If both a= and b= appear then both upper and lower bounds are honored.
*/
void page_timeline(void){
  Stmt q;                            /* Query used to generate the timeline */
  Blob sql;                          /* text of SQL used to generate timeline */
  Blob desc;                         /* Description of the timeline */
  int nEntry;                        /* Max number of entries on timeline */
  int p_rid = name_to_typed_rid(P("p"),"ci");  /* artifact p and its parents */
  int d_rid = name_to_typed_rid(P("d"),"ci");  /* artifact d and descendants */
  int f_rid = name_to_typed_rid(P("f"),"ci");  /* artifact f and close family */
  const char *zUser = P("u");        /* All entries by this user if not NULL */
  const char *zType = PD("y","all"); /* Type of events.  All if NULL */
  const char *zAfter = P("a");       /* Events after this time */
  const char *zBefore = P("b");      /* Events before this time */
  const char *zCirca = P("c");       /* Events near this time */
  const char *zMark = P("m");        /* Mark this event or an event this time */
  const char *zTagName = P("t");     /* Show events with this tag */
  const char *zBrName = P("r");      /* Show events related to this tag */
  const char *zMatchStyle = P("ms"); /* Tag/branch match style string */
  MatchStyle matchStyle = MS_EXACT;  /* Match style code */
  const char *zMatchDesc = 0;        /* Tag match expression description text */
  const char *zTagSql = 0;           /* Tag/branch match SQL expression */
  const char *zSearch = P("s");      /* Search string */
  const char *zUses = P("uf");       /* Only show check-ins hold this file */
  const char *zYearMonth = P("ym");  /* Show check-ins for the given YYYY-MM */
  const char *zYearWeek = P("yw");   /* Check-ins for YYYY-WW (week-of-year) */
  const char *zDay = P("ymd");       /* Check-ins for the day YYYY-MM-DD */
  const char *zChng = P("chng");     /* List of GLOBs for files that changed */
  int useDividers = P("nd")==0;      /* Show dividers if "nd" is missing */
  int renameOnly = P("namechng")!=0; /* Show only check-ins that rename files */
  int forkOnly = PB("forks");        /* Show only forks and their children */
  int bisectOnly = PB("bisect");     /* Show the check-ins of the bisect */
  int tmFlags = 0;                   /* Timeline flags */
  const char *zThisTag = 0;          /* Suppress links to this tag */
  const char *zThisUser = 0;         /* Suppress links to this user */
  HQuery url;                        /* URL for various branch links */
  int from_rid = name_to_typed_rid(P("from"),"ci"); /* from= for paths */
  int to_rid = name_to_typed_rid(P("to"),"ci");    /* to= for path timelines */
  int noMerge = P("shortest")==0;           /* Follow merge links if shorter */
  int me_rid = name_to_typed_rid(P("me"),"ci");  /* me= for common ancestory */
  int you_rid = name_to_typed_rid(P("you"),"ci");/* you= for common ancst */
  int pd_rid;
  double rBefore, rAfter, rCirca;     /* Boundary times */
  const char *z;
  char *zOlderButton = 0;             /* URL for Older button at the bottom */
  int selectedRid = -9999999;         /* Show a highlight on this RID */
  int disableY = 0;                   /* Disable type selector on submenu */

  /* Set number of rows to display */
  z = P("n");
  if( z ){
    if( fossil_strcmp(z,"all")==0 ){
      nEntry = 0;
    }else{
      nEntry = atoi(z);
      if( nEntry<=0 ){
        cgi_replace_query_parameter("n","10");
        nEntry = 10;
      }
    }
  }else if( zCirca ){
    cgi_replace_query_parameter("n","11");
    nEntry = 11;
  }else{
    cgi_replace_query_parameter("n","50");
    nEntry = 50;
  }

  /* To view the timeline, must have permission to read project data.
  */
  pd_rid = name_to_typed_rid(P("dp"),"ci");
  if( pd_rid ){
    p_rid = d_rid = pd_rid;
  }
  login_check_credentials();
  if( (!g.perm.Read && !g.perm.RdTkt && !g.perm.RdWiki)
   || (bisectOnly && !g.perm.Setup)
  ){
    login_needed(g.anon.Read && g.anon.RdTkt && g.anon.RdWiki);
    return;
  }
  url_initialize(&url, "timeline");
  cgi_query_parameters_to_url(&url);

  /* Identify the tag or branch name or match pattern. */
  if( zTagName && *zTagName ){
    zThisTag = zTagName;
<<<<<<< HEAD
  }else if( zBrName && *zBrName ){
    zThisTag = zBrName;
  }

  /* Interpet the tag style string. */
  if( zThisTag ){
    if( fossil_stricmp(zMatchStyle, "glob")==0 ){
      matchStyle = MS_GLOB;
    }else if( fossil_stricmp(zMatchStyle, "like")==0 ){
      matchStyle = MS_LIKE;
    }else if( fossil_stricmp(zMatchStyle, "regexp")==0 ){
      matchStyle = MS_REGEXP;
    }
  }

  /* Construct the tag match expression. */
  if( zThisTag ){
    zTagSql = tagMatchExpression(matchStyle, zThisTag, &zMatchDesc);
  }

  if( zTagName && g.perm.Read ){
    style_submenu_element("Related", "Related", "%s",
                          url_render(&url, "r", zTagName, "t", 0));
  }else if( zBrName && g.perm.Read ){
    style_submenu_element("Branch Only", "only", "%s",
                          url_render(&url, "t", zBrName, "r", 0));
=======
    timeline_submenu(&url, "Related", "r", zTagName, "t");
  }else if( zBrName && g.perm.Read ){
    tagid = db_int(-1,"SELECT tagid FROM tag WHERE tagname='sym-%q'",zBrName);
    zThisTag = zBrName;
    timeline_submenu(&url, "Branch Only", "t", zBrName, "r");
  }else{
    tagid = 0;
>>>>>>> 17cccc64
  }
  if( zMark && zMark[0]==0 ){
    if( zAfter ) zMark = zAfter;
    if( zBefore ) zMark = zBefore;
    if( zCirca ) zMark = zCirca;
  }
  if( (zTagSql && db_int(0,"SELECT count(*) "
      "FROM tagxref NATURAL JOIN tag WHERE %s",zTagSql/*safe-for-%s*/)<=nEntry)
  ){
    nEntry = -1;
    zCirca = 0;
  }
  if( zType[0]=='a' ){
    tmFlags |= TIMELINE_BRIEF | TIMELINE_GRAPH;
  }else{
    tmFlags |= TIMELINE_GRAPH;
  }
  if( PB("ng") || zSearch!=0 ){
    tmFlags &= ~TIMELINE_GRAPH;
  }
  if( PB("brbg") ){
    tmFlags |= TIMELINE_BRCOLOR;
  }
  if( PB("unhide") ){
    tmFlags |= TIMELINE_UNHIDE;
  }
  if( PB("ubg") ){
    tmFlags |= TIMELINE_UCOLOR;
  }
  if( zUses!=0 ){
    int ufid = db_int(0, "SELECT rid FROM blob WHERE uuid GLOB '%q*'", zUses);
    if( ufid ){
      zUses = db_text(0, "SELECT uuid FROM blob WHERE rid=%d", ufid);
      db_multi_exec("CREATE TEMP TABLE usesfile(rid INTEGER PRIMARY KEY)");
      compute_uses_file("usesfile", ufid, 0);
      zType = "ci";
      disableY = 1;
    }else{
      zUses = 0;
    }
  }
  if( renameOnly ){
    db_multi_exec(
      "CREATE TEMP TABLE rnfile(rid INTEGER PRIMARY KEY);"
      "INSERT OR IGNORE INTO rnfile"
      "  SELECT mid FROM mlink WHERE pfnid>0 AND pfnid!=fnid;"
    );
    disableY = 1;
  }
  if( forkOnly ){
    db_multi_exec(
      "CREATE TEMP TABLE rnfork(rid INTEGER PRIMARY KEY);\n"
      "INSERT OR IGNORE INTO rnfork(rid)\n"
      "  SELECT pid FROM plink\n"
      "   WHERE (SELECT value FROM tagxref WHERE tagid=%d AND rid=cid)=="
      "           (SELECT value FROM tagxref WHERE tagid=%d AND rid=pid)\n"
      "   GROUP BY pid"
      "   HAVING count(*)>1;\n"
      "INSERT OR IGNORE INTO rnfork(rid)"
      "  SELECT cid FROM plink\n"
      "   WHERE (SELECT value FROM tagxref WHERE tagid=%d AND rid=cid)=="
      "           (SELECT value FROM tagxref WHERE tagid=%d AND rid=pid)\n"
      "     AND pid IN rnfork;",
      TAG_BRANCH, TAG_BRANCH, TAG_BRANCH, TAG_BRANCH
    );
    tmFlags |= TIMELINE_UNHIDE;
    zType = "ci";
    disableY = 1;
  }
  if( bisectOnly
   && fossil_strcmp(g.zIpAddr,"127.0.0.1")==0
   && db_open_local(0)
  ){
    int iCurrent = db_lget_int("checkout",0);
    bisect_create_bilog_table(iCurrent);
    tmFlags |= TIMELINE_UNHIDE | TIMELINE_BISECT;
    zType = "ci";
    disableY = 1;
  }else{
    bisectOnly = 0;
  }

  style_header("Timeline");
  login_anonymous_available();
  timeline_temp_table();
  blob_zero(&sql);
  blob_zero(&desc);
  blob_append(&sql, "INSERT OR IGNORE INTO timeline ", -1);
  blob_append(&sql, timeline_query_for_www(), -1);
  if( PB("fc") || PB("v") || PB("detail") ){
    tmFlags |= TIMELINE_FCHANGES;
  }
  if( (tmFlags & TIMELINE_UNHIDE)==0 ){
    blob_append_sql(&sql,
      " AND NOT EXISTS(SELECT 1 FROM tagxref"
      " WHERE tagid=%d AND tagtype>0 AND rid=blob.rid)\n",
      TAG_HIDDEN
    );
  }
  if( ((from_rid && to_rid) || (me_rid && you_rid)) && g.perm.Read ){
    /* If from= and to= are present, display all nodes on a path connecting
    ** the two */
    PathNode *p = 0;
    const char *zFrom = 0;
    const char *zTo = 0;

    if( from_rid && to_rid ){
      p = path_shortest(from_rid, to_rid, noMerge, 0);
      zFrom = P("from");
      zTo = P("to");
    }else{
      if( path_common_ancestor(me_rid, you_rid) ){
        p = path_first();
      }
      zFrom = P("me");
      zTo = P("you");
    }
    blob_append(&sql, " AND event.objid IN (0", -1);
    while( p ){
      blob_append_sql(&sql, ",%d", p->rid);
      p = p->u.pTo;
    }
    blob_append(&sql, ")", -1);
    path_reset();
    addFileGlobExclusion(zChng, &sql);
    tmFlags |= TIMELINE_DISJOINT;
    db_multi_exec("%s", blob_sql_text(&sql));
    style_submenu_binary("v","With Files","Without Files",
                         zType[0]!='a' && zType[0]!='c');
    blob_appendf(&desc, "%d check-ins going from ",
                 db_int(0, "SELECT count(*) FROM timeline"));
    blob_appendf(&desc, "%z[%h]</a>", href("%R/info/%h", zFrom), zFrom);
    blob_append(&desc, " to ", -1);
    blob_appendf(&desc, "%z[%h]</a>", href("%R/info/%h",zTo), zTo);
    addFileGlobDescription(zChng, &desc);
  }else if( (p_rid || d_rid) && g.perm.Read ){
    /* If p= or d= is present, ignore all other parameters other than n= */
    char *zUuid;
    int np, nd;

    tmFlags |= TIMELINE_DISJOINT;
    if( p_rid && d_rid ){
      if( p_rid!=d_rid ) p_rid = d_rid;
      if( P("n")==0 ) nEntry = 10;
    }
    db_multi_exec(
       "CREATE TEMP TABLE IF NOT EXISTS ok(rid INTEGER PRIMARY KEY)"
    );
    zUuid = db_text("", "SELECT uuid FROM blob WHERE rid=%d",
                         p_rid ? p_rid : d_rid);
    blob_append_sql(&sql, " AND event.objid IN ok");
    nd = 0;
    if( d_rid ){
      compute_descendants(d_rid, nEntry+1);
      nd = db_int(0, "SELECT count(*)-1 FROM ok");
      if( nd>=0 ) db_multi_exec("%s", blob_sql_text(&sql));
      if( nd>0 ) blob_appendf(&desc, "%d descendant%s", nd,(1==nd)?"":"s");
      if( useDividers ) selectedRid = d_rid;
      db_multi_exec("DELETE FROM ok");
    }
    if( p_rid ){
      compute_ancestors(p_rid, nEntry+1, 0);
      np = db_int(0, "SELECT count(*)-1 FROM ok");
      if( np>0 ){
        if( nd>0 ) blob_appendf(&desc, " and ");
        blob_appendf(&desc, "%d ancestors", np);
        db_multi_exec("%s", blob_sql_text(&sql));
      }
      if( useDividers ) selectedRid = p_rid;
    }
    blob_appendf(&desc, " of %z[%S]</a>",
                   href("%R/info/%!S", zUuid), zUuid);
    if( d_rid ){
      if( p_rid ){
        /* If both p= and d= are set, we don't have the uuid of d yet. */
        zUuid = db_text("", "SELECT uuid FROM blob WHERE rid=%d", d_rid);
      }
    }
    style_submenu_entry("n","Max:",4,0);
    timeline_y_submenu(1);
    style_submenu_binary("v","With Files","Without Files",
                         zType[0]!='a' && zType[0]!='c');
  }else if( f_rid && g.perm.Read ){
    /* If f= is present, ignore all other parameters other than n= */
    char *zUuid;
    db_multi_exec(
       "CREATE TEMP TABLE IF NOT EXISTS ok(rid INTEGER PRIMARY KEY);"
       "INSERT INTO ok VALUES(%d);"
       "INSERT OR IGNORE INTO ok SELECT pid FROM plink WHERE cid=%d;"
       "INSERT OR IGNORE INTO ok SELECT cid FROM plink WHERE pid=%d;",
       f_rid, f_rid, f_rid
    );
    blob_append_sql(&sql, " AND event.objid IN ok");
    db_multi_exec("%s", blob_sql_text(&sql));
    if( useDividers ) selectedRid = f_rid;
    blob_appendf(&desc, "Parents and children of check-in ");
    zUuid = db_text("", "SELECT uuid FROM blob WHERE rid=%d", f_rid);
    blob_appendf(&desc, "%z[%S]</a>", href("%R/info/%!S", zUuid), zUuid);
    tmFlags |= TIMELINE_DISJOINT;
    style_submenu_binary("v","With Files","Without Files",
                         zType[0]!='a' && zType[0]!='c');
    if( (tmFlags & TIMELINE_UNHIDE)==0 ){
      timeline_submenu(&url, "Unhide", "unhide", "", 0);
    }
  }else{
    /* Otherwise, a timeline based on a span of time */
    int n;
    const char *zEType = "timeline item";
    char *zDate;
    Blob cond;
    blob_zero(&cond);
    addFileGlobExclusion(zChng, &cond);
    if( zUses ){
      blob_append_sql(&cond, " AND event.objid IN usesfile ");
    }
    if( renameOnly ){
      blob_append_sql(&cond, " AND event.objid IN rnfile ");
    }
    if( forkOnly ){
      blob_append_sql(&cond, " AND event.objid IN rnfork ");
    }
    if( bisectOnly ){
      blob_append_sql(&cond, " AND event.objid IN (SELECT rid FROM bilog) ");
    }
    if( zYearMonth ){
      blob_append_sql(&cond, " AND %Q=strftime('%%Y-%%m',event.mtime) ",
                   zYearMonth);
    }
    else if( zYearWeek ){
      blob_append_sql(&cond, " AND %Q=strftime('%%Y-%%W',event.mtime) ",
                   zYearWeek);
    }
    else if( zDay ){
      blob_append_sql(&cond, " AND %Q=strftime('%%Y-%%m-%%d',event.mtime) ",
                   zDay);
    }
    if( zTagSql ){
      blob_append_sql(&cond,
        " AND (EXISTS(SELECT 1 FROM tagxref NATURAL JOIN tag"
        " WHERE %s AND tagtype>0 AND rid=blob.rid)\n", zTagSql/*safe-for-%s*/);

      if( zBrName ){
        /* The next two blob_appendf() calls add SQL that causes check-ins that
        ** are not part of the branch which are parents or children of the
        ** branch to be included in the report.  This related check-ins are
        ** useful in helping to visualize what has happened on a quiescent
        ** branch that is infrequently merged with a much more activate branch.
        */
        blob_append_sql(&cond,
          " OR EXISTS(SELECT 1 FROM plink CROSS JOIN tagxref ON rid=cid"
          " NATURAL JOIN tag WHERE %s AND tagtype>0 AND pid=blob.rid)\n",
           zTagSql/*safe-for-%s*/
        );
        if( (tmFlags & TIMELINE_UNHIDE)==0 ){
          blob_append_sql(&cond,
            " AND NOT EXISTS(SELECT 1 FROM plink JOIN tagxref ON rid=cid"
                       " WHERE tagid=%d AND tagtype>0 AND pid=blob.rid)\n",
            TAG_HIDDEN
          );
        }
        if( P("mionly")==0 ){
          blob_append_sql(&cond,
            " OR EXISTS(SELECT 1 FROM plink CROSS JOIN tagxref ON rid=pid"
            " NATURAL JOIN tag WHERE %s AND tagtype>0 AND cid=blob.rid)\n",
            zTagSql/*safe-for-%s*/
          );
          if( (tmFlags & TIMELINE_UNHIDE)==0 ){
            blob_append_sql(&cond,
              " AND NOT EXISTS(SELECT 1 FROM plink JOIN tagxref ON rid=pid"
              " WHERE tagid=%d AND tagtype>0 AND cid=blob.rid)\n",
              TAG_HIDDEN
            );
          }
        }
      }
      blob_append_sql(&cond, ")");
    }
    if( (zType[0]=='w' && !g.perm.RdWiki)
     || (zType[0]=='t' && !g.perm.RdTkt)
     || (zType[0]=='e' && !g.perm.RdWiki)
     || (zType[0]=='c' && !g.perm.Read)
     || (zType[0]=='g' && !g.perm.Read)
    ){
      zType = "all";
    }
    if( zType[0]=='a' ){
      if( !g.perm.Read || !g.perm.RdWiki || !g.perm.RdTkt ){
        char cSep = '(';
        blob_append_sql(&cond, " AND event.type IN ");
        if( g.perm.Read ){
          blob_append_sql(&cond, "%c'ci','g'", cSep);
          cSep = ',';
        }
        if( g.perm.RdWiki ){
          blob_append_sql(&cond, "%c'w','e'", cSep);
          cSep = ',';
        }
        if( g.perm.RdTkt ){
          blob_append_sql(&cond, "%c't'", cSep);
          cSep = ',';
        }
        blob_append_sql(&cond, ")");
      }
    }else{ /* zType!="all" */
      blob_append_sql(&cond, " AND event.type=%Q", zType);
      if( zType[0]=='c' ){
        zEType = "check-in";
      }else if( zType[0]=='w' ){
        zEType = "wiki edit";
      }else if( zType[0]=='t' ){
        zEType = "ticket change";
      }else if( zType[0]=='e' ){
        zEType = "technical note";
      }else if( zType[0]=='g' ){
        zEType = "tag";
      }
    }
    if( zUser ){
      int n = db_int(0,"SELECT count(*) FROM event"
                       " WHERE user=%Q OR euser=%Q", zUser, zUser);
      if( n<=nEntry ){
        zCirca = zBefore = zAfter = 0;
        nEntry = -1;
      }
      blob_append_sql(&cond, " AND (event.user=%Q OR event.euser=%Q)",
                   zUser, zUser);
      zThisUser = zUser;
    }
    if( zSearch ){
      blob_append_sql(&cond,
        " AND (event.comment LIKE '%%%q%%' OR event.brief LIKE '%%%q%%')",
        zSearch, zSearch);
    }
    rBefore = symbolic_name_to_mtime(zBefore);
    rAfter = symbolic_name_to_mtime(zAfter);
    rCirca = symbolic_name_to_mtime(zCirca);
    blob_append_sql(&sql, "%s", blob_sql_text(&cond));
    if( rAfter>0.0 ){
      if( rBefore>0.0 ){
        blob_append_sql(&sql,
           " AND event.mtime>=%.17g AND event.mtime<=%.17g"
           " ORDER BY event.mtime ASC", rAfter-ONE_SECOND, rBefore+ONE_SECOND);
        nEntry = -1;
      }else{
        blob_append_sql(&sql,
           " AND event.mtime>=%.17g  ORDER BY event.mtime ASC",
           rAfter-ONE_SECOND);
      }
      zCirca = 0;
      url_add_parameter(&url, "c", 0);
    }else if( rBefore>0.0 ){
      blob_append_sql(&sql,
         " AND event.mtime<=%.17g ORDER BY event.mtime DESC",
         rBefore+ONE_SECOND);
      zCirca = 0;
      url_add_parameter(&url, "c", 0);
    }else if( rCirca>0.0 ){
      Blob sql2;
      blob_init(&sql2, blob_sql_text(&sql), -1);
      blob_append_sql(&sql2,
          " AND event.mtime<=%f ORDER BY event.mtime DESC", rCirca);
      if( nEntry>0 ){
        blob_append_sql(&sql2," LIMIT %d", (nEntry+1)/2);
        nEntry -= (nEntry+1)/2;
      }
      if( PB("showsql") ){
         @ <pre>%h(blob_sql_text(&sql2))</pre>
      }
      db_multi_exec("%s", blob_sql_text(&sql2));
      blob_reset(&sql2);
      blob_append_sql(&sql,
          " AND event.mtime>=%f ORDER BY event.mtime ASC",
          rCirca
      );
      if( zMark==0 ) zMark = zCirca;
    }else{
      blob_append_sql(&sql, " ORDER BY event.mtime DESC");
    }
    if( nEntry>0 ) blob_append_sql(&sql, " LIMIT %d", nEntry);
    db_multi_exec("%s", blob_sql_text(&sql));

    n = db_int(0, "SELECT count(*) FROM timeline WHERE etype!='div' /*scan*/");
    if( zYearMonth ){
      blob_appendf(&desc, "%s events for %h", zEType, zYearMonth);
    }else if( zYearWeek ){
      blob_appendf(&desc, "%s events for year/week %h", zEType, zYearWeek);
    }else if( zDay ){
      blob_appendf(&desc, "%s events occurring on %h", zEType, zDay);
    }else if( zBefore==0 && zCirca==0 && n>=nEntry && nEntry>0 ){
      blob_appendf(&desc, "%d most recent %ss", n, zEType);
    }else{
      blob_appendf(&desc, "%d %ss", n, zEType);
    }
    if( zUses ){
      char *zFilenames = names_of_file(zUses);
      blob_appendf(&desc, " using file %s version %z%S</a>", zFilenames,
                   href("%R/artifact/%!S",zUses), zUses);
      tmFlags |= TIMELINE_DISJOINT;
    }
    if( renameOnly ){
      blob_appendf(&desc, " that contain filename changes");
      tmFlags |= TIMELINE_DISJOINT|TIMELINE_FRENAMES;
    }
    if( forkOnly ){
      blob_appendf(&desc, " associated with forks");
      tmFlags |= TIMELINE_DISJOINT;
    }
    if( bisectOnly ){
      blob_appendf(&desc, " in the most recent bisect");
      tmFlags |= TIMELINE_DISJOINT;
    }
    if( zUser ){
      blob_appendf(&desc, " by user %h", zUser);
      tmFlags |= TIMELINE_DISJOINT;
    }
    if( zThisTag ){
      if( matchStyle!=MS_EXACT ){
        if( zTagName ){
          blob_appendf(&desc, " with tags matching %h", zMatchDesc);
        }else{
          blob_appendf(&desc, " related to tags matching %h", zMatchDesc);
        }
      }else if( zTagName ){
        blob_appendf(&desc, " tagged with %h", zMatchDesc);
      }else{
        blob_appendf(&desc, " related to %h", zMatchDesc);
      }
      tmFlags |= TIMELINE_DISJOINT;
    }
    addFileGlobDescription(zChng, &desc);
    if( rAfter>0.0 ){
      if( rBefore>0.0 ){
        blob_appendf(&desc, " occurring between %h and %h.<br />",
                     zAfter, zBefore);
      }else{
        blob_appendf(&desc, " occurring on or after %h.<br />", zAfter);
      }
    }else if( rBefore>0.0 ){
      blob_appendf(&desc, " occurring on or before %h.<br />", zBefore);
    }else if( rCirca>0.0 ){
      blob_appendf(&desc, " occurring around %h.<br />", zCirca);
    }
    if( zSearch ){
      blob_appendf(&desc, " matching \"%h\"", zSearch);
    }
    if( g.perm.Hyperlink ){
      static const char *const azMatchStyles[] = {
        "exact", "Exact", "glob", "Glob", "like", "Like", "regexp", "Regexp"
      };
      double rDate;
      zDate = db_text(0, "SELECT min(timestamp) FROM timeline /*scan*/");
      if( (!zDate || !zDate[0]) && ( zAfter || zBefore ) ){
        zDate = mprintf("%s", (zAfter ? zAfter : zBefore));
      }
      if( zDate ){
        rDate = symbolic_name_to_mtime(zDate);
        if( db_int(0,
            "SELECT EXISTS (SELECT 1 FROM event CROSS JOIN blob"
            " WHERE blob.rid=event.objid AND mtime<=%.17g%s)",
            rDate-ONE_SECOND, blob_sql_text(&cond))
        ){
          timeline_submenu(&url, "Older", "b", zDate, "a");
          zOlderButton = fossil_strdup(url_render(&url, "b", zDate, "a", 0));
        }
        free(zDate);
      }
      zDate = db_text(0, "SELECT max(timestamp) FROM timeline /*scan*/");
      if( (!zDate || !zDate[0]) && ( zAfter || zBefore ) ){
        zDate = mprintf("%s", (zBefore ? zBefore : zAfter));
      }
      if( zDate ){
        rDate = symbolic_name_to_mtime(zDate);
        if( db_int(0,
            "SELECT EXISTS (SELECT 1 FROM event CROSS JOIN blob"
            " WHERE blob.rid=event.objid AND mtime>=%.17g%s)",
            rDate+ONE_SECOND, blob_sql_text(&cond))
        ){
          timeline_submenu(&url, "Newer", "a", zDate, "b");
        }
        free(zDate);
      }
      if( zType[0]=='a' || zType[0]=='c' ){
        if( (tmFlags & TIMELINE_UNHIDE)==0 ){
          timeline_submenu(&url, "Unhide", "unhide", "", 0);
        }
      }
      style_submenu_entry("n","Max:",4,0);
      timeline_y_submenu(disableY);
      style_submenu_binary("v","With Files","Without Files",
                           zType[0]!='a' && zType[0]!='c');
      style_submenu_entry("t", "Tag Filter:", -8, 0);
      style_submenu_multichoice("ms", count(azMatchStyles)/2, azMatchStyles, 0);
    }
    blob_zero(&cond);
  }
  if( PB("showsql") ){
    @ <pre>%h(blob_sql_text(&sql))</pre>
  }
  if( search_restrict(SRCH_CKIN)!=0 ){
    style_submenu_element("Search", "%R/search?y=c");
  }
  if( PB("showid") ) tmFlags |= TIMELINE_SHOWRID;
  if( useDividers && zMark && zMark[0] ){
    double r = symbolic_name_to_mtime(zMark);
    if( r>0.0 ) selectedRid = timeline_add_divider(r);
  }
  blob_zero(&sql);
  db_prepare(&q, "SELECT * FROM timeline ORDER BY sortby DESC /*scan*/");
  @ <h2>%b(&desc)</h2>
  blob_reset(&desc);
  www_print_timeline(&q, tmFlags, zThisUser, zThisTag, selectedRid, 0);
  db_finalize(&q);
  if( zOlderButton ){
    @ %z(xhref("class='button'","%z",zOlderButton))Older</a>
  }
  style_footer();
}

/*
** The input query q selects various records.  Print a human-readable
** summary of those records.
**
** Limit number of lines or entries printed to nLimit.  If nLimit is zero
** there is no limit.  If nLimit is greater than zero, limit the number of
** complete entries printed.  If nLimit is less than zero, attempt to limit
** the number of lines printed (this is basically the legacy behavior).
** The line limit, if used, is approximate because it is only checked on a
** per-entry basis.  If verbose mode, the file name details are considered
** to be part of the entry.
**
** The query should return these columns:
**
**    0.  rid
**    1.  uuid
**    2.  Date/Time
**    3.  Comment string and user
**    4.  Number of non-merge children
**    5.  Number of parents
**    6.  mtime
**    7.  branch
*/
void print_timeline(Stmt *q, int nLimit, int width, int verboseFlag){
  int nAbsLimit = (nLimit >= 0) ? nLimit : -nLimit;
  int nLine = 0;
  int nEntry = 0;
  char zPrevDate[20];
  const char *zCurrentUuid = 0;
  int fchngQueryInit = 0;     /* True if fchngQuery is initialized */
  Stmt fchngQuery;            /* Query for file changes on check-ins */
  int rc;

  zPrevDate[0] = 0;
  if( g.localOpen ){
    int rid = db_lget_int("checkout", 0);
    zCurrentUuid = db_text(0, "SELECT uuid FROM blob WHERE rid=%d", rid);
  }

  while( (rc=db_step(q))==SQLITE_ROW ){
    int rid = db_column_int(q, 0);
    const char *zId = db_column_text(q, 1);
    const char *zDate = db_column_text(q, 2);
    const char *zCom = db_column_text(q, 3);
    int nChild = db_column_int(q, 4);
    int nParent = db_column_int(q, 5);
    char *zFree = 0;
    int n = 0;
    char zPrefix[80];

    if( nAbsLimit!=0 ){
      if( nLimit<0 && nLine>=nAbsLimit ){
        fossil_print("--- line limit (%d) reached ---\n", nAbsLimit);
        break; /* line count limit hit, stop. */
      }else if( nEntry>=nAbsLimit ){
        fossil_print("--- entry limit (%d) reached ---\n", nAbsLimit);
        break; /* entry count limit hit, stop. */
      }
    }
    if( fossil_strnicmp(zDate, zPrevDate, 10) ){
      fossil_print("=== %.10s ===\n", zDate);
      memcpy(zPrevDate, zDate, 10);
      nLine++; /* record another line */
    }
    if( zCom==0 ) zCom = "";
    fossil_print("%.8s ", &zDate[11]);
    zPrefix[0] = 0;
    if( nParent>1 ){
      sqlite3_snprintf(sizeof(zPrefix), zPrefix, "*MERGE* ");
      n = strlen(zPrefix);
    }
    if( nChild>1 ){
      const char *zBrType;
      if( count_nonbranch_children(rid)>1 ){
        zBrType = "*FORK* ";
      }else{
        zBrType = "*BRANCH* ";
      }
      sqlite3_snprintf(sizeof(zPrefix)-n, &zPrefix[n], zBrType);
      n = strlen(zPrefix);
    }
    if( fossil_strcmp(zCurrentUuid,zId)==0 ){
      sqlite3_snprintf(sizeof(zPrefix)-n, &zPrefix[n], "*CURRENT* ");
      n += strlen(zPrefix+n);
    }
    if( content_is_private(rid) ){
      sqlite3_snprintf(sizeof(zPrefix)-n, &zPrefix[n], "*UNPUBLISHED* ");
      n += strlen(zPrefix+n);
    }
    zFree = mprintf("[%S] %s%s", zId, zPrefix, zCom);
    /* record another X lines */
    nLine += comment_print(zFree, zCom, 9, width, g.comFmtFlags);
    fossil_free(zFree);

    if(verboseFlag){
      if( !fchngQueryInit ){
        db_prepare(&fchngQuery,
           "SELECT (pid<=0) AS isnew,"
           "       (fid==0) AS isdel,"
           "       (SELECT name FROM filename WHERE fnid=mlink.fnid) AS name,"
           "       (SELECT uuid FROM blob WHERE rid=fid),"
           "       (SELECT uuid FROM blob WHERE rid=pid)"
           "  FROM mlink"
           " WHERE mid=:mid AND pid!=fid AND NOT mlink.isaux"
           " ORDER BY 3 /*sort*/"
        );
        fchngQueryInit = 1;
      }
      db_bind_int(&fchngQuery, ":mid", rid);
      while( db_step(&fchngQuery)==SQLITE_ROW ){
        const char *zFilename = db_column_text(&fchngQuery, 2);
        int isNew = db_column_int(&fchngQuery, 0);
        int isDel = db_column_int(&fchngQuery, 1);
        if( isNew ){
          fossil_print("   ADDED %s\n",zFilename);
        }else if( isDel ){
          fossil_print("   DELETED %s\n",zFilename);
        }else{
          fossil_print("   EDITED %s\n", zFilename);
        }
        nLine++; /* record another line */
      }
      db_reset(&fchngQuery);
    }
    nEntry++; /* record another complete entry */
  }
  if( rc==SQLITE_DONE ){
    /* Did the underlying query actually have all entries? */
    if( nAbsLimit==0 ){
      fossil_print("+++ end of timeline (%d) +++\n", nEntry);
    }else{
      fossil_print("+++ no more data (%d) +++\n", nEntry);
    }
  }
  if( fchngQueryInit ) db_finalize(&fchngQuery);
}

/*
** Return a pointer to a static string that forms the basis for
** a timeline query for display on a TTY.
*/
const char *timeline_query_for_tty(void){
  static const char zBaseSql[] =
    @ SELECT
    @   blob.rid AS rid,
    @   uuid,
    @   datetime(event.mtime,toLocal()) AS mDateTime,
    @   coalesce(ecomment,comment)
    @     || ' (user: ' || coalesce(euser,user,'?')
    @     || (SELECT case when length(x)>0 then ' tags: ' || x else '' end
    @           FROM (SELECT group_concat(substr(tagname,5), ', ') AS x
    @                   FROM tag, tagxref
    @                  WHERE tagname GLOB 'sym-*' AND tag.tagid=tagxref.tagid
    @                    AND tagxref.rid=blob.rid AND tagxref.tagtype>0))
    @     || ')' as comment,
    @   (SELECT count(*) FROM plink WHERE pid=blob.rid AND isprim)
    @        AS primPlinkCount,
    @   (SELECT count(*) FROM plink WHERE cid=blob.rid) AS plinkCount,
    @   event.mtime AS mtime,
    @   tagxref.value AS branch
    @ FROM tag CROSS JOIN event CROSS JOIN blob
    @      LEFT JOIN tagxref ON tagxref.tagid=tag.tagid
    @   AND tagxref.tagtype>0
    @   AND tagxref.rid=blob.rid
    @ WHERE blob.rid=event.objid
    @   AND tag.tagname='branch'
  ;
  return zBaseSql;
}

/*
** Return true if the input string is a date in the ISO 8601 format:
** YYYY-MM-DD.
*/
static int isIsoDate(const char *z){
  return strlen(z)==10
      && z[4]=='-'
      && z[7]=='-'
      && fossil_isdigit(z[0])
      && fossil_isdigit(z[5]);
}

/*
** Return true if the input string can be converted to a julianday.
*/
static int fossil_is_julianday(const char *zDate){
  return db_int(0, "SELECT EXISTS (SELECT julianday(%Q) AS jd WHERE jd IS NOT NULL)", zDate);
}

/*
** COMMAND: timeline
**
** Usage: %fossil timeline ?WHEN? ?CHECKIN|DATETIME? ?OPTIONS?
**
** Print a summary of activity going backwards in date and time
** specified or from the current date and time if no arguments
** are given.  The WHEN argument can be any unique abbreviation
** of one of these keywords:
**
**     before
**     after
**     descendants | children
**     ancestors | parents
**
** The CHECKIN can be any unique prefix of 4 characters or more. You
** can also say "current" for the current version.
**
** DATETIME may be "now" or "YYYY-MM-DDTHH:MM:SS.SSS". If in
** year-month-day form, it may be truncated, the "T" may be replaced by
** a space, and it may also name a timezone offset from UTC as "-HH:MM"
** (westward) or "+HH:MM" (eastward). Either no timezone suffix or "Z"
** means UTC.
**
**
** Options:
**   -n|--limit N         Output the first N entries (default 20 lines).
**                        N=0 means no limit.
**   -p|--path PATH       Output items affecting PATH only.
**                        PATH can be a file or a sub directory.
**   --offset P           skip P changes
**   -t|--type TYPE       Output items from the given types only, such as:
**                            ci = file commits only
**                            e  = technical notes only
**                            t  = tickets only
**                            w  = wiki commits only
**   -v|--verbose         Output the list of files changed by each commit
**                        and the type of each change (edited, deleted,
**                        etc.) after the check-in comment.
**   -W|--width <num>     Width of lines (default is to auto-detect). Must be
**                        >20 or 0 (= no limit, resulting in a single line per
**                        entry).
**   -R REPO_FILE         Specifies the repository db to use. Default is
**                        the current checkout's repository.
*/
void timeline_cmd(void){
  Stmt q;
  int n, k, width;
  const char *zLimit;
  const char *zWidth;
  const char *zOffset;
  const char *zType;
  char *zOrigin;
  char *zDate;
  Blob sql;
  int objid = 0;
  Blob uuid;
  int mode = TIMELINE_MODE_NONE;
  int verboseFlag = 0 ;
  int iOffset;
  const char *zFilePattern = 0;
  Blob treeName;

  verboseFlag = find_option("verbose","v", 0)!=0;
  if( !verboseFlag){
    verboseFlag = find_option("showfiles","f", 0)!=0; /* deprecated */
  }
  db_find_and_open_repository(0, 0);
  zLimit = find_option("limit","n",1);
  zWidth = find_option("width","W",1);
  zType = find_option("type","t",1);
  zFilePattern = find_option("path","p",1);

  if( !zLimit ){
    zLimit = find_option("count",0,1);
  }
  if( zLimit ){
    n = atoi(zLimit);
  }else{
    n = -20;
  }
  if( zWidth ){
    width = atoi(zWidth);
    if( (width!=0) && (width<=20) ){
      fossil_fatal("-W|--width value must be >20 or 0");
    }
  }else{
    width = -1;
  }
  zOffset = find_option("offset",0,1);
  iOffset = zOffset ? atoi(zOffset) : 0;

  /* We should be done with options.. */
  verify_all_options();

  if( g.argc>=4 ){
    k = strlen(g.argv[2]);
    if( strncmp(g.argv[2],"before",k)==0 ){
      mode = TIMELINE_MODE_BEFORE;
    }else if( strncmp(g.argv[2],"after",k)==0 && k>1 ){
      mode = TIMELINE_MODE_AFTER;
    }else if( strncmp(g.argv[2],"descendants",k)==0 ){
      mode = TIMELINE_MODE_CHILDREN;
    }else if( strncmp(g.argv[2],"children",k)==0 ){
      mode = TIMELINE_MODE_CHILDREN;
    }else if( strncmp(g.argv[2],"ancestors",k)==0 && k>1 ){
      mode = TIMELINE_MODE_PARENTS;
    }else if( strncmp(g.argv[2],"parents",k)==0 ){
      mode = TIMELINE_MODE_PARENTS;
    }else if(!zType && !zLimit){
      usage("?WHEN? ?CHECKIN|DATETIME? ?-n|--limit #? ?-t|--type TYPE? "
            "?-W|--width WIDTH? ?-p|--path PATH");
    }
    if( '-' != *g.argv[3] ){
      zOrigin = g.argv[3];
    }else{
      zOrigin = "now";
    }
  }else if( g.argc==3 ){
    zOrigin = g.argv[2];
  }else{
    zOrigin = "now";
  }
  k = strlen(zOrigin);
  blob_zero(&uuid);
  blob_append(&uuid, zOrigin, -1);
  if( fossil_strcmp(zOrigin, "now")==0 ){
    if( mode==TIMELINE_MODE_CHILDREN || mode==TIMELINE_MODE_PARENTS ){
      fossil_fatal("cannot compute descendants or ancestors of a date");
    }
    zDate = mprintf("(SELECT datetime('now'))");
  }else if( strncmp(zOrigin, "current", k)==0 ){
    if( !g.localOpen ){
      fossil_fatal("must be within a local checkout to use 'current'");
    }
    objid = db_lget_int("checkout",0);
    zDate = mprintf("(SELECT mtime FROM plink WHERE cid=%d)", objid);
  }else if( name_to_uuid(&uuid, 0, "*")==0 ){
    objid = db_int(0, "SELECT rid FROM blob WHERE uuid=%B", &uuid);
    zDate = mprintf("(SELECT mtime FROM event WHERE objid=%d)", objid);
  }else if( fossil_is_julianday(zOrigin) ){
    const char *zShift = "";
    if( mode==TIMELINE_MODE_CHILDREN || mode==TIMELINE_MODE_PARENTS ){
      fossil_fatal("cannot compute descendants or ancestors of a date");
    }
    if( mode==TIMELINE_MODE_NONE ){
      if( isIsoDate(zOrigin) ) zShift = ",'+1 day'";
    }
    zDate = mprintf("(SELECT julianday(%Q%s, fromLocal()))", zOrigin, zShift);
  }else{
    fossil_fatal("unknown check-in or invalid date: %s", zOrigin);
  }

  if( zFilePattern ){
    if( zType==0 ){
      /* When zFilePattern is specified and type is not specified, only show
       * file check-ins */
      zType="ci";
    }
    file_tree_name(zFilePattern, &treeName, 0, 1);
    if( fossil_strcmp(blob_str(&treeName), ".")==0 ){
      /* When zTreeName refers to g.zLocalRoot, it's like not specifying
       * zFilePattern. */
      zFilePattern = 0;
    }
  }

  if( mode==TIMELINE_MODE_NONE ) mode = TIMELINE_MODE_BEFORE;
  blob_zero(&sql);
  blob_append(&sql, timeline_query_for_tty(), -1);
  blob_append_sql(&sql, "\n  AND event.mtime %s %s",
     ( mode==TIMELINE_MODE_BEFORE ||
       mode==TIMELINE_MODE_PARENTS ) ? "<=" : ">=", zDate /*safe-for-%s*/
  );

  if( mode==TIMELINE_MODE_CHILDREN || mode==TIMELINE_MODE_PARENTS ){
    db_multi_exec("CREATE TEMP TABLE ok(rid INTEGER PRIMARY KEY)");
    if( mode==TIMELINE_MODE_CHILDREN ){
      compute_descendants(objid, n);
    }else{
      compute_ancestors(objid, n, 0);
    }
    blob_append_sql(&sql, "\n  AND blob.rid IN ok");
  }
  if( zType && (zType[0]!='a') ){
    blob_append_sql(&sql, "\n  AND event.type=%Q ", zType);
  }
  if( zFilePattern ){
    blob_append(&sql,
       "\n  AND EXISTS(SELECT 1 FROM mlink\n"
         "              WHERE mlink.mid=event.objid\n"
         "                AND mlink.fnid IN ", -1);
    if( filenames_are_case_sensitive() ){
      blob_append_sql(&sql,
        "(SELECT fnid FROM filename"
        " WHERE name=%Q"
        " OR name GLOB '%q/*')",
        blob_str(&treeName), blob_str(&treeName));
    }else{
      blob_append_sql(&sql,
        "(SELECT fnid FROM filename"
        " WHERE name=%Q COLLATE nocase"
        " OR lower(name) GLOB lower('%q/*'))",
        blob_str(&treeName), blob_str(&treeName));
    }
    blob_append(&sql, ")", -1);
  }
  blob_append_sql(&sql, "\nORDER BY event.mtime DESC");
  if( iOffset>0 ){
    /* Don't handle LIMIT here, otherwise print_timeline()
     * will not determine the end-marker correctly! */
    blob_append_sql(&sql, "\n LIMIT -1 OFFSET %d", iOffset);
  }
  db_prepare(&q, "%s", blob_sql_text(&sql));
  blob_reset(&sql);
  print_timeline(&q, n, width, verboseFlag);
  db_finalize(&q);
}


/*
** COMMAND: test-timewarp-list
**
** Usage: %fossil test-timewarp-list ?-v|---verbose?
**
** Display all instances of child check-ins that appear earlier in time
** than their parent.  If the -v|--verbose option is provided, both the
** parent and child check-ins and their times are shown.
*/
void test_timewarp_cmd(void){
  Stmt q;
  int verboseFlag;

  db_find_and_open_repository(0, 0);
  verboseFlag = find_option("verbose", "v", 0)!=0;
  if( !verboseFlag ){
    verboseFlag = find_option("detail", 0, 0)!=0; /* deprecated */
  }
  db_prepare(&q,
     "SELECT (SELECT uuid FROM blob WHERE rid=p.cid),"
     "       (SELECT uuid FROM blob WHERE rid=c.cid),"
     "       datetime(p.mtime), datetime(c.mtime)"
     "  FROM plink p, plink c"
     " WHERE p.cid=c.pid  AND p.mtime>c.mtime"
  );
  while( db_step(&q)==SQLITE_ROW ){
    if( !verboseFlag ){
      fossil_print("%s\n", db_column_text(&q, 1));
    }else{
      fossil_print("%.14s -> %.14s   %s -> %s\n",
         db_column_text(&q, 0),
         db_column_text(&q, 1),
         db_column_text(&q, 2),
         db_column_text(&q, 3));
    }
  }
  db_finalize(&q);
}

/*
** WEBPAGE: timewarps
**
** Show all check-ins that are "timewarps".  A timewarp is a
** check-in that occurs before its parent, according to the
** timestamp information on the check-in.  This can only actually
** happen, of course, if a users system clock is set incorrectly.
*/
void test_timewarp_page(void){
  Stmt q;
  int cnt = 0;

  login_check_credentials();
  if( !g.perm.Read || !g.perm.Hyperlink ){
    login_needed(g.anon.Read && g.anon.Hyperlink);
    return;
  }
  style_header("Instances of timewarp");
  db_prepare(&q,
     "SELECT blob.uuid, "
     "       date(ce.mtime),"
     "       pe.mtime>ce.mtime,"
     "       coalesce(ce.euser,ce.user)"
     "  FROM plink p, plink c, blob, event pe, event ce"
     " WHERE p.cid=c.pid  AND p.mtime>c.mtime"
     "   AND blob.rid=c.cid"
     "   AND pe.objid=p.cid"
     "   AND ce.objid=c.cid"
     " ORDER BY 2 DESC"
  );
  while( db_step(&q)==SQLITE_ROW ){
    const char *zCkin = db_column_text(&q, 0);
    const char *zDate = db_column_text(&q, 1);
    const char *zStatus = db_column_int(&q,2) ? "Open"
                                 : "Resolved by editing date";
    const char *zUser = db_column_text(&q, 3);
    char *zHref = href("%R/timeline?c=%S", zCkin);
    if( cnt==0 ){
      @ <div class="brlist"><table id="timewarptable">
      @ <thead><tr>
      @ <th>Check-in</th>
      @ <th>Date</th>
      @ <th>User</th>
      @ <th>Status</th>
      @ </tr></thead><tbody>
    }
    @ <tr>
    @ <td>%s(zHref)%S(zCkin)</a></td>
    @ <td>%s(zHref)%s(zDate)</a></td>
    @ <td>%h(zUser)</td>
    @ <td>%s(zStatus)</td>
    @ </tr>
    fossil_free(zHref);
    cnt++;
  }
  db_finalize(&q);
  if( cnt==0 ){
    @ <p>No timewarps in this repository</p>
  }else{
    @ </tbody></table></div>
    output_table_sorting_javascript("timewarptable","tttt",2);
  }
  style_footer();
}<|MERGE_RESOLUTION|>--- conflicted
+++ resolved
@@ -1534,7 +1534,6 @@
   /* Identify the tag or branch name or match pattern. */
   if( zTagName && *zTagName ){
     zThisTag = zTagName;
-<<<<<<< HEAD
   }else if( zBrName && *zBrName ){
     zThisTag = zBrName;
   }
@@ -1556,20 +1555,9 @@
   }
 
   if( zTagName && g.perm.Read ){
-    style_submenu_element("Related", "Related", "%s",
-                          url_render(&url, "r", zTagName, "t", 0));
-  }else if( zBrName && g.perm.Read ){
-    style_submenu_element("Branch Only", "only", "%s",
-                          url_render(&url, "t", zBrName, "r", 0));
-=======
     timeline_submenu(&url, "Related", "r", zTagName, "t");
   }else if( zBrName && g.perm.Read ){
-    tagid = db_int(-1,"SELECT tagid FROM tag WHERE tagname='sym-%q'",zBrName);
-    zThisTag = zBrName;
     timeline_submenu(&url, "Branch Only", "t", zBrName, "r");
-  }else{
-    tagid = 0;
->>>>>>> 17cccc64
   }
   if( zMark && zMark[0]==0 ){
     if( zAfter ) zMark = zAfter;
