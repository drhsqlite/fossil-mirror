--- conflicted
+++ resolved
@@ -1807,28 +1807,21 @@
     const char *zDate = db_column_text(&q, 4);
     const char *zUser = db_column_text(&q, 5);
     if( webLabel ){
-<<<<<<< HEAD
       if (zUuidParentFile) {
         zLabel = mprintf(
-            "<a href='%s/info/%s' %s>%.10s</a> "
-            "<a href='%s/fdiff?v1=%s&v2=%s' %s>d</a> "
+            "<a href='%R/info/%s' %s>%.10s</a> "
+            "<a href='%R/fdiff?v1=%s&v2=%s' %s>d</a> "
             "%s %13.13s", 
-            g.zTop, zUuid, zInfoTarget, zUuid,
-            g.zTop, zUuidParentFile, zUuidFile, zDiffTarget,
+            zUuid, zInfoTarget, zUuid,
+            zUuidParentFile, zUuidFile, zDiffTarget,
             zDate, zUser);
       }else{
         zLabel = mprintf(
-            "<a href='%s/info/%s' %s>%.10s</a>   "
+            "<a href='%R/info/%s' %s>%.10s</a>   "
             "%s %13.13s", 
-            g.zTop, zUuid, zInfoTarget, zUuid,
+            zUuid, zInfoTarget, zUuid,
             zDate, zUser);
       }
-=======
-      zLabel = mprintf(
-          "<a href='%R/info/%s' target='infowindow'>%.10s</a> %s %13.13s", 
-          zUuid, zUuid, zDate, zUser
-      );
->>>>>>> 120809f9
     }else{
       zLabel = mprintf("%.10s %s %13.13s", zUuid, zDate, zUser);
     }
@@ -1869,11 +1862,7 @@
   }
   style_header("File Annotation");
   if( P("filevers") ) annFlags |= ANN_FILE_VERS;
-<<<<<<< HEAD
-  annotate_file(&ann, P("filename"), fnid, mid, g.perm.History, iLimit, annFlags);
-=======
-  annotate_file(&ann, fnid, mid, g.perm.Hyperlink, iLimit, annFlags);
->>>>>>> 120809f9
+  annotate_file(&ann, P("filename"), fnid, mid, g.perm.Hyperlink, iLimit, annFlags);
   if( P("log") ){
     int i;
     @ <h2>Versions analyzed:</h2>
