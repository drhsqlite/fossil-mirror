/*
** Copyright (c) 2007 D. Richard Hipp
**
** This program is free software; you can redistribute it and/or
** modify it under the terms of the Simplified BSD License (also
** known as the "2-Clause License" or "FreeBSD License".)

** This program is distributed in the hope that it will be useful,
** but without any warranty; without even the implied warranty of
** merchantability or fitness for a particular purpose.
**
** Author contact information:
**   drh@hwaci.com
**   http://www.hwaci.com/drh/
**
*******************************************************************************
**
** This file contains code to implement the timeline web page
**
*/
#include "config.h"
#include <string.h>
#include <time.h>
#include "timeline.h"

/*
** Shorten a UUID so that is the minimum length needed to contain
** at least one digit in the range 'a'..'f'.  The minimum length is 10.
*/
static void shorten_uuid(char *zDest, const char *zSrc){
  int i;
  for(i=0; i<10 && zSrc[i]<='9'; i++){}
  memcpy(zDest, zSrc, 10);
  if( i==10 && zSrc[i] ){
    do{
      zDest[i] = zSrc[i];
      i++;
    }while( zSrc[i-1]<='9' );
  }else{
    i = 10;
  }
  zDest[i] = 0;
}


/*
** Generate a hyperlink to a version.
*/
void hyperlink_to_uuid(const char *zUuid){
  char z[UUID_SIZE+1];
  shorten_uuid(z, zUuid);
  if( g.perm.Hyperlink ){
    @ %z(xhref("class='timelineHistLink'","%R/info/%s",z))[%s(z)]</a>
  }else{
    @ <span class="timelineHistDsp">[%s(z)]</span>
  }
}

/*
** Generate a hyperlink to a diff between two versions.
*/
void hyperlink_to_diff(const char *zV1, const char *zV2){
  if( g.perm.Hyperlink ){
    if( zV2==0 ){
      @ %z(href("%R/diff?v2=%s",zV1))[diff]</a>
    }else{
      @ %z(href("%R/diff?v1=%s&v2=%s",zV1,zV2))[diff]</a>
    }
  }
}

/*
** Generate a hyperlink to a date & time.
*/
void hyperlink_to_date(const char *zDate, const char *zSuffix){
  if( zSuffix==0 ) zSuffix = "";
  if( g.perm.Hyperlink ){
    @ %z(href("%R/timeline?c=%T",zDate))%s(zDate)</a>%s(zSuffix)
  }else{
    @ %s(zDate)%s(zSuffix)
  }
}

/*
** Generate a hyperlink to a user.  This will link to a timeline showing
** events by that user.  If the date+time is specified, then the timeline
** is centered on that date+time.
*/
void hyperlink_to_user(const char *zU, const char *zD, const char *zSuf){
  if( zU==0 || zU[0]==0 ) zU = "anonymous";
  if( zSuf==0 ) zSuf = "";
  if( g.perm.Hyperlink ){
    if( zD && zD[0] ){
      @ %z(href("%R/timeline?c=%T&u=%T",zD,zU))%h(zU)</a>%s(zSuf)
    }else{
      @ %z(href("%R/timeline?u=%T",zU))%h(zU)</a>%s(zSuf)
    }
  }else{
    @ %s(zU)
  }
}

/*
** Allowed flags for the tmFlags argument to www_print_timeline
*/
#if INTERFACE
#define TIMELINE_ARTID    0x0001  /* Show artifact IDs on non-check-in lines */
#define TIMELINE_LEAFONLY 0x0002  /* Show "Leaf", but not "Merge", "Fork" etc */
#define TIMELINE_BRIEF    0x0004  /* Combine adjacent elements of same object */
#define TIMELINE_GRAPH    0x0008  /* Compute a graph */
#define TIMELINE_DISJOINT 0x0010  /* Elements are not contiguous */
#define TIMELINE_FCHANGES 0x0020  /* Detail file changes */
#define TIMELINE_BRCOLOR  0x0040  /* Background color by branch name */
#define TIMELINE_UCOLOR   0x0080  /* Background color by user */
#define TIMELINE_FRENAMES 0x0100  /* Detail only file name changes */
#define TIMELINE_UNHIDE   0x0200  /* Unhide check-ins with "hidden" tag */
#endif

/*
** Hash a string and use the hash to determine a background color.
*/
char *hash_color(const char *z){
  int i;                       /* Loop counter */
  unsigned int h = 0;          /* Hash on the branch name */
  int r, g, b;                 /* Values for red, green, and blue */
  int h1, h2, h3, h4;          /* Elements of the hash value */
  int mx, mn;                  /* Components of HSV */
  static char zColor[10];      /* The resulting color */
  static int ix[2] = {0,0};    /* Color chooser parameters */

  if( ix[0]==0 ){
    if( db_get_boolean("white-foreground", 0) ){
      ix[0] = 140;
      ix[1] = 40;
    }else{
      ix[0] = 216;
      ix[1] = 16;
    }
  }
  for(i=0; z[i]; i++ ){
    h = (h<<11) ^ (h<<1) ^ (h>>3) ^ z[i];
  }
  h1 = h % 6;  h /= 6;
  h3 = h % 30; h /= 30;
  h4 = h % 40; h /= 40;
  mx = ix[0] - h3;
  mn = mx - h4 - ix[1];
  h2 = (h%(mx - mn)) + mn;
  switch( h1 ){
    case 0:  r = mx; g = h2, b = mn;  break;
    case 1:  r = h2; g = mx, b = mn;  break;
    case 2:  r = mn; g = mx, b = h2;  break;
    case 3:  r = mn; g = h2, b = mx;  break;
    case 4:  r = h2; g = mn, b = mx;  break;
    default: r = mx; g = mn, b = h2;  break;
  }
  sqlite3_snprintf(8, zColor, "#%02x%02x%02x", r,g,b);
  return zColor;
}

/*
** COMMAND:  test-hash-color
**
** Usage: %fossil test-hash-color TAG ...
**
** Print out the color names associated with each tag.  Used for
** testing the hash_color() function.
*/
void test_hash_color(void){
  int i;
  for(i=2; i<g.argc; i++){
    fossil_print("%20s: %s\n", g.argv[i], hash_color(g.argv[i]));
  }
}

/*
** WEBPAGE:  hash-color-test
**
** Print out the color names associated with each tag.  Used for
** testing the hash_color() function.
*/
void test_hash_color_page(void){
  const char *zBr;
  char zNm[10];
  int i, cnt;
  login_check_credentials();
  if( !g.perm.Read ){ login_needed(); return; }

  style_header("Hash Color Test");
  for(i=cnt=0; i<10; i++){
    sqlite3_snprintf(sizeof(zNm),zNm,"b%d",i);
    zBr = P(zNm);
    if( zBr && zBr[0] ){
      @ <p style='border:1px solid;background-color:%s(hash_color(zBr));'>
      @ %h(zBr) - %s(hash_color(zBr)) -
      @ Omnes nos quasi oves erravimus unusquisque in viam
      @ suam declinavit.</p>
      cnt++;
    }
  }
  if( cnt ){
    @ <hr>
  }
  @ <form method="post" action="%s(g.zTop)/hash-color-test">
  @ <p>Enter candidate branch names below and see them displayed in their
  @ default background colors above.</p>
  for(i=0; i<10; i++){
    sqlite3_snprintf(sizeof(zNm),zNm,"b%d",i);
    zBr = P(zNm);
    @ <input type="text" size="30" name='%s(zNm)' value='%h(PD(zNm,""))'><br />
  }
  @ <input type="submit">
  @ </form>
  style_footer();
}

/*
** Output a timeline in the web format given a query.  The query
** should return these columns:
**
**    0.  rid
**    1.  UUID
**    2.  Date/Time
**    3.  Comment string
**    4.  User
**    5.  True if is a leaf
**    6.  background color
**    7.  type ("ci", "w", "t", "e", "g", "div")
**    8.  list of symbolic tags.
**    9.  tagid for ticket or wiki or event
**   10.  Short comment to user for repeated tickets and wiki
*/
void www_print_timeline(
  Stmt *pQuery,          /* Query to implement the timeline */
  int tmFlags,           /* Flags controlling display behavior */
  const char *zThisUser, /* Suppress links to this user */
  const char *zThisTag,  /* Suppress links to this tag */
  void (*xExtra)(int)    /* Routine to call on each line of display */
){
  int mxWikiLen;
  Blob comment;
  int prevTagid = 0;
  int suppressCnt = 0;
  char zPrevDate[20];
  GraphContext *pGraph = 0;
  int prevWasDivider = 0;     /* True if previous output row was <hr> */
  int fchngQueryInit = 0;     /* True if fchngQuery is initialized */
  Stmt fchngQuery;            /* Query for file changes on check-ins */
  static Stmt qbranch;
  int pendingEndTr = 0;       /* True if a </td></tr> is needed */
  int vid = 0;                /* Current checkout version */
  int dateFormat = 0;         /* 0: HH:MM  1: HH:MM:SS 
                                 2: YYYY-MM-DD HH:MM
                                 3: YYMMDD HH:MM */
  
  if( fossil_strcmp(g.zIpAddr, "127.0.0.1")==0 && db_open_local(0) ){
    vid = db_lget_int("checkout", 0);
  }
  zPrevDate[0] = 0;
  mxWikiLen = db_get_int("timeline-max-comment", 0);
  dateFormat = db_get_int("timeline-date-format", 0);
  if( tmFlags & TIMELINE_GRAPH ){
    pGraph = graph_init();
    /* style is not moved to css, because this is
    ** a technical div for the timeline graph
    */
    @ <div id="canvas" style="position:relative;height:0px;width:0px;"
    @  onclick="clickOnGraph(event)"></div>
  }
  db_static_prepare(&qbranch,
    "SELECT value FROM tagxref WHERE tagid=%d AND tagtype>0 AND rid=:rid",
    TAG_BRANCH
  );

  @ <table id="timelineTable" class="timelineTable"
  @  onclick="clickOnGraph(event)">
  blob_zero(&comment);
  while( db_step(pQuery)==SQLITE_ROW ){
    int rid = db_column_int(pQuery, 0);
    const char *zUuid = db_column_text(pQuery, 1);
    int isLeaf = db_column_int(pQuery, 5);
    const char *zBgClr = db_column_text(pQuery, 6);
    const char *zDate = db_column_text(pQuery, 2);
    const char *zType = db_column_text(pQuery, 7);
    const char *zUser = db_column_text(pQuery, 4);
    const char *zTagList = db_column_text(pQuery, 8);
    int tagid = db_column_int(pQuery, 9);
    const char *zDispUser = zUser && zUser[0] ? zUser : "anonymous";
    const char *zBr = 0;      /* Branch */
    int commentColumn = 3;    /* Column containing comment text */
    int modPending;           /* Pending moderation */
    char zTime[20];

    modPending =  moderation_pending(rid);
    if( tagid ){
      if( modPending ) tagid = -tagid;
      if( tagid==prevTagid ){
        if( tmFlags & TIMELINE_BRIEF ){
          suppressCnt++;
          continue;
        }else{
          commentColumn = 10;
        }
      }
    }
    prevTagid = tagid;
    if( suppressCnt ){
      @ <span class="timelineDisabled">... %d(suppressCnt) similar
      @ event%s(suppressCnt>1?"s":"") omitted.</span>
      suppressCnt = 0;
    }
    if( pendingEndTr ){
      @ </td></tr>
      pendingEndTr = 0;
    }
    if( fossil_strcmp(zType,"div")==0 ){
      if( !prevWasDivider ){
        @ <tr><td colspan="3"><hr /></td></tr>
      }
      prevWasDivider = 1;
      continue;
    }
    prevWasDivider = 0;
    if( dateFormat<2 ){
      if( memcmp(zDate, zPrevDate, 10) ){
        sqlite3_snprintf(sizeof(zPrevDate), zPrevDate, "%.10s", zDate);
        @ <tr><td>
        @   <div class="divider timelineDate">%s(zPrevDate)</div>
        @ </td><td></td><td></td></tr>
      }
      memcpy(zTime, &zDate[11], 5+dateFormat*3);
      zTime[5+dateFormat*3] = 0;
    }else if(3==dateFormat){
      /* YYMMDD HH:MM */
      int pos = 0;
      zTime[pos++] = zDate[2]; zTime[pos++] = zDate[3]; /* YY */
      zTime[pos++] = zDate[5]; zTime[pos++] = zDate[6]; /* MM */
      zTime[pos++] = zDate[8]; zTime[pos++] = zDate[9]; /* DD */
      zTime[pos++] = ' ';
      zTime[pos++] = zDate[11]; zTime[pos++] = zDate[12]; /* HH */
      zTime[pos++] = ':';
      zTime[pos++] = zDate[14]; zTime[pos++] = zDate[15]; /* MM */
      zTime[pos++] = 0;
    }else{
      /* YYYY-MM-DD HH:MM */
      sqlite3_snprintf(sizeof(zTime), zTime, "%.16s", zDate);
    }
    if( rid == vid ){
      @ <tr class="timelineCurrent">
    }else {
      @ <tr>
    }
    @ <td class="timelineTime">%s(zTime)</td>
    @ <td class="timelineGraph">
    if( tmFlags & TIMELINE_UCOLOR )  zBgClr = zUser ? hash_color(zUser) : 0;
    if( zType[0]=='c'
    && (pGraph || zBgClr==0 || (tmFlags & TIMELINE_BRCOLOR)!=0)
    ){
      db_reset(&qbranch);
      db_bind_int(&qbranch, ":rid", rid);
      if( db_step(&qbranch)==SQLITE_ROW ){
        zBr = db_column_text(&qbranch, 0);
      }else{
        zBr = "trunk";
      }
      if( zBgClr==0 || (tmFlags & TIMELINE_BRCOLOR)!=0 ){
        if( zBr==0 || strcmp(zBr,"trunk")==0 ){
          zBgClr = 0;
        }else{
          zBgClr = hash_color(zBr);
        }
      }
    }
    if( zType[0]=='c' && (pGraph || (tmFlags & TIMELINE_BRCOLOR)!=0) ){
      int nParent = 0;
      int aParent[32];
      int gidx;
      static Stmt qparent;
      db_static_prepare(&qparent,
        "SELECT pid FROM plink"
        " WHERE cid=:rid AND pid NOT IN phantom"
        " ORDER BY isprim DESC /*sort*/"
      );
      db_bind_int(&qparent, ":rid", rid);
      while( db_step(&qparent)==SQLITE_ROW && nParent<32 ){
        aParent[nParent++] = db_column_int(&qparent, 0);
      }
      db_reset(&qparent);
      gidx = graph_add_row(pGraph, rid, nParent, aParent, zBr, zBgClr,
                           zUuid, isLeaf);
      db_reset(&qbranch);
      @ <div id="m%d(gidx)"></div>
    }
    @</td>
    if( zBgClr && zBgClr[0] ){
      @ <td class="timelineTableCell" style="background-color: %h(zBgClr);">
    }else{
      @ <td class="timelineTableCell">
    }
    if( pGraph && zType[0]!='c' ){
      @ &bull;
    }
    if( modPending ){
      @ <span class="modpending">(Awaiting Moderator Approval)</span>
    }
    if( zType[0]=='c' ){
      hyperlink_to_uuid(zUuid);
      if( isLeaf ){
        if( db_exists("SELECT 1 FROM tagxref"
                      " WHERE rid=%d AND tagid=%d AND tagtype>0",
                      rid, TAG_CLOSED) ){
          @ <span class="timelineLeaf">Closed-Leaf:</span>
        }else{
          @ <span class="timelineLeaf">Leaf:</span>
        }
      }
    }else if( zType[0]=='e' && tagid ){
      hyperlink_to_event_tagid(tagid<0?-tagid:tagid);
    }else if( (tmFlags & TIMELINE_ARTID)!=0 ){
      hyperlink_to_uuid(zUuid);
    }
    db_column_blob(pQuery, commentColumn, &comment);
    if( zType[0]!='c' ){
      /* Comments for anything other than a check-in are generated by
      ** "fossil rebuild" and expect to be rendered as text/x-fossil-wiki */
      wiki_convert(&comment, 0, WIKI_INLINE);
    }else if( mxWikiLen>0 && blob_size(&comment)>mxWikiLen ){
      Blob truncated;
      blob_zero(&truncated);
      blob_append(&truncated, blob_buffer(&comment), mxWikiLen);
      blob_append(&truncated, "...", 3);
      @ <span class="timelineComment">%w(blob_str(&truncated))</span>
      blob_reset(&truncated);
    }else{
      @ <span class="timelineComment">%w(blob_str(&comment))</span>
    }
    blob_reset(&comment);

    /* Generate the "user: USERNAME" at the end of the comment, together
    ** with a hyperlink to another timeline for that user.
    */
    if( zTagList && zTagList[0]==0 ) zTagList = 0;
    if( g.perm.Hyperlink && fossil_strcmp(zDispUser, zThisUser)!=0 ){
      char *zLink = mprintf("%R/timeline?u=%h&c=%t&nd", zDispUser, zDate);
      @ (user: %z(href("%z",zLink))%h(zDispUser)</a>%s(zTagList?",":"\051")
    }else{
      @ (user: %h(zDispUser)%s(zTagList?",":"\051")
    }

    /* Generate a "detail" link for tags. */
    if( (zType[0]=='g' || zType[0]=='w' || zType[0]=='t') && g.perm.Hyperlink ){
      @ [%z(href("%R/info/%S",zUuid))details</a>]
    }

    /* Generate the "tags: TAGLIST" at the end of the comment, together
    ** with hyperlinks to the tag list.
    */
    if( zTagList ){
      if( g.perm.Hyperlink ){
        int i;
        const char *z = zTagList;
        Blob links;
        blob_zero(&links);
        while( z && z[0] ){
          for(i=0; z[i] && (z[i]!=',' || z[i+1]!=' '); i++){}
          if( zThisTag==0 || memcmp(z, zThisTag, i)!=0 || zThisTag[i]!=0 ){
            blob_appendf(&links,
                  "%z%#h</a>%.2s",
                  href("%R/timeline?r=%#t&nd&c=%t",i,z,zDate), i,z, &z[i]
            );
          }else{
            blob_appendf(&links, "%#h", i+2, z);
          }
          if( z[i]==0 ) break;
          z += i+2;
        }
        @ tags: %s(blob_str(&links)))
        blob_reset(&links);
      }else{
        @ tags: %h(zTagList))
      }
    }


    /* Generate extra hyperlinks at the end of the comment */
    if( xExtra ){
      xExtra(rid);
    }

    /* Generate the file-change list if requested */
    if( (tmFlags & (TIMELINE_FCHANGES|TIMELINE_FRENAMES))!=0
     && zType[0]=='c' && g.perm.Hyperlink
    ){
      int inUl = 0;
      if( !fchngQueryInit ){
        db_prepare(&fchngQuery,
          "SELECT (pid==0) AS isnew,"
          "       (fid==0) AS isdel,"
          "       (SELECT name FROM filename WHERE fnid=mlink.fnid) AS name,"
          "       (SELECT uuid FROM blob WHERE rid=fid),"
          "       (SELECT uuid FROM blob WHERE rid=pid),"
          "       (SELECT name FROM filename WHERE fnid=mlink.pfnid) AS oldnm"
          "  FROM mlink"
          " WHERE mid=:mid AND (pid!=fid OR pfnid>0)"
          "   AND (fid>0 OR"
               "   fnid NOT IN (SELECT pfnid FROM mlink WHERE mid=:mid))"
          " ORDER BY 3 /*sort*/"
        );
        fchngQueryInit = 1;
      }
      db_bind_int(&fchngQuery, ":mid", rid);
      while( db_step(&fchngQuery)==SQLITE_ROW ){
        const char *zFilename = db_column_text(&fchngQuery, 2);
        int isNew = db_column_int(&fchngQuery, 0);
        int isDel = db_column_int(&fchngQuery, 1);
        const char *zOldName = db_column_text(&fchngQuery, 5);
        const char *zOld = db_column_text(&fchngQuery, 4);
        const char *zNew = db_column_text(&fchngQuery, 3);
        if( !inUl ){
          @ <ul class="filelist">
          inUl = 1;
        }
        if( (tmFlags & TIMELINE_FRENAMES)!=0 ){
          if( !isNew && !isDel && zOldName!=0 ){
            @ <li> %h(zOldName) &rarr; %h(zFilename)
          }
          continue;
        }
        if( isNew ){
          @ <li> %h(zFilename) (new file) &nbsp;
          @ %z(href("%R/artifact/%S",zNew))[view]</a></li>
        }else if( isDel ){
          @ <li> %h(zFilename) (deleted)</li>
        }else if( fossil_strcmp(zOld,zNew)==0 && zOldName!=0 ){
          @ <li> %h(zOldName) &rarr; %h(zFilename)
          @ %z(href("%R/artifact/%S",zNew))[view]</a></li>
        }else{
          if( zOldName!=0 ){
            @ <li> %h(zOldName) &rarr; %h(zFilename)
          }else{
            @ <li> %h(zFilename) &nbsp;
          }
          @ %z(href("%R/fdiff?v1=%S&v2=%S&sbs=1",zOld,zNew))[diff]</a></li>
        }
      }
      db_reset(&fchngQuery);
      if( inUl ){
        @ </ul>
      }
    }
    pendingEndTr = 1;
  }
  if( suppressCnt ){
    @ <span class="timelineDisabled">... %d(suppressCnt) similar
    @ event%s(suppressCnt>1?"s":"") omitted.</span>
    suppressCnt = 0;
  }
  if( pendingEndTr ){
    @ </td></tr>
  }
  if( pGraph ){
    graph_finish(pGraph, (tmFlags & TIMELINE_DISJOINT)!=0);
    if( pGraph->nErr ){
      graph_free(pGraph);
      pGraph = 0;
    }else{
      int w;
      /* style is not moved to css, because this is
      ** a technical div for the timeline graph
      */
      w = (pGraph->mxRail+1)*pGraph->iRailPitch + 10;
      @ <tr><td></td><td>
      @ <div id="grbtm" style="width:%d(w)px;"></div>
      @ </td><td></td></tr>
    }
  }
  @ </table>
  if( fchngQueryInit ) db_finalize(&fchngQuery);
  timeline_output_graph_javascript(pGraph, (tmFlags & TIMELINE_DISJOINT)!=0, 0);
}

/*
** Generate all of the necessary javascript to generate a timeline
** graph.
*/
void timeline_output_graph_javascript(
  GraphContext *pGraph,     /* The graph to be displayed */
  int omitDescenders,       /* True to omit descenders */
  int fileDiff              /* True for file diff.  False for check-in diff */
){
  if( pGraph && pGraph->nErr==0 && pGraph->nRow>0 ){
    GraphRow *pRow;
    int i;
    char cSep;
    
    @ <script  type="text/JavaScript">
    @ /* <![CDATA[ */
    @ var railPitch=%d(pGraph->iRailPitch);

    /* the rowinfo[] array contains all the information needed to generate
    ** the graph.  Each entry contains information for a single row:
    **
    **   id:  The id of the <div> element for the row. This is an integer.
    **        to get an actual id, prepend "m" to the integer.  The top node
    **        is 1 and numbers increase moving down the timeline.
    **   bg:  The background color for this row
    **    r:  The "rail" that the node for this row sits on.  The left-most
    **        rail is 0 and the number increases to the right.
    **    d:  True if there is a "descender" - an arrow coming from the bottom
    **        of the page straight up to this node.
    **   mo:  "merge-out".  If non-zero, this is one more than the x-coordinate
    **        for the upward portion of a merge arrow.  The merge arrow goes up
    **        to the row identified by mu:.  If this value is zero then
    **        node has no merge children and no merge-out line is drawn.
    **   mu:  The id of the row which is the top of the merge-out arrow.
    **    u:  Draw a thick child-line out of the top of this node and up to
    **        the node with an id equal to this value.  0 if there is no
    **        thick-line riser.
    **    f:  0x01: a leaf node.
    **   au:  An array of integers that define thick-line risers for branches.
    **        The integers are in pairs.  For each pair, the first integer is
    **        is the rail on which the riser should run and the second integer
    **        is the id of the node upto which the riser should run.
    **   mi:  "merge-in".  An array of integer x-coordinates from which
    **        merge arrows should be drawn into this node.  If the value is
    **        negative, then the x-coordinate is the absolute value of mi[]
    **        and a thin merge-arrow descender is drawn to the bottom of
    **        the screen.
    **    h:  The SHA1 hash of the object being graphed
    */
    cgi_printf("var rowinfo = [\n");
    for(pRow=pGraph->pFirst; pRow; pRow=pRow->pNext){
      int mo = pRow->mergeOut;
      if( mo<0 ){
        mo = 0;
      }else{
        mo = (mo/4)*pGraph->iRailPitch - 3 + 4*(mo&3);
      }
      cgi_printf("{id:%d,bg:\"%s\",r:%d,d:%d,mo:%d,mu:%d,u:%d,f:%d,au:",
        pRow->idx,                      /* id */
        pRow->zBgClr,                   /* bg */
        pRow->iRail,                    /* r */
        pRow->bDescender,               /* d */
        mo,                             /* mo */
        pRow->mergeUpto,                /* mu */
        pRow->aiRiser[pRow->iRail],     /* u */
        pRow->isLeaf ? 1 : 0            /* f */
      );
      /* u */
      cSep = '[';
      for(i=0; i<GR_MAX_RAIL; i++){
        if( i==pRow->iRail ) continue;
        if( pRow->aiRiser[i]>0 ){
          cgi_printf("%c%d,%d", cSep, i, pRow->aiRiser[i]);
          cSep = ',';
        }
      }
      if( cSep=='[' ) cgi_printf("[");
      cgi_printf("],mi:");
      /* mi */
      cSep = '[';
      for(i=0; i<GR_MAX_RAIL; i++){
        if( pRow->mergeIn[i] ){
          int mi = i*pGraph->iRailPitch - 8 + 4*pRow->mergeIn[i];
          if( pRow->mergeDown & (1<<i) ) mi = -mi;
          cgi_printf("%c%d", cSep, mi);
          cSep = ',';
        }
      }
      if( cSep=='[' ) cgi_printf("[");
      cgi_printf("],h:\"%s\"}%s", pRow->zUuid, pRow->pNext ? ",\n" : "];\n");
    }
    cgi_printf("var nrail = %d\n", pGraph->mxRail+1);
    graph_free(pGraph);
    @ var canvasDiv = gebi("canvas");
    @ var canvasStyle = window.getComputedStyle && window.getComputedStyle(canvasDiv,null);
    @ var lineColor = (canvasStyle && canvasStyle.getPropertyValue('color')) || 'black';
    @ var bgColor = (canvasStyle && canvasStyle.getPropertyValue('background-color')) || 'white';
    @ if( bgColor=='transparent' ) bgColor = 'white';
    @ var boxColor = lineColor;
    @ function drawBox(color,x0,y0,x1,y1){
    @   var n = document.createElement("div");
    @   if( x0>x1 ){ var t=x0; x0=x1; x1=t; }
    @   if( y0>y1 ){ var t=y0; y0=y1; y1=t; }
    @   var w = x1-x0+1;
    @   var h = y1-y0+1;
    @   n.style.position = "absolute";
    @   n.style.overflow = "hidden";
    @   n.style.left = x0+"px";
    @   n.style.top = y0+"px";
    @   n.style.width = w+"px";
    @   n.style.height = h+"px";
    @   n.style.backgroundColor = color;
    @   canvasDiv.appendChild(n);
    @   return n;
    @ }
    @ function absoluteY(id){
    @   var obj = gebi(id);
    @   if( !obj ) return;
    @   var top = 0;
    @   if( obj.offsetParent ){
    @     do{
    @       top += obj.offsetTop;
    @     }while( obj = obj.offsetParent );
    @   }
    @   return top;
    @ }
    @ function absoluteX(id){
    @   var obj = gebi(id);
    @   if( !obj ) return;
    @   var left = 0;
    @   if( obj.offsetParent ){
    @     do{
    @       left += obj.offsetLeft;
    @     }while( obj = obj.offsetParent );
    @   }
    @   return left;
    @ }
    @ function drawUpArrow(x,y0,y1){
    @   drawBox(lineColor,x,y0,x+1,y1);
    @   if( y0+10>=y1 ){
    @     drawBox(lineColor,x-1,y0+1,x+2,y0+2);
    @     drawBox(lineColor,x-2,y0+3,x+3,y0+4);
    @   }else{
    @     drawBox(lineColor,x-1,y0+2,x+2,y0+4);
    @     drawBox(lineColor,x-2,y0+5,x+3,y0+7);
    @   }
    @ }
    @ function drawThinArrow(y,xFrom,xTo){
    @   if( xFrom<xTo ){
    @     drawBox(lineColor,xFrom,y,xTo,y);
    @     drawBox(lineColor,xTo-3,y-1,xTo-2,y+1);
    @     drawBox(lineColor,xTo-4,y-2,xTo-4,y+2);
    @   }else{
    @     drawBox(lineColor,xTo,y,xFrom,y);
    @     drawBox(lineColor,xTo+2,y-1,xTo+3,y+1);
    @     drawBox(lineColor,xTo+4,y-2,xTo+4,y+2);
    @   }
    @ }
    @ function drawThinLine(x0,y0,x1,y1){
    @   drawBox(lineColor,x0,y0,x1,y1);
    @ }
    @ function drawNodeBox(color,x0,y0,x1,y1){
    @   drawBox(color,x0,y0,x1,y1).style.cursor = "pointer";
    @ }
    @ function drawNode(p, left, btm){
    @   drawNodeBox(boxColor,p.x-5,p.y-5,p.x+6,p.y+6);
    @   drawNodeBox(p.bg||bgColor,p.x-4,p.y-4,p.x+5,p.y+5);
    @   if( p.u>0 ) drawUpArrow(p.x, rowinfo[p.u-1].y+6, p.y-5);
    @   if( p.f&1 ) drawNodeBox(boxColor,p.x-1,p.y-1,p.x+2,p.y+2);
    if( !omitDescenders ){
      @   if( p.u==0 ) drawUpArrow(p.x, 0, p.y-5);
      @   if( p.d ) drawUpArrow(p.x, p.y+6, btm);
    }
    @   if( p.mo>0 ){
    @     var x1 = p.mo + left - 1;
    @     var y1 = p.y-3;
    @     var x0 = x1>p.x ? p.x+7 : p.x-6;
    @     var u = rowinfo[p.mu-1];
    @     var y0 = u.y+5;
    @     if( x1>=p.x-5 && x1<=p.x+5 ){
    @       y1 = p.y-5;
    @     }else{
    @       drawThinLine(x0,y1,x1,y1);
    @     }
    @     drawThinLine(x1,y0,x1,y1);
    @   }
    @   var n = p.au.length;
    @   for(var i=0; i<n; i+=2){
    @     var x1 = p.au[i]*railPitch + left;
    @     var x0 = x1>p.x ? p.x+7 : p.x-6;
    @     var u = rowinfo[p.au[i+1]-1];
    @     if(u.id<p.id){
    @       drawBox(lineColor,x0,p.y,x1,p.y+1);
    @       drawUpArrow(x1, u.y+6, p.y);
    @     }else{
    @       drawBox("#600000",x0,p.y,x1,p.y+1);
    @       drawBox("#600000",x1-1,p.y,x1,u.y+1);
    @       drawBox("#600000",x1,u.y,u.x-6,u.y+1);
    @       drawBox("#600000",u.x-9,u.y-1,u.x-8,u.y+2);
    @       drawBox("#600000",u.x-11,u.y-2,u.x-10,u.y+3);
    @     }
    @   }
    @   for(var j in p.mi){
    @     var y0 = p.y+5;
    @     var mx = p.mi[j];
    @     if( mx<0 ){
    @       mx = left-mx;
    @       drawThinLine(mx,y0,mx,btm);
    @     }else{
    @       mx += left;
    @     }
    @     if( mx>p.x ){
    @       drawThinArrow(y0,mx,p.x+6);
    @     }else{
    @       drawThinArrow(y0,mx,p.x-5);
    @     }
    @   }
    @ }
    @ var selBox = null;
    @ var selRow = null;
    @ function renderGraph(){
    @   var canvasDiv = gebi("canvas");
    @   while( canvasDiv.hasChildNodes() ){
    @     canvasDiv.removeChild(canvasDiv.firstChild);
    @   }
    @   var canvasY = absoluteY("timelineTable");
    @   var left = absoluteX("m"+rowinfo[0].id) - absoluteX("canvas") + 15;
    @   for(var i in rowinfo){
    @     rowinfo[i].y = absoluteY("m"+rowinfo[i].id) + 10 - canvasY;
    @     rowinfo[i].x = left + rowinfo[i].r*railPitch;
    @   }
    @   var btm = absoluteY("grbtm") + 10 - canvasY;
    @   for(var i in rowinfo){
    @     drawNode(rowinfo[i], left, btm);
    @   }
    @   if( selRow!=null ) clickOnRow(selRow);
    @ }
    @ function clickOnGraph(event){
    @   var x=event.clientX-absoluteX("canvas");
    @   var y=event.clientY-absoluteY("canvas");
    @   if(window.pageXOffset!=null){
    @     x += window.pageXOffset;
    @     y += window.pageYOffset;
    @   }else{
    @     var d = window.document.documentElement;
    @     if(document.compatMode!="CSS1Compat") d = d.body;
    @     x += d.scrollLeft;
    @     y += d.scrollTop;
    @   }
    if( P("clicktest")!=0 ){
      @ alert("click at "+x+","+y)
    }
    @   for(var i in rowinfo){
    @     p = rowinfo[i];
    @     if( p.y<y-11 ) continue;
    @     if( p.y>y+9 ) break;
    @     if( p.x>x-11 && p.x<x+9 ){
    @       clickOnRow(p);
    @       break;
    @     }
    @   }
    @ }
    @ function clickOnRow(p){
    @   if( selRow==null ){
    @     selBox = drawBox("red",p.x-2,p.y-2,p.x+3,p.y+3);
    @     selRow = p;
    @   }else if( selRow==p ){
    @     var canvasDiv = gebi("canvas");
    @     canvasDiv.removeChild(selBox);
    @     selBox = null;
    @     selRow = null;
    @   }else{
    if( fileDiff ){
      @     location.href="%R/fdiff?v1="+selRow.h+"&v2="+p.h+"&sbs=1";
    }else{
      if( db_get_boolean("show-version-diffs", 0)==0 ){
        @     location.href="%R/vdiff?from="+selRow.h+"&to="+p.h+"&sbs=0";
      }else{
        @     location.href="%R/vdiff?from="+selRow.h+"&to="+p.h+"&sbs=1";
      }
    }
    @   }
    @ }
    @ var lastId = "m"+rowinfo[rowinfo.length-1].id;
    @ var lastY = 0;
    @ function checkHeight(){
    @   var h = absoluteY(lastId);
    @   if( h!=lastY ){
    @     renderGraph();
    @     lastY = h;
    @   }
    @   setTimeout("checkHeight();", 1000);
    @ }
    @ checkHeight();
    @ /* ]]> */
    @ </script>
  }
}

/*
** Create a temporary table suitable for storing timeline data.
*/
static void timeline_temp_table(void){
  static const char zSql[] =
    @ CREATE TEMP TABLE IF NOT EXISTS timeline(
    @   rid INTEGER PRIMARY KEY,
    @   uuid TEXT,
    @   timestamp TEXT,
    @   comment TEXT,
    @   user TEXT,
    @   isleaf BOOLEAN,
    @   bgcolor TEXT,
    @   etype TEXT,
    @   taglist TEXT,
    @   tagid INTEGER,
    @   short TEXT,
    @   sortby REAL
    @ )
  ;
  db_multi_exec(zSql);
}

/*
** Return a pointer to a constant string that forms the basis
** for a timeline query for the WWW interface.
*/
const char *timeline_query_for_www(void){
  static const char zBaseSql[] =
    @ SELECT
    @   blob.rid AS blobRid,
    @   uuid AS uuid,
    @   datetime(event.mtime,'localtime') AS timestamp,
    @   coalesce(ecomment, comment) AS comment,
    @   coalesce(euser, user) AS user,
    @   blob.rid IN leaf AS leaf,
    @   bgcolor AS bgColor,
    @   event.type AS eventType,
    @   (SELECT group_concat(substr(tagname,5), ', ') FROM tag, tagxref
    @     WHERE tagname GLOB 'sym-*' AND tag.tagid=tagxref.tagid
    @       AND tagxref.rid=blob.rid AND tagxref.tagtype>0) AS tags,
    @   tagid AS tagid,
    @   brief AS brief,
    @   event.mtime AS mtime
    @  FROM event CROSS JOIN blob
    @ WHERE blob.rid=event.objid
  ;
  return zBaseSql;
}

/*
** Generate a submenu element with a single parameter change.
*/
static void timeline_submenu(
  HQuery *pUrl,            /* Base URL */
  const char *zMenuName,   /* Submenu name */
  const char *zParam,      /* Parameter value to add or change */
  const char *zValue,      /* Value of the new parameter */
  const char *zRemove      /* Parameter to omit */
){
  style_submenu_element(zMenuName, zMenuName, "%s",
                        url_render(pUrl, zParam, zValue, zRemove, 0));
}


/*
** Convert a symbolic name used as an argument to the a=, b=, or c=
** query parameters of timeline into a julianday mtime value.
*/
double symbolic_name_to_mtime(const char *z){
  double mtime;
  int rid;
  if( z==0 ) return -1.0;
  if( fossil_isdate(z) ){
    mtime = db_double(0.0, "SELECT julianday(%Q,'utc')", z);
    if( mtime>0.0 ) return mtime;
  }
  rid = symbolic_name_to_rid(z, "ci");
  if( rid==0 ) return -1.0;
  mtime = db_double(0.0, "SELECT mtime FROM event WHERE objid=%d", rid);
  return mtime;
}

/*
** The value of one second in julianday notation
*/
#define ONE_SECOND (1.0/86400.0)

/*
** zDate is a localtime date.  Insert records into the
** "timeline" table to cause <hr> to be inserted before and after
** entries of that date.  If zDate==NULL then put dividers around
** the event identified by rid.
*/
static void timeline_add_dividers(double rDate, int rid){
  char *zToDel = 0;
  if( rDate==0 ){
    rDate = db_double(0.0, "SELECT mtime FROM event WHERE objid=%d", rid);
  }
  db_multi_exec(
    "INSERT INTO timeline(rid,sortby,etype)"
    "VALUES(-1,%.16g,'div')",
    rDate-ONE_SECOND
  );
  db_multi_exec(
    "INSERT INTO timeline(rid,sortby,etype)"
    "VALUES(-2,%.17g,'div')",
    rDate+ONE_SECOND
  );
  fossil_free(zToDel);
}

/*
** Return all possible names for file zUuid.
*/
char *names_of_file(const char *zUuid){
  Stmt q;
  Blob out;
  const char *zSep = "";
  db_prepare(&q,
    "SELECT DISTINCT filename.name FROM mlink, filename"
    " WHERE mlink.fid=(SELECT rid FROM blob WHERE uuid='%s')"
    "   AND filename.fnid=mlink.fnid",
    zUuid
  );
  blob_zero(&out);
  while( db_step(&q)==SQLITE_ROW ){
    const char *zFN = db_column_text(&q, 0);
    blob_appendf(&out, "%s%z%h</a>", zSep,
          href("%R/finfo?name=%t", zFN), zFN);
    zSep = " or ";
  }
  db_finalize(&q);
  return blob_str(&out);
}


/*
** WEBPAGE: timeline
**
** Query parameters:
**
**    a=TIMEORTAG    after this event
**    b=TIMEORTAG    before this event
**    c=TIMEORTAG    "circa" this event
**    n=COUNT        max number of events in output
**    p=UUID         artifact and up to COUNT parents and ancestors
**    d=UUID         artifact and up to COUNT descendants
**    dp=UUID        The same as d=UUID&p=UUID
**    t=TAGID        show only check-ins with the given tagid
**    r=TAGID        show check-ins related to tagid
**    u=USER         only if belonging to this user
**    y=TYPE         'ci', 'w', 't', 'e'
**    s=TEXT         string search (comment and brief)
**    ng             Suppress the graph if present
**    nd             Suppress "divider" lines
**    v              Show details of files changed
**    f=UUID         Show family (immediate parents and children) of UUID
**    from=UUID      Path from...
**    to=UUID          ... to this
**    nomerge          ... avoid merge links on the path
**    uf=FUUID       Show only checkins that use given file version
**    brbg           Background color from branch name
**    ubg            Background color from user
**    namechng       Show only checkins that filename changes
**    ym=YYYY-MM     Shown only events for the given year/month.
**
** p= and d= can appear individually or together.  If either p= or d=
** appear, then u=, y=, a=, and b= are ignored.
**
** If a= and b= appear, only a= is used.  If neither appear, the most
** recent events are chosen.
**
** If n= is missing, the default count is 20.
*/
void page_timeline(void){
  Stmt q;                            /* Query used to generate the timeline */
  Blob sql;                          /* text of SQL used to generate timeline */
  Blob desc;                         /* Description of the timeline */
  int nEntry = atoi(PD("n","20"));   /* Max number of entries on timeline */
  int p_rid = name_to_typed_rid(P("p"),"ci");  /* artifact p and its parents */
  int d_rid = name_to_typed_rid(P("d"),"ci");  /* artifact d and descendants */
  int f_rid = name_to_typed_rid(P("f"),"ci");  /* artifact f and close family */
  const char *zUser = P("u");        /* All entries by this user if not NULL */
  const char *zType = PD("y","all"); /* Type of events.  All if NULL */
  const char *zAfter = P("a");       /* Events after this time */
  const char *zBefore = P("b");      /* Events before this time */
  const char *zCirca = P("c");       /* Events near this time */
  const char *zTagName = P("t");     /* Show events with this tag */
  const char *zBrName = P("r");      /* Show events related to this tag */
  const char *zSearch = P("s");      /* Search string */
  const char *zUses = P("uf");       /* Only show checkins hold this file */
  const char *zYearMonth = P("ym");  /* Show checkins for the given YYYY-MM */
  const char *zYearWeek = P("yw");   /* Show checkins for the given YYYY-WW (weak-of-year) */
  int useDividers = P("nd")==0;      /* Show dividers if "nd" is missing */
  int renameOnly = P("namechng")!=0; /* Show only checkins that rename files */
  int tagid;                         /* Tag ID */
  int tmFlags;                       /* Timeline flags */
  const char *zThisTag = 0;          /* Suppress links to this tag */
  const char *zThisUser = 0;         /* Suppress links to this user */
  HQuery url;                        /* URL for various branch links */
  int from_rid = name_to_typed_rid(P("from"),"ci"); /* from= for paths */
  int to_rid = name_to_typed_rid(P("to"),"ci");    /* to= for path timelines */
  int noMerge = P("shortest")==0;           /* Follow merge links if shorter */
  int me_rid = name_to_typed_rid(P("me"),"ci");  /* me= for common ancestory */
  int you_rid = name_to_typed_rid(P("you"),"ci");/* you= for common ancst */
  int pd_rid;
  double rBefore, rAfter, rCirca;     /* Boundary times */

  /* To view the timeline, must have permission to read project data.
  */
  pd_rid = name_to_typed_rid(P("dp"),"ci");
  if( pd_rid ){
    p_rid = d_rid = pd_rid;
  }
  login_check_credentials();
  if( !g.perm.Read && !g.perm.RdTkt && !g.perm.RdWiki ){
    login_needed();
    return;
  }
  url_initialize(&url, "timeline");
  if( zTagName && g.perm.Read ){
    tagid = db_int(0, "SELECT tagid FROM tag WHERE tagname='sym-%q'", zTagName);
    zThisTag = zTagName;
  }else if( zBrName && g.perm.Read ){
    tagid = db_int(0, "SELECT tagid FROM tag WHERE tagname='sym-%q'",zBrName);
    zThisTag = zBrName;
  }else{
    tagid = 0;
  }
  if( zType[0]=='a' ){
    tmFlags = TIMELINE_BRIEF | TIMELINE_GRAPH;
  }else{
    tmFlags = TIMELINE_GRAPH;
  }
  url_add_parameter(&url, "n", mprintf("%d", nEntry));
  if( P("ng")!=0 || zSearch!=0 ){
    tmFlags &= ~TIMELINE_GRAPH;
    url_add_parameter(&url, "ng", 0);
  }
  if( P("brbg")!=0 ){
    tmFlags |= TIMELINE_BRCOLOR;
    url_add_parameter(&url, "brbg", 0);
  }
  if( P("unhide")!=0 ){
    tmFlags |= TIMELINE_UNHIDE;
    url_add_parameter(&url, "unhide", 0);
  }
  if( P("ubg")!=0 ){
    tmFlags |= TIMELINE_UCOLOR;
    url_add_parameter(&url, "ubg", 0);
  }
  if( zUses!=0 ){
    int ufid = db_int(0, "SELECT rid FROM blob WHERE uuid GLOB '%q*'", zUses);
    if( ufid ){
      zUses = db_text(0, "SELECT uuid FROM blob WHERE rid=%d", ufid);
      url_add_parameter(&url, "uf", zUses);
      db_multi_exec("CREATE TEMP TABLE usesfile(rid INTEGER PRIMARY KEY)");
      compute_uses_file("usesfile", ufid, 0);
      zType = "ci";
    }else{
      zUses = 0;
    }
  }
  if( renameOnly ){
    db_multi_exec(
      "CREATE TEMP TABLE rnfile(rid INTEGER PRIMARY KEY);"
      "INSERT OR IGNORE INTO rnfile"
      "  SELECT mid FROM mlink WHERE pfnid>0 AND pfnid!=fnid;"
    );
  }

  style_header("Timeline");
  login_anonymous_available();
  timeline_temp_table();
  blob_zero(&sql);
  blob_zero(&desc);
  blob_append(&sql, "INSERT OR IGNORE INTO timeline ", -1);
  blob_append(&sql, timeline_query_for_www(), -1);
  if( P("fc")!=0 || P("v")!=0 || P("detail")!=0 ){
    tmFlags |= TIMELINE_FCHANGES;
    url_add_parameter(&url, "v", 0);
  }
  if( (tmFlags & TIMELINE_UNHIDE)==0 ){
    blob_appendf(&sql, " AND NOT EXISTS(SELECT 1 FROM tagxref"
                 "     WHERE tagid=%d AND tagtype>0 AND rid=blob.rid)",
                 TAG_HIDDEN);
  }
  if( !useDividers ) url_add_parameter(&url, "nd", 0);
  if( ((from_rid && to_rid) || (me_rid && you_rid)) && g.perm.Read ){
    /* If from= and to= are present, display all nodes on a path connecting
    ** the two */
    PathNode *p = 0;
    const char *zFrom = 0;
    const char *zTo = 0;

    if( from_rid && to_rid ){
      p = path_shortest(from_rid, to_rid, noMerge, 0);
      zFrom = P("from");
      zTo = P("to");
    }else{
      if( path_common_ancestor(me_rid, you_rid) ){
        p = path_first();
      }
      zFrom = P("me");
      zTo = P("you");
    }
    blob_append(&sql, " AND event.objid IN (0", -1);
    while( p ){
      blob_appendf(&sql, ",%d", p->rid);
      p = p->u.pTo;
    }
    blob_append(&sql, ")", -1);
    path_reset();
    blob_append(&desc, "All nodes on the path from ", -1);
    blob_appendf(&desc, "%z[%h]</a>", href("%R/info/%h", zFrom), zFrom);
    blob_append(&desc, " to ", -1);
    blob_appendf(&desc, "%z[%h]</a>", href("%R/info/%h",zTo), zTo);
    tmFlags |= TIMELINE_DISJOINT;
    db_multi_exec("%s", blob_str(&sql));
  }else if( (p_rid || d_rid) && g.perm.Read ){
    /* If p= or d= is present, ignore all other parameters other than n= */
    char *zUuid;
    int np, nd;

    if( p_rid && d_rid ){
      if( p_rid!=d_rid ) p_rid = d_rid;
      if( P("n")==0 ) nEntry = 10;
    }
    db_multi_exec(
       "CREATE TEMP TABLE IF NOT EXISTS ok(rid INTEGER PRIMARY KEY)"
    );
    zUuid = db_text("", "SELECT uuid FROM blob WHERE rid=%d",
                         p_rid ? p_rid : d_rid);
    blob_appendf(&sql, " AND event.objid IN ok");
    nd = 0;
    if( d_rid ){
      compute_descendants(d_rid, nEntry+1);
      nd = db_int(0, "SELECT count(*)-1 FROM ok");
      if( nd>=0 ) db_multi_exec("%s", blob_str(&sql));
      if( nd>0 ) blob_appendf(&desc, "%d descendant%s", nd,(1==nd)?"":"s");
      if( useDividers ) timeline_add_dividers(0, d_rid);
      db_multi_exec("DELETE FROM ok");
    }
    if( p_rid ){
      compute_ancestors(p_rid, nEntry+1, 0);
      np = db_int(0, "SELECT count(*)-1 FROM ok");
      if( np>0 ){
        if( nd>0 ) blob_appendf(&desc, " and ");
        blob_appendf(&desc, "%d ancestors", np);
        db_multi_exec("%s", blob_str(&sql));
      }
      if( d_rid==0 && useDividers ) timeline_add_dividers(0, p_rid);
    }
    blob_appendf(&desc, " of %z[%.10s]</a>",
                   href("%R/info/%s", zUuid), zUuid);
    if( (tmFlags & TIMELINE_UNHIDE)==0 ){
      if( p_rid ){
        url_add_parameter(&url, "p", zUuid);
<<<<<<< HEAD
        if( d_rid ){
          /* If both p= and d= are set, we don't have the uuid of d yet. */
          zUuid = db_text("", "SELECT uuid FROM blob WHERE rid=%d", d_rid);
        }
      }
      if( d_rid ) url_add_parameter(&url, "d", zUuid);
=======
      }
      if( d_rid ){
        if( p_rid ){
          /* If both p= and d= are set, we don't have the uuid of d yet. */
          zUuid = db_text("", "SELECT uuid FROM blob WHERE rid=%d", d_rid);
        }
        url_add_parameter(&url, "d", zUuid);
      }
>>>>>>> 052a7914
      timeline_submenu(&url, "Unhide", "unhide", "", 0);
    }
  }else if( f_rid && g.perm.Read ){
    /* If f= is present, ignore all other parameters other than n= */
    char *zUuid;
    db_multi_exec(
       "CREATE TEMP TABLE IF NOT EXISTS ok(rid INTEGER PRIMARY KEY);"
       "INSERT INTO ok VALUES(%d);"
       "INSERT OR IGNORE INTO ok SELECT pid FROM plink WHERE cid=%d;"
       "INSERT OR IGNORE INTO ok SELECT cid FROM plink WHERE pid=%d;",
       f_rid, f_rid, f_rid
    );
    blob_appendf(&sql, " AND event.objid IN ok");
    db_multi_exec("%s", blob_str(&sql));
    if( useDividers ) timeline_add_dividers(0, f_rid);
    blob_appendf(&desc, "Parents and children of check-in ");
    zUuid = db_text("", "SELECT uuid FROM blob WHERE rid=%d", f_rid);
    blob_appendf(&desc, "%z[%.10s]</a>", href("%R/info/%s", zUuid), zUuid);
    tmFlags |= TIMELINE_DISJOINT;
    if( (tmFlags & TIMELINE_UNHIDE)==0 ){
      url_add_parameter(&url, "f", zUuid);
      timeline_submenu(&url, "Unhide", "unhide", "", 0);
    }
  }else{
    /* Otherwise, a timeline based on a span of time */
    int n;
    const char *zEType = "timeline item";
    char *zDate;
    if( zUses ){
      blob_appendf(&sql, " AND event.objid IN usesfile ");
    }
    if( renameOnly ){
      blob_appendf(&sql, " AND event.objid IN rnfile ");
    }
    if( zYearMonth ){
      blob_appendf(&sql, " AND %Q=strftime('%%Y-%%m',event.mtime) ",
                   zYearMonth);
    }
    else if( zYearWeek ){
      blob_appendf(&sql, " AND %Q=strftime('%%Y-%%W',event.mtime) ",
                   zYearWeek);
    }
    if( tagid>0 ){
      blob_appendf(&sql,
        "AND (EXISTS(SELECT 1 FROM tagxref"
                    " WHERE tagid=%d AND tagtype>0 AND rid=blob.rid)", tagid);

      if( zBrName ){
        url_add_parameter(&url, "r", zBrName);
        /* The next two blob_appendf() calls add SQL that causes checkins that
        ** are not part of the branch which are parents or children of the
        ** branch to be included in the report.  This related check-ins are
        ** useful in helping to visualize what has happened on a quiescent
        ** branch that is infrequently merged with a much more activate branch.
        */
        blob_appendf(&sql,
          " OR EXISTS(SELECT 1 FROM plink CROSS JOIN tagxref ON rid=cid"
                     " WHERE tagid=%d AND tagtype>0 AND pid=blob.rid)",
           tagid
        );
        if( (tmFlags & TIMELINE_UNHIDE)==0 ){
          blob_appendf(&sql,
            " AND NOT EXISTS(SELECT 1 FROM plink JOIN tagxref ON rid=cid"
                       " WHERE tagid=%d AND tagtype>0 AND pid=blob.rid)",
            TAG_HIDDEN
          );
        }
        if( P("mionly")==0 ){
          blob_appendf(&sql,
            " OR EXISTS(SELECT 1 FROM plink CROSS JOIN tagxref ON rid=pid"
                       " WHERE tagid=%d AND tagtype>0 AND cid=blob.rid)",
            tagid
          );
          if( (tmFlags & TIMELINE_UNHIDE)==0 ){
            blob_appendf(&sql, " AND NOT EXISTS(SELECT 1 FROM plink JOIN tagxref ON rid=pid"
                       " WHERE tagid=%d AND tagtype>0 AND cid=blob.rid)",
                         TAG_HIDDEN);
          }
        }else{
          url_add_parameter(&url, "mionly", "1");
        }
      }else{
        url_add_parameter(&url, "t", zTagName);
      }
      blob_appendf(&sql, ")");
    }
    if( (zType[0]=='w' && !g.perm.RdWiki)
     || (zType[0]=='t' && !g.perm.RdTkt)
     || (zType[0]=='e' && !g.perm.RdWiki)
     || (zType[0]=='c' && !g.perm.Read)
     || (zType[0]=='g' && !g.perm.Read)
    ){
      zType = "all";
    }
    if( zType[0]=='a' ){
      if( !g.perm.Read || !g.perm.RdWiki || !g.perm.RdTkt ){
        char cSep = '(';
        blob_appendf(&sql, " AND event.type IN ");
        if( g.perm.Read ){
          blob_appendf(&sql, "%c'ci','g'", cSep);
          cSep = ',';
        }
        if( g.perm.RdWiki ){
          blob_appendf(&sql, "%c'w','e'", cSep);
          cSep = ',';
        }
        if( g.perm.RdTkt ){
          blob_appendf(&sql, "%c't'", cSep);
          cSep = ',';
        }
        blob_appendf(&sql, ")");
      }
    }else{ /* zType!="all" */
      blob_appendf(&sql, " AND event.type=%Q", zType);
      url_add_parameter(&url, "y", zType);
      if( zType[0]=='c' ){
        zEType = "checkin";
      }else if( zType[0]=='w' ){
        zEType = "wiki edit";
      }else if( zType[0]=='t' ){
        zEType = "ticket change";
      }else if( zType[0]=='e' ){
        zEType = "event";
      }else if( zType[0]=='g' ){
        zEType = "tag";
      }
    }
    if( zUser ){
      blob_appendf(&sql, " AND (event.user=%Q OR event.euser=%Q)",
                   zUser, zUser);
      url_add_parameter(&url, "u", zUser);
      zThisUser = zUser;
    }
    if ( zSearch ){
      blob_appendf(&sql,
        " AND (event.comment LIKE '%%%q%%' OR event.brief LIKE '%%%q%%')",
        zSearch, zSearch);
      url_add_parameter(&url, "s", zSearch);
    }
    rBefore = symbolic_name_to_mtime(zBefore);
    rAfter = symbolic_name_to_mtime(zAfter);
    rCirca = symbolic_name_to_mtime(zCirca);
    if( rAfter>0.0 ){
      if( rBefore>0.0 ){
        blob_appendf(&sql,
           " AND event.mtime>=%.17g AND event.mtime<=%.17g"
           " ORDER BY event.mtime ASC", rAfter-ONE_SECOND, rBefore+ONE_SECOND);
        url_add_parameter(&url, "a", zAfter);
        url_add_parameter(&url, "b", zBefore);
        nEntry = 1000000;
      }else{
        blob_appendf(&sql,
           " AND event.mtime>=%.17g  ORDER BY event.mtime ASC",
           rAfter-ONE_SECOND);
        url_add_parameter(&url, "a", zAfter);
      }
    }else if( rBefore>0.0 ){
      blob_appendf(&sql,
         " AND event.mtime<=%.17g ORDER BY event.mtime DESC",
         rBefore+ONE_SECOND);
      url_add_parameter(&url, "b", zBefore);
    }else if( rCirca>0.0 ){
      Blob sql2;
      blob_init(&sql2, blob_str(&sql), -1);
      blob_appendf(&sql2,
          " AND event.mtime<=%f ORDER BY event.mtime DESC LIMIT %d",
          rCirca, (nEntry+1)/2
      );
      db_multi_exec("%s", blob_str(&sql2));
      blob_reset(&sql2);
      blob_appendf(&sql,
          " AND event.mtime>=%f ORDER BY event.mtime ASC",
          rCirca
      );
      nEntry -= (nEntry+1)/2;
      if( useDividers ) timeline_add_dividers(rCirca, 0);
      url_add_parameter(&url, "c", zCirca);
    }else{
      blob_appendf(&sql, " ORDER BY event.mtime DESC");
    }
    blob_appendf(&sql, " LIMIT %d", nEntry);
    db_multi_exec("%s", blob_str(&sql));

    n = db_int(0, "SELECT count(*) FROM timeline WHERE etype!='div' /*scan*/");
    if( zYearMonth ){
      blob_appendf(&desc, "%s events for %h", zEType, zYearMonth);
    }else if( zYearWeek ){
      blob_appendf(&desc, "%s events for year/week %h", zEType, zYearWeek);
    }else if( zAfter==0 && zBefore==0 && zCirca==0 ){
      blob_appendf(&desc, "%d most recent %ss", n, zEType);
    }else{
      blob_appendf(&desc, "%d %ss", n, zEType);
    }
    if( zUses ){
      char *zFilenames = names_of_file(zUses);
      blob_appendf(&desc, " using file %s version %z%S</a>", zFilenames,
                   href("%R/artifact/%S",zUses), zUses);
      tmFlags |= TIMELINE_DISJOINT;
    }
    if( renameOnly ){
      blob_appendf(&desc, " that contain filename changes");
      tmFlags |= TIMELINE_DISJOINT|TIMELINE_FRENAMES;
    }
    if( zUser ){
      blob_appendf(&desc, " by user %h", zUser);
      tmFlags |= TIMELINE_DISJOINT;
    }
    if( zTagName ){
      blob_appendf(&desc, " tagged with \"%h\"", zTagName);
      tmFlags |= TIMELINE_DISJOINT;
    }else if( zBrName ){
      blob_appendf(&desc, " related to \"%h\"", zBrName);
      tmFlags |= TIMELINE_DISJOINT;
    }
    if( rAfter>0.0 ){
      if( rBefore>0.0 ){
        blob_appendf(&desc, " occurring between %h and %h.<br>",
                     zAfter, zBefore);
      }else{
        blob_appendf(&desc, " occurring on or after %h.<br />", zAfter);
      }
    }else if( rBefore>0.0 ){
      blob_appendf(&desc, " occurring on or before %h.<br />", zBefore);
    }else if( rCirca>0.0 ){
      blob_appendf(&desc, " occurring around %h.<br />", zCirca);
    }
    if( zSearch ){
      blob_appendf(&desc, " matching \"%h\"", zSearch);
    }
    if( g.perm.Hyperlink ){
      if( zAfter || n==nEntry ){
        zDate = db_text(0, "SELECT min(timestamp) FROM timeline /*scan*/");
        timeline_submenu(&url, "Older", "b", zDate, "a");
        free(zDate);
      }
      if( zBefore || (zAfter && n==nEntry) ){
        zDate = db_text(0, "SELECT max(timestamp) FROM timeline /*scan*/");
        timeline_submenu(&url, "Newer", "a", zDate, "b");
        free(zDate);
      }else if( tagid==0 ){
        if( zType[0]!='a' ){
          timeline_submenu(&url, "All Types", "y", "all", 0);
        }
        if( zType[0]!='w' && g.perm.RdWiki ){
          timeline_submenu(&url, "Wiki Only", "y", "w", 0);
        }
        if( zType[0]!='c' && g.perm.Read ){
          timeline_submenu(&url, "Checkins Only", "y", "ci", 0);
        }
        if( zType[0]!='t' && g.perm.RdTkt ){
          timeline_submenu(&url, "Tickets Only", "y", "t", 0);
        }
        if( zType[0]!='e' && g.perm.RdWiki ){
          timeline_submenu(&url, "Events Only", "y", "e", 0);
        }
        if( zType[0]!='g' && g.perm.Read ){
          timeline_submenu(&url, "Tags Only", "y", "g", 0);
        }
      }
      if( nEntry>20 ){
        timeline_submenu(&url, "20 Entries", "n", "20", 0);
      }
      if( nEntry<200 ){
        timeline_submenu(&url, "200 Entries", "n", "200", 0);
      }
      if( zType[0]=='a' || zType[0]=='c' ){
        if( tmFlags & TIMELINE_FCHANGES ){
          timeline_submenu(&url, "Hide Files", "v", 0, 0);
        }else{
          timeline_submenu(&url, "Show Files", "v", "", 0);
        }
        if( (tmFlags & TIMELINE_UNHIDE)==0 ){
          timeline_submenu(&url, "Unhide", "unhide", "", 0);
        }
      }
    }
  }
  if( P("showsql") ){
    @ <blockquote>%h(blob_str(&sql))</blockquote>
  }
  blob_zero(&sql);
  db_prepare(&q, "SELECT * FROM timeline ORDER BY sortby DESC /*scan*/");
  @ <h2>%b(&desc)</h2>
  blob_reset(&desc);
  www_print_timeline(&q, tmFlags, zThisUser, zThisTag, 0);
  db_finalize(&q);
  style_footer();
}

/*
** The input query q selects various records.  Print a human-readable
** summary of those records.
**
** Limit number of lines or entries printed to nLimit.  If nLimit is zero
** there is no limit.  If nLimit is greater than zero, limit the number of
** complete entries printed.  If nLimit is less than zero, attempt to limit
** the number of lines printed (this is basically the legacy behavior).
** The line limit, if used, is approximate because it is only checked on a
** per-entry basis.  If verbose mode, the file name details are considered
** to be part of the entry.
**
** The query should return these columns:
**
**    0.  rid
**    1.  uuid
**    2.  Date/Time
**    3.  Comment string and user
**    4.  Number of non-merge children
**    5.  Number of parents
**    6.  mtime
**    7.  branch
*/
void print_timeline(Stmt *q, int nLimit, int width, int verboseFlag){
  int nAbsLimit = (nLimit >= 0) ? nLimit : -nLimit;
  int nLine = 0;
  int nEntry = 0;
  char zPrevDate[20];
  const char *zCurrentUuid = 0;
  int fchngQueryInit = 0;     /* True if fchngQuery is initialized */
  Stmt fchngQuery;            /* Query for file changes on check-ins */
  int rc;

  zPrevDate[0] = 0;
  if( g.localOpen ){
    int rid = db_lget_int("checkout", 0);
    zCurrentUuid = db_text(0, "SELECT uuid FROM blob WHERE rid=%d", rid);
  }

  while( (rc=db_step(q))==SQLITE_ROW ){
    int rid = db_column_int(q, 0);
    const char *zId = db_column_text(q, 1);
    const char *zDate = db_column_text(q, 2);
    const char *zCom = db_column_text(q, 3);
    int nChild = db_column_int(q, 4);
    int nParent = db_column_int(q, 5);
    char *zFree = 0;
    int n = 0;
    char zPrefix[80];
    char zUuid[UUID_SIZE+1];

    if( nAbsLimit!=0 ){
      if( nLimit<0 && nLine>=nAbsLimit ){
        fossil_print("--- line limit (%d) reached ---\n", nAbsLimit);
        break; /* line count limit hit, stop. */
      }else if( nEntry>=nAbsLimit ){
        fossil_print("--- entry limit (%d) reached ---\n", nAbsLimit);
        break; /* entry count limit hit, stop. */
      }
    }
    sqlite3_snprintf(sizeof(zUuid), zUuid, "%.10s", zId);
    if( memcmp(zDate, zPrevDate, 10) ){
      fossil_print("=== %.10s ===\n", zDate);
      memcpy(zPrevDate, zDate, 10);
      nLine++; /* record another line */
    }
    if( zCom==0 ) zCom = "";
    fossil_print("%.8s ", &zDate[11]);
    zPrefix[0] = 0;
    if( nParent>1 ){
      sqlite3_snprintf(sizeof(zPrefix), zPrefix, "*MERGE* ");
      n = strlen(zPrefix);
    }
    if( nChild>1 ){
      const char *zBrType;
      if( count_nonbranch_children(rid)>1 ){
        zBrType = "*FORK* ";
      }else{
        zBrType = "*BRANCH* ";
      }
      sqlite3_snprintf(sizeof(zPrefix)-n, &zPrefix[n], zBrType);
      n = strlen(zPrefix);
    }
    if( fossil_strcmp(zCurrentUuid,zId)==0 ){
      sqlite3_snprintf(sizeof(zPrefix)-n, &zPrefix[n], "*CURRENT* ");
      n += strlen(zPrefix);
    }
    zFree = sqlite3_mprintf("[%.10s] %s%s", zUuid, zPrefix, zCom);
    nLine += comment_print(zFree, 9, width); /* record another X lines */
    sqlite3_free(zFree);

    if(verboseFlag){
      if( !fchngQueryInit ){
        db_prepare(&fchngQuery,
           "SELECT (pid==0) AS isnew,"
           "       (fid==0) AS isdel,"
           "       (SELECT name FROM filename WHERE fnid=mlink.fnid) AS name,"
           "       (SELECT uuid FROM blob WHERE rid=fid),"
           "       (SELECT uuid FROM blob WHERE rid=pid)"
           "  FROM mlink"
           " WHERE mid=:mid AND pid!=fid"
           " ORDER BY 3 /*sort*/"
        );
        fchngQueryInit = 1;
      }
      db_bind_int(&fchngQuery, ":mid", rid);
      while( db_step(&fchngQuery)==SQLITE_ROW ){
        const char *zFilename = db_column_text(&fchngQuery, 2);
        int isNew = db_column_int(&fchngQuery, 0);
        int isDel = db_column_int(&fchngQuery, 1);
        if( isNew ){
          fossil_print("   ADDED %s\n",zFilename);
        }else if( isDel ){
          fossil_print("   DELETED %s\n",zFilename);
        }else{
          fossil_print("   EDITED %s\n", zFilename);
        }
        nLine++; /* record another line */
      }
      db_reset(&fchngQuery);
    }
    nEntry++; /* record another complete entry */
  }
  if( rc==SQLITE_DONE ){
    /* Did the underlying query actually have all entries? */
    if( nAbsLimit==0 ){
      fossil_print("+++ end of timeline (%d) +++\n", nEntry);
    }else{
      fossil_print("+++ no more data (%d) +++\n", nEntry);
    }
  }
  if( fchngQueryInit ) db_finalize(&fchngQuery);
}

/*
** Return a pointer to a static string that forms the basis for
** a timeline query for display on a TTY.
*/
const char *timeline_query_for_tty(void){
  static const char zBaseSql[] =
    @ SELECT
    @   blob.rid AS rid,
    @   uuid,
    @   datetime(event.mtime,'localtime') AS mDateTime,
    @   coalesce(ecomment,comment)
    @     || ' (user: ' || coalesce(euser,user,'?')
    @     || (SELECT case when length(x)>0 then ' tags: ' || x else '' end
    @           FROM (SELECT group_concat(substr(tagname,5), ', ') AS x
    @                   FROM tag, tagxref
    @                  WHERE tagname GLOB 'sym-*' AND tag.tagid=tagxref.tagid
    @                    AND tagxref.rid=blob.rid AND tagxref.tagtype>0))
    @     || ')' as comment,
    @   (SELECT count(*) FROM plink WHERE pid=blob.rid AND isprim)
    @        AS primPlinkCount,
    @   (SELECT count(*) FROM plink WHERE cid=blob.rid) AS plinkCount,
    @   event.mtime AS mtime,
    @   tagxref.value AS branch
    @ FROM tag CROSS JOIN event CROSS JOIN blob
    @ LEFT JOIN tagxref ON tagxref.tagid=tag.tagid
    @   AND tagxref.tagtype>0
    @   AND tagxref.rid=blob.rid
    @ WHERE blob.rid=event.objid
    @   AND tag.tagname='branch'
  ;
  return zBaseSql;
}

/*
** Return true if the input string is a date in the ISO 8601 format:
** YYYY-MM-DD.
*/
static int isIsoDate(const char *z){
  return strlen(z)==10
      && z[4]=='-'
      && z[7]=='-'
      && fossil_isdigit(z[0])
      && fossil_isdigit(z[5]);
}

/*
** COMMAND: timeline
**
** Usage: %fossil timeline ?WHEN? ?BASELINE|DATETIME? ?OPTIONS?
**
** Print a summary of activity going backwards in date and time
** specified or from the current date and time if no arguments
** are given.  The WHEN argument can be any unique abbreviation
** of one of these keywords:
**
**     before
**     after
**     descendants | children
**     ancestors | parents
**
** The BASELINE can be any unique prefix of 4 characters or more.
** The DATETIME should be in the ISO8601 format.  For
** examples: "2007-08-18 07:21:21".  You can also say "current"
** for the current version or "now" for the current time.
**
** Options:
**   -n|--limit N         Output the first N entries (default 20 lines).
**                        N=0 means no limit.
**   --offset P           skip P changes
**   -t|--type TYPE       Output items from the given types only, such as:
**                            ci = file commits only
**                            e  = events only
**                            t  = tickets only
**                            w  = wiki commits only
**   -v|--verbose         Output the list of files changed by each commit
**                        and the type of each change (edited, deleted,
**                        etc.) after the checkin comment.
**   -W|--width <num>     With of lines (default 79). Must be >20 or 0
**                        (= no limit, resulting in a single line per entry).
*/
void timeline_cmd(void){
  Stmt q;
  int n, k, width;
  const char *zLimit;
  const char *zWidth;
  const char *zOffset;
  const char *zType;
  char *zOrigin;
  char *zDate;
  Blob sql;
  int objid = 0;
  Blob uuid;
  int mode = 0 ;       /* 0:none  1: before  2:after  3:children  4:parents */
  int verboseFlag = 0 ;
  int iOffset;

  verboseFlag = find_option("verbose","v", 0)!=0;
  if( !verboseFlag){
    verboseFlag = find_option("showfiles","f", 0)!=0; /* deprecated */
  }
  db_find_and_open_repository(0, 0);
  zLimit = find_option("limit","n",1);
  zWidth = find_option("width","W",1);
  zType = find_option("type","t",1);
  if ( !zLimit ){
    zLimit = find_option("count",0,1);
  }
  if( zLimit ){
    n = atoi(zLimit);
  }else{
    n = -20;
  }
  if( zWidth ){
    width = atoi(zWidth);
    if( (width!=0) && (width<=20) ){
      fossil_fatal("--width|-W value must be >20 or 0");
    }
  }else{
    width = 79;
  }
  zOffset = find_option("offset",0,1);
  iOffset = zOffset ? atoi(zOffset) : 0;
  if( g.argc>=4 ){
    k = strlen(g.argv[2]);
    if( strncmp(g.argv[2],"before",k)==0 ){
      mode = 1;
    }else if( strncmp(g.argv[2],"after",k)==0 && k>1 ){
      mode = 2;
    }else if( strncmp(g.argv[2],"descendants",k)==0 ){
      mode = 3;
    }else if( strncmp(g.argv[2],"children",k)==0 ){
      mode = 3;
    }else if( strncmp(g.argv[2],"ancestors",k)==0 && k>1 ){
      mode = 4;
    }else if( strncmp(g.argv[2],"parents",k)==0 ){
      mode = 4;
    }else if(!zType && !zLimit){
      usage("?WHEN? ?BASELINE|DATETIME? ?-n|--limit #? ?-t|--type TYPE? "
            "?-W|--width WIDTH?");
    }
    if( '-' != *g.argv[3] ){
      zOrigin = g.argv[3];
    }else{
      zOrigin = "now";
    }
  }else if( g.argc==3 ){
    zOrigin = g.argv[2];
  }else{
    zOrigin = "now";
  }
  k = strlen(zOrigin);
  blob_zero(&uuid);
  blob_append(&uuid, zOrigin, -1);
  if( fossil_strcmp(zOrigin, "now")==0 ){
    if( mode==3 || mode==4 ){
      fossil_fatal("cannot compute descendants or ancestors of a date");
    }
    zDate = mprintf("(SELECT datetime('now'))");
  }else if( strncmp(zOrigin, "current", k)==0 ){
    if( !g.localOpen ){
      fossil_fatal("must be within a local checkout to use 'current'");
    }
    objid = db_lget_int("checkout",0);
    zDate = mprintf("(SELECT mtime FROM plink WHERE cid=%d)", objid);
  }else if( name_to_uuid(&uuid, 0, "*")==0 ){
    objid = db_int(0, "SELECT rid FROM blob WHERE uuid=%B", &uuid);
    zDate = mprintf("(SELECT mtime FROM plink WHERE cid=%d)", objid);
  }else{
    const char *zShift = "";
    if( mode==3 || mode==4 ){
      fossil_fatal("cannot compute descendants or ancestors of a date");
    }
    if( mode==0 ){
      if( isIsoDate(zOrigin) ) zShift = ",'+1 day'";
    }
    zDate = mprintf("(SELECT julianday(%Q%s, 'utc'))", zOrigin, zShift);
  }
  if( mode==0 ) mode = 1;
  blob_zero(&sql);
  blob_append(&sql, timeline_query_for_tty(), -1);
  blob_appendf(&sql, "  AND event.mtime %s %s",
     (mode==1 || mode==4) ? "<=" : ">=",
     zDate
  );

  if( mode==3 || mode==4 ){
    db_multi_exec("CREATE TEMP TABLE ok(rid INTEGER PRIMARY KEY)");
    if( mode==3 ){
      compute_descendants(objid, n);
    }else{
      compute_ancestors(objid, n, 0);
    }
    blob_appendf(&sql, " AND blob.rid IN ok");
  }
  if( zType && (zType[0]!='a') ){
    blob_appendf(&sql, " AND event.type=%Q ", zType);
  }
  blob_appendf(&sql, " ORDER BY event.mtime DESC");
  if( iOffset>0 ){
    /* Don't handle LIMIT here, otherwise print_timeline()
     * will not determine the end-marker correctly! */
    blob_appendf(&sql, " LIMIT -1 OFFSET %d", iOffset);
  }
  db_prepare(&q, blob_str(&sql));
  blob_reset(&sql);
  print_timeline(&q, n, width, verboseFlag);
  db_finalize(&q);
}

/*
** This is a version of the "localtime()" function from the standard
** C library.  It converts a unix timestamp (seconds since 1970) into
** a broken-out local time structure.
**
** This modified version of localtime() works like the library localtime()
** by default.  Except if the timeline-utc property is set, this routine
** uses gmttime() instead.  Thus by setting the timeline-utc property, we
** can get all localtimes to be displayed at UTC time.
*/
struct tm *fossil_localtime(const time_t *clock){
  if( g.fTimeFormat==0 ){
    if( db_get_int("timeline-utc", 1) ){
      g.fTimeFormat = 1;
    }else{
      g.fTimeFormat = 2;
    }
  }
  if( clock==0 ) return 0;
  if( g.fTimeFormat==1 ){
    return gmtime(clock);
  }else{
    return localtime(clock);
  }
}


/*
** COMMAND: test-timewarp-list
**
** Usage: %fossil test-timewarp-list ?-v|---verbose?
**
** Display all instances of child checkins that appear earlier in time
** than their parent.  If the -v|--verbose option is provided, both the
** parent and child checking and their times are shown.
*/
void test_timewarp_cmd(void){
  Stmt q;
  int verboseFlag;

  db_find_and_open_repository(0, 0);
  verboseFlag = find_option("verbose", "v", 0)!=0;
  if( !verboseFlag ){
    verboseFlag = find_option("detail", 0, 0)!=0; /* deprecated */
  }
  db_prepare(&q,
     "SELECT (SELECT uuid FROM blob WHERE rid=p.cid),"
     "       (SELECT uuid FROM blob WHERE rid=c.cid),"
     "       datetime(p.mtime), datetime(c.mtime)"
     "  FROM plink p, plink c"
     " WHERE p.cid=c.pid  AND p.mtime>c.mtime"
  );
  while( db_step(&q)==SQLITE_ROW ){
    if( !verboseFlag ){
      fossil_print("%s\n", db_column_text(&q, 1));
    }else{
      fossil_print("%.14s -> %.14s   %s -> %s\n",
         db_column_text(&q, 0),
         db_column_text(&q, 1),
         db_column_text(&q, 2),
         db_column_text(&q, 3));
    }
  }
  db_finalize(&q);
}

/*
** WEBPAGE: test_timewarps
*/
void test_timewarp_page(void){
  Stmt q;

  login_check_credentials();
  if( !g.perm.Read || !g.perm.Hyperlink ){ login_needed(); return; }
  style_header("Instances of timewarp");
  @ <ul>
  db_prepare(&q,
     "SELECT blob.uuid "
     "  FROM plink p, plink c, blob"
     " WHERE p.cid=c.pid  AND p.mtime>c.mtime"
     "   AND blob.rid=c.cid"
  );
  while( db_step(&q)==SQLITE_ROW ){
    const char *zUuid = db_column_text(&q, 0);
    @ <li>
    @ <a href="%s(g.zTop)/timeline?p=%S(zUuid)&amp;d=%S(zUuid)&amp;unhide">%S(zUuid)</a>
  }
  db_finalize(&q);
  style_footer();
}


/*
** Used by stats_report_xxxxx() to remember which type of events
** to show. Populated by stats_report_init_view() and holds the
** return value of that function.
*/
static int statsReportType = 0;

/*
** Set by stats_report_init_view() to one of the y=XXXX values
** accepted by /timeline?y=XXXX.
*/
static char const * statsReportTimelineYFlag = NULL;

/*
** Creates a TEMP VIEW named v_reports which is a wrapper around the
** EVENT table filtered on event.type. It looks for the request
** parameter 'type' (reminder: we "should" use 'y' for consistency
** with /timeline, but /reports uses 'y' for the year) and expects it
** to contain one of the conventional values from event.type or the
** value "all", which is treated as equivalent to "*".  By default (if
** no 'y' is specified), "*" is assumed (that is also the default for
** invalid/unknown filter values). That 'y' filter is the one used for
** the event list. Note that a filter of "*" or "all" is equivalent to
** querying against the full event table. The view, however, adds an
** abstraction level to simplify the implementation code for the
** various /reports pages.
**
** Returns one of: 'c', 'w', 'g', 't', 'e', representing the type of
** filter it applies, or '*' if no filter is applied (i.e. if "all" is
** used).
*/
static int stats_report_init_view(){
  char const * zType = PD("type","*");  /* analog to /timeline?y=... */
  char const * zRealType = NULL;        /* normalized form of zType */
  int rc = 0;                          /* result code */
  assert( !statsReportType && "Must not be called more than once." );
  switch( (zType && *zType) ? *zType : 0 ){
    case 'c':
    case 'C':
      zRealType = "ci";
      rc = *zRealType;
      break;
    case 'e':
    case 'E':
      zRealType = "e";
      rc = *zRealType;
      break;
    case 'g':
    case 'G':
      zRealType = "g";
      rc = *zRealType;
      break;
    case 't':
    case 'T':
      zRealType = "t";
      rc = *zRealType;
      break;
    case 'w':
    case 'W':
      zRealType = "w";
      rc = *zRealType;
      break;
    default:
      rc = '*';
      break;
  }
  assert(0 != rc);
  if(zRealType){
    statsReportTimelineYFlag = zRealType;
    db_multi_exec("CREATE TEMP VIEW v_reports AS "
                  "SELECT * FROM event WHERE type GLOB %Q",
                  zRealType);
  }else{
    statsReportTimelineYFlag = "a";
    db_multi_exec("CREATE TEMP VIEW v_reports AS "
                  "SELECT * FROM event");
  }
  return statsReportType = rc;
}

/*
** Returns a string suitable (for a given value of suitable) for
** use in a label with the header of the /reports pages, dependent
** on the 'type' flag. See stats_report_init_view().
** The returned bytes are static.
*/
static char const * stats_report_label_for_type(){
  assert( statsReportType && "Must call stats_report_init_view() first." );
  switch( statsReportType ){
    case 'c':
      return "checkins";
    case 'w':
      return "wiki changes";
    case 't':
      return "ticket changes";
    case 'g':
      return "tag changes";
    default:
      return "all types";
  }
}

/*
** A helper for the /reports family of pages which prints out a menu
** of links for the various type=XXX flags. zCurrentViewName must be
** the name/value of the 'view' parameter which is in effect at
** the time this is called. e.g. if called from the 'byuser' view
** then zCurrentViewName must be "byuser".
*/
static void stats_report_event_types_menu(char const * zCurrentViewName){
  char * zTop = mprintf("%s/reports?view=%s", g.zTop, zCurrentViewName);
  cgi_printf("<div>");
  cgi_printf("<span>Event types:</span> ");
  if('*' == statsReportType){
    cgi_printf(" <strong>all</strong>", zTop);
  }else{
    cgi_printf(" <a href='%s'>all</a>", zTop);
  }
  if('c' == statsReportType){
    cgi_printf(" <strong>checkins</strong>", zTop);
  }else{
    cgi_printf(" <a href='%s&type=ci'>checkins</a>", zTop);
  }
  if( 't' == statsReportType ){
    cgi_printf(" <strong>tickets</strong>", zTop);
  }else{
    cgi_printf(" <a href='%s&type=t'>tickets</a>", zTop);
  }
  if( 'g' == statsReportType ){
    cgi_printf(" <strong>tags</strong>", zTop);
  }else{
    cgi_printf(" <a href='%s&type=g'>tags</a>", zTop);
  }
  if( 'w' == statsReportType ){
    cgi_printf(" <strong>wiki</strong>", zTop);
  }else{
    cgi_printf(" <a href='%s&type=w'>wiki</a>", zTop);
  }
  fossil_free(zTop);
  cgi_printf("</div>");
}


/*
** Helper for stats_report_by_month_year(), which generates a list of
** week numbers. zTimeframe should be either a timeframe in the form YYYY
** or YYYY-MM.
*/
static void stats_report_output_week_links(const char * zTimeframe){
  Stmt stWeek = empty_Stmt;
  char yearPart[5] = {0,0,0,0,0};
  memcpy(yearPart, zTimeframe, 4);
  db_prepare(&stWeek,
             "SELECT DISTINCT strftime('%%W',mtime) AS wk, "
             "count(*) AS n, "
             "substr(date(mtime),1,%d) AS ym "
             "FROM v_reports "
             "WHERE ym=%Q AND mtime < current_timestamp "
             "GROUP BY wk ORDER BY wk",
             strlen(zTimeframe),
             zTimeframe);
  while( SQLITE_ROW == db_step(&stWeek) ){
    const char * zWeek = db_column_text(&stWeek,0);
    const int nCount = db_column_int(&stWeek,1);
    cgi_printf("<a href='%s/timeline?"
               "yw=%t-%t&n=%d&y=%s'>%s</a>",
               g.zTop, yearPart, zWeek,
               nCount, statsReportTimelineYFlag, zWeek);
  }
  db_finalize(&stWeek);
}

/*
** Implements the "byyear" and "bymonth" reports for /reports.
** If includeMonth is true then it generates the "bymonth" report,
** else the "byyear" report. If zUserName is not NULL and not empty
** then the report is restricted to events created by the named user
** account.
*/
static void stats_report_by_month_year(char includeMonth,
                                       char includeWeeks,
                                       const char * zUserName){
  Stmt query = empty_Stmt;
  int nRowNumber = 0;                /* current TR number */
  int nEventTotal = 0;               /* Total event count */
  int rowClass = 0;                  /* counter for alternating
                                        row colors */
  Blob sql = empty_blob;             /* SQL */
  const char * zTimeLabel = includeMonth ? "Year/Month" : "Year";
  char zPrevYear[5] = {0};           /* For keeping track of when
                                        we change years while looping */
  int nEventsPerYear = 0;            /* Total event count for the
                                        current year */
  char showYearTotal = 0;            /* Flag telling us when to show
                                        the per-year event totals */
  Blob header = empty_blob;          /* Page header text */
  int nMaxEvents  = 1;               /* for calculating length of graph
                                        bars. */
  int iterations = 0;                /* number of weeks/months we iterate
                                        over */
  stats_report_init_view();
  stats_report_event_types_menu( includeMonth ? "bymonth" : "byyear" );
  blob_appendf(&header, "Timeline Events (%s) by year%s",
               stats_report_label_for_type(),
               (includeMonth ? "/month" : ""));
  blob_appendf(&sql,
               "SELECT substr(date(mtime),1,%d) AS timeframe, "
               "count(*) AS eventCount "
               "FROM v_reports ",
               includeMonth ? 7 : 4);
  if(zUserName&&*zUserName){
    blob_appendf(&sql, " WHERE user=%Q ", zUserName);
    blob_appendf(&header," for user %q", zUserName);
  }
  blob_append(&sql,
              " GROUP BY timeframe"
              " ORDER BY timeframe DESC",
              -1);
  db_prepare(&query, blob_str(&sql));
  blob_reset(&sql);
  @ <h1>%b(&header)</h1>
  @ <table class='statistics-report-table-events' border='0' cellpadding='2'
  @  cellspacing='0' id='statsTable'>
  @ <thead>
  @ <th>%s(zTimeLabel)</th>
  @ <th>Events</th>
  @ <th width='90%%'><!-- relative commits graph --></th>
  @ </thead><tbody>
  blob_reset(&header);
  /*
     Run the query twice. The first time we calculate the maximum
     number of events for a given row. Maybe someone with better SQL
     Fu can re-implement this with a single query.
  */
  while( SQLITE_ROW == db_step(&query) ){
    const int nCount = db_column_int(&query, 1);
    if(nCount>nMaxEvents){
      nMaxEvents = nCount;
    }
    ++iterations;
  }
  db_reset(&query);
  while( SQLITE_ROW == db_step(&query) ){
    const char * zTimeframe = db_column_text(&query, 0);
    const int nCount = db_column_int(&query, 1);
    int nSize = nCount
      ? (int)(100 * nCount / nMaxEvents)
      : 1;
    showYearTotal = 0;
    if(!nSize) nSize = 1;
    if(includeMonth){
      /* For Month/year view, add a separator for each distinct year. */
      if(!*zPrevYear ||
         (0!=fossil_strncmp(zPrevYear,zTimeframe,4))){
        showYearTotal = *zPrevYear;
        if(showYearTotal){
          rowClass = ++nRowNumber % 2;
          @ <tr class='row%d(rowClass)'>
          @ <td></td>
          @ <td colspan='2'>Yearly total: %d(nEventsPerYear)</td>
          @</tr>    
        }
        nEventsPerYear = 0;
        memcpy(zPrevYear,zTimeframe,4);
        rowClass = ++nRowNumber % 2;
        @ <tr class='row%d(rowClass)'>
        @ <th colspan='3' class='statistics-report-row-year'>%s(zPrevYear)</th>
        @ </tr>
     }
   }
   rowClass = ++nRowNumber % 2;
   nEventTotal += nCount;
   nEventsPerYear += nCount;
   @<tr class='row%d(rowClass)'>
   @ <td>
    if(includeMonth){
      cgi_printf("<a href='%s/timeline?"
                 "ym=%t&n=%d&y=%s",
                 g.zTop, zTimeframe, nCount,
                 statsReportTimelineYFlag );
      /* Reminder: n=nCount is not actually correct for bymonth unless
         that was the only user who caused events.
      */
      if( zUserName && *zUserName ){
        cgi_printf("&u=%t", zUserName);
      }
      cgi_printf("' target='_new'>%s</a>",zTimeframe);
    }else {
      cgi_printf("<a href='?view=byweek&y=%s&type=%c",
                 zTimeframe, (char)statsReportType);
      if(zUserName && *zUserName){
        cgi_printf("&u=%t", zUserName);
      }
      cgi_printf("'>%s</a>", zTimeframe);
    }
    @ </td><td>%d(nCount)</td>
    @ <td>
    @ <div class='statistics-report-graph-line'
    @  style='height:16px;width:%d(nSize)%%;'>
    @ </div></td>
    @</tr>
    if(includeWeeks){
      /* This part works fine for months but it terribly slow (4.5s on my PC),
         so it's only shown for by-year for now. Suggestions/patches for
         a better/faster layout are welcomed. */
      @ <tr class='row%d(rowClass)'>
      @ <td colspan='2' class='statistics-report-week-number-label'>Week #:</td>
      @ <td class='statistics-report-week-of-year-list'>
      stats_report_output_week_links(zTimeframe);
      @ </td></tr>
    }

    /*
      Potential improvement: calculate the min/max event counts and
      use percent-based graph bars.
    */
  }
  db_finalize(&query);
  if(includeMonth && !showYearTotal && *zPrevYear){
    /* Add final year total separator. */
    rowClass = ++nRowNumber % 2;
    @ <tr class='row%d(rowClass)'>
    @ <td></td>
    @ <td colspan='2'>Yearly total: %d(nEventsPerYear)</td>
    @</tr>    
  }
  @ </tbody></table>
  if(nEventTotal){
    char const * zAvgLabel = includeMonth ? "month" : "year";
    int nAvg = iterations ? (nEventTotal/iterations) : 0;
    @ <br><div>Total events: %d(nEventTotal)
    @ <br>Average per active %s(zAvgLabel): %d(nAvg)
    @ </div>
  }
  if( !includeMonth ){
    output_table_sorting_javascript("statsTable","tnx");
  }
}

/*
** Implements the "byuser" view for /reports.
*/
static void stats_report_by_user(){
  Stmt query = empty_Stmt;
  int nRowNumber = 0;                /* current TR number */
  int nEventTotal = 0;               /* Total event count */
  int rowClass = 0;                  /* counter for alternating
                                        row colors */
  Blob sql = empty_blob;             /* SQL */
  int nMaxEvents = 1;                /* max number of events for
                                        all rows. */
  stats_report_init_view();
  stats_report_event_types_menu("byuser");
  blob_append(&sql,
               "SELECT user, "
               "COUNT(*) AS eventCount "
               "FROM v_reports "
               "GROUP BY user ORDER BY eventCount DESC",
              -1);
  db_prepare(&query, blob_str(&sql));
  blob_reset(&sql);
  @ <h1>Timeline Events
  @ (%s(stats_report_label_for_type())) by User</h1>
  @ <table class='statistics-report-table-events' border='0'
  @ cellpadding='2' cellspacing='0' id='statsTable'>
  @ <thead><tr>
  @ <th>User</th>
  @ <th>Events</th>
  @ <th width='90%%'><!-- relative commits graph --></th>
  @ </tr></thead><tbody>
  while( SQLITE_ROW == db_step(&query) ){
    const int nCount = db_column_int(&query, 1);
    if(nCount>nMaxEvents){
      nMaxEvents = nCount;
    }
  }
  db_reset(&query);
  while( SQLITE_ROW == db_step(&query) ){
    const char * zUser = db_column_text(&query, 0);
    const int nCount = db_column_int(&query, 1);
    int nSize = nCount
      ? (int)(100 * nCount / nMaxEvents)
      : 0;
    if(!nCount) continue /* arguable! Possible? */;
    else if(!nSize) nSize = 1;
    rowClass = ++nRowNumber % 2;
    nEventTotal += nCount;
    @<tr class='row%d(rowClass)'>
    @ <td>
    @ <a href="?view=bymonth&user=%h(zUser)&type=%c((char)statsReportType)">%h(zUser)</a>
    @ </td><td>%d(nCount)</td>
    @ <td>
    @ <div class='statistics-report-graph-line'
    @  style='height:16px;width:%d(nSize)%%;'>
    @ </div></td>
    @</tr>
    /*
      Potential improvement: calculate the min/max event counts and
      use percent-based graph bars.
    */
  }
  @ </tbody></table>
  db_finalize(&query);
  output_table_sorting_javascript("statsTable","tnx");
}


/*
** Helper for stats_report_by_month_year(), which generates a list of
** week numbers. zTimeframe should be either a timeframe in the form YYYY
** or YYYY-MM.
*/
static void stats_report_year_weeks(const char * zUserName){
  const char * zYear = P("y");
  int nYear = zYear ? strlen(zYear) : 0;
  int i = 0;
  Stmt qYears = empty_Stmt;
  char * zDefaultYear = NULL;
  Blob sql = empty_blob;
  int nMaxEvents = 1;                /* max number of events for
                                        all rows. */
  int iterations = 0;                /* # of active time periods. */
  stats_report_init_view();
  stats_report_event_types_menu("byweek");
  cgi_printf("Select year: ");
  blob_append(&sql,
              "SELECT DISTINCT substr(date(mtime),1,4) AS y "
              "FROM v_reports WHERE 1 ", -1);
  if(zUserName&&*zUserName){
    blob_appendf(&sql,"AND user=%Q ", zUserName);
  }
  blob_append(&sql,"GROUP BY y ORDER BY y", -1);
  db_prepare(&qYears, blob_str(&sql));
  blob_reset(&sql);
  while( SQLITE_ROW == db_step(&qYears) ){
    const char * zT = db_column_text(&qYears, 0);
    if( i++ ){
      cgi_printf(" ");
    }
    cgi_printf("<a href='?view=byweek&y=%s&type=%c", zT,
               (char)statsReportType);
    if(zUserName && *zUserName){
      cgi_printf("&user=%t",zUserName);
    }
    cgi_printf("'>%s</a>",zT);
  }
  db_finalize(&qYears);
  cgi_printf("<br/>");
  if(!zYear || !*zYear){
    zDefaultYear = db_text("????", "SELECT strftime('%%Y')");
    zYear = zDefaultYear;
    nYear = 4;
  }
  if(4 == nYear){
    Stmt stWeek = empty_Stmt;
    int rowCount = 0;
    int total = 0;
    Blob header = empty_blob;
    blob_appendf(&header, "Timeline events (%s) for the calendar weeks "
                 "of %h", stats_report_label_for_type(),
                 zYear);
    blob_appendf(&sql,
                 "SELECT DISTINCT strftime('%%%%W',mtime) AS wk, "
                 "count(*) AS n "
                 "FROM v_reports "
                 "WHERE %Q=substr(date(mtime),1,4) "
                 "AND mtime < current_timestamp ",
                 zYear);
    if(zUserName&&*zUserName){
      blob_appendf(&sql, " AND user=%Q ", zUserName);
      blob_appendf(&header," for user %h", zUserName);
    }
    blob_appendf(&sql, "GROUP BY wk ORDER BY wk DESC");
    cgi_printf("<h1>%h</h1>", blob_str(&header));
    blob_reset(&header);
    cgi_printf("<table class='statistics-report-table-events' "
               "border='0' cellpadding='2' width='100%%' "
               "cellspacing='0' id='statsTable'>");
    cgi_printf("<thead><tr>"
               "<th>Week</th>"
               "<th>Events</th>"
               "<th width='90%%'><!-- relative commits graph --></th>"
               "</tr></thead>"
               "<tbody>");
    db_prepare(&stWeek, blob_str(&sql));
    blob_reset(&sql);
    while( SQLITE_ROW == db_step(&stWeek) ){
      const int nCount = db_column_int(&stWeek, 1);
      if(nCount>nMaxEvents){
        nMaxEvents = nCount;
      }
      ++iterations;
    }
    db_reset(&stWeek);
    while( SQLITE_ROW == db_step(&stWeek) ){
      const char * zWeek = db_column_text(&stWeek,0);
      const int nCount = db_column_int(&stWeek,1);
      int nSize = nCount
        ? (int)(100 * nCount / nMaxEvents)
        : 0;
      if(!nSize) nSize = 1;
      total += nCount;
      cgi_printf("<tr class='row%d'>", ++rowCount % 2 );
      cgi_printf("<td><a href='%s/timeline?yw=%t-%s&n=%d&y=%s",
                 g.zTop, zYear, zWeek, nCount,
                 statsReportTimelineYFlag);
      if(zUserName && *zUserName){
        cgi_printf("&u=%t",zUserName);
      }
      cgi_printf("'>%s</a></td>",zWeek);

      cgi_printf("<td>%d</td>",nCount);
      cgi_printf("<td>");
      if(nCount){
        cgi_printf("<div class='statistics-report-graph-line'"
                   "style='height:16px;width:%d%%;'></div>",
                   nSize);
      }
      cgi_printf("</td></tr>");
    }
    db_finalize(&stWeek);
    free(zDefaultYear);
    cgi_printf("</tbody></table>");
    if(total){
      int nAvg = iterations ? (total/iterations) : 0;
      cgi_printf("<br><div>Total events: %d<br>"
                 "Average per active week: %d</div>",
                 total, nAvg);
    }
    output_table_sorting_javascript("statsTable","tnx");
  }
}

/*
** WEBPAGE: reports
**
** Shows activity reports for the repository.
**
** Query Parameters:
**
**   view=REPORT_NAME  Valid values: bymonth, byyear, byuser
**   user=NAME         Restricts statistics to the given user
**   type=TYPE         Restricts the report to a specific event type:
**                     ci (checkin), w (wiki), t (ticket), g (tag)
**                     Defaulting to all event types.
**
** The view-specific query parameters include:
**
** view=byweek:
**
**   y=YYYY            The year to report (default is the server's
**                     current year).
*/
void stats_report_page(){
  HQuery url;                        /* URL for various branch links */
  const char * zView = P("view");    /* Which view/report to show. */
  const char *zUserName = P("user");
  if(!zUserName) zUserName = P("u");
  url_initialize(&url, "reports");

  if(zUserName && *zUserName){
    url_add_parameter(&url,"user", zUserName);
    timeline_submenu(&url, "(Remove User Flag)", "view", zView, "user");
  }
  timeline_submenu(&url, "By Year", "view", "byyear", 0);
  timeline_submenu(&url, "By Month", "view", "bymonth", 0);
  timeline_submenu(&url, "By Week", "view", "byweek", 0);
  timeline_submenu(&url, "By User", "view", "byuser", "user");
  url_reset(&url);
  style_header("Activity Reports");
  if(0==fossil_strcmp(zView,"byyear")){
    stats_report_by_month_year(0, 0, zUserName);
  }else if(0==fossil_strcmp(zView,"bymonth")){
    stats_report_by_month_year(1, 0, zUserName);
  }else if(0==fossil_strcmp(zView,"byweek")){
    stats_report_year_weeks(zUserName);
  }else if(0==fossil_strcmp(zView,"byuser")){
    stats_report_by_user();
  }else{
    @ <h1>Select a report to show:</h1>
    @ <ul>
    @ <li><a href='?view=byyear'>Events by year</a></li>
    @ <li><a href='?view=bymonth'>Events by month</a></li>
    @ <li><a href='?view=byweek'>Events by calendar week</a></li>
    @ <li><a href='?view=byuser'>Events by user</a></li>
    @ </ul>
  }

  style_footer();
}<|MERGE_RESOLUTION|>--- conflicted
+++ resolved
@@ -1237,14 +1237,6 @@
     if( (tmFlags & TIMELINE_UNHIDE)==0 ){
       if( p_rid ){
         url_add_parameter(&url, "p", zUuid);
-<<<<<<< HEAD
-        if( d_rid ){
-          /* If both p= and d= are set, we don't have the uuid of d yet. */
-          zUuid = db_text("", "SELECT uuid FROM blob WHERE rid=%d", d_rid);
-        }
-      }
-      if( d_rid ) url_add_parameter(&url, "d", zUuid);
-=======
       }
       if( d_rid ){
         if( p_rid ){
@@ -1253,7 +1245,6 @@
         }
         url_add_parameter(&url, "d", zUuid);
       }
->>>>>>> 052a7914
       timeline_submenu(&url, "Unhide", "unhide", "", 0);
     }
   }else if( f_rid && g.perm.Read ){
