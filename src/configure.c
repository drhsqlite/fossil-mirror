--- conflicted
+++ resolved
@@ -121,11 +121,7 @@
   { "manifest",               CONFIGSET_PROJ },
   { "binary-glob",            CONFIGSET_PROJ },
   { "ignore-glob",            CONFIGSET_PROJ },
-<<<<<<< HEAD
-=======
-  { "keep-glob",              CONFIGSET_PROJ },
   { "crlf-glob",              CONFIGSET_PROJ },
->>>>>>> b0eece17
   { "crnl-glob",              CONFIGSET_PROJ },
   { "encoding-glob",          CONFIGSET_PROJ },
   { "empty-dirs",             CONFIGSET_PROJ },
