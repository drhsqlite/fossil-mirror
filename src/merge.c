--- conflicted
+++ resolved
@@ -91,11 +91,8 @@
 **                           files whose names differ only in case are taken
 **                           to be the same file.
 **
-<<<<<<< HEAD
-=======
 **   -v|--verbose            Show additional details of the merge
 **
->>>>>>> 5f370bae
 **   -f|--force              Force the merge even if it would be a no-op.
 **
 **   -n|--dry-run            If given, display instead of run actions
@@ -106,11 +103,7 @@
   int vid;              /* Current version "V" */
   int mid;              /* Version we are merging from "M" */
   int pid;              /* The pivot version - most recent common ancestor P */
-<<<<<<< HEAD
   int verboseFlag;      /* True if the -v|--verbose option is present */
-=======
-  int verboseFlag;      /* True if the --verbose option is present */
->>>>>>> 5f370bae
   int pickFlag;         /* True if the --cherrypick option is present */
   int backoutFlag;      /* True if the --backout option is present */
   int dryRunFlag;       /* True if the --dry-run or -n option is present */
@@ -135,13 +128,8 @@
 
   undo_capture_command_line();
   verboseFlag = find_option("verbose","v",0)!=0;
-<<<<<<< HEAD
   if( !verboseFlag ){
     verboseFlag = find_option("detail",0,0)!=0; /* deprecated */
-=======
-  if ( !verboseFlag ){
-    verboseFlag = find_option("detail",0,0)!=0;
->>>>>>> 5f370bae
   }
   pickFlag = find_option("cherrypick",0,0)!=0;
   backoutFlag = find_option("backout",0,0)!=0;
