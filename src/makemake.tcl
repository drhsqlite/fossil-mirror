#!/usr/bin/tclsh
#
# Run this Tcl script to generate the various makefiles for a variety
# of platforms.  Files generated include:
#
#     src/main.mk           # makefile for all unix systems
#     win/Makefile.mingw    # makefile for mingw on windows
#     win/Makefile.*        # makefiles for other windows compilers
#
# Run this script while in the "src" subdirectory.  Like this:
#
#      tclsh makemake.tcl
#
# Add new source files by listing the files (without their .c suffix)
# in the "src" variable.  Add new resource files to the "extra_files"
# variable.  There are other variables that you can alter, down to
# the "STOP HERE" comment.  The stuff below "STOP HERE" should rarely need
# to change.
#
#############################################################################

# Basenames of all source files that get preprocessed using
# "translate" and "makeheaders".  To add new C-language source files to the
# project, simply add the basename to this list and rerun this script.
#
# Set the separate extra_files variable further down for how to add non-C
# files, such as string and BLOB resources.
#
set src {
  add
  alerts
  allrepo
  attach
  backoffice
  bag
  bisect
  blob
  branch
  browse
  builtin
  bundle
  cache
  capabilities
  captcha
  cgi
  checkin
  checkout
  clearsign
  clone
  comformat
  configure
  content
  cookies
  db
  delta
  deltacmd
  descendants
  diff
  diffcmd
  dispatch
  doc
  encode
  etag
  event
  export
  file
  finfo
  foci
  forum
  fshell
  fusefs
  glob
  graph
  gzip
  hname
  http
  http_socket
  http_transport
  import
  info
  json
  json_artifact
  json_branch
  json_config
  json_diff
  json_dir
  json_finfo
  json_login
  json_query
  json_report
  json_status
  json_tag
  json_timeline
  json_user
  json_wiki
  leaf
  loadctrl
  login
  lookslike
  main
  manifest
  markdown
  markdown_html
  md5
  merge
  merge3
  moderate
  name
  path
  piechart
  pivot
  popen
  pqueue
  printf
  publish
  purge
  rebuild
  regexp
  report
  rss
  schema
  search
  security_audit
  setup
  setupuser
  sha1
  sha1hard
  sha3
  shun
  sitemap
  skins
  smtp
  sqlcmd
  stash
  stat
  statrep
  style
  sync
  tag
  tar
  th_main
  timeline
  tkt
  tktsetup
  undo
  unicode
  unversioned
  update
  url
  user
  utf8
  util
  verify
  vfile
  webmail
  wiki
  wikiformat
  winfile
  winhttp
  wysiwyg
  xfer
  xfersetup
  zip
  http_ssl
}

# Additional resource files that get built into the executable.
#
set extra_files {
  diff.tcl
  markdown.md
  wiki.wiki
  *.js
  ../skins/*/*.txt
}

# Options used to compile the included SQLite library.
#
set SQLITE_OPTIONS {
  -DNDEBUG=1
  -DSQLITE_THREADSAFE=0
  -DSQLITE_DEFAULT_MEMSTATUS=0
  -DSQLITE_DEFAULT_WAL_SYNCHRONOUS=1
  -DSQLITE_LIKE_DOESNT_MATCH_BLOBS
  -DSQLITE_OMIT_DECLTYPE
  -DSQLITE_OMIT_DEPRECATED
  -DSQLITE_OMIT_GET_TABLE
  -DSQLITE_OMIT_PROGRESS_CALLBACK
  -DSQLITE_OMIT_SHARED_CACHE
  -DSQLITE_OMIT_LOAD_EXTENSION
  -DSQLITE_MAX_EXPR_DEPTH=0
  -DSQLITE_USE_ALLOCA
  -DSQLITE_ENABLE_LOCKING_STYLE=0
  -DSQLITE_DEFAULT_FILE_FORMAT=4
  -DSQLITE_ENABLE_EXPLAIN_COMMENTS
  -DSQLITE_ENABLE_FTS4
  -DSQLITE_ENABLE_FTS3_PARENTHESIS
  -DSQLITE_ENABLE_DBSTAT_VTAB
  -DSQLITE_ENABLE_JSON1
  -DSQLITE_ENABLE_FTS5
  -DSQLITE_ENABLE_STMTVTAB
  -DSQLITE_HAVE_ZLIB
  -DSQLITE_INTROSPECTION_PRAGMAS
  -DSQLITE_ENABLE_DBPAGE_VTAB
}
#lappend SQLITE_OPTIONS -DSQLITE_ENABLE_FTS3=1
#lappend SQLITE_OPTIONS -DSQLITE_ENABLE_STAT4
#lappend SQLITE_OPTIONS -DSQLITE_WIN32_NO_ANSI
#lappend SQLITE_OPTIONS -DSQLITE_WINNT_MAX_PATH_CHARS=4096

# Options used to compile the included SQLite shell.
#
set SHELL_OPTIONS [concat $SQLITE_OPTIONS {
  -Dmain=sqlite3_shell
  -DSQLITE_SHELL_IS_UTF8=1
  -DSQLITE_OMIT_LOAD_EXTENSION=1
  -DUSE_SYSTEM_SQLITE=$(USE_SYSTEM_SQLITE)
  -DSQLITE_SHELL_DBNAME_PROC=sqlcmd_get_dbname
  -DSQLITE_SHELL_INIT_PROC=sqlcmd_init_proc
}]

# miniz (libz drop-in alternative) precompiler flags.
#
set MINIZ_OPTIONS {
  -DMINIZ_NO_STDIO
  -DMINIZ_NO_TIME
  -DMINIZ_NO_ARCHIVE_APIS
}

# Options used to compile the included SQLite shell on Windows.
#
set SHELL_WIN32_OPTIONS $SHELL_OPTIONS
lappend SHELL_WIN32_OPTIONS -Daccess=file_access
lappend SHELL_WIN32_OPTIONS -Dsystem=fossil_system
lappend SHELL_WIN32_OPTIONS -Dgetenv=fossil_getenv
lappend SHELL_WIN32_OPTIONS -Dfopen=fossil_fopen

# STOP HERE.
# Unless the build procedures changes, you should not have to edit anything
# below this line.
#############################################################################

# Name of the final application
#
set name fossil

# The "writeln" command sends output to the target makefile.
#
proc writeln {args} {
  global output_file
  if {[lindex $args 0]=="-nonewline"} {
    puts -nonewline $output_file [lindex $args 1]
  } else {
    puts $output_file [lindex $args 0]
  }
}

# Expand any wildcards in "extra_files"
set new_extra_files {}
foreach file $extra_files {
  foreach x [glob -nocomplain $file] {
    lappend new_extra_files $x
  }
}
set extra_files $new_extra_files

##############################################################################
##############################################################################
##############################################################################
# Start by generating the "main.mk" makefile used for all unix systems.
#
puts "building main.mk"
set output_file [open main.mk w]
fconfigure $output_file -translation binary

writeln {#
##############################################################################
# WARNING: DO NOT EDIT, AUTOMATICALLY GENERATED FILE (SEE "src/makemake.tcl")
##############################################################################
#
# This file is automatically generated.  Instead of editing this
# file, edit "makemake.tcl" then run "tclsh makemake.tcl"
# to regenerate this file.
#
# This file is included by primary Makefile.
#

XBCC = $(BCC) $(BCCFLAGS)
XTCC = $(TCC) -I. -I$(SRCDIR) -I$(OBJDIR) $(TCCFLAGS)

TESTFLAGS := -quiet
}
writeln -nonewline "SRC ="
foreach s [lsort $src] {
  writeln -nonewline " \\\n  \$(SRCDIR)/$s.c"
}
writeln "\n"
writeln -nonewline "EXTRA_FILES ="
foreach s [lsort $extra_files] {
  writeln -nonewline " \\\n  \$(SRCDIR)/$s"
}
writeln "\n"
writeln -nonewline "TRANS_SRC ="
foreach s [lsort $src] {
  writeln -nonewline " \\\n  \$(OBJDIR)/${s}_.c"
}
writeln "\n"
writeln -nonewline "OBJ ="
foreach s [lsort $src] {
  writeln -nonewline " \\\n \$(OBJDIR)/$s.o"
}
writeln "\n"
writeln "APPNAME = $name\$(E)"
writeln "\n"

writeln [string map [list \
    <<<SQLITE_OPTIONS>>> [join $SQLITE_OPTIONS " \\\n                 "] \
    <<<SHELL_OPTIONS>>> [join $SHELL_OPTIONS " \\\n                "] \
    <<<MINIZ_OPTIONS>>> [join $MINIZ_OPTIONS " \\\n                "]] {
all:	$(OBJDIR) $(APPNAME)

install:	$(APPNAME)
	mkdir -p $(INSTALLDIR)
	cp $(APPNAME) $(INSTALLDIR)

codecheck:	$(TRANS_SRC) $(OBJDIR)/codecheck1
	$(OBJDIR)/codecheck1 $(TRANS_SRC)

$(OBJDIR):
	-mkdir $(OBJDIR)

$(OBJDIR)/translate:	$(SRCDIR)/translate.c
	$(XBCC) -o $(OBJDIR)/translate $(SRCDIR)/translate.c

$(OBJDIR)/makeheaders:	$(SRCDIR)/makeheaders.c
	$(XBCC) -o $(OBJDIR)/makeheaders $(SRCDIR)/makeheaders.c

$(OBJDIR)/mkindex:	$(SRCDIR)/mkindex.c
	$(XBCC) -o $(OBJDIR)/mkindex $(SRCDIR)/mkindex.c

$(OBJDIR)/mkbuiltin:	$(SRCDIR)/mkbuiltin.c
	$(XBCC) -o $(OBJDIR)/mkbuiltin $(SRCDIR)/mkbuiltin.c

$(OBJDIR)/mkversion:	$(SRCDIR)/mkversion.c
	$(XBCC) -o $(OBJDIR)/mkversion $(SRCDIR)/mkversion.c

$(OBJDIR)/mkcss:	$(SRCDIR)/mkcss.c
	$(XBCC) -o $(OBJDIR)/mkcss $(SRCDIR)/mkcss.c

$(OBJDIR)/codecheck1:	$(SRCDIR)/codecheck1.c
	$(XBCC) -o $(OBJDIR)/codecheck1 $(SRCDIR)/codecheck1.c

# Run the test suite.
# Other flags that can be included in TESTFLAGS are:
#
#  -halt     Stop testing after the first failed test
#  -keep     Keep the temporary workspace for debugging
#  -prot     Write a detailed log of the tests to the file ./prot
#  -verbose  Include even more details in the output
#  -quiet    Hide most output from the terminal
#  -strict   Treat known bugs as failures
#
# TESTFLAGS can also include names of specific test files to limit
# the run to just those test cases.
#
test:	$(OBJDIR) $(APPNAME)
	$(TCLSH) $(SRCDIR)/../test/tester.tcl $(APPNAME) $(TESTFLAGS)

$(OBJDIR)/VERSION.h:	$(SRCDIR)/../manifest.uuid $(SRCDIR)/../manifest $(SRCDIR)/../VERSION $(OBJDIR)/mkversion
	$(OBJDIR)/mkversion $(SRCDIR)/../manifest.uuid \
		$(SRCDIR)/../manifest \
		$(SRCDIR)/../VERSION >$(OBJDIR)/VERSION.h

$(OBJDIR)/default_css.h:	$(SRCDIR)/default_css.txt $(OBJDIR)/mkcss
	$(OBJDIR)/mkcss $(SRCDIR)/default_css.txt $(OBJDIR)/default_css.h

# Setup the options used to compile the included SQLite library.
SQLITE_OPTIONS = <<<SQLITE_OPTIONS>>>

# Setup the options used to compile the included SQLite shell.
SHELL_OPTIONS = <<<SHELL_OPTIONS>>>

# Setup the options used to compile the included miniz library.
MINIZ_OPTIONS = <<<MINIZ_OPTIONS>>>

# The USE_SYSTEM_SQLITE variable may be undefined, set to 0, or set
# to 1. If it is set to 1, then there is no need to build or link
# the sqlite3.o object. Instead, the system SQLite will be linked
# using -lsqlite3.
SQLITE3_OBJ.0 = $(OBJDIR)/sqlite3.o
SQLITE3_OBJ.1 =
SQLITE3_OBJ.  = $(SQLITE3_OBJ.0)

# The FOSSIL_ENABLE_MINIZ variable may be undefined, set to 0, or
# set to 1.  If it is set to 1, the miniz library included in the
# source tree should be used; otherwise, it should not.
MINIZ_OBJ.0 =
MINIZ_OBJ.1 = $(OBJDIR)/miniz.o
MINIZ_OBJ.  = $(MINIZ_OBJ.0)

# The USE_LINENOISE variable may be undefined, set to 0, or set
# to 1. If it is set to 0, then there is no need to build or link
# the linenoise.o object.
LINENOISE_DEF.0 =
LINENOISE_DEF.1 = -DHAVE_LINENOISE
LINENOISE_DEF.  = $(LINENOISE_DEF.0)
LINENOISE_OBJ.0 =
LINENOISE_OBJ.1 = $(OBJDIR)/linenoise.o
LINENOISE_OBJ.  = $(LINENOISE_OBJ.0)

# The USE_SEE variable may be undefined, 0 or 1.  If undefined or
# 0, ordinary SQLite is used.  If 1, then sqlite3-see.c (not part of
# the source tree) is used and extra flags are provided to enable
# the SQLite Encryption Extension.
SQLITE3_SRC.0 = sqlite3.c
SQLITE3_SRC.1 = sqlite3-see.c
SQLITE3_SRC. = sqlite3.c
SQLITE3_SRC = $(SRCDIR)/$(SQLITE3_SRC.$(USE_SEE))
SQLITE3_SHELL_SRC.0 = shell.c
SQLITE3_SHELL_SRC.1 = shell-see.c
SQLITE3_SHELL_SRC. = shell.c
SQLITE3_SHELL_SRC = $(SRCDIR)/$(SQLITE3_SHELL_SRC.$(USE_SEE))
SEE_FLAGS.0 =
SEE_FLAGS.1 = -DSQLITE_HAS_CODEC -DSQLITE_SHELL_DBKEY_PROC=fossil_key
SEE_FLAGS. =
SEE_FLAGS = $(SEE_FLAGS.$(USE_SEE))
}]

writeln [string map [list <<<NEXT_LINE>>> \\] {
EXTRAOBJ = <<<NEXT_LINE>>>
 $(SQLITE3_OBJ.$(USE_SYSTEM_SQLITE)) <<<NEXT_LINE>>>
 $(MINIZ_OBJ.$(FOSSIL_ENABLE_MINIZ)) <<<NEXT_LINE>>>
 $(LINENOISE_OBJ.$(USE_LINENOISE)) <<<NEXT_LINE>>>
 $(OBJDIR)/shell.o <<<NEXT_LINE>>>
 $(OBJDIR)/th.o <<<NEXT_LINE>>>
 $(OBJDIR)/th_lang.o <<<NEXT_LINE>>>
 $(OBJDIR)/th_tcl.o <<<NEXT_LINE>>>
 $(OBJDIR)/cson_amalgamation.o
}]

writeln {
$(APPNAME):	$(OBJDIR)/headers $(OBJDIR)/codecheck1 $(OBJ) $(EXTRAOBJ)
	$(OBJDIR)/codecheck1 $(TRANS_SRC)
	$(TCC) -o $(APPNAME) $(OBJ) $(EXTRAOBJ) $(LIB)

# This rule prevents make from using its default rules to try build
# an executable named "manifest" out of the file named "manifest.c"
#
$(SRCDIR)/../manifest:
	# noop

clean:
	-rm -rf $(OBJDIR)/* $(APPNAME)

}

set mhargs {}
foreach s [lsort $src] {
  append mhargs "\$(OBJDIR)/${s}_.c:\$(OBJDIR)/$s.h <<<NEXT_LINE>>>"
  set extra_h($s) { }
}
append mhargs "\$(SRCDIR)/sqlite3.h <<<NEXT_LINE>>>"
append mhargs "\$(SRCDIR)/th.h <<<NEXT_LINE>>>"
#append mhargs "\$(SRCDIR)/cson_amalgamation.h <<<NEXT_LINE>>>"
append mhargs "\$(OBJDIR)/VERSION.h "
set mhargs [string map [list <<<NEXT_LINE>>> \\\n\t] $mhargs]
writeln "\$(OBJDIR)/page_index.h: \$(TRANS_SRC) \$(OBJDIR)/mkindex"
writeln "\t\$(OBJDIR)/mkindex \$(TRANS_SRC) >\$@\n"

writeln "\$(OBJDIR)/builtin_data.h: \$(OBJDIR)/mkbuiltin \$(EXTRA_FILES)"
writeln "\t\$(OBJDIR)/mkbuiltin --prefix \$(SRCDIR)/ \$(EXTRA_FILES) >\$@\n"

writeln "\$(OBJDIR)/headers:\t\$(OBJDIR)/page_index.h \$(OBJDIR)/builtin_data.h \$(OBJDIR)/default_css.h \$(OBJDIR)/makeheaders \$(OBJDIR)/VERSION.h"
writeln "\t\$(OBJDIR)/makeheaders $mhargs"
writeln "\ttouch \$(OBJDIR)/headers"
writeln "\$(OBJDIR)/headers: Makefile"
writeln "\$(OBJDIR)/json.o \$(OBJDIR)/json_artifact.o \$(OBJDIR)/json_branch.o \$(OBJDIR)/json_config.o \$(OBJDIR)/json_diff.o \$(OBJDIR)/json_dir.o \$(OBJDIR)/json_finfo.o \$(OBJDIR)/json_login.o \$(OBJDIR)/json_query.o \$(OBJDIR)/json_report.o \$(OBJDIR)/json_status.o \$(OBJDIR)/json_tag.o \$(OBJDIR)/json_timeline.o \$(OBJDIR)/json_user.o \$(OBJDIR)/json_wiki.o : \$(SRCDIR)/json_detail.h"
writeln "Makefile:"
set extra_h(dispatch) " \$(OBJDIR)/page_index.h "
set extra_h(builtin) " \$(OBJDIR)/builtin_data.h "
set extra_h(style) " \$(OBJDIR)/default_css.h "

foreach s [lsort $src] {
  writeln "\$(OBJDIR)/${s}_.c:\t\$(SRCDIR)/$s.c \$(OBJDIR)/translate"
  writeln "\t\$(OBJDIR)/translate \$(SRCDIR)/$s.c >\$@\n"
  writeln "\$(OBJDIR)/$s.o:\t\$(OBJDIR)/${s}_.c \$(OBJDIR)/$s.h$extra_h($s)\$(SRCDIR)/config.h"
  writeln "\t\$(XTCC) -o \$(OBJDIR)/$s.o -c \$(OBJDIR)/${s}_.c\n"
  writeln "\$(OBJDIR)/$s.h:\t\$(OBJDIR)/headers\n"
}

writeln "\$(OBJDIR)/sqlite3.o:\t\$(SQLITE3_SRC)"
writeln "\t\$(XTCC) \$(SQLITE_OPTIONS) \$(SQLITE_CFLAGS) \$(SEE_FLAGS) \\"
writeln "\t\t-c \$(SQLITE3_SRC) -o \$@"

writeln "\$(OBJDIR)/shell.o:\t\$(SQLITE3_SHELL_SRC) \$(SRCDIR)/sqlite3.h"
writeln "\t\$(XTCC) \$(SHELL_OPTIONS) \$(SHELL_CFLAGS) \$(SEE_FLAGS) \$(LINENOISE_DEF.\$(USE_LINENOISE)) -c \$(SQLITE3_SHELL_SRC) -o \$@\n"

writeln "\$(OBJDIR)/linenoise.o:\t\$(SRCDIR)/linenoise.c \$(SRCDIR)/linenoise.h"
writeln "\t\$(XTCC) -c \$(SRCDIR)/linenoise.c -o \$@\n"

writeln "\$(OBJDIR)/th.o:\t\$(SRCDIR)/th.c"
writeln "\t\$(XTCC) -c \$(SRCDIR)/th.c -o \$@\n"

writeln "\$(OBJDIR)/th_lang.o:\t\$(SRCDIR)/th_lang.c"
writeln "\t\$(XTCC) -c \$(SRCDIR)/th_lang.c -o \$@\n"

writeln "\$(OBJDIR)/th_tcl.o:\t\$(SRCDIR)/th_tcl.c"
writeln "\t\$(XTCC) -c \$(SRCDIR)/th_tcl.c -o \$@\n"

writeln {
$(OBJDIR)/miniz.o:	$(SRCDIR)/miniz.c
	$(XTCC) $(MINIZ_OPTIONS) -c $(SRCDIR)/miniz.c -o $@

$(OBJDIR)/cson_amalgamation.o: $(SRCDIR)/cson_amalgamation.c
	$(XTCC) -c $(SRCDIR)/cson_amalgamation.c -o $@

#
# The list of all the targets that do not correspond to real files. This stops
# 'make' from getting confused when someone makes an error in a rule.
#

.PHONY: all install test clean
}

close $output_file
#
# End of the main.mk output
##############################################################################
##############################################################################
##############################################################################
# Begin win/Makefile.mingw output
#
puts "building ../win/Makefile.mingw"
set output_file [open ../win/Makefile.mingw w]
fconfigure $output_file -translation binary

writeln {#!/usr/bin/make
#
##############################################################################
# WARNING: DO NOT EDIT, AUTOMATICALLY GENERATED FILE (SEE "src/makemake.tcl")
##############################################################################
#
# This file is automatically generated.  Instead of editing this
# file, edit "makemake.tcl" then run "tclsh makemake.tcl"
# to regenerate this file.
#
# This is a makefile for use on Cygwin/Darwin/FreeBSD/Linux/Windows using
# MinGW or MinGW-w64.
#
# Some of the special options which can be passed to make
#   USE_WINDOWS=1    if building under a windows command prompt
#   X64=1            if using an unprefixed 64-bit mingw compiler
#

#### Select one of MinGW, MinGW-w64 (32-bit) or MinGW-w64 (64-bit) compilers.
#    By default, this is an empty string (i.e. use the native compiler).
#
PREFIX =
# PREFIX = mingw32-
# PREFIX = i686-pc-mingw32-
# PREFIX = i686-w64-mingw32-
# PREFIX = x86_64-w64-mingw32-

#### The toplevel directory of the source tree.  Fossil can be built
#    in a directory that is separate from the source tree.  Just change
#    the following to point from the build directory to the src/ folder.
#
SRCDIR = src

#### The directory into which object code files should be written.
#
OBJDIR = wbld

#### C compiler for use in building executables that will run on
#    the platform that is doing the build.  This is used to compile
#    code-generator programs as part of the build process.  See TCC
#    and TCCEXE below for the C compiler for building the finished
#    binary.
#
BCCEXE = gcc

#### C Compiler and options for use in building executables that
#    will run on the platform that is doing the build.  This is used
#    to compile code-generator programs as part of the build process.
#    See TCC below for the C compiler for building the finished binary.
#
BCC = $(BCCEXE)

#### Enable compiling with debug symbols (much larger binary)
#
# FOSSIL_ENABLE_SYMBOLS = 1

#### Enable JSON (http://www.json.org) support using "cson"
#
# FOSSIL_ENABLE_JSON = 1

#### Enable HTTPS support via OpenSSL (links to libssl and libcrypto)
#
# FOSSIL_ENABLE_SSL = 1

#### Automatically build OpenSSL when building Fossil (causes rebuild
#    issues when building incrementally).
#
# FOSSIL_BUILD_SSL = 1

#### Enable relative paths in external diff/gdiff
#
# FOSSIL_ENABLE_EXEC_REL_PATHS = 1

#### Enable legacy treatment of mv/rm (skip checkout files)
#
FOSSIL_ENABLE_LEGACY_MV_RM = 1

#### Enable TH1 scripts in embedded documentation files
#
# FOSSIL_ENABLE_TH1_DOCS = 1

#### Enable hooks for commands and web pages via TH1
#
# FOSSIL_ENABLE_TH1_HOOKS = 1

#### Enable scripting support via Tcl/Tk
#
# FOSSIL_ENABLE_TCL = 1

#### Load Tcl using the stubs library mechanism
#
# FOSSIL_ENABLE_TCL_STUBS = 1

#### Load Tcl using the private stubs mechanism
#
# FOSSIL_ENABLE_TCL_PRIVATE_STUBS = 1

#### Use 'system' SQLite
#
# USE_SYSTEM_SQLITE = 1

#### Use POSIX memory APIs from "sys/mman.h"
#
# USE_MMAN_H = 1

#### Use the SQLite Encryption Extension
#
# USE_SEE = 1

#### Use the miniz compression library
#
# FOSSIL_ENABLE_MINIZ = 1

#### Use the Tcl source directory instead of the install directory?
#    This is useful when Tcl has been compiled statically with MinGW.
#
FOSSIL_TCL_SOURCE = 1

#### Check if the workaround for the MinGW command line handling needs to
#    be enabled by default.  This check may be somewhat fragile due to the
#    use of "findstring".
#
ifndef MINGW_IS_32BIT_ONLY
ifeq (,$(findstring w64-mingw32,$(PREFIX)))
MINGW_IS_32BIT_ONLY = 1
endif
endif

#### The directories where the zlib include and library files are located.
#
ZINCDIR = $(SRCDIR)/../compat/zlib
ZLIBDIR = $(SRCDIR)/../compat/zlib

#### Make an attempt to detect if Fossil is being built for the x64 processor
#    architecture.  This check may be somewhat fragile due to "findstring".
#
ifndef X64
ifneq (,$(findstring x86_64-w64-mingw32,$(PREFIX)))
X64 = 1
endif
endif

#### Determine if the optimized assembly routines provided with zlib should be
#    used, taking into account whether zlib is actually enabled and the target
#    processor architecture.
#
ifndef X64
SSLCONFIG = mingw
ifndef FOSSIL_ENABLE_MINIZ
ZLIBCONFIG = LOC="-DASMV -DASMINF" OBJA="inffas86.o match.o"
ZLIBTARGETS = $(ZLIBDIR)/inffas86.o $(ZLIBDIR)/match.o
else
ZLIBCONFIG =
ZLIBTARGETS =
endif
else
SSLCONFIG = mingw64
ZLIBCONFIG =
ZLIBTARGETS =
endif

#### Disable creation of the OpenSSL shared libraries.  Also, disable support
#    for both SSLv2 and SSLv3 (i.e. thereby forcing the use of TLS).
#
SSLCONFIG += no-ssl2 no-ssl3 no-weak-ssl-ciphers no-shared

#### When using zlib, make sure that OpenSSL is configured to use the zlib
#    that Fossil knows about (i.e. the one within the source tree).
#
ifndef FOSSIL_ENABLE_MINIZ
SSLCONFIG +=  --with-zlib-lib=$(PWD)/$(ZLIBDIR) --with-zlib-include=$(PWD)/$(ZLIBDIR) zlib
endif

#### The directories where the OpenSSL include and library files are located.
#    The recommended usage here is to use the Sysinternals junction tool
#    to create a hard link between an "openssl-1.x" sub-directory of the
#    Fossil source code directory and the target OpenSSL source directory.
#
OPENSSLDIR = $(SRCDIR)/../compat/openssl-1.0.2p
OPENSSLINCDIR = $(OPENSSLDIR)/include
OPENSSLLIBDIR = $(OPENSSLDIR)

#### Either the directory where the Tcl library is installed or the Tcl
#    source code directory resides (depending on the value of the macro
#    FOSSIL_TCL_SOURCE).  If this points to the Tcl install directory,
#    this directory must have "include" and "lib" sub-directories.  If
#    this points to the Tcl source code directory, this directory must
#    have "generic" and "win" sub-directories.  The recommended usage
#    here is to use the Sysinternals junction tool to create a hard
#    link between a "tcl-8.x" sub-directory of the Fossil source code
#    directory and the target Tcl directory.  This removes the need to
#    hard-code the necessary paths in this Makefile.
#
TCLDIR = $(SRCDIR)/../compat/tcl-8.6

#### The Tcl source code directory.  This defaults to the same value as
#    TCLDIR macro (above), which may not be correct.  This value will
#    only be used if the FOSSIL_TCL_SOURCE macro is defined.
#
TCLSRCDIR = $(TCLDIR)

#### The Tcl include and library directories.  These values will only be
#    used if the FOSSIL_TCL_SOURCE macro is not defined.
#
TCLINCDIR = $(TCLDIR)/include
TCLLIBDIR = $(TCLDIR)/lib

#### Tcl: Which Tcl library do we want to use (8.4, 8.5, 8.6, etc)?
#
ifdef FOSSIL_ENABLE_TCL_STUBS
ifndef FOSSIL_ENABLE_TCL_PRIVATE_STUBS
LIBTCL = -ltclstub86
endif
TCLTARGET = libtclstub86.a
else
LIBTCL = -ltcl86
TCLTARGET = binaries
endif

#### C compiler for use in building executables that will run on the
#    target platform.  This is usually the same as BCCEXE, unless you
#    are cross-compiling.  This C compiler builds the finished binary
#    for fossil.  See BCC and BCCEXE above for the C compiler for
#    building intermediate code-generator tools.
#
TCCEXE = gcc

#### C compiler and options for use in building executables that will
#    run on the target platform.  This is usually the almost the same
#    as BCC, unless you are cross-compiling.  This C compiler builds
#    the finished binary for fossil.  The BCC compiler above is used
#    for building intermediate code-generator tools.
#
TCC = $(PREFIX)$(TCCEXE) -Wall -Wdeclaration-after-statement

#### Add the necessary command line options to build with debugging
#    symbols, if enabled.
#
ifdef FOSSIL_ENABLE_SYMBOLS
TCC += -g
else
TCC += -Os
endif

#### When not using the miniz compression library, zlib is required.
#
ifndef FOSSIL_ENABLE_MINIZ
TCC += -L$(ZLIBDIR) -I$(ZINCDIR)
endif

#### Compile resources for use in building executables that will run
#    on the target platform.
#
RCC = $(PREFIX)windres -I$(SRCDIR)

ifndef FOSSIL_ENABLE_MINIZ
RCC += -I$(ZINCDIR)
endif

# With HTTPS support
ifdef FOSSIL_ENABLE_SSL
TCC += -L$(OPENSSLLIBDIR) -I$(OPENSSLINCDIR)
RCC += -I$(OPENSSLINCDIR)
endif

# With Tcl support
ifdef FOSSIL_ENABLE_TCL
ifdef FOSSIL_TCL_SOURCE
TCC += -L$(TCLSRCDIR)/win -I$(TCLSRCDIR)/generic -I$(TCLSRCDIR)/win
RCC += -I$(TCLSRCDIR)/generic -I$(TCLSRCDIR)/win
else
TCC += -L$(TCLLIBDIR) -I$(TCLINCDIR)
RCC += -I$(TCLINCDIR)
endif
endif

# With miniz (i.e. instead of zlib)
ifdef FOSSIL_ENABLE_MINIZ
TCC += -DFOSSIL_ENABLE_MINIZ=1
RCC += -DFOSSIL_ENABLE_MINIZ=1
endif

# With MinGW command line handling workaround
ifdef MINGW_IS_32BIT_ONLY
TCC += -DBROKEN_MINGW_CMDLINE=1
RCC += -DBROKEN_MINGW_CMDLINE=1
endif

# With HTTPS support
ifdef FOSSIL_ENABLE_SSL
TCC += -DFOSSIL_ENABLE_SSL=1
RCC += -DFOSSIL_ENABLE_SSL=1
endif

# With relative paths in external diff/gdiff
ifdef FOSSIL_ENABLE_EXEC_REL_PATHS
TCC += -DFOSSIL_ENABLE_EXEC_REL_PATHS=1
RCC += -DFOSSIL_ENABLE_EXEC_REL_PATHS=1
endif

# With legacy treatment of mv/rm
ifdef FOSSIL_ENABLE_LEGACY_MV_RM
TCC += -DFOSSIL_ENABLE_LEGACY_MV_RM=1
RCC += -DFOSSIL_ENABLE_LEGACY_MV_RM=1
endif

# With TH1 embedded docs support
ifdef FOSSIL_ENABLE_TH1_DOCS
TCC += -DFOSSIL_ENABLE_TH1_DOCS=1
RCC += -DFOSSIL_ENABLE_TH1_DOCS=1
endif

# With TH1 hook support
ifdef FOSSIL_ENABLE_TH1_HOOKS
TCC += -DFOSSIL_ENABLE_TH1_HOOKS=1
RCC += -DFOSSIL_ENABLE_TH1_HOOKS=1
endif

# With Tcl support
ifdef FOSSIL_ENABLE_TCL
TCC += -DFOSSIL_ENABLE_TCL=1
RCC += -DFOSSIL_ENABLE_TCL=1
# Either statically linked or via stubs
ifdef FOSSIL_ENABLE_TCL_STUBS
TCC += -DFOSSIL_ENABLE_TCL_STUBS=1 -DUSE_TCL_STUBS
RCC += -DFOSSIL_ENABLE_TCL_STUBS=1 -DUSE_TCL_STUBS
ifdef FOSSIL_ENABLE_TCL_PRIVATE_STUBS
TCC += -DFOSSIL_ENABLE_TCL_PRIVATE_STUBS=1
RCC += -DFOSSIL_ENABLE_TCL_PRIVATE_STUBS=1
endif
else
TCC += -DSTATIC_BUILD
RCC += -DSTATIC_BUILD
endif
endif

# With JSON support
ifdef FOSSIL_ENABLE_JSON
TCC += -DFOSSIL_ENABLE_JSON=1
RCC += -DFOSSIL_ENABLE_JSON=1
endif

# With "sys/mman.h" support
ifdef USE_MMAN_H
TCC += -DUSE_MMAN_H=1
RCC += -DUSE_MMAN_H=1
endif

# With SQLite Encryption Extension support
ifdef USE_SEE
TCC += -DUSE_SEE=1
RCC += -DUSE_SEE=1
endif

#### The option -static has no effect on MinGW(-w64), only dynamic
#    executables can be built when linking with MSVCRT.  OpenSSL
#    (optional) and zlib (required) however are always linked in
#    statically.  Therefore, the FOSSIL_DYNAMIC_BUILD option does
#    not really apply to MinGW (i.e. since ALL external libraries
#    are NOT linked dynamically).
#
# LIB = -static

#### MinGW: If available, use the Unicode capable runtime startup code.
#
ifndef MINGW_IS_32BIT_ONLY
LIB += -municode
endif

#### SQLite: If enabled, use the system SQLite library.
#
ifdef USE_SYSTEM_SQLITE
LIB += -lsqlite3
endif

#### OpenSSL: Add the necessary libraries required, if enabled.
#
ifdef FOSSIL_ENABLE_SSL
LIB += -lssl -lcrypto -lgdi32 -lcrypt32
endif

#### Tcl: Add the necessary libraries required, if enabled.
#
ifdef FOSSIL_ENABLE_TCL
LIB += $(LIBTCL)
endif

#### Extra arguments for linking the finished binary.  Fossil needs
#    to link against the Z-Lib compression library.  There are no
#    other mandatory dependencies.
#
LIB += -lmingwex

#### When not using the miniz compression library, zlib is required.
#
ifndef FOSSIL_ENABLE_MINIZ
LIB += -lz
endif

#### These libraries MUST appear in the same order as they do for Tcl
#    or linking with it will not work (exact reason unknown).
#
ifdef FOSSIL_ENABLE_TCL
ifdef FOSSIL_ENABLE_TCL_STUBS
LIB += -lkernel32 -lws2_32
else
LIB += -lnetapi32 -lkernel32 -luser32 -ladvapi32 -lws2_32
endif
else
LIB += -lkernel32 -lws2_32
endif

#### Library required for DNS lookups.
#
LIB += -ldnsapi

#### Tcl shell for use in running the fossil test suite.  This is only
#    used for testing.
#
TCLSH = tclsh

#### Nullsoft installer MakeNSIS location
#
MAKENSIS = "$(PROGRAMFILES)\NSIS\MakeNSIS.exe"

#### Inno Setup executable location
#
INNOSETUP = "$(PROGRAMFILES)\Inno Setup 5\ISCC.exe"

#### Include a configuration file that can override any one of these settings.
#
-include config.w32

# STOP HERE
# You should not need to change anything below this line
#--------------------------------------------------------
XBCC = $(BCC) $(CFLAGS)
XTCC = $(TCC) $(CFLAGS) -I. -I$(SRCDIR)
}
writeln -nonewline "SRC ="
foreach s [lsort $src] {
  writeln -nonewline " \\\n  \$(SRCDIR)/$s.c"
}
writeln "\n"
writeln -nonewline "EXTRA_FILES ="
foreach s [lsort $extra_files] {
  writeln -nonewline " \\\n  \$(SRCDIR)/$s"
}
writeln "\n"
writeln -nonewline "TRANS_SRC ="
foreach s [lsort $src] {
  writeln -nonewline " \\\n  \$(OBJDIR)/${s}_.c"
}
writeln "\n"
writeln -nonewline "OBJ ="
foreach s [lsort $src] {
  writeln -nonewline " \\\n \$(OBJDIR)/$s.o"
}
writeln "\n"
writeln "APPNAME    = ${name}.exe"
writeln "APPTARGETS ="
writeln {
#### If the USE_WINDOWS variable exists, it is assumed that we are building
#    inside of a Windows-style shell; otherwise, it is assumed that we are
#    building inside of a Unix-style shell.  Note that the "move" command is
#    broken when attempting to use it from the Windows shell via MinGW make
#    because the SHELL variable is only used for certain commands that are
#    recognized internally by make.
#
ifdef USE_WINDOWS
TRANSLATE   = $(subst /,\,$(OBJDIR)/translate.exe)
MAKEHEADERS = $(subst /,\,$(OBJDIR)/makeheaders.exe)
MKINDEX     = $(subst /,\,$(OBJDIR)/mkindex.exe)
MKBUILTIN   = $(subst /,\,$(OBJDIR)/mkbuiltin.exe)
MKVERSION   = $(subst /,\,$(OBJDIR)/mkversion.exe)
MKCSS       = $(subst /,\,$(OBJDIR)/mkcss.exe)
CODECHECK1  = $(subst /,\,$(OBJDIR)/codecheck1.exe)
CAT         = type
CP          = copy
GREP        = find
MV          = copy
RM          = del /Q
MKDIR       = -mkdir
RMDIR       = rmdir /S /Q
else
TRANSLATE   = $(OBJDIR)/translate.exe
MAKEHEADERS = $(OBJDIR)/makeheaders.exe
MKINDEX     = $(OBJDIR)/mkindex.exe
MKBUILTIN   = $(OBJDIR)/mkbuiltin.exe
MKVERSION   = $(OBJDIR)/mkversion.exe
MKCSS       = $(OBJDIR)/mkcss.exe
CODECHECK1  = $(OBJDIR)/codecheck1.exe
CAT         = cat
CP          = cp
GREP        = grep
MV          = mv
RM          = rm -f
MKDIR       = -mkdir -p
RMDIR       = rm -rf
endif}

writeln {
all:	$(OBJDIR) $(APPNAME)

$(OBJDIR)/fossil.o:	$(SRCDIR)/../win/fossil.rc $(OBJDIR)/VERSION.h $(OBJDIR)/default_css.h
ifdef USE_WINDOWS
	$(CAT) $(subst /,\,$(SRCDIR)\miniz.c) | $(GREP) "define MZ_VERSION" > $(subst /,\,$(OBJDIR)\minizver.h)
	$(CP) $(subst /,\,$(SRCDIR)\..\win\fossil.rc) $(subst /,\,$(OBJDIR))
	$(CP) $(subst /,\,$(SRCDIR)\..\win\fossil.ico) $(subst /,\,$(OBJDIR))
	$(CP) $(subst /,\,$(SRCDIR)\..\win\fossil.exe.manifest) $(subst /,\,$(OBJDIR))
else
	$(CAT) $(SRCDIR)/miniz.c | $(GREP) "define MZ_VERSION" > $(OBJDIR)/minizver.h
	$(CP) $(SRCDIR)/../win/fossil.rc $(OBJDIR)
	$(CP) $(SRCDIR)/../win/fossil.ico $(OBJDIR)
	$(CP) $(SRCDIR)/../win/fossil.exe.manifest $(OBJDIR)
endif
	$(RCC) $(OBJDIR)/fossil.rc -o $(OBJDIR)/fossil.o

install:	$(OBJDIR) $(APPNAME)
ifdef USE_WINDOWS
	$(MKDIR) $(subst /,\,$(INSTALLDIR))
	$(CP) $(subst /,\,$(APPNAME)) $(subst /,\,$(INSTALLDIR))
else
	$(MKDIR) $(INSTALLDIR)
	$(CP) $(APPNAME) $(INSTALLDIR)
endif

$(OBJDIR):
ifdef USE_WINDOWS
	$(MKDIR) $(subst /,\,$(OBJDIR))
else
	$(MKDIR) $(OBJDIR)
endif

$(TRANSLATE):	$(SRCDIR)/translate.c
	$(XBCC) -o $@ $(SRCDIR)/translate.c

$(MAKEHEADERS):	$(SRCDIR)/makeheaders.c
	$(XBCC) -o $@ $(SRCDIR)/makeheaders.c

$(MKINDEX):	$(SRCDIR)/mkindex.c
	$(XBCC) -o $@ $(SRCDIR)/mkindex.c

$(MKBUILTIN):	$(SRCDIR)/mkbuiltin.c
	$(XBCC) -o $@ $(SRCDIR)/mkbuiltin.c

$(MKVERSION): $(SRCDIR)/mkversion.c
	$(XBCC) -o $@ $(SRCDIR)/mkversion.c

$(MKCSS): $(SRCDIR)/mkcss.c
	$(XBCC) -o $@ $(SRCDIR)/mkcss.c

$(CODECHECK1):	$(SRCDIR)/codecheck1.c
	$(XBCC) -o $@ $(SRCDIR)/codecheck1.c

# WARNING. DANGER. Running the test suite modifies the repository the
# build is done from, i.e. the checkout belongs to. Do not sync/push
# the repository after running the tests.
test:	$(OBJDIR) $(APPNAME)
	$(TCLSH) $(SRCDIR)/../test/tester.tcl $(APPNAME)

$(OBJDIR)/VERSION.h:	$(SRCDIR)/../manifest.uuid $(SRCDIR)/../manifest $(MKVERSION)
	$(MKVERSION) $(SRCDIR)/../manifest.uuid $(SRCDIR)/../manifest $(SRCDIR)/../VERSION >$@

$(OBJDIR)/default_css.h:	$(SRCDIR)/default_css.txt $(MKCSS)
	$(MKCSS) $(SRCDIR)/default_css.txt $@

# The USE_SYSTEM_SQLITE variable may be undefined, set to 0, or set
# to 1. If it is set to 1, then there is no need to build or link
# the sqlite3.o object. Instead, the system SQLite will be linked
# using -lsqlite3.
SQLITE3_OBJ.0 = $(OBJDIR)/sqlite3.o
SQLITE3_OBJ.1 =
SQLITE3_OBJ.  = $(SQLITE3_OBJ.0)

# The FOSSIL_ENABLE_MINIZ variable may be undefined, set to 0, or
# set to 1.  If it is set to 1, the miniz library included in the
# source tree should be used; otherwise, it should not.
MINIZ_OBJ.0 =
MINIZ_OBJ.1 = $(OBJDIR)/miniz.o
MINIZ_OBJ.  = $(MINIZ_OBJ.0)

# The USE_SEE variable may be undefined, 0 or 1.  If undefined or
# 0, ordinary SQLite is used.  If 1, then sqlite3-see.c (not part of
# the source tree) is used and extra flags are provided to enable
# the SQLite Encryption Extension.
SQLITE3_SRC.0 = sqlite3.c
SQLITE3_SRC.1 = sqlite3-see.c
SQLITE3_SRC. = sqlite3.c
SQLITE3_SRC = $(SRCDIR)/$(SQLITE3_SRC.$(USE_SEE))
SQLITE3_SHELL_SRC.0 = shell.c
SQLITE3_SHELL_SRC.1 = shell-see.c
SQLITE3_SHELL_SRC. = shell.c
SQLITE3_SHELL_SRC = $(SRCDIR)/$(SQLITE3_SHELL_SRC.$(USE_SEE))
SEE_FLAGS.0 =
SEE_FLAGS.1 = -DSQLITE_HAS_CODEC -DSQLITE_SHELL_DBKEY_PROC=fossil_key
SEE_FLAGS. =
SEE_FLAGS = $(SEE_FLAGS.$(USE_SEE))
}

writeln [string map [list <<<NEXT_LINE>>> \\] {
EXTRAOBJ = <<<NEXT_LINE>>>
 $(SQLITE3_OBJ.$(USE_SYSTEM_SQLITE)) <<<NEXT_LINE>>>
 $(MINIZ_OBJ.$(FOSSIL_ENABLE_MINIZ)) <<<NEXT_LINE>>>
 $(OBJDIR)/shell.o <<<NEXT_LINE>>>
 $(OBJDIR)/th.o <<<NEXT_LINE>>>
 $(OBJDIR)/th_lang.o <<<NEXT_LINE>>>
 $(OBJDIR)/th_tcl.o <<<NEXT_LINE>>>
 $(OBJDIR)/cson_amalgamation.o
}]

writeln {
$(ZLIBDIR)/inffas86.o:
	$(TCC) -c -o $@ -DASMINF -I$(ZLIBDIR) -O3 $(ZLIBDIR)/contrib/inflate86/inffas86.c

$(ZLIBDIR)/match.o:
	$(TCC) -c -o $@ -DASMV $(ZLIBDIR)/contrib/asm686/match.S

zlib:	$(ZLIBTARGETS)
	$(MAKE) -C $(ZLIBDIR) PREFIX=$(PREFIX) CC=$(PREFIX)$(TCCEXE) $(ZLIBCONFIG) -f win32/Makefile.gcc libz.a

clean-zlib:
	$(MAKE) -C $(ZLIBDIR) PREFIX=$(PREFIX) CC=$(PREFIX)$(TCCEXE) -f win32/Makefile.gcc clean

ifdef FOSSIL_ENABLE_MINIZ
BLDTARGETS =
else
BLDTARGETS = zlib
endif

openssl:	$(BLDTARGETS)
	cd $(OPENSSLLIBDIR);./Configure --cross-compile-prefix=$(PREFIX) $(SSLCONFIG)
	$(MAKE) -C $(OPENSSLLIBDIR) PREFIX=$(PREFIX) CC=$(PREFIX)$(TCCEXE) build_libs

clean-openssl:
	$(MAKE) -C $(OPENSSLLIBDIR) PREFIX=$(PREFIX) CC=$(PREFIX)$(TCCEXE) clean

tcl:
	cd $(TCLSRCDIR)/win;./configure
	$(MAKE) -C $(TCLSRCDIR)/win PREFIX=$(PREFIX) CC=$(PREFIX)$(TCCEXE) $(TCLTARGET)

clean-tcl:
	$(MAKE) -C $(TCLSRCDIR)/win PREFIX=$(PREFIX) CC=$(PREFIX)$(TCCEXE) distclean

APPTARGETS += $(BLDTARGETS)

ifdef FOSSIL_BUILD_SSL
APPTARGETS += openssl
endif

$(APPNAME):	$(APPTARGETS) $(OBJDIR)/headers $(CODECHECK1) $(OBJ) $(EXTRAOBJ) $(OBJDIR)/fossil.o
	$(CODECHECK1) $(TRANS_SRC)
	$(TCC) -o $@ $(OBJ) $(EXTRAOBJ) $(OBJDIR)/fossil.o $(LIB)

# This rule prevents make from using its default rules to try build
# an executable named "manifest" out of the file named "manifest.c"
#
$(SRCDIR)/../manifest:
	# noop

clean:
ifdef USE_WINDOWS
	$(RM) $(subst /,\,$(APPNAME))
	$(RMDIR) $(subst /,\,$(OBJDIR))
else
	$(RM) $(APPNAME)
	$(RMDIR) $(OBJDIR)
endif

setup: $(OBJDIR) $(APPNAME)
	$(MAKENSIS) ./setup/fossil.nsi

innosetup: $(OBJDIR) $(APPNAME)
	$(INNOSETUP) ./setup/fossil.iss -DAppVersion=$(shell $(CAT) ./VERSION)
}

set mhargs {}
foreach s [lsort $src] {
  if {[string length $mhargs] > 0} {append mhargs " \\\n\t\t"}
  append mhargs "\$(OBJDIR)/${s}_.c:\$(OBJDIR)/$s.h"
  set extra_h($s) { }
}
append mhargs " \\\n\t\t\$(SRCDIR)/sqlite3.h"
append mhargs " \\\n\t\t\$(SRCDIR)/th.h"
append mhargs " \\\n\t\t\$(OBJDIR)/VERSION.h"
writeln "\$(OBJDIR)/page_index.h: \$(TRANS_SRC) \$(MKINDEX)"
writeln "\t\$(MKINDEX) \$(TRANS_SRC) >\$@\n"

writeln "\$(OBJDIR)/builtin_data.h:\t\$(MKBUILTIN) \$(EXTRA_FILES)"
writeln "\t\$(MKBUILTIN) --prefix \$(SRCDIR)/ \$(EXTRA_FILES) >\$@\n"

writeln "\$(OBJDIR)/headers:\t\$(OBJDIR)/page_index.h \$(OBJDIR)/builtin_data.h \$(OBJDIR)/default_css.h \$(MAKEHEADERS) \$(OBJDIR)/VERSION.h"
writeln "\t\$(MAKEHEADERS) $mhargs"
writeln "\techo Done >\$(OBJDIR)/headers\n"
writeln "\$(OBJDIR)/headers: Makefile\n"
writeln "Makefile:\n"
set extra_h(main) " \$(OBJDIR)/page_index.h "
set extra_h(builtin) " \$(OBJDIR)/builtin_data.h "
set extra_h(style) " \$(OBJDIR)/default_css.h "

foreach s [lsort $src] {
  writeln "\$(OBJDIR)/${s}_.c:\t\$(SRCDIR)/$s.c \$(TRANSLATE)"
  writeln "\t\$(TRANSLATE) \$(SRCDIR)/$s.c >\$@\n"
  writeln "\$(OBJDIR)/$s.o:\t\$(OBJDIR)/${s}_.c \$(OBJDIR)/$s.h$extra_h($s)\$(SRCDIR)/config.h"
  writeln "\t\$(XTCC) -o \$(OBJDIR)/$s.o -c \$(OBJDIR)/${s}_.c\n"
  writeln "\$(OBJDIR)/${s}.h:\t\$(OBJDIR)/headers\n"
}

writeln {MINGW_OPTIONS = -D_HAVE__MINGW_H
}

set SQLITE_WIN32_OPTIONS $SQLITE_OPTIONS
lappend SQLITE_WIN32_OPTIONS -DSQLITE_WIN32_NO_ANSI

set MINGW_SQLITE_OPTIONS $SQLITE_WIN32_OPTIONS
lappend MINGW_SQLITE_OPTIONS {$(MINGW_OPTIONS)}
lappend MINGW_SQLITE_OPTIONS -DSQLITE_USE_MALLOC_H
lappend MINGW_SQLITE_OPTIONS -DSQLITE_USE_MSIZE

set MINIZ_WIN32_OPTIONS $MINIZ_OPTIONS

set j " \\\n                 "
writeln "SQLITE_OPTIONS = [join $MINGW_SQLITE_OPTIONS $j]\n"
set j " \\\n                "
writeln "SHELL_OPTIONS = [join $SHELL_WIN32_OPTIONS $j]\n"
set j " \\\n                "
writeln "MINIZ_OPTIONS = [join $MINIZ_WIN32_OPTIONS $j]\n"

writeln "\$(OBJDIR)/sqlite3.o:\t\$(SQLITE3_SRC) \$(SRCDIR)/../win/Makefile.mingw"
writeln "\t\$(XTCC) \$(SQLITE_OPTIONS) \$(SQLITE_CFLAGS) \$(SEE_FLAGS) \\"
writeln "\t\t-c \$(SQLITE3_SRC) -o \$@\n"

writeln "\$(OBJDIR)/cson_amalgamation.o:\t\$(SRCDIR)/cson_amalgamation.c"
writeln "\t\$(XTCC) -c \$(SRCDIR)/cson_amalgamation.c -o \$@\n"
writeln "\$(OBJDIR)/json.o \$(OBJDIR)/json_artifact.o \$(OBJDIR)/json_branch.o \$(OBJDIR)/json_config.o \$(OBJDIR)/json_diff.o \$(OBJDIR)/json_dir.o \$(OBJDIR)/jsos_finfo.o \$(OBJDIR)/json_login.o \$(OBJDIR)/json_query.o \$(OBJDIR)/json_report.o \$(OBJDIR)/json_status.o \$(OBJDIR)/json_tag.o \$(OBJDIR)/json_timeline.o \$(OBJDIR)/json_user.o \$(OBJDIR)/json_wiki.o : \$(SRCDIR)/json_detail.h\n"

writeln "\$(OBJDIR)/shell.o:\t\$(SQLITE3_SHELL_SRC) \$(SRCDIR)/sqlite3.h \$(SRCDIR)/../win/Makefile.mingw"
writeln "\t\$(XTCC) \$(SHELL_OPTIONS) \$(SHELL_CFLAGS) \$(SEE_FLAGS) -c \$(SQLITE3_SHELL_SRC) -o \$@\n"

writeln "\$(OBJDIR)/th.o:\t\$(SRCDIR)/th.c"
writeln "\t\$(XTCC) -c \$(SRCDIR)/th.c -o \$@\n"

writeln "\$(OBJDIR)/th_lang.o:\t\$(SRCDIR)/th_lang.c"
writeln "\t\$(XTCC) -c \$(SRCDIR)/th_lang.c -o \$@\n"

writeln "\$(OBJDIR)/th_tcl.o:\t\$(SRCDIR)/th_tcl.c"
writeln "\t\$(XTCC) -c \$(SRCDIR)/th_tcl.c -o \$@\n"

writeln "\$(OBJDIR)/miniz.o:\t\$(SRCDIR)/miniz.c"
writeln "\t\$(XTCC) \$(MINIZ_OPTIONS) -c \$(SRCDIR)/miniz.c -o \$@\n"

close $output_file
#
# End of the win/Makefile.mingw output
##############################################################################
##############################################################################
##############################################################################
# Begin win/Makefile.dmc output
#
puts "building ../win/Makefile.dmc"
set output_file [open ../win/Makefile.dmc w]
fconfigure $output_file -translation binary

writeln {#
##############################################################################
# WARNING: DO NOT EDIT, AUTOMATICALLY GENERATED FILE (SEE "src/makemake.tcl")
##############################################################################
#
# This file is automatically generated.  Instead of editing this
# file, edit "makemake.tcl" then run "tclsh makemake.tcl"
# to regenerate this file.
#
B      = ..
SRCDIR = $B\src
OBJDIR = .
O      = .obj
E      = .exe


# Maybe DMDIR, SSL or INCL needs adjustment
DMDIR  = c:\DM
INCL   = -I. -I$(SRCDIR) -I$B\win\include -I$(DMDIR)\extra\include

#SSL   =  -DFOSSIL_ENABLE_SSL=1
SSL    =

CFLAGS = -o
BCC    = $(DMDIR)\bin\dmc $(CFLAGS)
TCC    = $(DMDIR)\bin\dmc $(CFLAGS) $(DMCDEF) $(SSL) $(INCL)
LIBS   = $(DMDIR)\extra\lib\ zlib wsock32 advapi32 dnsapi
}
writeln "SQLITE_OPTIONS = [join $SQLITE_OPTIONS { }]\n"
writeln "SHELL_OPTIONS = [join $SHELL_WIN32_OPTIONS { }]\n"
writeln -nonewline "SRC   ="
foreach s [lsort $src] {
  writeln -nonewline " ${s}_.c"
}
writeln "\n"
writeln -nonewline "OBJ   = "
foreach s [lsort $src] {
  writeln -nonewline "\$(OBJDIR)\\$s\$O "
}
writeln "\$(OBJDIR)\\shell\$O \$(OBJDIR)\\sqlite3\$O \$(OBJDIR)\\th\$O \$(OBJDIR)\\th_lang\$O"
writeln {

RC=$(DMDIR)\bin\rcc
RCFLAGS=-32 -w1 -I$(SRCDIR) /D__DMC__

APPNAME = $(OBJDIR)\fossil$(E)

all: $(APPNAME)

$(APPNAME) : translate$E mkindex$E codecheck1$E headers  $(OBJ) $(OBJDIR)\link
	cd $(OBJDIR)
	codecheck1$E $(SRC)
	$(DMDIR)\bin\link @link

$(OBJDIR)\fossil.res:	$B\win\fossil.rc
	$(RC) $(RCFLAGS) -o$@ $**

$(OBJDIR)\link: $B\win\Makefile.dmc $(OBJDIR)\fossil.res}
writeln -nonewline "\t+echo "
foreach s [lsort $src] {
  writeln -nonewline "$s "
}
writeln "shell sqlite3 th th_lang > \$@"
writeln "\t+echo fossil >> \$@"
writeln "\t+echo fossil >> \$@"
writeln "\t+echo \$(LIBS) >> \$@"
writeln "\t+echo. >> \$@"
writeln "\t+echo fossil >> \$@"

writeln {
translate$E: $(SRCDIR)\translate.c
	$(BCC) -o$@ $**

makeheaders$E: $(SRCDIR)\makeheaders.c
	$(BCC) -o$@ $**

mkindex$E: $(SRCDIR)\mkindex.c
	$(BCC) -o$@ $**

mkbuiltin$E: $(SRCDIR)\mkbuiltin.c
	$(BCC) -o$@ $**

mkversion$E: $(SRCDIR)\mkversion.c
	$(BCC) -o$@ $**

mkcss$E: $(SRCDIR)\mkcss.c
	$(BCC) -o$@ $**

codecheck1$E: $(SRCDIR)\codecheck1.c
	$(BCC) -o$@ $**

$(OBJDIR)\shell$O : $(SRCDIR)\shell.c
	$(TCC) -o$@ -c $(SHELL_OPTIONS) $(SQLITE_OPTIONS) $(SHELL_CFLAGS) $**

$(OBJDIR)\sqlite3$O : $(SRCDIR)\sqlite3.c
	$(TCC) -o$@ -c $(SQLITE_OPTIONS) $(SQLITE_CFLAGS) $**

$(OBJDIR)\th$O : $(SRCDIR)\th.c
	$(TCC) -o$@ -c $**

$(OBJDIR)\th_lang$O : $(SRCDIR)\th_lang.c
	$(TCC) -o$@ -c $**

$(OBJDIR)\cson_amalgamation.h : $(SRCDIR)\cson_amalgamation.h
	cp $@ $@

VERSION.h : mkversion$E $B\manifest.uuid $B\manifest $B\VERSION
	+$** > $@

default_css.h : mkcss$E $B\src\default_css.txt
	+$** $B\src\default_css.txt $@

page_index.h: mkindex$E $(SRC)
	+$** > $@

builtin_data.h:	mkbuiltin$E $(EXTRA_FILES)
	mkbuiltin$E --prefix $(SRCDIR)/ $(EXTRA_FILES) > $@

clean:
	-del $(OBJDIR)\*.obj
	-del *.obj *_.c *.h *.map

realclean:
	-del $(APPNAME) translate$E mkindex$E makeheaders$E mkversion$E codecheck1$E mkbuiltin$E mkcss$E

$(OBJDIR)\json$O : $(SRCDIR)\json_detail.h
$(OBJDIR)\json_artifact$O : $(SRCDIR)\json_detail.h
$(OBJDIR)\json_branch$O : $(SRCDIR)\json_detail.h
$(OBJDIR)\json_config$O : $(SRCDIR)\json_detail.h
$(OBJDIR)\json_diff$O : $(SRCDIR)\json_detail.h
$(OBJDIR)\json_dir$O : $(SRCDIR)\json_detail.h
$(OBJDIR)\json_finfo$O : $(SRCDIR)\json_detail.h
$(OBJDIR)\json_login$O : $(SRCDIR)\json_detail.h
$(OBJDIR)\json_query$O : $(SRCDIR)\json_detail.h
$(OBJDIR)\json_report$O : $(SRCDIR)\json_detail.h
$(OBJDIR)\json_status$O : $(SRCDIR)\json_detail.h
$(OBJDIR)\json_tag$O : $(SRCDIR)\json_detail.h
$(OBJDIR)\json_timeline$O : $(SRCDIR)\json_detail.h
$(OBJDIR)\json_user$O : $(SRCDIR)\json_detail.h
$(OBJDIR)\json_wiki$O : $(SRCDIR)\json_detail.h


}
foreach s [lsort $src] {
  writeln "\$(OBJDIR)\\$s\$O : ${s}_.c ${s}.h"
  writeln "\t\$(TCC) -o\$@ -c ${s}_.c\n"
  writeln "${s}_.c : \$(SRCDIR)\\$s.c"
  writeln "\t+translate\$E \$** > \$@\n"
}

writeln -nonewline "headers: makeheaders\$E page_index.h builtin_data.h default_css.h VERSION.h\n\t +makeheaders\$E "
foreach s [lsort $src] {
  writeln -nonewline "${s}_.c:$s.h "
}
writeln "\$(SRCDIR)\\sqlite3.h \$(SRCDIR)\\th.h VERSION.h \$(SRCDIR)\\cson_amalgamation.h"
writeln "\t@copy /Y nul: headers"

close $output_file
#
# End of the win/Makefile.dmc output
##############################################################################
##############################################################################
##############################################################################
# Begin win/Makefile.msc output
#
puts "building ../win/Makefile.msc"
set output_file [open ../win/Makefile.msc w]
fconfigure $output_file -translation binary

writeln {#
##############################################################################
# WARNING: DO NOT EDIT, AUTOMATICALLY GENERATED FILE (SEE "src/makemake.tcl")
##############################################################################
#
#
# This file is automatically generated.  Instead of editing this
# file, edit "makemake.tcl" then run "tclsh makemake.tcl"
# to regenerate this file.
#
B       = ..
SRCDIR  = $(B)\src
OBJDIR  = msvcbld
OX      = $(OBJDIR)
O       = .obj
E       = .exe
P       = .pdb

INSTALLDIR = .
!ifdef DESTDIR
INSTALLDIR = $(DESTDIR)\$(INSTALLDIR)
!endif

# When building out of source, this Makefile needs to know the path to the base
# top-level directory for this project. Pass it on NMAKE command line via make
# variable B:
#   NMAKE /f "path\to\this\Makefile" B="path/to/fossil/root"
#
# NOTE: Make sure B path has no trailing backslash, UNIX-style path is OK too.
#
!if !exist("$(B)\.fossil-settings")
!error Please specify path to project base directory: B="path/to/fossil"
!endif

# Perl is only necessary if OpenSSL support is enabled and it must
# be built from source code.  The PERLDIR variable should point to
# the directory containing the main Perl binary (i.e. "perl.exe").
PERLDIR = C:\Perl\bin
PERL    = perl.exe

# Enable debugging symbols?
!ifndef DEBUG
DEBUG = 0
!endif
!ifdef FOSSIL_DEBUG
DEBUG = 1
!endif

# Build the OpenSSL libraries?
!ifndef FOSSIL_BUILD_SSL
FOSSIL_BUILD_SSL = 0
!endif

# Build the included zlib library?
!ifndef FOSSIL_BUILD_ZLIB
FOSSIL_BUILD_ZLIB = 1
!endif

# Link everything except SQLite dynamically?
!ifndef FOSSIL_DYNAMIC_BUILD
FOSSIL_DYNAMIC_BUILD = 0
!endif

# Enable relative paths in external diff/gdiff?
!ifndef FOSSIL_ENABLE_EXEC_REL_PATHS
FOSSIL_ENABLE_EXEC_REL_PATHS = 0
!endif

# Enable the JSON API?
!ifndef FOSSIL_ENABLE_JSON
FOSSIL_ENABLE_JSON = 0
!endif

# Enable legacy treatment of the mv/rm commands?
!ifndef FOSSIL_ENABLE_LEGACY_MV_RM
FOSSIL_ENABLE_LEGACY_MV_RM = 1
!endif

# Enable use of miniz instead of zlib?
!ifndef FOSSIL_ENABLE_MINIZ
FOSSIL_ENABLE_MINIZ = 0
!endif

# Enable OpenSSL support?
!ifndef FOSSIL_ENABLE_SSL
FOSSIL_ENABLE_SSL = 0
!endif

# Enable the Tcl integration subsystem?
!ifndef FOSSIL_ENABLE_TCL
FOSSIL_ENABLE_TCL = 0
!endif

# Enable TH1 scripts in embedded documentation files?
!ifndef FOSSIL_ENABLE_TH1_DOCS
FOSSIL_ENABLE_TH1_DOCS = 0
!endif

# Enable TH1 hooks for commands and web pages?
!ifndef FOSSIL_ENABLE_TH1_HOOKS
FOSSIL_ENABLE_TH1_HOOKS = 0
!endif

# Enable support for Windows XP with Visual Studio 201x?
!ifndef FOSSIL_ENABLE_WINXP
FOSSIL_ENABLE_WINXP = 0
!endif

# Enable support for the SQLite Encryption Extension?
!ifndef USE_SEE
USE_SEE = 0
!endif

!if $(FOSSIL_ENABLE_SSL)!=0
SSLDIR    = $(B)\compat\openssl-1.0.2p
SSLINCDIR = $(SSLDIR)\inc32
!if $(FOSSIL_DYNAMIC_BUILD)!=0
SSLLIBDIR = $(SSLDIR)\out32dll
!else
SSLLIBDIR = $(SSLDIR)\out32
!endif
SSLLFLAGS = /nologo /opt:ref /debug
SSLLIB    = ssleay32.lib libeay32.lib user32.lib gdi32.lib crypt32.lib
!if "$(PLATFORM)"=="amd64" || "$(PLATFORM)"=="x64"
!message Using 'x64' platform for OpenSSL...
# BUGBUG (OpenSSL): Using "no-ssl*" here breaks the build.
# SSLCONFIG = VC-WIN64A no-asm no-ssl2 no-ssl3 no-weak-ssl-ciphers
SSLCONFIG = VC-WIN64A no-asm
!if $(FOSSIL_DYNAMIC_BUILD)!=0
SSLCONFIG = $(SSLCONFIG) shared
!else
SSLCONFIG = $(SSLCONFIG) no-shared
!endif
SSLSETUP  = ms\do_win64a.bat
!if $(FOSSIL_DYNAMIC_BUILD)!=0
SSLNMAKE  = ms\ntdll.mak all
!else
SSLNMAKE  = ms\nt.mak all
!endif
# BUGBUG (OpenSSL): Using "OPENSSL_NO_SSL*" here breaks dynamic builds.
!if $(FOSSIL_DYNAMIC_BUILD)==0
SSLCFLAGS = -DOPENSSL_NO_SSL2 -DOPENSSL_NO_SSL3 -DOPENSSL_NO_WEAK_SSL_CIPHERS
!endif
!elseif "$(PLATFORM)"=="ia64"
!message Using 'ia64' platform for OpenSSL...
# BUGBUG (OpenSSL): Using "no-ssl*" here breaks the build.
# SSLCONFIG = VC-WIN64I no-asm no-ssl2 no-ssl3 no-weak-ssl-ciphers
SSLCONFIG = VC-WIN64I no-asm
!if $(FOSSIL_DYNAMIC_BUILD)!=0
SSLCONFIG = $(SSLCONFIG) shared
!else
SSLCONFIG = $(SSLCONFIG) no-shared
!endif
SSLSETUP  = ms\do_win64i.bat
!if $(FOSSIL_DYNAMIC_BUILD)!=0
SSLNMAKE  = ms\ntdll.mak all
!else
SSLNMAKE  = ms\nt.mak all
!endif
# BUGBUG (OpenSSL): Using "OPENSSL_NO_SSL*" here breaks dynamic builds.
!if $(FOSSIL_DYNAMIC_BUILD)==0
SSLCFLAGS = -DOPENSSL_NO_SSL2 -DOPENSSL_NO_SSL3 -DOPENSSL_NO_WEAK_SSL_CIPHERS
!endif
!else
!message Assuming 'x86' platform for OpenSSL...
# BUGBUG (OpenSSL): Using "no-ssl*" here breaks the build.
# SSLCONFIG = VC-WIN32 no-asm no-ssl2 no-ssl3 no-weak-ssl-ciphers
SSLCONFIG = VC-WIN32 no-asm
!if $(FOSSIL_DYNAMIC_BUILD)!=0
SSLCONFIG = $(SSLCONFIG) shared
!else
SSLCONFIG = $(SSLCONFIG) no-shared
!endif
SSLSETUP  = ms\do_ms.bat
!if $(FOSSIL_DYNAMIC_BUILD)!=0
SSLNMAKE  = ms\ntdll.mak all
!else
SSLNMAKE  = ms\nt.mak all
!endif
# BUGBUG (OpenSSL): Using "OPENSSL_NO_SSL*" here breaks dynamic builds.
!if $(FOSSIL_DYNAMIC_BUILD)==0
SSLCFLAGS = -DOPENSSL_NO_SSL2 -DOPENSSL_NO_SSL3 -DOPENSSL_NO_WEAK_SSL_CIPHERS
!endif
!endif
!endif

!if $(FOSSIL_ENABLE_TCL)!=0
TCLDIR    = $(B)\compat\tcl-8.6
TCLSRCDIR = $(TCLDIR)
TCLINCDIR = $(TCLSRCDIR)\generic
!endif

# zlib options
ZINCDIR   = $(B)\compat\zlib
ZLIBDIR   = $(B)\compat\zlib

!if $(FOSSIL_DYNAMIC_BUILD)!=0
ZLIB      = zdll.lib
!else
ZLIB      = zlib.lib
!endif

INCL      = /I. /I"$(OX)" /I"$(SRCDIR)" /I"$(B)\win\include"

!if $(FOSSIL_ENABLE_MINIZ)==0
INCL      = $(INCL) /I"$(ZINCDIR)"
!endif

!if $(FOSSIL_ENABLE_SSL)!=0
INCL      = $(INCL) /I"$(SSLINCDIR)"
!endif

!if $(FOSSIL_ENABLE_TCL)!=0
INCL      = $(INCL) /I"$(TCLINCDIR)"
!endif

CFLAGS    = /nologo /wd4996
LDFLAGS   =

!if $(FOSSIL_DYNAMIC_BUILD)!=0
LDFLAGS   = $(LDFLAGS) /MANIFEST
!else
LDFLAGS   = $(LDFLAGS) /NODEFAULTLIB:msvcrt /MANIFEST:NO
!endif

!if $(FOSSIL_ENABLE_WINXP)!=0
XPCFLAGS  = $(XPCFLAGS) /D_WIN32_WINNT=0x0501 /D_USING_V110_SDK71_=1
CFLAGS    = $(CFLAGS) $(XPCFLAGS)
!if "$(PLATFORM)"=="amd64" || "$(PLATFORM)"=="x64"
XPLDFLAGS = $(XPLDFLAGS) /SUBSYSTEM:CONSOLE,5.02
!else
XPLDFLAGS = $(XPLDFLAGS) /SUBSYSTEM:CONSOLE,5.01
!endif
LDFLAGS   = $(LDFLAGS) $(XPLDFLAGS)
!endif

!if $(FOSSIL_DYNAMIC_BUILD)!=0
!if $(DEBUG)!=0
CRTFLAGS = /MDd
!else
CRTFLAGS = /MD
!endif
!else
!if $(DEBUG)!=0
CRTFLAGS = /MTd
!else
CRTFLAGS = /MT
!endif
!endif

!if $(DEBUG)!=0
CFLAGS    = $(CFLAGS) /Zi $(CRTFLAGS) /Od /DFOSSIL_DEBUG
LDFLAGS   = $(LDFLAGS) /DEBUG
!else
CFLAGS    = $(CFLAGS) $(CRTFLAGS) /O2
!endif

BCC       = $(CC) $(CFLAGS)
TCC       = $(CC) /c $(CFLAGS) $(MSCDEF) $(INCL)
RCC       = $(RC) /D_WIN32 /D_MSC_VER $(MSCDEF) $(INCL)
MTC       = mt
LIBS      = ws2_32.lib advapi32.lib dnsapi.lib
LIBDIR    =

!if $(FOSSIL_DYNAMIC_BUILD)!=0
TCC       = $(TCC) /DFOSSIL_DYNAMIC_BUILD=1
RCC       = $(RCC) /DFOSSIL_DYNAMIC_BUILD=1
!endif

!if $(FOSSIL_ENABLE_MINIZ)==0
LIBS      = $(LIBS) $(ZLIB)
LIBDIR    = $(LIBDIR) /LIBPATH:"$(ZLIBDIR)"
!endif

!if $(FOSSIL_ENABLE_MINIZ)!=0
TCC       = $(TCC) /DFOSSIL_ENABLE_MINIZ=1
RCC       = $(RCC) /DFOSSIL_ENABLE_MINIZ=1
!endif

!if $(FOSSIL_ENABLE_JSON)!=0
TCC       = $(TCC) /DFOSSIL_ENABLE_JSON=1
RCC       = $(RCC) /DFOSSIL_ENABLE_JSON=1
!endif

!if $(FOSSIL_ENABLE_SSL)!=0
TCC       = $(TCC) /DFOSSIL_ENABLE_SSL=1
RCC       = $(RCC) /DFOSSIL_ENABLE_SSL=1
LIBS      = $(LIBS) $(SSLLIB)
LIBDIR    = $(LIBDIR) /LIBPATH:"$(SSLLIBDIR)"
!endif

!if $(FOSSIL_ENABLE_EXEC_REL_PATHS)!=0
TCC       = $(TCC) /DFOSSIL_ENABLE_EXEC_REL_PATHS=1
RCC       = $(RCC) /DFOSSIL_ENABLE_EXEC_REL_PATHS=1
!endif

!if $(FOSSIL_ENABLE_LEGACY_MV_RM)!=0
TCC       = $(TCC) /DFOSSIL_ENABLE_LEGACY_MV_RM=1
RCC       = $(RCC) /DFOSSIL_ENABLE_LEGACY_MV_RM=1
!endif

!if $(FOSSIL_ENABLE_TH1_DOCS)!=0
TCC       = $(TCC) /DFOSSIL_ENABLE_TH1_DOCS=1
RCC       = $(RCC) /DFOSSIL_ENABLE_TH1_DOCS=1
!endif

!if $(FOSSIL_ENABLE_TH1_HOOKS)!=0
TCC       = $(TCC) /DFOSSIL_ENABLE_TH1_HOOKS=1
RCC       = $(RCC) /DFOSSIL_ENABLE_TH1_HOOKS=1
!endif

!if $(FOSSIL_ENABLE_TCL)!=0
TCC       = $(TCC) /DFOSSIL_ENABLE_TCL=1
RCC       = $(RCC) /DFOSSIL_ENABLE_TCL=1
TCC       = $(TCC) /DFOSSIL_ENABLE_TCL_STUBS=1
RCC       = $(RCC) /DFOSSIL_ENABLE_TCL_STUBS=1
TCC       = $(TCC) /DFOSSIL_ENABLE_TCL_PRIVATE_STUBS=1
RCC       = $(RCC) /DFOSSIL_ENABLE_TCL_PRIVATE_STUBS=1
TCC       = $(TCC) /DUSE_TCL_STUBS=1
RCC       = $(RCC) /DUSE_TCL_STUBS=1
!endif

!if $(USE_SEE)!=0
TCC       = $(TCC) /DUSE_SEE=1
RCC       = $(RCC) /DUSE_SEE=1
!endif
}
regsub -all {[-]D} [join $SQLITE_WIN32_OPTIONS { }] {/D} MSC_SQLITE_OPTIONS
set j " \\\n                 "
writeln "SQLITE_OPTIONS = [join $MSC_SQLITE_OPTIONS $j]\n"

regsub -all {[-]D} [join $SHELL_WIN32_OPTIONS { }] {/D} MSC_SHELL_OPTIONS
set j " \\\n                "
writeln "SHELL_OPTIONS = [join $MSC_SHELL_OPTIONS $j]\n"

regsub -all {[-]D} [join $MINIZ_WIN32_OPTIONS { }] {/D} MSC_MINIZ_OPTIONS
set j " \\\n                "
writeln "MINIZ_OPTIONS = [join $MSC_MINIZ_OPTIONS $j]\n"

writeln -nonewline "SRC   = "
set i 0
foreach s [lsort $src] {
  if {$i > 0} {
    writeln " \\"
    writeln -nonewline "        "
  }
  writeln -nonewline "\"\$(OX)\\${s}_.c\""; incr i
}
writeln "\n"
writeln -nonewline "EXTRA_FILES   = "
set i 0
foreach s [lsort $extra_files] {
  if {$i > 0} {
    writeln " \\"
    writeln -nonewline "        "
  }
  set s [regsub -all / $s \\]
  writeln -nonewline "\"\$(SRCDIR)\\${s}\""; incr i
}
writeln "\n"
set AdditionalObj [list shell sqlite3 th th_lang th_tcl cson_amalgamation]
writeln -nonewline "OBJ   = "
set i 0
foreach s [lsort [concat $src $AdditionalObj]] {
  if {$i > 0} {
    writeln " \\"
    writeln -nonewline "        "
  }
  writeln -nonewline "\"\$(OX)\\$s\$O\""; incr i
}
if {$i > 0} {
  writeln " \\"
}
writeln "!if \$(FOSSIL_ENABLE_MINIZ)!=0"
writeln -nonewline "        "
writeln "\"\$(OX)\\miniz\$O\" \\"; incr i
writeln "!endif"
writeln -nonewline "        \"\$(OX)\\fossil.res\"\n\n"
writeln [string map [list <<<NEXT_LINE>>> \\] {
APPNAME    = $(OX)\fossil$(E)
PDBNAME    = $(OX)\fossil$(P)
APPMANIFEST=$(APPNAME).manifest
APPTARGETS =

all: "$(OX)" "$(APPNAME)"

install: "$(APPNAME)"
	echo F | xcopy /Y  "$(APPNAME)" "$(INSTALLDIR)"\*
!if $(DEBUG)!=0
	echo F | xcopy /Y  "$(PDBNAME)" "$(INSTALLDIR)"\*
!endif

$(OX):
	@-mkdir $@

zlib:
	@echo Building zlib from "$(ZLIBDIR)"...
!if $(FOSSIL_ENABLE_WINXP)!=0
	@pushd "$(ZLIBDIR)" && $(MAKE) /f win32\Makefile.msc $(ZLIB) "CC=cl $(XPCFLAGS)" "LD=link $(XPLDFLAGS)" && popd
!else
	@pushd "$(ZLIBDIR)" && $(MAKE) /f win32\Makefile.msc $(ZLIB) && popd
!endif

clean-zlib:
	@pushd "$(ZLIBDIR)" && $(MAKE) /f win32\Makefile.msc clean && popd


!if $(FOSSIL_ENABLE_SSL)!=0
openssl:
	@echo Building OpenSSL from "$(SSLDIR)"...
!if "$(PERLDIR)" != ""
	@set "PATH=$(PERLDIR);$(PATH)"
!endif
	@pushd "$(SSLDIR)" && "$(PERL)" Configure $(SSLCONFIG) && popd
	@pushd "$(SSLDIR)" && call $(SSLSETUP) && popd
!if $(FOSSIL_ENABLE_WINXP)!=0
	@pushd "$(SSLDIR)" && "$(MAKE)" /f $(SSLNMAKE) "CC=cl $(SSLCFLAGS) $(XPCFLAGS)" "LFLAGS=$(SSLLFLAGS) $(XPLDFLAGS)" && popd
!else
	@pushd "$(SSLDIR)" && "$(MAKE)" /f $(SSLNMAKE) "CC=cl $(SSLCFLAGS)" && popd
!endif

clean-openssl:
	@pushd "$(SSLDIR)" && "$(MAKE)" /f $(SSLNMAKE) clean && popd

!endif

!if $(FOSSIL_ENABLE_MINIZ)==0
!if $(FOSSIL_BUILD_ZLIB)!=0
APPTARGETS = $(APPTARGETS) zlib
!endif
!endif

!if $(FOSSIL_ENABLE_SSL)!=0
!if $(FOSSIL_BUILD_SSL)!=0
APPTARGETS = $(APPTARGETS) openssl
!endif
!endif

"$(APPNAME)" : "$(APPMANIFEST)" $(APPTARGETS) "$(OBJDIR)\translate$E" "$(OBJDIR)\mkindex$E" "$(OBJDIR)\codecheck1$E" "$(OX)\headers" $(OBJ) "$(OX)\linkopts"
	"$(OBJDIR)\codecheck1$E" $(SRC)
	link $(LDFLAGS) /OUT:$@ /PDB:$(@D)\ $(LIBDIR) Wsetargv.obj "$(OX)\fossil.res" @"$(OX)\linkopts"
	if exist "$(APPMANIFEST)" <<<NEXT_LINE>>>
		$(MTC) -nologo -manifest "$(APPMANIFEST)" -outputresource:$@;1

"$(OX)\linkopts": "$(B)\win\Makefile.msc"}]
set redir {>}
foreach s [lsort [concat $src $AdditionalObj]] {
  writeln "\techo \"\$(OX)\\$s.obj\" $redir \$@"
  set redir {>>}
}
set redir {>>}
writeln "!if \$(FOSSIL_ENABLE_MINIZ)!=0"
writeln "\techo \"\$(OX)\\miniz.obj\" $redir \$@"
writeln "!endif"
writeln "\techo \$(LIBS) $redir \$@"
writeln {
"$(OBJDIR)\translate$E": "$(SRCDIR)\translate.c"
	$(BCC) /Fe$@ /Fo$(@D)\ /Fd$(@D)\ $**

"$(OBJDIR)\makeheaders$E": "$(SRCDIR)\makeheaders.c"
	$(BCC) /Fe$@ /Fo$(@D)\ /Fd$(@D)\ $**

"$(OBJDIR)\mkindex$E": "$(SRCDIR)\mkindex.c"
	$(BCC) /Fe$@ /Fo$(@D)\ /Fd$(@D)\ $**

"$(OBJDIR)\mkbuiltin$E": "$(SRCDIR)\mkbuiltin.c"
	$(BCC) /Fe$@ /Fo$(@D)\ /Fd$(@D)\ $**

"$(OBJDIR)\mkversion$E": "$(SRCDIR)\mkversion.c"
	$(BCC) /Fe$@ /Fo$(@D)\ /Fd$(@D)\ $**

"$(OBJDIR)\mkcss$E": "$(SRCDIR)\mkcss.c"
	$(BCC) /Fe$@ /Fo$(@D)\ /Fd$(@D)\ $**

"$(OBJDIR)\codecheck1$E": "$(SRCDIR)\codecheck1.c"
	$(BCC) /Fe$@ /Fo$(@D)\ /Fd$(@D)\ $**

!if $(USE_SEE)!=0
SEE_FLAGS = /DSQLITE_HAS_CODEC=1 /DSQLITE_SHELL_DBKEY_PROC=fossil_key
SQLITE3_SHELL_SRC = $(SRCDIR)\shell-see.c
SQLITE3_SRC = $(SRCDIR)\sqlite3-see.c
!else
SEE_FLAGS =
SQLITE3_SHELL_SRC = $(SRCDIR)\shell.c
SQLITE3_SRC = $(SRCDIR)\sqlite3.c
!endif

"$(OX)\shell$O" : "$(SQLITE3_SHELL_SRC)" "$(B)\win\Makefile.msc"
	$(TCC) /Fo$@ /Fd$(@D)\ $(SHELL_OPTIONS) $(SQLITE_OPTIONS) $(SHELL_CFLAGS) $(SEE_FLAGS) -c "$(SQLITE3_SHELL_SRC)"

"$(OX)\sqlite3$O" : "$(SQLITE3_SRC)" "$(B)\win\Makefile.msc"
	$(TCC) /Fo$@ /Fd$(@D)\ -c $(SQLITE_OPTIONS) $(SQLITE_CFLAGS) $(SEE_FLAGS) "$(SQLITE3_SRC)"

"$(OX)\th$O" : "$(SRCDIR)\th.c"
	$(TCC) /Fo$@ /Fd$(@D)\ -c $**

"$(OX)\th_lang$O" : "$(SRCDIR)\th_lang.c"
	$(TCC) /Fo$@ /Fd$(@D)\ -c $**

"$(OX)\th_tcl$O" : "$(SRCDIR)\th_tcl.c"
	$(TCC) /Fo$@ /Fd$(@D)\ -c $**

"$(OX)\miniz$O" : "$(SRCDIR)\miniz.c"
	$(TCC) /Fo$@ /Fd$(@D)\ -c $(MINIZ_OPTIONS) $**

"$(OX)\VERSION.h" : "$(OBJDIR)\mkversion$E" "$(B)\manifest.uuid" "$(B)\manifest" "$(B)\VERSION"
	$** > $@

"$(OX)\cson_amalgamation$O" : "$(SRCDIR)\cson_amalgamation.c"
	$(TCC) /Fo$@ /Fd$(@D)\ -c $**

"$(OX)\default_css.h": "$(OBJDIR)\mkcss$E" "$(SRCDIR)\default_css.txt"
	$** $@

"$(OX)\page_index.h": "$(OBJDIR)\mkindex$E" $(SRC)
	$** > $@

<<<<<<< HEAD
"$(OX)\builtin_data.h":	"$(OBJDIR)\mkbuiltin$E" "$(OX)\builtin_data.reslist"
	"$(OBJDIR)\mkbuiltin$E" --prefix "$(SRCDIR)/" --reslist "$(OX)\builtin_data.reslist" > $@

cleanx:
	del "$(OX)\*.obj" 2>NUL
	del "$(OBJDIR)\*.obj" 2>NUL
	del "$(OX)\*_.c" 2>NUL
	del "$(OX)\*.h" 2>NUL
	del "$(OX)\*.ilk" 2>NUL
	del "$(OX)\*.map" 2>NUL
	del "$(OX)\*.res" 2>NUL
	del "$(OX)\*.reslist" 2>NUL
	del "$(OX)\headers" 2>NUL
	del "$(OX)\linkopts" 2>NUL
	del "$(OX)\vc*.pdb" 2>NUL

clean: cleanx
	del "$(APPNAME)" 2>NUL
	del "$(PDBNAME)" 2>NUL
	del "$(APPMANIFEST)" 2>NUL
	del "$(OBJDIR)\translate$E" 2>NUL
	del "$(OBJDIR)\translate$P" 2>NUL
	del "$(OBJDIR)\mkindex$E" 2>NUL
	del "$(OBJDIR)\mkindex$P" 2>NUL
	del "$(OBJDIR)\makeheaders$E" 2>NUL
	del "$(OBJDIR)\makeheaders$P" 2>NUL
	del "$(OBJDIR)\mkversion$E" 2>NUL
	del "$(OBJDIR)\mkversion$P" 2>NUL
	del "$(OBJDIR)\mkcss$E" 2>NUL
	del "$(OBJDIR)\mkcss$P" 2>NUL
	del "$(OBJDIR)\codecheck1$E" 2>NUL
	del "$(OBJDIR)\codecheck1$P" 2>NUL
	del "$(OBJDIR)\mkbuiltin$E" 2>NUL
	del "$(OBJDIR)\mkbuiltin$P" 2>NUL

realclean: clean
=======
builtin_data.h:	mkbuiltin$E $(EXTRA_FILES)
	mkbuiltin$E --prefix $(SRCDIR)/ $(EXTRA_FILES) > $@

clean:
	-del $(OX)\*.obj 2>NUL
	-del *.obj 2>NUL
	-del *_.c 2>NUL
	-del *.h 2>NUL
	-del *.ilk 2>NUL
	-del *.map 2>NUL
	-del *.res 2>NUL
	-del headers 2>NUL
	-del linkopts 2>NUL
	-del vc*.pdb 2>NUL

realclean: clean
	-del $(APPNAME) 2>NUL
	-del $(PDBNAME) 2>NUL
	-del translate$E 2>NUL
	-del translate$P 2>NUL
	-del mkindex$E 2>NUL
	-del mkindex$P 2>NUL
	-del makeheaders$E 2>NUL
	-del makeheaders$P 2>NUL
	-del mkversion$E 2>NUL
	-del mkversion$P 2>NUL
	-del mkcss$E 2>NUL
	-del mkcss$P 2>NUL
	-del codecheck1$E 2>NUL
	-del codecheck1$P 2>NUL
	-del mkbuiltin$E 2>NUL
	-del mkbuiltin$P 2>NUL
>>>>>>> 8295f3e8

"$(OBJDIR)\json$O" : "$(SRCDIR)\json_detail.h"
"$(OBJDIR)\json_artifact$O" : "$(SRCDIR)\json_detail.h"
"$(OBJDIR)\json_branch$O" : "$(SRCDIR)\json_detail.h"
"$(OBJDIR)\json_config$O" : "$(SRCDIR)\json_detail.h"
"$(OBJDIR)\json_diff$O" : "$(SRCDIR)\json_detail.h"
"$(OBJDIR)\json_dir$O" : "$(SRCDIR)\json_detail.h"
"$(OBJDIR)\json_finfo$O" : "$(SRCDIR)\json_detail.h"
"$(OBJDIR)\json_login$O" : "$(SRCDIR)\json_detail.h"
"$(OBJDIR)\json_query$O" : "$(SRCDIR)\json_detail.h"
"$(OBJDIR)\json_report$O" : "$(SRCDIR)\json_detail.h"
"$(OBJDIR)\json_status$O" : "$(SRCDIR)\json_detail.h"
"$(OBJDIR)\json_tag$O" : "$(SRCDIR)\json_detail.h"
"$(OBJDIR)\json_timeline$O" : "$(SRCDIR)\json_detail.h"
"$(OBJDIR)\json_user$O" : "$(SRCDIR)\json_detail.h"
"$(OBJDIR)\json_wiki$O" : "$(SRCDIR)\json_detail.h"
}

writeln {"$(OX)\builtin_data.reslist": $(EXTRA_FILES) "$(B)\win\Makefile.msc"}
set redir {>}
foreach s [lsort $extra_files] {
  writeln "\techo \"\$(SRCDIR)\\${s}\" $redir \$@"
  set redir {>>}
}

writeln ""
foreach s [lsort $src] {
  writeln "\"\$(OX)\\$s\$O\" : \"\$(OX)\\${s}_.c\" \"\$(OX)\\${s}.h\""
  writeln "\t\$(TCC) /Fo\$@ /Fd\$(@D)\\ -c \"\$(OX)\\${s}_.c\"\n"
  writeln "\"\$(OX)\\${s}_.c\" : \"\$(SRCDIR)\\$s.c\""
  writeln "\t\"\$(OBJDIR)\\translate\$E\" \$** > \$@\n"
}

writeln "\"\$(OX)\\fossil.res\" : \"\$(B)\\win\\fossil.rc\""
writeln "\t\$(RCC)  /fo \$@ \$**\n"

writeln "\"\$(OX)\\fossil.exe.manifest\" : \"\$(B)\\win\\fossil.exe.manifest\""
writeln "\tcopy /Y \$** \$@ \n"

writeln "\"\$(OX)\\headers\": \"\$(OBJDIR)\\makeheaders\$E\" \"\$(OX)\\page_index.h\" \"\$(OX)\\builtin_data.h\" \"\$(OX)\\default_css.h\" \"\$(OX)\\VERSION.h\""
writeln -nonewline "\t\"\$(OBJDIR)\\makeheaders\$E\" "
set i 0
foreach s [lsort $src] {
  if {$i > 0} {
    writeln " \\"
    writeln -nonewline "\t\t\t"
  }
  writeln -nonewline "\"\$(OX)\\${s}_.c\":\"\$(OX)\\$s.h\""; incr i
}
writeln " \\\n\t\t\t\"\$(SRCDIR)\\sqlite3.h\" \\"
writeln "\t\t\t\"\$(SRCDIR)\\th.h\" \\"
writeln "\t\t\t\"\$(OX)\\VERSION.h\" \\"
writeln "\t\t\t\"\$(SRCDIR)\\cson_amalgamation.h\""
writeln "\t@copy /Y nul: $@"


close $output_file
#
# End of the win/Makefile.msc output
##############################################################################
##############################################################################
##############################################################################
# Begin win/Makefile.PellesCGMake output
#
puts "building ../win/Makefile.PellesCGMake"
set output_file [open ../win/Makefile.PellesCGMake w]
fconfigure $output_file -translation binary

writeln [string map [list \
    <<<SQLITE_OPTIONS>>> [join $SQLITE_WIN32_OPTIONS { }] \
    <<<SHELL_OPTIONS>>> [join $SHELL_WIN32_OPTIONS { }]] {#
##############################################################################
# WARNING: DO NOT EDIT, AUTOMATICALLY GENERATED FILE (SEE "src/makemake.tcl")
##############################################################################
#
# This file is automatically generated.  Instead of editing this
# file, edit "makemake.tcl" then run "tclsh makemake.tcl"
# to regenerate this file.
#
# HowTo
# -----
#
# This is a Makefile to compile fossil with PellesC from
#  http://www.smorgasbordet.com/pellesc/index.htm
# In addition to the Compiler envrionment, you need
#  gmake from http://sourceforge.net/projects/unxutils/, Pelles make version
#        couldn't handle the complex dependencies in this build
#  zlib sources
# Then you do
# 1. create a directory PellesC in the project root directory
# 2. Change the variables PellesCDir/ZLIBSRCDIR to the path of your installation
# 3. open a dos prompt window and change working directory into PellesC (step 1)
# 4. run gmake -f ..\win\Makefile.PellesCGMake
#
# this file is tested with
#   PellesC         5.00.13
#   gmake           3.80
#   zlib sources    1.2.5
#   Windows XP SP 2
# and
#   PellesC         6.00.4
#   gmake           3.80
#   zlib sources    1.2.5
#   Windows 7 Home Premium
#

#
PellesCDir=c:\Programme\PellesC

# Select between 32/64 bit code, default is 32 bit
#TARGETVERSION=64

ifeq ($(TARGETVERSION),64)
# 64 bit version
TARGETMACHINE_CC=amd64
TARGETMACHINE_LN=amd64
TARGETEXTEND=64
else
# 32 bit version
TARGETMACHINE_CC=x86
TARGETMACHINE_LN=ix86
TARGETEXTEND=
endif

# define the project directories
B=..
SRCDIR=$(B)/src/
WINDIR=$(B)/win/
ZLIBSRCDIR=../../zlib/

# define linker command and options
LINK=$(PellesCDir)/bin/polink.exe
LINKFLAGS=-subsystem:console -machine:$(TARGETMACHINE_LN) /LIBPATH:$(PellesCDir)\lib\win$(TARGETEXTEND) /LIBPATH:$(PellesCDir)\lib kernel32.lib advapi32.lib delayimp$(TARGETEXTEND).lib Wsock32.lib dnsapi.lib Crtmt$(TARGETEXTEND).lib

# define standard C-compiler and flags, used to compile
# the fossil binary. Some special definitions follow for
# special files follow
CC=$(PellesCDir)\bin\pocc.exe
DEFINES=-D_pgmptr=g.argv[0]
CCFLAGS=-T$(TARGETMACHINE_CC)-coff -Ot -W2 -Gd -Go -Ze -MT $(DEFINES)
INCLUDE=/I $(PellesCDir)\Include\Win /I $(PellesCDir)\Include /I $(ZLIBSRCDIR) /I $(SRCDIR)

# define commands for building the windows resource files
RESOURCE=fossil.res
RC=$(PellesCDir)\bin\porc.exe
RCFLAGS=$(INCLUDE) -D__POCC__=1 -D_M_X$(TARGETVERSION)

# define the special utilities files, needed to generate
# the automatically generated source files
UTILS=translate.exe mkindex.exe makeheaders.exe mkbuiltin.exe
UTILS_OBJ=$(UTILS:.exe=.obj)
UTILS_SRC=$(foreach uf,$(UTILS),$(SRCDIR)$(uf:.exe=.c))

# define the SQLite files, which need special flags on compile
SQLITESRC=sqlite3.c
ORIGSQLITESRC=$(foreach sf,$(SQLITESRC),$(SRCDIR)$(sf))
SQLITEOBJ=$(foreach sf,$(SQLITESRC),$(sf:.c=.obj))
SQLITEDEFINES=<<<SQLITE_OPTIONS>>>

# define the SQLite shell files, which need special flags on compile
SQLITESHELLSRC=shell.c
ORIGSQLITESHELLSRC=$(foreach sf,$(SQLITESHELLSRC),$(SRCDIR)$(sf))
SQLITESHELLOBJ=$(foreach sf,$(SQLITESHELLSRC),$(sf:.c=.obj))
SQLITESHELLDEFINES=<<<SHELL_OPTIONS>>>

# define the th scripting files, which need special flags on compile
THSRC=th.c th_lang.c
ORIGTHSRC=$(foreach sf,$(THSRC),$(SRCDIR)$(sf))
THOBJ=$(foreach sf,$(THSRC),$(sf:.c=.obj))

# define the zlib files, needed by this compile
ZLIBSRC=adler32.c compress.c crc32.c deflate.c gzclose.c gzlib.c gzread.c gzwrite.c infback.c inffast.c inflate.c inftrees.c trees.c uncompr.c zutil.c
ORIGZLIBSRC=$(foreach sf,$(ZLIBSRC),$(ZLIBSRCDIR)$(sf))
ZLIBOBJ=$(foreach sf,$(ZLIBSRC),$(sf:.c=.obj))

# define all fossil sources, using the standard compile and
# source generation. These are all files in SRCDIR, which are not
# mentioned as special files above:
ORIGSRC=$(filter-out $(UTILS_SRC) $(ORIGTHSRC) $(ORIGSQLITESRC) $(ORIGSQLITESHELLSRC),$(wildcard $(SRCDIR)*.c))
SRC=$(subst $(SRCDIR),,$(ORIGSRC))
TRANSLATEDSRC=$(SRC:.c=_.c)
TRANSLATEDOBJ=$(TRANSLATEDSRC:.c=.obj)

# main target file is the application
APPLICATION=fossil.exe

# define the standard make target
.PHONY:	default
default:	page_index.h builtin_data.h headers $(APPLICATION)

# symbolic target to generate the source generate utils
.PHONY:	utils
utils:	$(UTILS)

# link utils
$(UTILS) version.exe:	%.exe:	%.obj
	$(LINK) $(LINKFLAGS) -out:"$@" $<

# compiling standard fossil utils
$(UTILS_OBJ):	%.obj:	$(SRCDIR)%.c
	$(CC) $(CCFLAGS) $(INCLUDE) "$<" -Fo"$@"

# compile special windows utils
version.obj:	$(SRCDIR)mkversion.c
	$(CC) $(CCFLAGS) $(INCLUDE) "$<" -Fo"$@"

# generate the translated c-source files
$(TRANSLATEDSRC):	%_.c:	$(SRCDIR)%.c translate.exe
	translate.exe $< >$@

# generate the index source, containing all web references,..
page_index.h:	$(TRANSLATEDSRC) mkindex.exe
	mkindex.exe $(TRANSLATEDSRC) >$@

builtin_data.h:	$(EXTRA_FILES) mkbuiltin.exe
	mkbuiltin.exe --prefix $(SRCDIR)/ $(EXTRA_FILES) >$@

# extracting version info from manifest
VERSION.h:	version.exe ..\manifest.uuid ..\manifest ..\VERSION
	version.exe ..\manifest.uuid ..\manifest ..\VERSION  >$@

default_css.h:	mkcss.exe default_css.txt
	mkcss.exe default_css.txt $@

# generate the simplified headers
headers: makeheaders.exe page_index.h builtin_data.h default_css.h VERSION.h ../src/sqlite3.h ../src/th.h
	makeheaders.exe $(foreach ts,$(TRANSLATEDSRC),$(ts):$(ts:_.c=.h)) ../src/sqlite3.h ../src/th.h VERSION.h
	echo Done >$@

# compile C sources with relevant options

$(TRANSLATEDOBJ):	%_.obj:	%_.c %.h
	$(CC) $(CCFLAGS) $(INCLUDE) "$<" -Fo"$@"

$(SQLITEOBJ):	%.obj:	$(SRCDIR)%.c $(SRCDIR)%.h
	$(CC) $(CCFLAGS) $(SQLITEDEFINES) $(INCLUDE) "$<" -Fo"$@"

$(SQLITESHELLOBJ):	%.obj:	$(SRCDIR)%.c
	$(CC) $(CCFLAGS) $(SQLITESHELLDEFINES) $(INCLUDE) "$<" -Fo"$@"

$(THOBJ):	%.obj:	$(SRCDIR)%.c $(SRCDIR)th.h
	$(CC) $(CCFLAGS) $(INCLUDE) "$<" -Fo"$@"

$(ZLIBOBJ):	%.obj:	$(ZLIBSRCDIR)%.c
	$(CC) $(CCFLAGS) $(INCLUDE) "$<" -Fo"$@"

# create the windows resource with icon and version info
$(RESOURCE):	%.res:	../win/%.rc ../win/*.ico
	$(RC) $(RCFLAGS) $< -Fo"$@"

# link the application
$(APPLICATION):	$(TRANSLATEDOBJ) $(SQLITEOBJ) $(SQLITESHELLOBJ) $(THOBJ) $(ZLIBOBJ) headers $(RESOURCE)
	$(LINK) $(LINKFLAGS) -out:"$@" $(TRANSLATEDOBJ) $(SQLITEOBJ) $(SQLITESHELLOBJ) $(THOBJ) $(ZLIBOBJ) $(RESOURCE)

# cleanup

.PHONY: clean
clean:
	-del /F $(TRANSLATEDOBJ) $(SQLITEOBJ) $(THOBJ) $(ZLIBOBJ) $(UTILS_OBJ) version.obj
	-del /F $(TRANSLATEDSRC)
	-del /F *.h headers
	-del /F $(RESOURCE)

.PHONY: clobber
clobber: clean
	-del /F *.exe
}]<|MERGE_RESOLUTION|>--- conflicted
+++ resolved
@@ -1983,77 +1983,42 @@
 "$(OX)\page_index.h": "$(OBJDIR)\mkindex$E" $(SRC)
 	$** > $@
 
-<<<<<<< HEAD
 "$(OX)\builtin_data.h":	"$(OBJDIR)\mkbuiltin$E" "$(OX)\builtin_data.reslist"
 	"$(OBJDIR)\mkbuiltin$E" --prefix "$(SRCDIR)/" --reslist "$(OX)\builtin_data.reslist" > $@
 
 cleanx:
-	del "$(OX)\*.obj" 2>NUL
-	del "$(OBJDIR)\*.obj" 2>NUL
-	del "$(OX)\*_.c" 2>NUL
-	del "$(OX)\*.h" 2>NUL
-	del "$(OX)\*.ilk" 2>NUL
-	del "$(OX)\*.map" 2>NUL
-	del "$(OX)\*.res" 2>NUL
-	del "$(OX)\*.reslist" 2>NUL
-	del "$(OX)\headers" 2>NUL
-	del "$(OX)\linkopts" 2>NUL
-	del "$(OX)\vc*.pdb" 2>NUL
+	-del "$(OX)\*.obj" 2>NUL
+	-del "$(OBJDIR)\*.obj" 2>NUL
+	-del "$(OX)\*_.c" 2>NUL
+	-del "$(OX)\*.h" 2>NUL
+	-del "$(OX)\*.ilk" 2>NUL
+	-del "$(OX)\*.map" 2>NUL
+	-del "$(OX)\*.res" 2>NUL
+	-del "$(OX)\*.reslist" 2>NUL
+	-del "$(OX)\headers" 2>NUL
+	-del "$(OX)\linkopts" 2>NUL
+	-del "$(OX)\vc*.pdb" 2>NUL
 
 clean: cleanx
-	del "$(APPNAME)" 2>NUL
-	del "$(PDBNAME)" 2>NUL
-	del "$(APPMANIFEST)" 2>NUL
-	del "$(OBJDIR)\translate$E" 2>NUL
-	del "$(OBJDIR)\translate$P" 2>NUL
-	del "$(OBJDIR)\mkindex$E" 2>NUL
-	del "$(OBJDIR)\mkindex$P" 2>NUL
-	del "$(OBJDIR)\makeheaders$E" 2>NUL
-	del "$(OBJDIR)\makeheaders$P" 2>NUL
-	del "$(OBJDIR)\mkversion$E" 2>NUL
-	del "$(OBJDIR)\mkversion$P" 2>NUL
-	del "$(OBJDIR)\mkcss$E" 2>NUL
-	del "$(OBJDIR)\mkcss$P" 2>NUL
-	del "$(OBJDIR)\codecheck1$E" 2>NUL
-	del "$(OBJDIR)\codecheck1$P" 2>NUL
-	del "$(OBJDIR)\mkbuiltin$E" 2>NUL
-	del "$(OBJDIR)\mkbuiltin$P" 2>NUL
+	-del "$(APPNAME)" 2>NUL
+	-del "$(PDBNAME)" 2>NUL
+	-del "$(APPMANIFEST)" 2>NUL
+	-del "$(OBJDIR)\translate$E" 2>NUL
+	-del "$(OBJDIR)\translate$P" 2>NUL
+	-del "$(OBJDIR)\mkindex$E" 2>NUL
+	-del "$(OBJDIR)\mkindex$P" 2>NUL
+	-del "$(OBJDIR)\makeheaders$E" 2>NUL
+	-del "$(OBJDIR)\makeheaders$P" 2>NUL
+	-del "$(OBJDIR)\mkversion$E" 2>NUL
+	-del "$(OBJDIR)\mkversion$P" 2>NUL
+	-del "$(OBJDIR)\mkcss$E" 2>NUL
+	-del "$(OBJDIR)\mkcss$P" 2>NUL
+	-del "$(OBJDIR)\codecheck1$E" 2>NUL
+	-del "$(OBJDIR)\codecheck1$P" 2>NUL
+	-del "$(OBJDIR)\mkbuiltin$E" 2>NUL
+	-del "$(OBJDIR)\mkbuiltin$P" 2>NUL
 
 realclean: clean
-=======
-builtin_data.h:	mkbuiltin$E $(EXTRA_FILES)
-	mkbuiltin$E --prefix $(SRCDIR)/ $(EXTRA_FILES) > $@
-
-clean:
-	-del $(OX)\*.obj 2>NUL
-	-del *.obj 2>NUL
-	-del *_.c 2>NUL
-	-del *.h 2>NUL
-	-del *.ilk 2>NUL
-	-del *.map 2>NUL
-	-del *.res 2>NUL
-	-del headers 2>NUL
-	-del linkopts 2>NUL
-	-del vc*.pdb 2>NUL
-
-realclean: clean
-	-del $(APPNAME) 2>NUL
-	-del $(PDBNAME) 2>NUL
-	-del translate$E 2>NUL
-	-del translate$P 2>NUL
-	-del mkindex$E 2>NUL
-	-del mkindex$P 2>NUL
-	-del makeheaders$E 2>NUL
-	-del makeheaders$P 2>NUL
-	-del mkversion$E 2>NUL
-	-del mkversion$P 2>NUL
-	-del mkcss$E 2>NUL
-	-del mkcss$P 2>NUL
-	-del codecheck1$E 2>NUL
-	-del codecheck1$P 2>NUL
-	-del mkbuiltin$E 2>NUL
-	-del mkbuiltin$P 2>NUL
->>>>>>> 8295f3e8
 
 "$(OBJDIR)\json$O" : "$(SRCDIR)\json_detail.h"
 "$(OBJDIR)\json_artifact$O" : "$(SRCDIR)\json_detail.h"
