/*
** Copyright (c) 2010 D. Richard Hipp
**
** This program is free software; you can redistribute it and/or
** modify it under the terms of the Simplified BSD License (also
** known as the "2-Clause License" or "FreeBSD License".)

** This program is distributed in the hope that it will be useful,
** but without any warranty; without even the implied warranty of
** merchantability or fitness for a particular purpose.
**
** Author contact information:
**   drh@sqlite.org
**
*******************************************************************************
**
** This file contains code used to import the content of a Git/SVN
** repository in the git-fast-import/svn-dump formats as a new Fossil
** repository.
*/
#include "config.h"
#include "import.h"
#include <assert.h>

#if INTERFACE
/*
** A single file change record.
*/
struct ImportFile {
  char *zName;           /* Name of a file */
  char *zUuid;           /* UUID of the file */
  char *zPrior;          /* Prior name if the name was changed */
  char isFrom;           /* True if obtained from the parent */
  char isExe;            /* True if executable */
  char isLink;           /* True if symlink */
};
#endif

/*
** State information common to all import types.
*/
static struct {
  const char *zTrunkName;     /* Name of trunk branch */
  const char *zBranchPre;     /* Prepended to non-trunk branch names */
  const char *zBranchSuf;     /* Appended to non-trunk branch names */
  const char *zTagPre;        /* Prepended to non-trunk tag names */
  const char *zTagSuf;        /* Appended to non-trunk tag names */
} gimport;

/*
** State information about an on-going fast-import parse.
*/
static struct {
  void (*xFinish)(void);      /* Function to finish a prior record */
  int nData;                  /* Bytes of data */
  char *zTag;                 /* Name of a tag */
  char *zBranch;              /* Name of a branch for a commit */
  char *zPrevBranch;          /* The branch of the previous check-in */
  char *aData;                /* Data content */
  char *zMark;                /* The current mark */
  char *zDate;                /* Date/time stamp */
  char *zUser;                /* User name */
  char *zComment;             /* Comment of a commit */
  char *zFrom;                /* from value as a UUID */
  char *zPrevCheckin;         /* Name of the previous check-in */
  char *zFromMark;            /* The mark of the "from" field */
  int nMerge;                 /* Number of merge values */
  int nMergeAlloc;            /* Number of slots in azMerge[] */
  char **azMerge;             /* Merge values */
  int nFile;                  /* Number of aFile values */
  int nFileAlloc;             /* Number of slots in aFile[] */
  ImportFile *aFile;          /* Information about files in a commit */
  int fromLoaded;             /* True zFrom content loaded into aFile[] */
  int hasLinks;               /* True if git repository contains symlinks */
  int tagCommit;              /* True if the commit adds a tag */
} gg;

/*
** Duplicate a string.
*/
char *fossil_strdup(const char *zOrig){
  char *z = 0;
  if( zOrig ){
    int n = strlen(zOrig);
    z = fossil_malloc( n+1 );
    memcpy(z, zOrig, n+1);
  }
  return z;
}

/*
** A no-op "xFinish" method
*/
static void finish_noop(void){}

/*
** Deallocate the state information.
**
** The azMerge[] and aFile[] arrays are zeroed by allocated space is
** retained unless the freeAll flag is set.
*/
static void import_reset(int freeAll){
  int i;
  gg.xFinish = 0;
  fossil_free(gg.zTag); gg.zTag = 0;
  fossil_free(gg.zBranch); gg.zBranch = 0;
  fossil_free(gg.aData); gg.aData = 0;
  fossil_free(gg.zMark); gg.zMark = 0;
  fossil_free(gg.zDate); gg.zDate = 0;
  fossil_free(gg.zUser); gg.zUser = 0;
  fossil_free(gg.zComment); gg.zComment = 0;
  fossil_free(gg.zFrom); gg.zFrom = 0;
  fossil_free(gg.zFromMark); gg.zFromMark = 0;
  for(i=0; i<gg.nMerge; i++){
    fossil_free(gg.azMerge[i]); gg.azMerge[i] = 0;
  }
  gg.nMerge = 0;
  for(i=0; i<gg.nFile; i++){
    fossil_free(gg.aFile[i].zName);
    fossil_free(gg.aFile[i].zUuid);
    fossil_free(gg.aFile[i].zPrior);
  }
  memset(gg.aFile, 0, gg.nFile*sizeof(gg.aFile[0]));
  gg.nFile = 0;
  if( freeAll ){
    fossil_free(gg.zPrevBranch);
    fossil_free(gg.zPrevCheckin);
    fossil_free(gg.azMerge);
    fossil_free(gg.aFile);
    memset(&gg, 0, sizeof(gg));
  }
  gg.xFinish = finish_noop;
}

/*
** Insert an artifact into the BLOB table if it isn't there already.
** If zMark is not zero, create a cross-reference from that mark back
** to the newly inserted artifact.
**
** If saveUuid is true, then pContent is a commit record.  Record its
** UUID in gg.zPrevCheckin.
*/
static int fast_insert_content(
  Blob *pContent,          /* Content to insert */
  const char *zMark,       /* Label using this mark, if not NULL */
  int saveUuid,            /* Save SHA1 hash in gg.zPrevCheckin */
  int doParse              /* Invoke manifest_crosslink() */
){
  Blob hash;
  Blob cmpr;
  int rid;

  sha1sum_blob(pContent, &hash);
  rid = db_int(0, "SELECT rid FROM blob WHERE uuid=%B", &hash);
  if( rid==0 ){
    static Stmt ins;
    db_static_prepare(&ins,
        "INSERT INTO blob(uuid, size, content) VALUES(:uuid, :size, :content)"
    );
    db_bind_text(&ins, ":uuid", blob_str(&hash));
    db_bind_int(&ins, ":size", gg.nData);
    blob_compress(pContent, &cmpr);
    db_bind_blob(&ins, ":content", &cmpr);
    db_step(&ins);
    db_reset(&ins);
    blob_reset(&cmpr);
    rid = db_last_insert_rowid();
    if( doParse ){
      manifest_crosslink(rid, pContent, MC_NONE);
    }
  }
  if( zMark ){
    db_multi_exec(
        "INSERT OR IGNORE INTO xmark(tname, trid, tuuid)"
        "VALUES(%Q,%d,%B)",
        zMark, rid, &hash
    );
    db_multi_exec(
        "INSERT OR IGNORE INTO xmark(tname, trid, tuuid)"
        "VALUES(%B,%d,%B)",
        &hash, rid, &hash
    );
  }
  if( saveUuid ){
    fossil_free(gg.zPrevCheckin);
    gg.zPrevCheckin = fossil_strdup(blob_str(&hash));
  }
  blob_reset(&hash);
  return rid;
}

/*
** Use data accumulated in gg from a "blob" record to add a new file
** to the BLOB table.
*/
static void finish_blob(void){
  Blob content;
  blob_init(&content, gg.aData, gg.nData);
  fast_insert_content(&content, gg.zMark, 0, 0);
  blob_reset(&content);
  import_reset(0);
}

/*
** Use data accumulated in gg from a "tag" record to add a new
** control artifact to the BLOB table.
*/
static void finish_tag(void){
  Blob record, cksum;
  if( gg.zDate && gg.zTag && gg.zFrom && gg.zUser ){
    blob_zero(&record);
    blob_appendf(&record, "D %s\n", gg.zDate);
    blob_appendf(&record, "T +%F%F%F %s\n", gimport.zTagPre, gg.zTag,
        gimport.zTagSuf, gg.zFrom);
    blob_appendf(&record, "U %F\n", gg.zUser);
    md5sum_blob(&record, &cksum);
    blob_appendf(&record, "Z %b\n", &cksum);
    fast_insert_content(&record, 0, 0, 1);
    blob_reset(&cksum);
  }
  import_reset(0);
}

/*
** Compare two ImportFile objects for sorting
*/
static int mfile_cmp(const void *pLeft, const void *pRight){
  const ImportFile *pA = (const ImportFile*)pLeft;
  const ImportFile *pB = (const ImportFile*)pRight;
  return fossil_strcmp(pA->zName, pB->zName);
}

/*
** Compare two strings for sorting.
*/
static int string_cmp(const void *pLeft, const void *pRight){
  const char *zLeft = *(const char **)pLeft;
  const char *zRight = *(const char **)pRight;
  return fossil_strcmp(zLeft, zRight);
}

/* Forward reference */
static void import_prior_files(void);

/*
** Use data accumulated in gg from a "commit" record to add a new
** manifest artifact to the BLOB table.
*/
static void finish_commit(void){
  int i;
  char *zFromBranch;
  char *aTCard[4];                /* Array of T cards for manifest */
  int nTCard = 0;                 /* Entries used in aTCard[] */
  Blob record, cksum;

  import_prior_files();
  qsort(gg.aFile, gg.nFile, sizeof(gg.aFile[0]), mfile_cmp);
  blob_zero(&record);
  blob_appendf(&record, "C %F\n", gg.zComment);
  blob_appendf(&record, "D %s\n", gg.zDate);
  if( !g.fQuiet ) fossil_print("%.10s\r", gg.zDate);
  for(i=0; i<gg.nFile; i++){
    const char *zUuid = gg.aFile[i].zUuid;
    if( zUuid==0 ) continue;
    blob_appendf(&record, "F %F %s", gg.aFile[i].zName, zUuid);
    if( gg.aFile[i].isExe ){
      blob_append(&record, " x\n", 3);
    }else if( gg.aFile[i].isLink ){
      blob_append(&record, " l\n", 3);
      gg.hasLinks = 1;
    }else{
      blob_append(&record, "\n", 1);
    }
  }
  if( gg.zFrom ){
    blob_appendf(&record, "P %s", gg.zFrom);
    for(i=0; i<gg.nMerge; i++){
      blob_appendf(&record, " %s", gg.azMerge[i]);
    }
    blob_append(&record, "\n", 1);
    zFromBranch = db_text(0, "SELECT brnm FROM xbranch WHERE tname=%Q",
                              gg.zFromMark);
  }else{
    zFromBranch = 0;
  }

  /* Add the required "T" cards to the manifest. Make sure they are added
  ** in sorted order and without any duplicates. Otherwise, fossil will not
  ** recognize the document as a valid manifest. */
  if( !gg.tagCommit && fossil_strcmp(zFromBranch, gg.zBranch)!=0 ){
    aTCard[nTCard++] = mprintf("T *branch * %F%F%F\n", gimport.zBranchPre,
        gg.zBranch, gimport.zBranchSuf);
    aTCard[nTCard++] = mprintf("T *sym-%F%F%F *\n", gimport.zBranchPre,
        gg.zBranch, gimport.zBranchSuf);
    if( zFromBranch ){
      aTCard[nTCard++] = mprintf("T -sym-%F%F%F *\n", gimport.zBranchPre,
          zFromBranch, gimport.zBranchSuf);
    }
  }
  if( gg.zFrom==0 ){
    aTCard[nTCard++] = mprintf("T *sym-%F *\n", gimport.zTrunkName);
  }
  qsort(aTCard, nTCard, sizeof(char *), string_cmp);
  for(i=0; i<nTCard; i++){
    if( i==0 || fossil_strcmp(aTCard[i-1], aTCard[i]) ){
      blob_appendf(&record, "%s", aTCard[i]);
    }
  }
  for(i=0; i<nTCard; i++) free(aTCard[i]);

  free(zFromBranch);
  db_multi_exec("INSERT INTO xbranch(tname, brnm) VALUES(%Q,%Q)",
                gg.zMark, gg.zBranch);
  blob_appendf(&record, "U %F\n", gg.zUser);
  md5sum_blob(&record, &cksum);
  blob_appendf(&record, "Z %b\n", &cksum);
  fast_insert_content(&record, gg.zMark, 1, 1);
  blob_reset(&cksum);

  /* The "git fast-export" command might output multiple "commit" lines
  ** that reference a tag using "refs/tags/TAGNAME".  The tag should only
  ** be applied to the last commit that is output.  The problem is we do not
  ** know at this time if the current commit is the last one to hold this
  ** tag or not.  So make an entry in the XTAG table to record this tag
  ** but overwrite that entry if a later instance of the same tag appears.
  **
  ** This behavior seems like a bug in git-fast-export, but it is easier
  ** to work around the problem than to fix git-fast-export.
  */
  if( gg.tagCommit && gg.zDate && gg.zUser && gg.zFrom ){
    blob_appendf(&record, "D %s\n", gg.zDate);
    blob_appendf(&record, "T +sym-%F%F%F %s\n", gimport.zBranchPre, gg.zBranch,
        gimport.zBranchSuf, gg.zPrevCheckin);
    blob_appendf(&record, "U %F\n", gg.zUser);
    md5sum_blob(&record, &cksum);
    blob_appendf(&record, "Z %b\n", &cksum);
    db_multi_exec(
       "INSERT OR REPLACE INTO xtag(tname, tcontent)"
       " VALUES(%Q,%Q)", gg.zBranch, blob_str(&record)
    );
    blob_reset(&record);
    blob_reset(&cksum);
  }

  fossil_free(gg.zPrevBranch);
  gg.zPrevBranch = gg.zBranch;
  gg.zBranch = 0;
  import_reset(0);
}

/*
** Turn the first \n in the input string into a \000
*/
static void trim_newline(char *z){
  while( z[0] && z[0]!='\n' ){ z++; }
  z[0] = 0;
}

/*
** Get a token from a line of text.  Return a pointer to the first
** character of the token and zero-terminate the token.  Make
** *pzIn point to the first character past the end of the zero
** terminator, or at the zero-terminator at EOL.
*/
static char *next_token(char **pzIn){
  char *z = *pzIn;
  int i;
  if( z[0]==0 ) return z;
  for(i=0; z[i] && z[i]!=' ' && z[i]!='\n'; i++){}
  if( z[i] ){
    z[i] = 0;
    *pzIn = &z[i+1];
  }else{
    *pzIn = &z[i];
  }
  return z;
}

/*
** Return a token that is all text up to (but omitting) the next \n
** or \r\n.
*/
static char *rest_of_line(char **pzIn){
  char *z = *pzIn;
  int i;
  if( z[0]==0 ) return z;
  for(i=0; z[i] && z[i]!='\r' && z[i]!='\n'; i++){}
  if( z[i] ){
    if( z[i]=='\r' && z[i+1]=='\n' ){
      z[i] = 0;
      i++;
    }else{
      z[i] = 0;
    }
    *pzIn = &z[i+1];
  }else{
    *pzIn = &z[i];
  }
  return z;
}

/*
** Convert a "mark" or "committish" into the UUID.
*/
static char *resolve_committish(const char *zCommittish){
  char *zRes;

  zRes = db_text(0, "SELECT tuuid FROM xmark WHERE tname=%Q", zCommittish);
  return zRes;
}

/*
** Create a new entry in the gg.aFile[] array
*/
static ImportFile *import_add_file(void){
  ImportFile *pFile;
  if( gg.nFile>=gg.nFileAlloc ){
    gg.nFileAlloc = gg.nFileAlloc*2 + 100;
    gg.aFile = fossil_realloc(gg.aFile, gg.nFileAlloc*sizeof(gg.aFile[0]));
  }
  pFile = &gg.aFile[gg.nFile++];
  memset(pFile, 0, sizeof(*pFile));
  return pFile;
}


/*
** Load all file information out of the gg.zFrom check-in
*/
static void import_prior_files(void){
  Manifest *p;
  int rid;
  ManifestFile *pOld;
  ImportFile *pNew;
  if( gg.fromLoaded ) return;
  gg.fromLoaded = 1;
  if( gg.zFrom==0 && gg.zPrevCheckin!=0
   && fossil_strcmp(gg.zBranch, gg.zPrevBranch)==0
  ){
     gg.zFrom = gg.zPrevCheckin;
     gg.zPrevCheckin = 0;
  }
  if( gg.zFrom==0 ) return;
  rid = fast_uuid_to_rid(gg.zFrom);
  if( rid==0 ) return;
  p = manifest_get(rid, CFTYPE_MANIFEST, 0);
  if( p==0 ) return;
  manifest_file_rewind(p);
  while( (pOld = manifest_file_next(p, 0))!=0 ){
    pNew = import_add_file();
    pNew->zName = fossil_strdup(pOld->zName);
    pNew->isExe = pOld->zPerm && strstr(pOld->zPerm, "x")!=0;
    pNew->isLink = pOld->zPerm && strstr(pOld->zPerm, "l")!=0;
    pNew->zUuid = fossil_strdup(pOld->zUuid);
    pNew->isFrom = 1;
  }
  manifest_destroy(p);
}

/*
** Locate a file in the gg.aFile[] array by its name.  Begin the search
** with the *pI-th file.  Update *pI to be one past the file found.
** Do not search past the mx-th file.
*/
static ImportFile *import_find_file(const char *zName, int *pI, int mx){
  int i = *pI;
  int nName = strlen(zName);
  while( i<mx ){
    const char *z = gg.aFile[i].zName;
    if( strncmp(zName, z, nName)==0 && (z[nName]==0 || z[nName]=='/') ){
      *pI = i+1;
      return &gg.aFile[i];
    }
    i++;
  }
  return 0;
}

/*
** Dequote a fast-export filename.  Filenames are normally unquoted.  But
** if the contain some obscure special characters, quotes might be added.
*/
static void dequote_git_filename(char *zName){
  int n, i, j;
  if( zName==0 || zName[0]!='"' ) return;
  n = (int)strlen(zName);
  if( zName[n-1]!='"' ) return;
  for(i=0, j=1; j<n-1; j++){
    char c = zName[j];
    int x;
    if( c=='\\' ){
      if( j+3 <= n-1
       && zName[j+1]>='0' && zName[j+1]<='3'
       && zName[j+2]>='0' && zName[j+2]<='7'
       && zName[j+3]>='0' && zName[j+3]<='7'
       && (x = 64*(zName[j+1]-'0') + 8*(zName[j+2]-'0') + zName[j+3]-'0')!=0
      ){
        c = (unsigned char)x;
        j += 3;
      }else{
        c = zName[++j];
      }
    }
    zName[i++] = c;
  }
  zName[i] = 0;
}


/*
** Read the git-fast-import format from pIn and insert the corresponding
** content into the database.
*/
static void git_fast_import(FILE *pIn){
  ImportFile *pFile, *pNew;
  int i, mx;
  char *z;
  char *zUuid;
  char *zName;
  char *zPerm;
  char *zFrom;
  char *zTo;
  char zLine[1000];

  gg.xFinish = finish_noop;
  while( fgets(zLine, sizeof(zLine), pIn) ){
    if( zLine[0]=='\n' || zLine[0]=='#' ) continue;
    if( strncmp(zLine, "blob", 4)==0 ){
      gg.xFinish();
      gg.xFinish = finish_blob;
    }else
    if( strncmp(zLine, "commit ", 7)==0 ){
      gg.xFinish();
      gg.xFinish = finish_commit;
      trim_newline(&zLine[7]);
      z = &zLine[7];

      /* The argument to the "commit" line might match either of these
      ** patterns:
      **
      **   (A)  refs/heads/BRANCHNAME
      **   (B)  refs/tags/TAGNAME
      **
      ** If pattern A is used, then the branchname used is as shown.
      ** Except, the "master" branch which is the default branch name in
      ** Git is changed to "trunk" which is the default name in Fossil.
      ** If the pattern is B, then the new commit should be on the same
      ** branch as its parent.  And, we might need to add the TAGNAME
      ** tag to the new commit.  However, if there are multiple instances
      ** of pattern B with the same TAGNAME, then only put the tag on the
      ** last commit that holds that tag.
      **
      ** None of the above is explained in the git-fast-export
      ** documentation.  We had to figure it out via trial and error.
      */
      for(i=5; i<strlen(z) && z[i]!='/'; i++){}
      gg.tagCommit = strncmp(&z[5], "tags", 4)==0;  /* True for pattern B */
      if( z[i+1]!=0 ) z += i+1;
      if( fossil_strcmp(z, "master")==0 ) z = "trunk";
      gg.zBranch = fossil_strdup(z);
      gg.fromLoaded = 0;
    }else
    if( strncmp(zLine, "tag ", 4)==0 ){
      gg.xFinish();
      gg.xFinish = finish_tag;
      trim_newline(&zLine[4]);
      gg.zTag = fossil_strdup(&zLine[4]);
    }else
    if( strncmp(zLine, "reset ", 6)==0 ){
      gg.xFinish();
    }else
    if( strncmp(zLine, "checkpoint", 10)==0 ){
      gg.xFinish();
    }else
    if( strncmp(zLine, "feature", 7)==0 ){
      gg.xFinish();
    }else
    if( strncmp(zLine, "option", 6)==0 ){
      gg.xFinish();
    }else
    if( strncmp(zLine, "progress ", 9)==0 ){
      gg.xFinish();
      trim_newline(&zLine[9]);
      fossil_print("%s\n", &zLine[9]);
      fflush(stdout);
    }else
    if( strncmp(zLine, "data ", 5)==0 ){
      fossil_free(gg.aData); gg.aData = 0;
      gg.nData = atoi(&zLine[5]);
      if( gg.nData ){
        int got;
        gg.aData = fossil_malloc( gg.nData+1 );
        got = fread(gg.aData, 1, gg.nData, pIn);
        if( got!=gg.nData ){
          fossil_fatal("short read: got %d of %d bytes", got, gg.nData);
        }
        gg.aData[got] = 0;
        if( gg.zComment==0 && gg.xFinish==finish_commit ){
          gg.zComment = gg.aData;
          gg.aData = 0;
          gg.nData = 0;
        }
      }
    }else
    if( strncmp(zLine, "author ", 7)==0 ){
      /* No-op */
    }else
    if( strncmp(zLine, "mark ", 5)==0 ){
      trim_newline(&zLine[5]);
      fossil_free(gg.zMark);
      gg.zMark = fossil_strdup(&zLine[5]);
    }else
    if( strncmp(zLine, "tagger ", 7)==0 || strncmp(zLine, "committer ",10)==0 ){
      sqlite3_int64 secSince1970;
      for(i=0; zLine[i] && zLine[i]!='<'; i++){}
      if( zLine[i]==0 ) goto malformed_line;
      z = &zLine[i+1];
      for(i=i+1; zLine[i] && zLine[i]!='>'; i++){}
      if( zLine[i]==0 ) goto malformed_line;
      zLine[i] = 0;
      fossil_free(gg.zUser);
      gg.zUser = fossil_strdup(z);
      secSince1970 = 0;
      for(i=i+2; fossil_isdigit(zLine[i]); i++){
        secSince1970 = secSince1970*10 + zLine[i] - '0';
      }
      fossil_free(gg.zDate);
      gg.zDate = db_text(0, "SELECT datetime(%lld, 'unixepoch')", secSince1970);
      gg.zDate[10] = 'T';
    }else
    if( strncmp(zLine, "from ", 5)==0 ){
      trim_newline(&zLine[5]);
      fossil_free(gg.zFromMark);
      gg.zFromMark = fossil_strdup(&zLine[5]);
      fossil_free(gg.zFrom);
      gg.zFrom = resolve_committish(&zLine[5]);
    }else
    if( strncmp(zLine, "merge ", 6)==0 ){
      trim_newline(&zLine[6]);
      if( gg.nMerge>=gg.nMergeAlloc ){
        gg.nMergeAlloc = gg.nMergeAlloc*2 + 10;
        gg.azMerge = fossil_realloc(gg.azMerge, gg.nMergeAlloc*sizeof(char*));
      }
      gg.azMerge[gg.nMerge] = resolve_committish(&zLine[6]);
      if( gg.azMerge[gg.nMerge] ) gg.nMerge++;
    }else
    if( strncmp(zLine, "M ", 2)==0 ){
      import_prior_files();
      z = &zLine[2];
      zPerm = next_token(&z);
      zUuid = next_token(&z);
      zName = rest_of_line(&z);
      dequote_git_filename(zName);
      i = 0;
      pFile = import_find_file(zName, &i, gg.nFile);
      if( pFile==0 ){
        pFile = import_add_file();
        pFile->zName = fossil_strdup(zName);
      }
      pFile->isExe = (fossil_strcmp(zPerm, "100755")==0);
      pFile->isLink = (fossil_strcmp(zPerm, "120000")==0);
      fossil_free(pFile->zUuid);
      pFile->zUuid = resolve_committish(zUuid);
      pFile->isFrom = 0;
    }else
    if( strncmp(zLine, "D ", 2)==0 ){
      import_prior_files();
      z = &zLine[2];
      zName = rest_of_line(&z);
      dequote_git_filename(zName);
      i = 0;
      while( (pFile = import_find_file(zName, &i, gg.nFile))!=0 ){
        if( pFile->isFrom==0 ) continue;
        fossil_free(pFile->zName);
        fossil_free(pFile->zPrior);
        fossil_free(pFile->zUuid);
        *pFile = gg.aFile[--gg.nFile];
        i--;
      }
    }else
    if( strncmp(zLine, "C ", 2)==0 ){
      int nFrom;
      import_prior_files();
      z = &zLine[2];
      zFrom = next_token(&z);
      zTo = rest_of_line(&z);
      i = 0;
      mx = gg.nFile;
      nFrom = strlen(zFrom);
      while( (pFile = import_find_file(zFrom, &i, mx))!=0 ){
        if( pFile->isFrom==0 ) continue;
        pNew = import_add_file();
        pFile = &gg.aFile[i-1];
        if( strlen(pFile->zName)>nFrom ){
          pNew->zName = mprintf("%s%s", zTo, pFile->zName[nFrom]);
        }else{
          pNew->zName = fossil_strdup(pFile->zName);
        }
        pNew->isExe = pFile->isExe;
        pNew->isLink = pFile->isLink;
        pNew->zUuid = fossil_strdup(pFile->zUuid);
        pNew->isFrom = 0;
      }
    }else
    if( strncmp(zLine, "R ", 2)==0 ){
      int nFrom;
      import_prior_files();
      z = &zLine[2];
      zFrom = next_token(&z);
      zTo = rest_of_line(&z);
      i = 0;
      nFrom = strlen(zFrom);
      while( (pFile = import_find_file(zFrom, &i, gg.nFile))!=0 ){
        if( pFile->isFrom==0 ) continue;
        pNew = import_add_file();
        pFile = &gg.aFile[i-1];
        if( strlen(pFile->zName)>nFrom ){
          pNew->zName = mprintf("%s%s", zTo, pFile->zName[nFrom]);
        }else{
          pNew->zName = fossil_strdup(pFile->zName);
        }
        pNew->zPrior = pFile->zName;
        pNew->isExe = pFile->isExe;
        pNew->isLink = pFile->isLink;
        pNew->zUuid = pFile->zUuid;
        pNew->isFrom = 0;
        gg.nFile--;
        *pFile = *pNew;
        memset(pNew, 0, sizeof(*pNew));
      }
      fossil_fatal("cannot handle R records, use --full-tree");
    }else
    if( strncmp(zLine, "deleteall", 9)==0 ){
      gg.fromLoaded = 1;
    }else
    if( strncmp(zLine, "N ", 2)==0 ){
      /* No-op */
    }else

    {
      goto malformed_line;
    }
  }
  gg.xFinish();
  if( gg.hasLinks ){
    db_set_int("allow-symlinks", 1, 0);
  }
  import_reset(1);
  return;

malformed_line:
  trim_newline(zLine);
  fossil_fatal("bad fast-import line: [%s]", zLine);
  return;
}

static struct{
  int rev;                    /* SVN revision number */
  char *zDate;                /* Date/time stamp */
  char *zUser;                /* User name */
  char *zComment;             /* Comment of a commit */
  const char *zTrunk;         /* Name of trunk folder in repo root */
  int lenTrunk;               /* String length of zTrunk */
  const char *zBranches;      /* Name of branches folder in repo root */
  int lenBranches;            /* String length of zBranches */
  const char *zTags;          /* Name of tags folder in repo root */
  int lenTags;                /* String length of zTags */
  Bag newBranches;            /* Branches that were created in this revision */
  int revFlag;                /* Add svn-rev-nn tags on every checkin */
  const char *zRevPre;        /* Prepended to revision tag names */
  const char *zRevSuf;        /* Appended to revision tag names */
  const char **azIgnTree;     /* NULL-terminated list of dirs to ignore */
} gsvn;
typedef struct {
  char *zKey;
  char *zVal;
} KeyVal;
typedef struct {
  KeyVal *aHeaders;
  int nHeaders;
  char *pRawProps;
  KeyVal *aProps;
  int nProps;
  Blob content;
  int contentFlag;
} SvnRecord;

#define svn_find_header(rec, zHeader) \
  svn_find_keyval((rec).aHeaders, (rec).nHeaders, (zHeader))
#define svn_find_prop(rec, zProp) \
  svn_find_keyval((rec).aProps, (rec).nProps, (zProp))
static char *svn_find_keyval(
  KeyVal *aKeyVal,
  int nKeyVal,
  const char *zKey
){
  int i;
  for(i=0; i<nKeyVal; i++){
    if( fossil_strcmp(aKeyVal[i].zKey, zKey)==0 ){
      return aKeyVal[i].zVal;
    }
  }
  return 0;
}

static void svn_free_rec(SvnRecord *rec){
  int i;
  for(i=0; i<rec->nHeaders; i++){
    fossil_free(rec->aHeaders[i].zKey);
  }
  fossil_free(rec->aHeaders);
  fossil_free(rec->aProps);
  fossil_free(rec->pRawProps);
  blob_reset(&rec->content);
}

static int svn_read_headers(FILE *pIn, SvnRecord *rec){
  char zLine[1000];

  rec->aHeaders = 0;
  rec->nHeaders = 0;
  while( fgets(zLine, sizeof(zLine), pIn) ){
    if( zLine[0]!='\n' ) break;
  }
  if( feof(pIn) ) return 0;
  do{
    char *sep;
    if( zLine[0]=='\n' ) break;
    rec->nHeaders += 1;
    rec->aHeaders = fossil_realloc(rec->aHeaders,
      sizeof(rec->aHeaders[0])*rec->nHeaders);
    rec->aHeaders[rec->nHeaders-1].zKey = mprintf("%s", zLine);
    sep = strchr(rec->aHeaders[rec->nHeaders-1].zKey, ':');
    if( !sep ){
      trim_newline(zLine);
      fossil_fatal("bad header line: [%s]", zLine);
    }
    *sep = 0;
    rec->aHeaders[rec->nHeaders-1].zVal = sep+1;
    sep = strchr(rec->aHeaders[rec->nHeaders-1].zVal, '\n');
    *sep = 0;
    while(rec->aHeaders[rec->nHeaders-1].zVal
       && fossil_isspace(*(rec->aHeaders[rec->nHeaders-1].zVal)) )
    {
      rec->aHeaders[rec->nHeaders-1].zVal++;
    }
  }while( fgets(zLine, sizeof(zLine), pIn) );
  if( zLine[0]!='\n' ){
      trim_newline(zLine);
      fossil_fatal("svn-dump data ended unexpectedly");
  }
  return 1;
}

static void svn_read_props(FILE *pIn, SvnRecord *rec){
  int nRawProps = 0;
  char *pRawProps;
  const char *zLen;

  rec->pRawProps = 0;
  rec->aProps = 0;
  rec->nProps = 0;
  zLen = svn_find_header(*rec, "Prop-content-length");
  if( zLen ){
    nRawProps = atoi(zLen);
  }
  if( nRawProps ){
    int got;
    char *zLine;
    rec->pRawProps = pRawProps = fossil_malloc( nRawProps );
    got = fread(rec->pRawProps, 1, nRawProps, pIn);
    if( got!=nRawProps ){
      fossil_fatal("short read: got %d of %d bytes", got, nRawProps);
    }
    if( memcmp(&pRawProps[got-10], "PROPS-END\n", 10)!=0 ){
      fossil_fatal("svn-dump data ended unexpectedly");
    }
    zLine = pRawProps;
    while( zLine<(pRawProps+nRawProps-10) ){
      char *eol;
      int propLen;
      if( zLine[0]=='D' ){
        propLen = atoi(&zLine[2]);
        eol = strchr(zLine, '\n');
        zLine = eol+1+propLen+1;
      }else{
        if( zLine[0]!='K' ){
          fossil_fatal("svn-dump data format broken");
        }
        propLen = atoi(&zLine[2]);
        eol = strchr(zLine, '\n');
        zLine = eol+1;
        eol = zLine+propLen;
        if( *eol!='\n' ){
          fossil_fatal("svn-dump data format broken");
        }
        *eol = 0;
        rec->nProps += 1;
        rec->aProps = fossil_realloc(rec->aProps,
          sizeof(rec->aProps[0])*rec->nProps);
        rec->aProps[rec->nProps-1].zKey = zLine;
        zLine = eol+1;
        if( zLine[0]!='V' ){
          fossil_fatal("svn-dump data format broken");
        }
        propLen = atoi(&zLine[2]);
        eol = strchr(zLine, '\n');
        zLine = eol+1;
        eol = zLine+propLen;
        if( *eol!='\n' ){
          fossil_fatal("svn-dump data format broken");
        }
        *eol = 0;
        rec->aProps[rec->nProps-1].zVal = zLine;
        zLine = eol+1;
      }
    }
  }
}

static int svn_read_rec(FILE *pIn, SvnRecord *rec){
  const char *zLen;
  int nLen = 0;
  if( svn_read_headers(pIn, rec)==0 ) return 0;
  svn_read_props(pIn, rec);
  blob_zero(&rec->content);
  zLen = svn_find_header(*rec, "Text-content-length");
  if( zLen ){
    rec->contentFlag = 1;
    nLen = atoi(zLen);
    blob_read_from_channel(&rec->content, pIn, nLen);
    if( blob_size(&rec->content)!=nLen ){
      fossil_fatal("short read: got %d of %d bytes",
        blob_size(&rec->content), nLen
      );
    }
  }else{
    rec->contentFlag = 0;
  }
  return 1;
}

/*
** Returns the UUID for the RID, or NULL if not found.
** The returned string is allocated via db_text() and must be
** free()d by the caller.
*/
char * rid_to_uuid(int rid)
{
  return db_text(0, "SELECT uuid FROM blob WHERE rid=%d", rid);
}

#define SVN_UNKNOWN   0
#define SVN_TRUNK     1
#define SVN_BRANCH    2
#define SVN_TAG       3

#define MAX_INT_32    (0x7FFFFFFFL)

static void svn_finish_revision(){
  Blob manifest;
  static Stmt getChanges;
  static Stmt getFiles;
  static Stmt setRid;
  Blob mcksum;

  blob_zero(&manifest);
  db_static_prepare(&getChanges, "SELECT tid, tname, ttype, tparent"
                                 " FROM xrevisions, xbranches ON (tbranch=tid)"
                                 " WHERE trid ISNULL");
  db_static_prepare(&getFiles, "SELECT tpath, tuuid, tperm FROM xfiles"
                               " WHERE tbranch=:branch ORDER BY tpath");
  db_prepare(&setRid, "UPDATE xrevisions SET trid=:rid"
                             " WHERE trev=%d AND tbranch=:branch", gsvn.rev);
  while( db_step(&getChanges)==SQLITE_ROW ){
    int branchId = db_column_int(&getChanges, 0);
    const char *zBranch = db_column_text(&getChanges, 1);
    int branchType = db_column_int(&getChanges, 2);
    int parentRid = db_column_int(&getChanges, 3);
    int mergeRid = parentRid;
    Manifest *pParentManifest = 0;
    ManifestFile *pParentFile = 0;
    int sameAsParent = 1;
    int parentBranch = 0;
    if( !bag_find(&gsvn.newBranches, branchId) ){
      parentRid = db_int(0, "SELECT trid, max(trev) FROM xrevisions"
                            " WHERE trev<%d AND tbranch=%d",
                         gsvn.rev, branchId);
    }
    if( parentRid>0 ){
      pParentManifest = manifest_get(parentRid, CFTYPE_MANIFEST, 0);
      if( pParentManifest ){
        pParentFile = manifest_file_next(pParentManifest, 0);
        parentBranch = db_int(0, "SELECT tbranch FROM xrevisions WHERE trid=%d",
                              parentRid);
        if( parentBranch!=branchId && branchType!=SVN_TAG ){
          sameAsParent = 0;
        }
      }
    }
    if( mergeRid<MAX_INT_32 ){
      if( gsvn.zComment ){
        blob_appendf(&manifest, "C %F\n", gsvn.zComment);
      }else{
        blob_append(&manifest, "C (no\\scomment)\n", 16);
      }
      blob_appendf(&manifest, "D %s\n", gsvn.zDate);
      db_bind_int(&getFiles, ":branch", branchId);
      while( db_step(&getFiles)==SQLITE_ROW ){
        const char *zFile = db_column_text(&getFiles, 0);
        const char *zUuid = db_column_text(&getFiles, 1);
        const char *zPerm = db_column_text(&getFiles, 2);
        if( zPerm ){
          blob_appendf(&manifest, "F %F %s %s\n", zFile, zUuid, zPerm);
        }else{
          blob_appendf(&manifest, "F %F %s\n", zFile, zUuid);
        }
        if( sameAsParent ){
          if( !pParentFile
           || fossil_strcmp(pParentFile->zName,zFile)!=0
           || fossil_strcmp(pParentFile->zUuid,zUuid)!=0
           || fossil_strcmp(pParentFile->zPerm,zPerm)!=0
          ){
            sameAsParent = 0;
          }else{
            pParentFile = manifest_file_next(pParentManifest, 0);
          }
        }
      }
      if( pParentFile ){
        sameAsParent = 0;
      }
      db_reset(&getFiles);
      if( !sameAsParent ){
        if( parentRid>0 ){
          char *zParentUuid = rid_to_uuid(parentRid);
          if( parentRid==mergeRid || mergeRid==0){
            char *zParentBranch =
              db_text(0, "SELECT tname FROM xbranches WHERE tid=%d",
                      parentBranch
              );
            blob_appendf(&manifest, "P %s\n", zParentUuid);
            blob_appendf(&manifest, "T *branch * %F%F%F\n", gimport.zBranchPre,
                zBranch, gimport.zBranchSuf);
            blob_appendf(&manifest, "T *sym-%F%F%F *\n", gimport.zBranchPre,
                zBranch, gimport.zBranchSuf);
            if( gsvn.revFlag ){
              blob_appendf(&manifest, "T +sym-%Fr%d%F *\n", gimport.zTagPre,
                  gsvn.rev, gimport.zTagSuf);
            }
            blob_appendf(&manifest, "T -sym-%F%F%F *\n", gimport.zBranchPre,
                zParentBranch, gimport.zBranchSuf);
            fossil_free(zParentBranch);
          }else{
            char *zMergeUuid = rid_to_uuid(mergeRid);
            blob_appendf(&manifest, "P %s %s\n", zParentUuid, zMergeUuid);
            if( gsvn.revFlag ){
              blob_appendf(&manifest, "T +sym-%F%d%F *\n", gsvn.zRevPre,
                  gsvn.rev, gsvn.zRevSuf);
            }
            fossil_free(zMergeUuid);
          }
          fossil_free(zParentUuid);
        }else{
          blob_appendf(&manifest, "T *branch * %F%F%F\n",
              gimport.zBranchPre, zBranch, gimport.zBranchSuf);
          blob_appendf(&manifest, "T *sym-%F%F%F *\n", gimport.zBranchPre,
              zBranch, gimport.zBranchSuf);
          if( gsvn.revFlag ){
            blob_appendf(&manifest, "T +sym-%F%d%F *\n", gsvn.zRevPre, gsvn.rev,
                gsvn.zRevSuf);
          }
        }
      }else if( branchType==SVN_TAG ){
        char *zParentUuid = rid_to_uuid(parentRid);
        blob_reset(&manifest);
        blob_appendf(&manifest, "D %s\n", gsvn.zDate);
        blob_appendf(&manifest, "T +sym-%F%F%F %s\n", gimport.zTagPre, zBranch,
            gimport.zTagSuf, zParentUuid);
        fossil_free(zParentUuid);
      }
    }else{
      char *zParentUuid = rid_to_uuid(parentRid);
      blob_appendf(&manifest, "D %s\n", gsvn.zDate);
      if( branchType!=SVN_TAG ){
        blob_appendf(&manifest, "T +closed %s\n", zParentUuid);
      }else{
        blob_appendf(&manifest, "T -sym-%F%F%F %s\n", gimport.zBranchPre,
            zBranch, gimport.zBranchSuf, zParentUuid);
      }
      fossil_free(zParentUuid);
    }
    if( gsvn.zUser ){
      blob_appendf(&manifest, "U %F\n", gsvn.zUser);
    }else{
      const char *zUserOvrd = find_option("user-override",0,1);
      blob_appendf(&manifest, "U %F\n", zUserOvrd ? zUserOvrd : login_name());
    }
    md5sum_blob(&manifest, &mcksum);
    blob_appendf(&manifest, "Z %b\n", &mcksum);
    blob_reset(&mcksum);
    if( !sameAsParent ){
      int rid = content_put(&manifest);
      db_bind_int(&setRid, ":branch", branchId);
      db_bind_int(&setRid, ":rid", rid);
      db_step(&setRid);
      db_reset(&setRid);
    }else if( branchType==SVN_TAG ){
      content_put(&manifest);
      db_bind_int(&setRid, ":branch", branchId);
      db_bind_int(&setRid, ":rid", parentRid);
      db_step(&setRid);
      db_reset(&setRid);
    }else if( mergeRid==MAX_INT_32 ){
      content_put(&manifest);
      db_multi_exec("DELETE FROM xrevisions WHERE tbranch=%d AND trev=%d",
                    branchId, gsvn.rev);
    }else{
      db_multi_exec("DELETE FROM xrevisions WHERE tbranch=%d AND trev=%d",
                    branchId, gsvn.rev);
    }
    blob_reset(&manifest);
    manifest_destroy(pParentManifest);
  }
  db_reset(&getChanges);
  db_finalize(&setRid);
}

static u64 svn_get_varint(const char **pz){
  unsigned int v = 0;
  do{
    v = (v<<7) | ((*pz)[0]&0x7f);
  }while( (*pz)++[0]&0x80 );
  return v;
}

static void svn_apply_svndiff(Blob *pDiff, Blob *pSrc, Blob *pOut){
  const char *zDiff = blob_buffer(pDiff);
  char *zOut;
  if( blob_size(pDiff)<4 || memcmp(zDiff, "SVN", 4)!=0 ){
    fossil_fatal("Invalid svndiff0 format");
  }
  zDiff += 4;
  blob_zero(pOut);
  while( zDiff<(blob_buffer(pDiff)+blob_size(pDiff)) ){
    u64 lenOut, lenInst, lenData, lenOld;
    const char *zInst;
    const char *zData;

    u64 offSrc = svn_get_varint(&zDiff);
    /*lenSrc =*/ svn_get_varint(&zDiff);
    lenOut = svn_get_varint(&zDiff);
    lenInst = svn_get_varint(&zDiff);
    lenData = svn_get_varint(&zDiff);
    zInst = zDiff;
    zData = zInst+lenInst;
    lenOld = blob_size(pOut);
    blob_resize(pOut, lenOut+lenOld);
    zOut = blob_buffer(pOut)+lenOld;
    while( zDiff<zInst+lenInst ){
      u64 lenCpy = (*zDiff)&0x3f;
      const char *zCpy;
      switch( (*zDiff)&0xC0 ){
        case 0x00: zCpy = blob_buffer(pSrc)+offSrc; break;
        case 0x40: zCpy = blob_buffer(pOut); break;
        case 0x80: zCpy = zData; break;
        default: fossil_fatal("Invalid svndiff0 instruction");
      }
      zDiff++;
      if( lenCpy==0 ){
        lenCpy = svn_get_varint(&zDiff);
      }
      if( zCpy!=zData ){
        zCpy += svn_get_varint(&zDiff);
      }else{
        zData += lenCpy;
      }
      while( lenCpy-- > 0 ){
        *zOut++ = *zCpy++;
      }
    }
    zDiff += lenData;
  }
}

/*
** Extract the branch or tag that the given path is on. Return the branch ID.
** Return 0 if not a branch, tag, or trunk, or if ignored by --ignore-tree.
*/
static int svn_parse_path(char *zPath, char **zFile, int *type){
  char *zBranch = 0;
  int branchId = 0;
  if( gsvn.azIgnTree ){
    const char **pzIgnTree;
    unsigned nPath = strlen(zPath);
    for( pzIgnTree = gsvn.azIgnTree; *pzIgnTree; ++pzIgnTree ){
      const char *zIgn = *pzIgnTree;
      int nIgn = strlen(zIgn);
      if( strncmp(zPath, zIgn, nIgn) == 0
       && ( nPath == nIgn || (nPath > nIgn && zPath[nIgn] == '/')) ){
        return 0;
      }
    }
  }
  *type = SVN_UNKNOWN;
  *zFile = 0;
  if( gsvn.lenTrunk==0 ){
    zBranch = "trunk";
    *zFile = zPath;
    *type = SVN_TRUNK;
  }else
  if( strncmp(zPath, gsvn.zTrunk, gsvn.lenTrunk-1)==0 ){
    if( zPath[gsvn.lenTrunk-1]=='/' || zPath[gsvn.lenTrunk-1]==0 ){
      zBranch = "trunk";
      *zFile = zPath+gsvn.lenTrunk;
      *type = SVN_TRUNK;
    }else{
      zBranch = 0;
      *type = SVN_UNKNOWN;
    }
  }else{
    if( strncmp(zPath, gsvn.zBranches, gsvn.lenBranches)==0 ){
      *zFile = zBranch = zPath+gsvn.lenBranches;
      *type = SVN_BRANCH;
    }else
    if( strncmp(zPath, gsvn.zTags, gsvn.lenTags)==0 ){
      *zFile = zBranch = zPath+gsvn.lenTags;
      *type = SVN_TAG;
    }else{ /* Not a branch, tag or trunk */
      return 0;
    }
    while( **zFile && **zFile!='/' ){ (*zFile)++; }
    if( **zFile ){
      **zFile = '\0';
      (*zFile)++;
    }
  }
  if( *type!=SVN_UNKNOWN ){
    branchId = db_int(0,
                      "SELECT tid FROM xbranches WHERE tname=%Q AND ttype=%d",
                      zBranch, *type);
    if( branchId==0 ){
      db_multi_exec("INSERT INTO xbranches (tname, ttype) VALUES(%Q, %d)",
                    zBranch, *type);
      branchId = db_last_insert_rowid();
    }
  }
  return branchId;
}

/*
** Read the svn-dump format from pIn and insert the corresponding
** content into the database.
*/
static void svn_dump_import(FILE *pIn){
  SvnRecord rec;
  int ver;
  char *zTemp;
  const char *zUuid;
  Stmt addFile;
  Stmt delPath;
  Stmt addRev;
  Stmt cpyPath;
  Stmt cpyRoot;
  Stmt revSrc;

  /* version */
  if( svn_read_rec(pIn, &rec)
   && (zTemp = svn_find_header(rec, "SVN-fs-dump-format-version")) ){
    ver = atoi(zTemp);
    if( ver!=2 && ver!=3 ){
      fossil_fatal("Unknown svn-dump format version: %d", ver);
    }
  }else{
    fossil_fatal("Input is not an svn-dump!");
  }
  svn_free_rec(&rec);
  /* UUID */
  if( !svn_read_rec(pIn, &rec) || !(zUuid = svn_find_header(rec, "UUID")) ){
    /* Removed the following line since UUID is not actually used
     fossil_fatal("Missing UUID!"); */
  }
  svn_free_rec(&rec);

  /* content */
  db_prepare(&addFile,
    "INSERT INTO xfiles (tpath, tbranch, tuuid, tperm)"
    " VALUES(:path, :branch, (SELECT uuid FROM blob WHERE rid=:rid), :perm)"
  );
  db_prepare(&delPath,
    "DELETE FROM xfiles"
    " WHERE (tpath=:path OR (tpath>:path||'/' AND tpath<:path||'0'))"
    "   AND tbranch=:branch"
  );
  db_prepare(&addRev,
    "INSERT OR IGNORE INTO xrevisions (trev, tbranch) VALUES(:rev, :branch)"
  );
  db_prepare(&cpyPath,
    "INSERT INTO xfiles (tpath, tbranch, tuuid, tperm)"
    " SELECT :path||:sep||substr(filename, length(:srcpath)+2), :branch, uuid, perm"
    " FROM xfoci"
    " WHERE checkinID=:rid"
    "   AND filename>:srcpath||'/'"
    "   AND filename<:srcpath||'0'"
  );
  db_prepare(&cpyRoot,
    "INSERT INTO xfiles (tpath, tbranch, tuuid, tperm)"
    " SELECT :path||:sep||filename, :branch, uuid, perm"
    " FROM xfoci"
    " WHERE checkinID=:rid"
  );
  db_prepare(&revSrc,
    "UPDATE xrevisions SET tparent=:parent"
    " WHERE trev=:rev AND tbranch=:branch AND tparent<:parent"
  );
  gsvn.rev = -1;
  bag_init(&gsvn.newBranches);
  while( svn_read_rec(pIn, &rec) ){
    if( (zTemp = svn_find_header(rec, "Revision-number")) ){ /* revision node */
      /* finish previous revision */
      char *zDate = NULL;
      if( gsvn.rev>=0 ){
        svn_finish_revision();
        fossil_free(gsvn.zUser);
        fossil_free(gsvn.zComment);
        fossil_free(gsvn.zDate);
        bag_clear(&gsvn.newBranches);
      }
      /* start new revision */
      gsvn.rev = atoi(zTemp);
      gsvn.zUser = mprintf("%s", svn_find_prop(rec, "svn:author"));
      gsvn.zComment = mprintf("%s", svn_find_prop(rec, "svn:log"));
      zDate = svn_find_prop(rec, "svn:date");
      if( zDate ){
        gsvn.zDate = date_in_standard_format(zDate);
      }else{
        gsvn.zDate = date_in_standard_format("now");
      }
      db_bind_int(&addRev, ":rev", gsvn.rev);
      fossil_print("\rImporting SVN revision: %d", gsvn.rev);
    }else
    if( (zTemp = svn_find_header(rec, "Node-path")) ){ /* file/dir node */
      char *zFile;
      int branchType;
      int branchId = svn_parse_path(zTemp, &zFile, &branchType);
      char *zAction = svn_find_header(rec, "Node-action");
      char *zKind = svn_find_header(rec, "Node-kind");
      char *zPerm = svn_find_prop(rec, "svn:executable") ? "x" : 0;
      int deltaFlag = 0;
      int srcRev = 0;
      if( branchId==0 ){
        svn_free_rec(&rec);
        continue;
      }
      if( (zTemp = svn_find_header(rec, "Text-delta")) ){
        deltaFlag = strncmp(zTemp, "true", 4)==0;
      }
      if( strncmp(zAction, "delete", 6)==0
       || strncmp(zAction, "replace", 7)==0 )
      {
        db_bind_int(&addRev, ":branch", branchId);
        db_step(&addRev);
        db_reset(&addRev);
        if( zFile[0]!=0 ){
          db_bind_text(&delPath, ":path", zFile);
          db_bind_int(&delPath, ":branch", branchId);
          db_step(&delPath);
          db_reset(&delPath);
        }else{
          db_multi_exec("DELETE FROM xfiles WHERE tbranch=%d", branchId);
          db_bind_int(&revSrc, ":parent", MAX_INT_32);
          db_bind_int(&revSrc, ":rev", gsvn.rev);
          db_bind_int(&revSrc, ":branch", branchId);
          db_step(&revSrc);
          db_reset(&revSrc);
        }
      } /* no 'else' here since 'replace' does both a 'delete' and an 'add' */
      if( strncmp(zAction, "add", 3)==0
       || strncmp(zAction, "replace", 7)==0 )
      {
        char *zSrcPath = svn_find_header(rec, "Node-copyfrom-path");
        char *zSrcFile;
        int srcRid = 0;
        if( zSrcPath ){
          int srcBranch;
          zTemp = svn_find_header(rec, "Node-copyfrom-rev");
          if( zTemp ){
            srcRev = atoi(zTemp);
          }else{
            fossil_fatal("Missing copyfrom-rev");
          }
          srcBranch = svn_parse_path(zSrcPath, &zSrcFile, &branchType);
          if( srcBranch==0 ){
            fossil_fatal("Copy from path outside the import paths");
          }
          srcRid = db_int(0, "SELECT trid, max(trev) FROM xrevisions"
                             " WHERE trev<=%d AND tbranch=%d",
                          srcRev, srcBranch);
          if( srcRid>0 && srcBranch!=branchId ){
            db_bind_int(&addRev, ":branch", branchId);
            db_step(&addRev);
            db_reset(&addRev);
            db_bind_int(&revSrc, ":parent", srcRid);
            db_bind_int(&revSrc, ":rev", gsvn.rev);
            db_bind_int(&revSrc, ":branch", branchId);
            db_step(&revSrc);
            db_reset(&revSrc);
          }
        }
        if( zKind==0 ){
          fossil_fatal("Missing Node-kind");
        }else if( strncmp(zKind, "dir", 3)==0 ){
          if( zSrcPath ){
            if( srcRid>0 ){
              if( zSrcFile[0]==0 ){
                db_bind_text(&cpyRoot, ":path", zFile);
                if( zFile[0]!=0 ){
                  db_bind_text(&cpyRoot, ":sep", "/");
                }else{
                  db_bind_text(&cpyRoot, ":sep", "");
                }
                db_bind_int(&cpyRoot, ":branch", branchId);
                db_bind_int(&cpyRoot, ":rid", srcRid);
                db_step(&cpyRoot);
                db_reset(&cpyRoot);
              }else{
                db_bind_text(&cpyPath, ":path", zFile);
                if( zFile[0]!=0 ){
                  db_bind_text(&cpyPath, ":sep", "/");
                }else{
                  db_bind_text(&cpyPath, ":sep", "");
                }
                db_bind_int(&cpyPath, ":branch", branchId);
                db_bind_text(&cpyPath, ":srcpath", zSrcFile);
                db_bind_int(&cpyPath, ":rid", srcRid);
                db_step(&cpyPath);
                db_reset(&cpyPath);
              }
            }
          }
          if( zFile[0]==0 ){
            bag_insert(&gsvn.newBranches, branchId);
          }
        }else{
          int rid = 0;
          if( zSrcPath ){
            rid = db_int(0, "SELECT rid FROM blob WHERE uuid=("
                            " SELECT uuid FROM xfoci"
                            "  WHERE checkinID=%d AND filename=%Q"
                            ")",
                         srcRid, zSrcFile);
          }
          if( deltaFlag ){
            Blob deltaSrc;
            Blob target;
            if( rid!=0 ){
              content_get(rid, &deltaSrc);
            }else{
              blob_zero(&deltaSrc);
            }
            svn_apply_svndiff(&rec.content, &deltaSrc, &target);
            rid = content_put(&target);
          }else if( rec.contentFlag ){
            rid = content_put(&rec.content);
          }
          db_bind_text(&addFile, ":path", zFile);
          db_bind_int(&addFile, ":branch", branchId);
          db_bind_int(&addFile, ":rid", rid);
          db_bind_text(&addFile, ":perm", zPerm);
          db_step(&addFile);
          db_reset(&addFile);
          db_bind_int(&addRev, ":branch", branchId);
          db_step(&addRev);
          db_reset(&addRev);
        }
      }else
      if( strncmp(zAction, "change", 6)==0 ){
        int rid = 0;
        if( zKind==0 ){
          fossil_fatal("Missing Node-kind");
        }
        if( rec.contentFlag && strncmp(zKind, "dir", 3)!=0 ){
          if( deltaFlag ){
            Blob deltaSrc;
            Blob target;
            rid = db_int(0, "SELECT rid FROM blob WHERE uuid=("
                            " SELECT tuuid FROM xfiles"
                            "  WHERE tpath=%Q AND tbranch=%d"
                            ")", zFile, branchId);
            content_get(rid, &deltaSrc);
            svn_apply_svndiff(&rec.content, &deltaSrc, &target);
            rid = content_put(&target);
          }else{
            rid = content_put(&rec.content);
          }
          db_bind_text(&addFile, ":path", zFile);
          db_bind_int(&addFile, ":branch", branchId);
          db_bind_int(&addFile, ":rid", rid);
          db_bind_text(&addFile, ":perm", zPerm);
          db_step(&addFile);
          db_reset(&addFile);
          db_bind_int(&addRev, ":branch", branchId);
          db_step(&addRev);
          db_reset(&addRev);
        }
      }else
      if( strncmp(zAction, "delete", 6)!=0 ){ /* already did this one above */
        fossil_fatal("Unknown Node-action");
      }
    }else{
      fossil_fatal("Unknown record type");
    }
    svn_free_rec(&rec);
  }
  svn_finish_revision();
  fossil_free(gsvn.zUser);
  fossil_free(gsvn.zComment);
  fossil_free(gsvn.zDate);
  db_finalize(&addFile);
  db_finalize(&delPath);
  db_finalize(&addRev);
  db_finalize(&cpyPath);
  db_finalize(&cpyRoot);
  db_finalize(&revSrc);
  fossil_print(" Done!\n");
}

/*
** COMMAND: import
**
** Usage: %fossil import ?--git? ?OPTIONS? NEW-REPOSITORY ?INPUT-FILE?
**    or: %fossil import --svn ?OPTIONS? NEW-REPOSITORY ?INPUT-FILE?
**
** Read interchange format generated by another VCS and use it to
** construct a new Fossil repository named by the NEW-REPOSITORY
** argument.  If no input file is supplied the interchange format
** data is read from standard input.
**
** The following formats are currently understood by this command
**
**   --git        Import from the git-fast-export file format (default)
**                Options:
**                  --import-marks FILE Restore marks table from FILE
**                  --export-marks FILE Save marks table to FILE
**
**   --svn        Import from the svnadmin-dump file format.  The default
**                behaviour (unless overridden by --flat) is to treat 3
**                folders in the SVN root as special, following the
**                common layout of SVN repositories.  These are (by
**                default) trunk/, branches/ and tags/.  The SVN --deltas
**                format is supported but not required.
**                Options:
**                  --trunk FOLDER     Name of trunk folder
**                  --branches FOLDER  Name of branches folder
**                  --tags FOLDER      Name of tags folder
**                  --base PATH        Path to project root in repository
**                  --flat             The whole dump is a single branch
**                  --rev-tags         Tag each revision, implied by -i
**                  --no-rev-tags      Disables tagging effect of -i
**                  --rename-rev PAT   Rev tag names, default "svn-rev-%"
**                  --ignore-tree DIR  Ignores subtree rooted at DIR
**
** Common Options:
**   -i|--incremental     allow importing into an existing repository
**   -f|--force           overwrite repository if already exists
**   -q|--quiet           omit progress output
**   --no-rebuild         skip the "rebuilding metadata" step
**   --no-vacuum          skip the final VACUUM of the database file
**   --rename-trunk NAME  use NAME as name of imported trunk branch
**   --rename-branch PAT  rename all branch names using PAT pattern
**   --rename-tag PAT     rename all tag names using PAT pattern
**
** The --incremental option allows an existing repository to be extended
** with new content.  The --rename-* options may be useful to avoid name
** conflicts when using the --incremental option.
**
** The argument to --rename-* contains one "%" character to be replaced
** with the original name.  For example, "--rename-tag svn-%-tag" renames
** the tag called "release" to "svn-release-tag".
**
** --ignore-tree is useful for importing Subversion repositories which
** move branches to subdirectories of "branches/deleted" instead of
** deleting them.  It can be supplied multiple times if necessary.
**
** See also: export
*/
void import_cmd(void){
  char *zPassword;
  FILE *pIn;
  Stmt q;
  int forceFlag = find_option("force", "f", 0)!=0;
  int svnFlag = find_option("svn", 0, 0)!=0;
  int gitFlag = find_option("git", 0, 0)!=0;
  int omitRebuild = find_option("no-rebuild",0,0)!=0;
  int omitVacuum = find_option("no-vacuum",0,0)!=0;

  /* Options common to all input formats */
  int incrFlag = find_option("incremental", "i", 0)!=0;

  /* Options for --svn only */
  const char *zBase="";
  int flatFlag=0;

<<<<<<< HEAD
  /* Interpret --rename-* options.  Use a table to avoid code duplication. */
  const struct {
    const char *zOpt, **varPre, *zDefaultPre, **varSuf, *zDefaultSuf;
    int format; /* 1=git, 2=svn, 3=any */
  } renOpts[] = {
    {"rename-branch", &gimport.zBranchPre,   "", &gimport.zBranchSuf, "", 3},
    {"rename-tag"   , &gimport.zTagPre   ,   "", &gimport.zTagSuf   , "", 3},
    {"rename-rev"   , &gsvn.zRevPre, "svn-rev-", &gsvn.zRevSuf      , "", 2},
  }, *renOpt = renOpts;
  int i;
  for( i = 0; i < sizeof(renOpts) / sizeof(*renOpts); ++i, ++renOpt ){
    if( 1 << svnFlag & renOpt->format ){
      const char *zArgument = find_option(renOpt->zOpt, 0, 1);
      if( zArgument ){
         const char *sep = strchr(zArgument, '%');
         if( !sep ){
           fossil_fatal("missing '%%' in argument to --%s", renOpt->zOpt);
         }else if( strchr(sep + 1, '%') ){
           fossil_fatal("multiple '%%' in argument to --%s", renOpt->zOpt);
         }
         *renOpt->varPre = fossil_malloc(sep - zArgument + 1);
         memcpy((char *)*renOpt->varPre, zArgument, sep - zArgument);
         ((char *)*renOpt->varPre)[sep - zArgument] = 0;
         *renOpt->varSuf = sep + 1;
       }else{
         *renOpt->varPre = renOpt->zDefaultPre;
         *renOpt->varSuf = renOpt->zDefaultSuf;
       }
    }
  }
  if( !(gimport.zTrunkName = find_option("rename-trunk", 0, 1)) ){
    gimport.zTrunkName = "trunk";
  }
=======
  /* Options for --git only */
  const char *markfile_in;
  const char *markfile_out;
>>>>>>> 18351ce4

  if( svnFlag ){
    /* Get --svn related options here, so verify_all_options() fails when
     * svn-only options are specified with --git
     */
    const char *zIgnTree;
    unsigned nIgnTree = 0;
    while( (zIgnTree = find_option("ignore-tree", 0, 1)) ){
      if ( *zIgnTree ){
        gsvn.azIgnTree = fossil_realloc(gsvn.azIgnTree,
            sizeof(*gsvn.azIgnTree) * (nIgnTree + 2));
        gsvn.azIgnTree[nIgnTree++] = zIgnTree;
        gsvn.azIgnTree[nIgnTree] = 0;
      }
    }
    zBase = find_option("base", 0, 1);
    flatFlag = find_option("flat", 0, 0)!=0;
    gsvn.zTrunk = find_option("trunk", 0, 1);
    gsvn.zBranches = find_option("branches", 0, 1);
    gsvn.zTags = find_option("tags", 0, 1);
<<<<<<< HEAD
    gsvn.revFlag = find_option("rev-tags", 0, 0)
                || (incrFlag && !find_option("no-rev-tags", 0, 0));
  }else{
    find_option("git",0,0);  /* Skip the --git option for now */
=======
    gsvn.incrFlag = incrFlag;
  }else if( gitFlag ){
    markfile_in = find_option("import-marks", 0, 1);
    markfile_out = find_option("export-marks", 0, 1);
>>>>>>> 18351ce4
  }
  verify_all_options();

  if( g.argc!=3 && g.argc!=4 ){
    usage("--git|--svn ?OPTIONS? NEW-REPOSITORY ?INPUT-FILE?");
  }
  if( g.argc==4 ){
    pIn = fossil_fopen(g.argv[3], "rb");
  }else{
    pIn = stdin;
    fossil_binary_mode(pIn);
  }
  if( !incrFlag ){
    if( forceFlag ) file_delete(g.argv[2]);
    db_create_repository(g.argv[2]);
  }
  db_open_repository(g.argv[2]);
  db_open_config(0, 0);

  db_begin_transaction();
  if( !incrFlag ) db_initial_setup(0, 0, 0);

  if( svnFlag ){
    db_multi_exec(
       "CREATE TEMP TABLE xrevisions("
       " trev INTEGER, tbranch INT, trid INT, tparent INT DEFAULT 0,"
       " UNIQUE(tbranch, trev)"
       ");"
       "CREATE INDEX temp.i_xrevisions ON xrevisions(trid);"
       "CREATE TEMP TABLE xfiles("
       " tpath TEXT, tbranch INT, tuuid TEXT, tperm TEXT,"
       " UNIQUE (tbranch, tpath) ON CONFLICT REPLACE"
       ");"
       "CREATE TEMP TABLE xbranches("
       " tid INTEGER PRIMARY KEY, tname TEXT, ttype INT,"
       " UNIQUE(tname, ttype)"
       ");"
       "CREATE VIRTUAL TABLE temp.xfoci USING files_of_checkin;"
    );
    if( zBase==0 ){ zBase = ""; }
    if( strlen(zBase)>0 ){
      if( zBase[strlen(zBase)-1]!='/' ){
        zBase = mprintf("%s/", zBase);
      }
    }
    if( flatFlag ){
      gsvn.zTrunk = zBase;
      gsvn.zBranches = 0;
      gsvn.zTags = 0;
      gsvn.lenTrunk = strlen(zBase);
      gsvn.lenBranches = 0;
      gsvn.lenTags = 0;
    }else{
      if( gsvn.zTrunk==0 ){ gsvn.zTrunk = "trunk/"; }
      if( gsvn.zBranches==0 ){ gsvn.zBranches = "branches/"; }
      if( gsvn.zTags==0 ){ gsvn.zTags = "tags/"; }
      gsvn.zTrunk = mprintf("%s%s", zBase, gsvn.zTrunk);
      gsvn.zBranches = mprintf("%s%s", zBase, gsvn.zBranches);
      gsvn.zTags = mprintf("%s%s", zBase, gsvn.zTags);
      gsvn.lenTrunk = strlen(gsvn.zTrunk);
      gsvn.lenBranches = strlen(gsvn.zBranches);
      gsvn.lenTags = strlen(gsvn.zTags);
      if( gsvn.zTrunk[gsvn.lenTrunk-1]!='/' ){
        gsvn.zTrunk = mprintf("%s/", gsvn.zTrunk);
        gsvn.lenTrunk++;
      }
      if( gsvn.zBranches[gsvn.lenBranches-1]!='/' ){
        gsvn.zBranches = mprintf("%s/", gsvn.zBranches);
        gsvn.lenBranches++;
      }
      if( gsvn.zTags[gsvn.lenTags-1]!='/' ){
        gsvn.zTags = mprintf("%s/", gsvn.zTags);
        gsvn.lenTags++;
      }
    }
    svn_dump_import(pIn);
  }else{
    Bag blobs, vers;
    bag_init(&blobs);
    bag_init(&vers);
    /* The following temp-tables are used to hold information needed for
    ** the import.
    **
    ** The XMARK table provides a mapping from fast-import "marks" and symbols
    ** into artifact ids (UUIDs - the 40-byte hex SHA1 hash of artifacts).
    ** Given any valid fast-import symbol, the corresponding fossil rid and
    ** uuid can found by searching against the xmark.tname field.
    **
    ** The XBRANCH table maps commit marks and symbols into the branch those
    ** commits belong to.  If xbranch.tname is a fast-import symbol for a
    ** check-in then xbranch.brnm is the branch that check-in is part of.
    **
    ** The XTAG table records information about tags that need to be applied
    ** to various branches after the import finishes.  The xtag.tcontent field
    ** contains the text of an artifact that will add a tag to a check-in.
    ** The git-fast-export file format might specify the same tag multiple
    ** times but only the last tag should be used.  And we do not know which
    ** occurrence of the tag is the last until the import finishes.
    */
    db_multi_exec(
       "CREATE TEMP TABLE xmark(tname TEXT UNIQUE, trid INT, tuuid TEXT);"
       "CREATE TEMP TABLE xbranch(tname TEXT UNIQUE, brnm TEXT);"
       "CREATE TEMP TABLE xtag(tname TEXT UNIQUE, tcontent TEXT);"
    );

    if(markfile_in){
      FILE *f = fossil_fopen(markfile_in, "r");
      if(!f){
        fossil_fatal("cannot open %s for reading\n", markfile_in);
      }
      if(import_marks(f, &blobs, NULL)<0){
        fossil_fatal("error importing marks from file: %s\n", markfile_in);
      }
      fclose(f);
    }

    manifest_crosslink_begin();
    git_fast_import(pIn);
    db_prepare(&q, "SELECT tcontent FROM xtag");
    while( db_step(&q)==SQLITE_ROW ){
      Blob record;
      db_ephemeral_blob(&q, 0, &record);
      fast_insert_content(&record, 0, 0, 1);
      import_reset(0);
    }
    db_finalize(&q);
    if(markfile_out){
      int rid;
      Stmt q_marks;
      FILE *f;
      db_prepare(&q_marks, "SELECT DISTINCT trid FROM xmark");
      while( db_step(&q_marks)==SQLITE_ROW){
        rid = db_column_int(&q_marks, 0);
        if(db_int(0, "SELECT count(objid) FROM event WHERE objid=%d AND type='ci'", rid)==0){
          if(bag_find(&blobs, rid)==0){
            bag_insert(&blobs, rid);
          }
        }else{
          bag_insert(&vers, rid);
        }
      }
      db_finalize(&q_marks);
      f = fossil_fopen(markfile_out, "w");
      if(!f){
        fossil_fatal("cannot open %s for writing\n", markfile_out);
      }
      export_marks(f, &blobs, &vers);
      fclose(f);
      bag_clear(&blobs);
      bag_clear(&vers);
    }
    manifest_crosslink_end(MC_NONE);
  }

  verify_cancel();
  db_end_transaction(0);
  fossil_print("                               \r");
  if( omitRebuild ){
    omitVacuum = 1;
  }else{
    db_begin_transaction();
    fossil_print("Rebuilding repository meta-data...\n");
    rebuild_db(0, 1, !incrFlag);
    verify_cancel();
    db_end_transaction(0);
  }
  if( !omitVacuum ){
    fossil_print("Vacuuming..."); fflush(stdout);
    db_multi_exec("VACUUM");
  }
  fossil_print(" ok\n");
  if( !incrFlag ){
    fossil_print("project-id: %s\n", db_get("project-code", 0));
    fossil_print("server-id:  %s\n", db_get("server-code", 0));
    zPassword = db_text(0, "SELECT pw FROM user WHERE login=%Q", g.zLogin);
    fossil_print("admin-user: %s (password is \"%s\")\n", g.zLogin, zPassword);
  }
}<|MERGE_RESOLUTION|>--- conflicted
+++ resolved
@@ -1601,7 +1601,10 @@
   const char *zBase="";
   int flatFlag=0;
 
-<<<<<<< HEAD
+  /* Options for --git only */
+  const char *markfile_in;
+  const char *markfile_out;
+
   /* Interpret --rename-* options.  Use a table to avoid code duplication. */
   const struct {
     const char *zOpt, **varPre, *zDefaultPre, **varSuf, *zDefaultSuf;
@@ -1635,11 +1638,6 @@
   if( !(gimport.zTrunkName = find_option("rename-trunk", 0, 1)) ){
     gimport.zTrunkName = "trunk";
   }
-=======
-  /* Options for --git only */
-  const char *markfile_in;
-  const char *markfile_out;
->>>>>>> 18351ce4
 
   if( svnFlag ){
     /* Get --svn related options here, so verify_all_options() fails when
@@ -1660,17 +1658,11 @@
     gsvn.zTrunk = find_option("trunk", 0, 1);
     gsvn.zBranches = find_option("branches", 0, 1);
     gsvn.zTags = find_option("tags", 0, 1);
-<<<<<<< HEAD
     gsvn.revFlag = find_option("rev-tags", 0, 0)
                 || (incrFlag && !find_option("no-rev-tags", 0, 0));
-  }else{
-    find_option("git",0,0);  /* Skip the --git option for now */
-=======
-    gsvn.incrFlag = incrFlag;
   }else if( gitFlag ){
     markfile_in = find_option("import-marks", 0, 1);
     markfile_out = find_option("export-marks", 0, 1);
->>>>>>> 18351ce4
   }
   verify_all_options();
 
