--- conflicted
+++ resolved
@@ -2208,15 +2208,9 @@
         const char *zPassword;
         db_create_repository(zRepo);
         db_open_repository(zRepo);
-<<<<<<< HEAD
         db_begin_write();
-        g.eHashPolicy = HPOLICY_AUTO;
-        db_set_int("hash-policy", HPOLICY_AUTO, 0);
-=======
-        db_begin_transaction();
         g.eHashPolicy = HPOLICY_SHA3;
         db_set_int("hash-policy", HPOLICY_SHA3, 0);
->>>>>>> e9368d4c
         db_initial_setup(0, "now", g.zLogin);
         db_end_transaction(0);
         fossil_print("project-id: %s\n", db_get("project-code", 0));
