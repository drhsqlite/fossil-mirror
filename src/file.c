/*
** Copyright (c) 2006 D. Richard Hipp
**
** This program is free software; you can redistribute it and/or
** modify it under the terms of the Simplified BSD License (also
** known as the "2-Clause License" or "FreeBSD License".)

** This program is distributed in the hope that it will be useful,
** but without any warranty; without even the implied warranty of
** merchantability or fitness for a particular purpose.
**
** Author contact information:
**   drh@hwaci.com
**   http://www.hwaci.com/drh/
**
*******************************************************************************
**
** File utilities.
**
** Functions named file_* are generic functions that always follow symlinks.
**
** Functions named file_wd_* are to be used for files inside working
** directories. They follow symlinks depending on 'allow-symlinks' setting.
*/
#include "config.h"
#include <sys/types.h>
#include <sys/stat.h>
#include <unistd.h>
#include <string.h>
#include <errno.h>
#include "file.h"

/*
** On Windows, include the Platform SDK header file.
*/
#ifdef _WIN32
# include <direct.h>
# include <windows.h>
# include <sys/utime.h>
#else
# include <sys/time.h>
#endif

/*
** The file status information from the most recent stat() call.
**
** Use _stati64 rather than stat on windows, in order to handle files
** larger than 2GB.
*/
#if defined(_WIN32) && (defined(__MSVCRT__) || defined(_MSC_VER))
# undef stat
# define stat _stati64
#endif
/*
** On Windows S_ISLNK always returns FALSE.
*/
#if !defined(S_ISLNK)
# define S_ISLNK(x) (0)
#endif
static int fileStatValid = 0;
static struct stat fileStat;

/*
** Fill stat buf with information received from stat() or lstat().
** lstat() is called on Unix if isWd is TRUE and allow-symlinks setting is on.
**
*/
static int fossil_stat(const char *zFilename, struct stat *buf, int isWd){
  int rc;
#if !defined(_WIN32)
  char *zMbcs = fossil_utf8_to_filename(zFilename);
  if( isWd && g.allowSymlinks ){
    rc = lstat(zMbcs, buf);
  }else{
    rc = stat(zMbcs, buf);
  }
#else
  wchar_t *zMbcs = fossil_utf8_to_filename(zFilename);
  rc = _wstati64(zMbcs, buf);
#endif
  fossil_filename_free(zMbcs);
  return rc;
}

/*
** Fill in the fileStat variable for the file named zFilename.
** If zFilename==0, then use the previous value of fileStat if
** there is a previous value.
**
** If isWd is TRUE, do lstat() instead of stat() if allow-symlinks is on.
**
** Return the number of errors.  No error messages are generated.
*/
static int getStat(const char *zFilename, int isWd){
  int rc = 0;
  if( zFilename==0 ){
    if( fileStatValid==0 ) rc = 1;
  }else{
    if( fossil_stat(zFilename, &fileStat, isWd)!=0 ){
      fileStatValid = 0;
      rc = 1;
    }else{
      fileStatValid = 1;
      rc = 0;
    }
  }
  return rc;
}

/*
** Return the size of a file in bytes.  Return -1 if the file does not
** exist.  If zFilename is NULL, return the size of the most recently
** stat-ed file.
*/
i64 file_size(const char *zFilename){
  return getStat(zFilename, 0) ? -1 : fileStat.st_size;
}

/*
** Same as file_size(), but takes into account symlinks.
*/
i64 file_wd_size(const char *zFilename){
  return getStat(zFilename, 1) ? -1 : fileStat.st_size;
}

/*
** Return the modification time for a file.  Return -1 if the file
** does not exist.  If zFilename is NULL return the size of the most
** recently stat-ed file.
*/
i64 file_mtime(const char *zFilename){
  return getStat(zFilename, 0) ? -1 : fileStat.st_mtime;
}

/*
** Same as file_mtime(), but takes into account symlinks.
*/
i64 file_wd_mtime(const char *zFilename){
  return getStat(zFilename, 1) ? -1 : fileStat.st_mtime;
}

/*
** Return TRUE if the named file is an ordinary file or symlink
** and symlinks are allowed.
** Return false for directories, devices, fifos, etc.
*/
int file_wd_isfile_or_link(const char *zFilename){
  return getStat(zFilename, 1) ? 0 : S_ISREG(fileStat.st_mode) ||
                                     S_ISLNK(fileStat.st_mode);
}

/*
** Return TRUE if the named file is an ordinary file.  Return false
** for directories, devices, fifos, symlinks, etc.
*/
int file_isfile(const char *zFilename){
  return getStat(zFilename, 0) ? 0 : S_ISREG(fileStat.st_mode);
}

/*
** Same as file_isfile(), but takes into account symlinks.
*/
int file_wd_isfile(const char *zFilename){
  return getStat(zFilename, 1) ? 0 : S_ISREG(fileStat.st_mode);
}

/*
** Create symlink to file on Unix, or plain-text file with
** symlink target if "allow-symlinks" is off or we're on Windows.
**
** Arguments: target file (symlink will point to it), link file
**/
void symlink_create(const char *zTargetFile, const char *zLinkFile){
#if !defined(_WIN32)
  if( g.allowSymlinks ){
    int i, nName;
    char *zName, zBuf[1000];

    nName = strlen(zLinkFile);
    if( nName>=sizeof(zBuf) ){
      zName = mprintf("%s", zLinkFile);
    }else{
      zName = zBuf;
      memcpy(zName, zLinkFile, nName+1);
    }
    nName = file_simplify_name(zName, nName, 0);
    for(i=1; i<nName; i++){
      if( zName[i]=='/' ){
        zName[i] = 0;
          if( file_mkdir(zName, 1) ){
            fossil_fatal_recursive("unable to create directory %s", zName);
            return;
          }
        zName[i] = '/';
      }
    }
    if( zName!=zBuf ) free(zName);

    if( symlink(zTargetFile, zName)!=0 ){
      fossil_fatal_recursive("unable to create symlink \"%s\"", zName);
    }
  }else
#endif
  {
    Blob content;
    blob_set(&content, zTargetFile);
    blob_write_to_file(&content, zLinkFile);
    blob_reset(&content);
  }
}

/*
** Copy symbolic link from zFrom to zTo.
*/
void symlink_copy(const char *zFrom, const char *zTo){
  Blob content;
  blob_read_link(&content, zFrom);
  symlink_create(blob_str(&content), zTo);
  blob_reset(&content);
}

/*
** Return file permissions (normal, executable, or symlink):
**   - PERM_EXE if file is executable;
**   - PERM_LNK on Unix if file is symlink and allow-symlinks option is on;
**   - PERM_REG for all other cases (regular file, directory, fifo, etc).
*/
int file_wd_perm(const char *zFilename){
  if( getStat(zFilename, 1) ) return PERM_REG;
#if defined(_WIN32)
#  ifndef S_IXUSR
#    define S_IXUSR  _S_IEXEC
#  endif
  if( S_ISREG(fileStat.st_mode) && ((S_IXUSR)&fileStat.st_mode)!=0 )
    return PERM_EXE;
  else
    return PERM_REG;
#else
  if( S_ISREG(fileStat.st_mode) &&
      ((S_IXUSR|S_IXGRP|S_IXOTH)&fileStat.st_mode)!=0 )
    return PERM_EXE;
  else if( g.allowSymlinks && S_ISLNK(fileStat.st_mode) )
    return PERM_LNK;
  else
    return PERM_REG;
#endif
}

/*
** Return TRUE if the named file is an executable.  Return false
** for directories, devices, fifos, symlinks, etc.
*/
int file_wd_isexe(const char *zFilename){
  return file_wd_perm(zFilename)==PERM_EXE;
}

/*
** Return TRUE if the named file is a symlink and symlinks are allowed.
** Return false for all other cases.
**
** On Windows, always return False.
*/
int file_wd_islink(const char *zFilename){
  return file_wd_perm(zFilename)==PERM_LNK;
}

/*
** Return 1 if zFilename is a directory.  Return 0 if zFilename
** does not exist.  Return 2 if zFilename exists but is something
** other than a directory.
*/
int file_isdir(const char *zFilename){
  int rc;

  if( zFilename ){
    char *zFN = mprintf("%s", zFilename);
    file_simplify_name(zFN, -1, 0);
    rc = getStat(zFN, 0);
    free(zFN);
  }else{
    rc = getStat(0, 0);
  }
  return rc ? 0 : (S_ISDIR(fileStat.st_mode) ? 1 : 2);
}

/*
** Same as file_isdir(), but takes into account symlinks.
*/
int file_wd_isdir(const char *zFilename){
  int rc;

  if( zFilename ){
    char *zFN = mprintf("%s", zFilename);
    file_simplify_name(zFN, -1, 0);
    rc = getStat(zFN, 1);
    free(zFN);
  }else{
    rc = getStat(0, 1);
  }
  return rc ? 0 : (S_ISDIR(fileStat.st_mode) ? 1 : 2);
}


/*
** Wrapper around the access() system call.
*/
int file_access(const char *zFilename, int flags){
#ifdef _WIN32
  wchar_t *zMbcs = fossil_utf8_to_filename(zFilename);
  int rc = _waccess(zMbcs, flags);
#else
  char *zMbcs = fossil_utf8_to_filename(zFilename);
  int rc = access(zMbcs, flags);
#endif
  fossil_filename_free(zMbcs);
  return rc;
}

/*
** Find an unused filename similar to zBase with zSuffix appended.
**
** Make the name relative to the working directory if relFlag is true.
**
** Space to hold the new filename is obtained form mprintf() and should
** be freed by the caller.
*/
char *file_newname(const char *zBase, const char *zSuffix, int relFlag){
  char *z = 0;
  int cnt = 0;
  z = mprintf("%s-%s", zBase, zSuffix);
  while( file_size(z)>=0 ){
    fossil_free(z);
    z = mprintf("%s-%s-%d", zBase, zSuffix, cnt++);
  }
  if( relFlag ){
    Blob x;
    file_relative_name(z, &x, 0);
    fossil_free(z);
    z = blob_str(&x);
  }
  return z;
}

/*
** Return the tail of a file pathname.  The tail is the last component
** of the path.  For example, the tail of "/a/b/c.d" is "c.d".
*/
const char *file_tail(const char *z){
  const char *zTail = z;
  while( z[0] ){
    if( z[0]=='/' ) zTail = &z[1];
    z++;
  }
  return zTail;
}

/*
** Copy the content of a file from one place to another.
*/
void file_copy(const char *zFrom, const char *zTo){
  FILE *in, *out;
  int got;
  char zBuf[8192];
  in = fossil_fopen(zFrom, "rb");
  if( in==0 ) fossil_fatal("cannot open \"%s\" for reading", zFrom);
  out = fossil_fopen(zTo, "wb");
  if( out==0 ) fossil_fatal("cannot open \"%s\" for writing", zTo);
  while( (got=fread(zBuf, 1, sizeof(zBuf), in))>0 ){
    fwrite(zBuf, 1, got, out);
  }
  fclose(in);
  fclose(out);
}

/*
** Set or clear the execute bit on a file.  Return true if a change
** occurred and false if this routine is a no-op.
*/
int file_wd_setexe(const char *zFilename, int onoff){
  int rc = 0;
#if !defined(_WIN32)
  struct stat buf;
  if( fossil_stat(zFilename, &buf, 1)!=0 || S_ISLNK(buf.st_mode) ) return 0;
  if( onoff ){
    int targetMode = (buf.st_mode & 0444)>>2;
    if( (buf.st_mode & 0111)!=targetMode ){
      chmod(zFilename, buf.st_mode | targetMode);
      rc = 1;
    }
  }else{
    if( (buf.st_mode & 0111)!=0 ){
      chmod(zFilename, buf.st_mode & ~0111);
      rc = 1;
    }
  }
#endif /* _WIN32 */
  return rc;
}

/*
** Set the mtime for a file.
*/
void file_set_mtime(const char *zFilename, i64 newMTime){
#if !defined(_WIN32)
  struct timeval tv[2];
  memset(tv, 0, sizeof(tv[0])*2);
  tv[0].tv_sec = newMTime;
  tv[1].tv_sec = newMTime;
  char *zMbcs = fossil_utf8_to_filename(zFilename);
  utimes(zMbcs, tv);
#else
  struct _utimbuf tb;
  wchar_t *zMbcs = fossil_utf8_to_filename(zFilename);
  tb.actime = newMTime;
  tb.modtime = newMTime;
  _wutime(zMbcs, &tb);
#endif
  fossil_filename_free(zMbcs);
}

/*
** COMMAND: test-set-mtime
**
** Usage: %fossil test-set-mtime FILENAME DATE/TIME
**
** Sets the mtime of the named file to the date/time shown.
*/
void test_set_mtime(void){
  const char *zFile;
  char *zDate;
  i64 iMTime;
  if( g.argc!=4 ){
    usage("test-set-mtime FILENAME DATE/TIME");
  }
  db_open_or_attach(":memory:", "mem", 0);
  iMTime = db_int64(0, "SELECT strftime('%%s',%Q)", g.argv[3]);
  zFile = g.argv[2];
  file_set_mtime(zFile, iMTime);
  iMTime = file_wd_mtime(zFile);
  zDate = db_text(0, "SELECT datetime(%lld, 'unixepoch')", iMTime);
  fossil_print("Set mtime of \"%s\" to %s (%lld)\n", zFile, zDate, iMTime);
}

/*
** Delete a file.
*/
void file_delete(const char *zFilename){
#ifdef _WIN32
  wchar_t *z = fossil_utf8_to_filename(zFilename);
  _wunlink(z);
#else
  char *z = fossil_utf8_to_filename(zFilename);
  unlink(zFilename);
#endif
  fossil_filename_free(z);
}

/*
** Create the directory named in the argument, if it does not already
** exist.  If forceFlag is 1, delete any prior non-directory object
** with the same name.
**
** Return the number of errors.
*/
int file_mkdir(const char *zName, int forceFlag){
  int rc = file_wd_isdir(zName);
  if( rc==2 ){
    if( !forceFlag ) return 1;
    file_delete(zName);
  }
  if( rc!=1 ){
#if defined(_WIN32)
    wchar_t *zMbcs = fossil_utf8_to_filename(zName);
    rc = _wmkdir(zMbcs);
#else
    char *zMbcs = fossil_utf8_to_filename(zName);
    rc = mkdir(zName, 0755);
#endif
    fossil_filename_free(zMbcs);
    return rc;
  }
  return 0;
}

/*
** Return true if the filename given is a valid filename for
** a file in a repository.  Valid filenames follow all of the
** following rules:
**
**     *  Does not begin with "/"
**     *  Does not contain any path element named "." or ".."
**     *  Does not end with "/".
**     *  Does not contain two or more "/" characters in a row.
**     *  Contains at least one character
**
** Invalid UTF8 characters result in a false return if bStrictUtf8 is
** true.  If bStrictUtf8 is false, invalid UTF8 characters are silently
** ignored. See http://en.wikipedia.org/wiki/UTF-8#Invalid_byte_sequences
** and http://en.wikipedia.org/wiki/Unicode (for the noncharacters)
**
** The bStrictUtf8 flag is true for new inputs, but is false when parsing
** legacy manifests, for backwards compatibility.
*/
int file_is_simple_pathname(const char *z, int bStrictUtf8){
  int i;
  unsigned char c = (unsigned char) z[0];
  char maskNonAscii = bStrictUtf8 ? 0x80 : 0x00;
  if( c=='/' || c==0 ) return 0;
  if( c=='.' ){
    if( z[1]=='/' || z[1]==0 ) return 0;
    if( z[1]=='.' && (z[2]=='/' || z[2]==0) ) return 0;
  }
  for(i=0; (c=(unsigned char)z[i])!=0; i++){
    if( c & maskNonAscii ){
      if( (z[++i]&0xc0)!=0x80 ){
        /* Invalid first continuation byte */
        return 0;
      }
      if( c<0xc2 ){
        /* Invalid 1-byte UTF-8 sequence, or 2-byte overlong form. */
        return 0;
      }else if( (c&0xe0)==0xe0 ){
        /* 3-byte or more */
        int unicode;
        if( c&0x10 ){
          /* Unicode characters > U+FFFF are not supported.
           * Windows XP and earlier cannot handle them.
           */
          return 0;
        }
        /* This is a 3-byte UTF-8 character */
        unicode = ((c&0x0f)<<12) + ((z[i]&0x3f)<<6) + (z[i+1]&0x3f);
        if( unicode <= 0x07ff ){
          /* overlong form */
          return 0;
        }else if( unicode>=0xe000 ){
          /* U+E000..U+FFFF */
          if( (unicode<=0xf8ff) || (unicode>=0xfffe) ){
            /* U+E000..U+F8FF are for private use.
             * U+FFFE..U+FFFF are noncharacters. */
            return 0;
          } else if( (unicode>=0xfdd0) && (unicode<=0xfdef) ){
            /* U+FDD0..U+FDEF are noncharacters. */
            return 0;
          }
        }else if( (unicode>=0xd800) && (unicode<=0xdfff) ){
          /* U+D800..U+DFFF are for surrogate pairs. */
          return 0;
        }
        if( (z[++i]&0xc0)!=0x80 ){
          /* Invalid second continuation byte */
          return 0;
        }
      }
    }
    if( c=='/' ){
      if( z[i+1]=='/' ) return 0;
      if( z[i+1]=='.' ){
        if( z[i+2]=='/' || z[i+2]==0 ) return 0;
        if( z[i+2]=='.' && (z[i+3]=='/' || z[i+3]==0) ) return 0;
      }
    }
  }
  if( z[i-1]=='/' ) return 0;
  return 1;
}

/*
** If the last component of the pathname in z[0]..z[j-1] is something
** other than ".." then back it out and return true.  If the last
** component is empty or if it is ".." then return false.
*/
static int backup_dir(const char *z, int *pJ){
  int j = *pJ;
  int i;
  if( j<=0 ) return 0;
  for(i=j-1; i>0 && z[i-1]!='/'; i--){}
  if( z[i]=='.' && i==j-2 && z[i+1]=='.' ) return 0;
  *pJ = i-1;
  return 1;
}

/*
** Simplify a filename by
**
**  * Convert all \ into / on windows and cygwin
**  * removing any trailing and duplicate /
**  * removing /./
**  * removing /A/../
**
** Changes are made in-place.  Return the new name length.
** If the slash parameter is non-zero, the trailing slash, if any,
** is retained.
*/
int file_simplify_name(char *z, int n, int slash){
  int i, j;
  if( n<0 ) n = strlen(z);

  /* On windows and cygwin convert all \ characters to / */
#if defined(_WIN32) || defined(__CYGWIN__)
  for(i=0; i<n; i++){
    if( z[i]=='\\' ) z[i] = '/';
  }
#endif

  /* Removing trailing "/" characters */
  if( !slash ){
    while( n>1 && z[n-1]=='/' ){ n--; }
  }

  /* Remove duplicate '/' characters.  Except, two // at the beginning
  ** of a pathname is allowed since this is important on windows. */
  for(i=j=1; i<n; i++){
    z[j++] = z[i];
    while( z[i]=='/' && i<n-1 && z[i+1]=='/' ) i++;
  }
  n = j;

  /* Skip over zero or more initial "./" sequences */
  for(i=0; i<n-1 && z[i]=='.' && z[i+1]=='/'; i+=2){}

  /* Begin copying from z[i] back to z[j]... */
  for(j=0; i<n; i++){
    if( z[i]=='/' ){
      /* Skip over internal "/." directory components */
      if( z[i+1]=='.' && (i+2==n || z[i+2]=='/') ){
        i += 1;
        continue;
      }

      /* If this is a "/.." directory component then back out the
      ** previous term of the directory if it is something other than ".."
      ** or "."
      */
      if( z[i+1]=='.' && i+2<n && z[i+2]=='.' && (i+3==n || z[i+3]=='/')
       && backup_dir(z, &j)
      ){
        i += 2;
        continue;
      }
    }
    if( j>=0 ) z[j] = z[i];
    j++;
  }
  if( j==0 ) z[j++] = '.';
  z[j] = 0;
  return j;
}

/*
** COMMAND: test-simplify-name
**
** %fossil test-simplify-name FILENAME...
**
** Print the simplified versions of each FILENAME.
*/
void cmd_test_simplify_name(void){
  int i;
  char *z;
  for(i=2; i<g.argc; i++){
    z = mprintf("%s", g.argv[i]);
    fossil_print("[%s] -> ", z);
    file_simplify_name(z, -1, 0);
    fossil_print("[%s]\n", z);
    fossil_free(z);
  }
}

/*
** Get the current working directory.
**
** On windows, the name is converted from unicode to UTF8 and all '\\'
** characters are converted to '/'.  No conversions are needed on
** unix.
*/
void file_getcwd(char *zBuf, int nBuf){
#ifdef _WIN32
  char *zPwdUtf8;
  int nPwd;
  int i;
  wchar_t zPwd[2000];
  if( _wgetcwd(zPwd, sizeof(zPwd)/sizeof(zPwd[0])-1)==0 ){
    fossil_fatal("cannot find the current working directory.");
  }
  zPwdUtf8 = fossil_filename_to_utf8(zPwd);
  nPwd = strlen(zPwdUtf8);
  if( nPwd > nBuf-1 ){
    fossil_fatal("pwd too big: max %d\n", nBuf-1);
  }
  for(i=0; zPwdUtf8[i]; i++) if( zPwdUtf8[i]=='\\' ) zPwdUtf8[i] = '/';
  memcpy(zBuf, zPwdUtf8, nPwd+1);
  fossil_filename_free(zPwdUtf8);
#else
  if( getcwd(zBuf, nBuf-1)==0 ){
    if( errno==ERANGE ){
      fossil_fatal("pwd too big: max %d\n", nBuf-1);
    }else{
      fossil_fatal("cannot find current working directory; %s",
                   strerror(errno));
    }
  }
#endif
}

/*
** Return true if zPath is an absolute pathname.  Return false
** if it is relative.
*/
int file_is_absolute_path(const char *zPath){
  if( zPath[0]=='/'
<<<<<<< HEAD
#if defined(__CYGWIN__)
      || zPath[0]=='\\'
#elif defined(_WIN32)
=======
#if defined(_WIN32) || defined(__CYGWIN__)
>>>>>>> c13381b2
      || zPath[0]=='\\'
      || (fossil_isalpha(zPath[0]) && zPath[1]==':'
           && (zPath[2]=='\\' || zPath[2]=='/'))
#endif
  ){
    return 1;
  }else{
    return 0;
  }
}

/*
** Compute a canonical pathname for a file or directory.
** Make the name absolute if it is relative.
** Remove redundant / characters
** Remove all /./ path elements.
** Convert /A/../ to just /
** If the slash parameter is non-zero, the trailing slash, if any,
** is retained.
*/
void file_canonical_name(const char *zOrigName, Blob *pOut, int slash){
  if( file_is_absolute_path(zOrigName) ){
#if defined(_WIN32) || defined(__CYGWIN__)
    char *zOut;
#endif
    blob_set(pOut, zOrigName);
    blob_materialize(pOut);
#if defined(_WIN32) || defined(__CYGWIN__)
    /*
    ** On Windows/cygwin, normalize the drive letter to upper case.
    */
    zOut = blob_str(pOut);
    if( fossil_islower(zOut[0]) && zOut[1]==':' ){
      zOut[0] = fossil_toupper(zOut[0]);
    }
#endif
  }else{
    char zPwd[2000];
    file_getcwd(zPwd, sizeof(zPwd)-strlen(zOrigName));
#if defined(_WIN32)
    /*
    ** On Windows, normalize the drive letter to upper case.
    */
    if( fossil_islower(zPwd[0]) && zPwd[1]==':' ){
      zPwd[0] = fossil_toupper(zPwd[0]);
    }
#endif
    blob_zero(pOut);
    blob_appendf(pOut, "%//%/", zPwd, zOrigName);
  }
  blob_resize(pOut, file_simplify_name(blob_buffer(pOut),
                                       blob_size(pOut), slash));
}

/*
** COMMAND:  test-canonical-name
** Usage: %fossil test-canonical-name FILENAME...
**
** Test the operation of the canonical name generator.
** Also test Fossil's ability to measure attributes of a file.
*/
void cmd_test_canonical_name(void){
  int i;
  Blob x;
  blob_zero(&x);
  for(i=2; i<g.argc; i++){
    char zBuf[100];
    const char *zName = g.argv[i];
    file_canonical_name(zName, &x, 0);
    fossil_print("[%s] -> [%s]\n", zName, blob_buffer(&x));
    blob_reset(&x);
    sqlite3_snprintf(sizeof(zBuf), zBuf, "%lld", file_wd_size(zName));
    fossil_print("  file_size   = %s\n", zBuf);
    sqlite3_snprintf(sizeof(zBuf), zBuf, "%lld", file_wd_mtime(zName));
    fossil_print("  file_mtime  = %s\n", zBuf);
    fossil_print("  file_isfile = %d\n", file_wd_isfile(zName));
    fossil_print("  file_isfile_or_link = %d\n",file_wd_isfile_or_link(zName));
    fossil_print("  file_islink = %d\n", file_wd_islink(zName));
    fossil_print("  file_isexe  = %d\n", file_wd_isexe(zName));
    fossil_print("  file_isdir  = %d\n", file_wd_isdir(zName));
  }
}

/*
** Return TRUE if the given filename is canonical.
**
** Canonical names are full pathnames using "/" not "\" and which
** contain no "/./" or "/../" terms.
*/
int file_is_canonical(const char *z){
  int i;
  if( z[0]!='/'
#if defined(_WIN32) || defined(__CYGWIN__)
    && (!fossil_isupper(z[0]) || z[1]!=':' || z[2]!='/')
#endif
  ) return 0;

  for(i=0; z[i]; i++){
    if( z[i]=='\\' ) return 0;
    if( z[i]=='/' ){
      if( z[i+1]=='.' ){
        if( z[i+2]=='/' || z[i+2]==0 ) return 0;
        if( z[i+2]=='.' && (z[i+3]=='/' || z[i+3]==0) ) return 0;
      }
    }
  }
  return 1;
}

/*
** Return a pointer to the first character in a pathname past the
** drive letter.  This routine is a no-op on unix.
*/
char *file_without_drive_letter(char *zIn){
#ifdef _WIN32
  if( fossil_isalpha(zIn[0]) && zIn[1]==':' ) zIn += 2;
#endif
  return zIn;
}

/*
** Compute a pathname for a file or directory that is relative
** to the current directory.  If the slash parameter is non-zero,
** the trailing slash, if any, is retained.
*/
void file_relative_name(const char *zOrigName, Blob *pOut, int slash){
  char *zPath;
  blob_set(pOut, zOrigName);
  blob_resize(pOut, file_simplify_name(blob_buffer(pOut),
                                       blob_size(pOut), slash));
  zPath = file_without_drive_letter(blob_buffer(pOut));
  if( zPath[0]=='/' ){
    int i, j;
    Blob tmp;
    char *zPwd;
    char zBuf[2000];
    zPwd = zBuf;
    file_getcwd(zBuf, sizeof(zBuf)-20);
    zPwd = file_without_drive_letter(zBuf);
    i = 1;
#if defined(_WIN32) || defined(__CYGWIN__)
    while( zPath[i] && fossil_tolower(zPwd[i])==fossil_tolower(zPath[i]) ) i++;
#else
    while( zPath[i] && zPwd[i]==zPath[i] ) i++;
#endif
    if( zPath[i]==0 ){
      blob_reset(pOut);
      if( zPwd[i]==0 ){
        blob_append(pOut, ".", 1);
      }else{
        blob_append(pOut, "..", 2);
        for(j=i+1; zPwd[j]; j++){
          if( zPwd[j]=='/' ){
            blob_append(pOut, "/..", 3);
          }
        }
      }
      return;
    }
    if( zPwd[i]==0 && zPath[i]=='/' ){
      memcpy(&tmp, pOut, sizeof(tmp));
      blob_set(pOut, "./");
      blob_append(pOut, &zPath[i+1], -1);
      blob_reset(&tmp);
      return;
    }
    while( zPath[i-1]!='/' ){ i--; }
    blob_set(&tmp, "../");
    for(j=i; zPwd[j]; j++){
      if( zPwd[j]=='/' ){
        blob_append(&tmp, "../", 3);
      }
    }
    blob_append(&tmp, &zPath[i], -1);
    blob_reset(pOut);
    memcpy(pOut, &tmp, sizeof(tmp));
  }
}

/*
** COMMAND:  test-relative-name
**
** Test the operation of the relative name generator.
*/
void cmd_test_relative_name(void){
  int i;
  Blob x;
  blob_zero(&x);
  for(i=2; i<g.argc; i++){
    file_relative_name(g.argv[i], &x, 0);
    fossil_print("%s\n", blob_buffer(&x));
    blob_reset(&x);
  }
}

/*
** Compute a pathname for a file relative to the root of the local
** tree.  Return TRUE on success.  On failure, print and error
** message and quit if the errFatal flag is true.  If errFatal is
** false, then simply return 0.
**
** The root of the tree is defined by the g.zLocalRoot variable.
*/
int file_tree_name(const char *zOrigName, Blob *pOut, int errFatal){
  Blob localRoot;
  int nLocalRoot;
  char *zLocalRoot;
  Blob full;
  int nFull;
  char *zFull;

  blob_zero(pOut);
  db_must_be_within_tree();
  file_canonical_name(g.zLocalRoot, &localRoot, 1);
  nLocalRoot = blob_size(&localRoot);
  zLocalRoot = blob_buffer(&localRoot);
  assert( nLocalRoot>0 && zLocalRoot[nLocalRoot-1]=='/' );
  file_canonical_name(zOrigName, &full, 0);
  nFull = blob_size(&full);
  zFull = blob_buffer(&full);

  /* Special case.  zOrigName refers to g.zLocalRoot directory. */
  if( nFull==nLocalRoot-1 && memcmp(zLocalRoot, zFull, nFull)==0 ){
    blob_append(pOut, ".", 1);
    blob_reset(&localRoot);
    blob_reset(&full);
    return 1;
  }

  if( nFull<=nLocalRoot || memcmp(zLocalRoot, zFull, nLocalRoot) ){
    blob_reset(&localRoot);
    blob_reset(&full);
    if( errFatal ){
      fossil_fatal("file outside of checkout tree: %s", zOrigName);
    }
    return 0;
  }
  blob_append(pOut, &zFull[nLocalRoot], nFull-nLocalRoot);
  blob_reset(&localRoot);
  blob_reset(&full);
  return 1;
}

/*
** COMMAND:  test-tree-name
**
** Test the operation of the tree name generator.
*/
void cmd_test_tree_name(void){
  int i;
  Blob x;
  blob_zero(&x);
  for(i=2; i<g.argc; i++){
    if( file_tree_name(g.argv[i], &x, 1) ){
      fossil_print("%s\n", blob_buffer(&x));
      blob_reset(&x);
    }
  }
}

/*
** Parse a URI into scheme, host, port, and path.
*/
void file_parse_uri(
  const char *zUri,
  Blob *pScheme,
  Blob *pHost,
  int *pPort,
  Blob *pPath
){
  int i, j;

  for(i=0; zUri[i] && zUri[i]>='a' && zUri[i]<='z'; i++){}
  if( zUri[i]!=':' ){
    blob_zero(pScheme);
    blob_zero(pHost);
    blob_set(pPath, zUri);
    return;
  }
  blob_init(pScheme, zUri, i);
  i++;
  if( zUri[i]=='/' && zUri[i+1]=='/' ){
    i += 2;
    j = i;
    while( zUri[i] && zUri[i]!='/' && zUri[i]!=':' ){ i++; }
    blob_init(pHost, &zUri[j], i-j);
    if( zUri[i]==':' ){
      i++;
      *pPort = atoi(&zUri[i]);
      while( zUri[i] && zUri[i]!='/' ){ i++; }
    }
  }else{
    blob_zero(pHost);
  }
  if( zUri[i]=='/' ){
    blob_set(pPath, &zUri[i]);
  }else{
    blob_set(pPath, "/");
  }
}

/*
** Construct a random temporary filename into zBuf[].
*/
void file_tempname(int nBuf, char *zBuf){
#if defined(_WIN32)
  const char *azDirs[] = {
     0, /* GetTempPath */
     0, /* TEMP */
     0, /* TMP */
     ".",
  };
#else
  static const char *const azDirs[] = {
     "/var/tmp",
     "/usr/tmp",
     "/tmp",
     "/temp",
     ".",
  };
#endif
  static const unsigned char zChars[] =
    "abcdefghijklmnopqrstuvwxyz"
    "ABCDEFGHIJKLMNOPQRSTUVWXYZ"
    "0123456789";
  unsigned int i, j;
  const char *zDir = ".";
  int cnt = 0;

#if defined(_WIN32)
  wchar_t zTmpPath[MAX_PATH];

  if( GetTempPathW(MAX_PATH, zTmpPath) ){
    azDirs[0] = fossil_filename_to_utf8(zTmpPath);
  }

  azDirs[1] = fossil_getenv("TEMP");
  azDirs[2] = fossil_getenv("TMP");
#endif


  for(i=0; i<sizeof(azDirs)/sizeof(azDirs[0]); i++){
    if( azDirs[i]==0 ) continue;
    if( !file_isdir(azDirs[i]) ) continue;
    zDir = azDirs[i];
    break;
  }

  /* Check that the output buffer is large enough for the temporary file
  ** name. If it is not, return SQLITE_ERROR.
  */
  if( (strlen(zDir) + 17) >= (size_t)nBuf ){
    fossil_fatal("insufficient space for temporary filename");
  }

  do{
    if( cnt++>20 ) fossil_panic("cannot generate a temporary filename");
    sqlite3_snprintf(nBuf-17, zBuf, "%s/", zDir);
    j = (int)strlen(zBuf);
    sqlite3_randomness(15, &zBuf[j]);
    for(i=0; i<15; i++, j++){
      zBuf[j] = (char)zChars[ ((unsigned char)zBuf[j])%(sizeof(zChars)-1) ];
    }
    zBuf[j] = 0;
  }while( file_size(zBuf)>=0 );

#if defined(_WIN32)
  fossil_filename_free((char *)azDirs[0]);
  fossil_filename_free((char *)azDirs[1]);
  fossil_filename_free((char *)azDirs[2]);
#endif
}


/*
** Return true if a file named zName exists and has identical content
** to the blob pContent.  If zName does not exist or if the content is
** different in any way, then return false.
*/
int file_is_the_same(Blob *pContent, const char *zName){
  i64 iSize;
  int rc;
  Blob onDisk;

  iSize = file_wd_size(zName);
  if( iSize<0 ) return 0;
  if( iSize!=blob_size(pContent) ) return 0;
  if( file_wd_islink(zName) ){
    blob_read_link(&onDisk, zName);
  }else{
    blob_read_from_file(&onDisk, zName);
  }
  rc = blob_compare(&onDisk, pContent);
  blob_reset(&onDisk);
  return rc==0;
}

/*
** Portable unicode implementation of opendir()
*/
#if INTERFACE

#include <dirent.h>
#if defined(_WIN32)
# define DIR _WDIR
# define dirent _wdirent
# define opendir _wopendir
# define readdir _wreaddir
# define closedir _wclosedir
#endif /* _WIN32 */

#endif /* INTERFACE */

/*
** Return the value of an environment variable as UTF8.
** Use fossil_filename_free() to release resources.
*/
char *fossil_getenv(const char *zName){
#ifdef _WIN32
  wchar_t *uName = fossil_utf8_to_unicode(zName);
  void *zValue = _wgetenv(uName);
  fossil_unicode_free(uName);
#else
  char *zValue = getenv(zName);
#endif
  if( zValue ) zValue = fossil_filename_to_utf8(zValue);
  return zValue;
}

/*
** Like fopen() but always takes a UTF8 argument.
*/
FILE *fossil_fopen(const char *zName, const char *zMode){
#ifdef _WIN32
  wchar_t *uMode = fossil_utf8_to_unicode(zMode);
  wchar_t *uName = fossil_utf8_to_filename(zName);
  FILE *f = _wfopen(uName, uMode);
  fossil_filename_free(uName);
  fossil_unicode_free(uMode);
#else
  FILE *f = fopen(zName, zMode);
#endif
  return f;
}<|MERGE_RESOLUTION|>--- conflicted
+++ resolved
@@ -708,13 +708,7 @@
 */
 int file_is_absolute_path(const char *zPath){
   if( zPath[0]=='/'
-<<<<<<< HEAD
-#if defined(__CYGWIN__)
-      || zPath[0]=='\\'
-#elif defined(_WIN32)
-=======
 #if defined(_WIN32) || defined(__CYGWIN__)
->>>>>>> c13381b2
       || zPath[0]=='\\'
       || (fossil_isalpha(zPath[0]) && zPath[1]==':'
            && (zPath[2]=='\\' || zPath[2]=='/'))
