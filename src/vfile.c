--- conflicted
+++ resolved
@@ -27,17 +27,6 @@
 #include <dirent.h>
 #endif
 
-<<<<<<< HEAD
-#if !defined(_WIN32)
-# define fossil_unicode_to_utf8 fossil_mbcs_to_utf8
-# define fossil_utf8_to_unicode fossil_utf8_to_mbcs
-# define wchar_t char
-# define _WDIR DIR
-# define _wdirent dirent
-# define _wopendir opendir
-# define _wreaddir readdir
-# define _wclosedir closedir
-=======
 #ifndef _WIN32
 #define _WDIR DIR
 #define _wdirent dirent
@@ -45,7 +34,6 @@
 #define _wreaddir readdir
 #define _wclosedir closedir
 #define wchar_t char
->>>>>>> 1dd85bb4
 #endif
 
 /*
