--- conflicted
+++ resolved
@@ -4100,11 +4100,7 @@
 **                     with the local repository. If you commit this check-out,
 **                     it will become a new "initial" commit in the repository.
 **   -f|--force        Continue with the open even if the working directory is
-<<<<<<< HEAD
-**                     not empty
-=======
 **                     not empty, or if auto-sync fails.
->>>>>>> 5da97483
 **   --force-missing   Force opening a repository with missing content
 **   -k|--keep         Only modify the manifest file(s)
 **   --nested          Allow opening a repository inside an opened check-out
@@ -4115,11 +4111,6 @@
 **   --setmtime        Set timestamps of all files to match their SCM-side
 **                     times (the timestamp of the last check-in which modified
 **                     them).
-<<<<<<< HEAD
-**   --sync            Auto-sync prior to opening even if the autosync setting
-**                     is off
-=======
->>>>>>> 5da97483
 **   --verbose         If passed a URI then this flag is passed on to the clone
 **                     operation, otherwise it has no effect
 **   --workdir DIR     Use DIR as the working directory instead of ".". The DIR
