--- conflicted
+++ resolved
@@ -438,16 +438,6 @@
   db_must_be_within_tree();
   file_canonical_name(zOrigName, &full);
   n = strlen(g.zLocalRoot);
-<<<<<<< HEAD
-  if((blob_size(&full) == n-1 && !memcmp(g.zLocalRoot, blob_buffer(&full), n-1)) ||
-     (blob_size(&full) >= n && !memcmp(g.zLocalRoot, blob_buffer(&full), n))){
-      blob_zero(pOut);
-      blob_append(pOut, blob_buffer(&full)+n, blob_size(&full)-n);
-      return 1;
-  }
-  blob_reset(&full);
-  if( errFatal ){
-=======
   assert( n>0 && g.zLocalRoot[n-1]=='/' );
   nFull = blob_size(&full);
   zFull = blob_buffer(&full);
@@ -461,15 +451,12 @@
   if( nFull<=n || memcmp(g.zLocalRoot, zFull, n) ){
     blob_reset(&full);
     if( errFatal ){
->>>>>>> 505ef488
       fossil_fatal("file outside of checkout tree: %s", zOrigName);
-  }
-<<<<<<< HEAD
-  return 0;
-=======
+    }
+    return 0;
+  }
   blob_append(pOut, &zFull[n], nFull-n);
   return 1;
->>>>>>> 505ef488
 }
 
 /*
