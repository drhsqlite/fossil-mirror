/*
** Copyright (c) 2006 D. Richard Hipp
**
** This program is free software; you can redistribute it and/or
** modify it under the terms of the Simplified BSD License (also
** known as the "2-Clause License" or "FreeBSD License".)

** This program is distributed in the hope that it will be useful,
** but without any warranty; without even the implied warranty of
** merchantability or fitness for a particular purpose.
**
** Author contact information:
**   drh@hwaci.com
**   http://www.hwaci.com/drh/
**
*******************************************************************************
**
** Commands and procedures used for creating, processing, editing, and
** querying information about users.
*/
#include "config.h"
#include "user.h"

#if defined(_WIN32)
#include <conio.h>
#endif

/*
** Strip leading and trailing space from a string and add the string
** onto the end of a blob.
*/
static void strip_string(Blob *pBlob, char *z){
  int i;
  blob_reset(pBlob);
  while( fossil_isspace(*z) ){ z++; }
  for(i=0; z[i]; i++){
    if( z[i]=='\r' || z[i]=='\n' ){
       while( i>0 && fossil_isspace(z[i-1]) ){ i--; }
       z[i] = 0;
       break;
    }
    if( z[i]>0 && z[i]<' ' ) z[i] = ' ';
  }
  blob_append(pBlob, z, -1);
}

#if defined(_WIN32) || defined(__BIONIC__)
#ifdef __MINGW32__
#include <conio.h>
#endif
/*
** getpass for Windows and Android
*/
static char *getpass(const char *prompt){
  static char pwd[64];
  size_t i;

  fputs(prompt,stderr);
  fflush(stderr);
  for(i=0; i<sizeof(pwd)-1; ++i){
#if defined(_WIN32)
    pwd[i] = _getch();
#else
    pwd[i] = getc(stdin);
#endif
    if(pwd[i]=='\r' || pwd[i]=='\n'){
      break;
    }
    /* BS or DEL */
    else if(i>0 && (pwd[i]==8 || pwd[i]==127)){
      i -= 2;
      continue;
    }
    /* CTRL-C */
    else if(pwd[i]==3) {
      i=0;
      break;
    }
    /* ESC */
    else if(pwd[i]==27){
      i=0;
      break;
    }
    else{
      fputc('*',stderr);
    }
  }
  pwd[i]='\0';
  fputs("\n", stderr);
  return pwd;
}
#endif

#if defined(_WIN32) || defined(WIN32)
# include <io.h>
# include <fcntl.h>
# undef popen
# define popen _popen
# undef pclose
# define pclose _pclose
#endif

/*
** Do a single prompt for a passphrase.  Store the results in the blob.
**
** If the FOSSIL_PWREADER environment variable is set, then it will
** be the name of a program that prompts the user for their password/
** passphrase in a secure manner.  The program should take one or more
** arguments which are the prompts and should output the acquired
** passphrase as a single line on stdout.  This function will read the
** output using popen().
**
** If FOSSIL_PWREADER is not set, or if it is not the name of an
** executable, then use the C-library getpass() routine.
**
** The return value is a pointer to a static buffer that is overwritten
** on subsequent calls to this same routine.
*/
static void prompt_for_passphrase(const char *zPrompt, Blob *pPassphrase){
  char *z;
  const char *zProg = fossil_getenv("FOSSIL_PWREADER");
  if( zProg && zProg[0] ){
    static char zPass[100];
    Blob cmd;
    FILE *in;
    blob_zero(&cmd);
    blob_appendf(&cmd, "%s \"Fossil Passphrase\" \"%s\"", zProg, zPrompt);
    zPass[0] = 0;
    in = popen(blob_str(&cmd), "r");
    fgets(zPass, sizeof(zPass), in);
    pclose(in);
    blob_reset(&cmd);
    z = zPass;
  }else{
    z = getpass(zPrompt);
  }
  strip_string(pPassphrase, z);
}

/*
** Prompt the user for a password.  Store the result in the pPassphrase
** blob.
**
** Behavior is controlled by the verify parameter:
**
**     0     Just ask once.
**
**     1     If the first answer is a non-empty string, ask for
**           verification.  Repeat if the two strings do not match.
**
**     2     Ask twice, repeat if the strings do not match.
*/
void prompt_for_password(
  const char *zPrompt,
  Blob *pPassphrase,
  int verify
){
  Blob secondTry;
  blob_zero(pPassphrase);
  blob_zero(&secondTry);
  while(1){
    prompt_for_passphrase(zPrompt, pPassphrase);
    if( verify==0 ) break;
    if( verify==1 && blob_size(pPassphrase)==0 ) break;
    prompt_for_passphrase("Retype new password: ", &secondTry);
    if( blob_compare(pPassphrase, &secondTry) ){
      fossil_print("Passphrases do not match.  Try again...\n");
    }else{
      break;
    }
  }
  blob_reset(&secondTry);
}

/*
** Prompt to save Fossil user password
*/
int save_password_prompt(const char *passwd){
  Blob x;
  char c;
  const char *old = db_get("last-sync-pw", 0);
  if( (old!=0) && fossil_strcmp(unobscure(old), passwd)==0 ){
     return 0;
  }
  prompt_user("remember password (Y/n)? ", &x);
  c = blob_str(&x)[0];
  blob_reset(&x);
  return ( c!='n' && c!='N' );
}

/*
** Prompt for Fossil user password
*/
char *prompt_for_user_password(const char *zUser){
  char *zPrompt = mprintf("\rpassword for %s: ", zUser);
  char *zPw;
  Blob x;
  fossil_force_newline();
  prompt_for_password(zPrompt, &x, 0);
  free(zPrompt);
  zPw = mprintf("%b", &x);
  blob_reset(&x);
  return zPw;
}

/*
** Prompt the user to enter a single line of text.
*/
void prompt_user(const char *zPrompt, Blob *pIn){
  char *z;
  char zLine[1000];
  blob_zero(pIn);
  fossil_force_newline();
  fossil_print("%s", zPrompt);
  fflush(stdout);
  z = fgets(zLine, sizeof(zLine), stdin);
  if( z ){
    int n = (int)strlen(z);
    if( n>0 && z[n-1]=='\n' ) fossil_new_line_started();
    strip_string(pIn, z);
  }
}

/*
** COMMAND: user*
**
** Usage: %fossil user SUBCOMMAND ...  ?-R|--repository FILE?
**
** Run various subcommands on users of the open repository or of
** the repository identified by the -R or --repository option.
**
**    %fossil user capabilities USERNAME ?STRING?
**
**        Query or set the capabilities for user USERNAME
**
**    %fossil user default ?USERNAME?
**
**        Query or set the default user.  The default user is the
**        user for command-line interaction.
**
**    %fossil user list
**    %fossil user ls
**
**        List all users known to the repository
**
**    %fossil user new ?USERNAME? ?CONTACT-INFO? ?PASSWORD?
**
**        Create a new user in the repository.  Users can never be
**        deleted.  They can be denied all access but they must continue
**        to exist in the database.
**
**    %fossil user password USERNAME ?PASSWORD?
**
**        Change the web access password for a user.
*/
void user_cmd(void){
  int n;
  db_find_and_open_repository(0, 0);
  if( g.argc<3 ){
    usage("capabilities|default|list|new|password ...");
  }
  n = strlen(g.argv[2]);
  if( n>=2 && strncmp(g.argv[2],"new",n)==0 ){
    Blob passwd, login, caps, contact;
    char *zPw;
    blob_init(&caps, db_get("default-perms", "u"), -1);

    if( g.argc>=4 ){
      blob_init(&login, g.argv[3], -1);
    }else{
      prompt_user("login: ", &login);
    }
    if( db_exists("SELECT 1 FROM user WHERE login=%B", &login) ){
      fossil_fatal("user %b already exists", &login);
    }
    if( g.argc>=5 ){
      blob_init(&contact, g.argv[4], -1);
    }else{
      prompt_user("contact-info: ", &contact);
    }
    if( g.argc>=6 ){
      blob_init(&passwd, g.argv[5], -1);
    }else{
      prompt_for_password("password: ", &passwd, 1);
    }
    zPw = sha1_shared_secret(blob_str(&passwd), blob_str(&login), 0);
    db_multi_exec(
      "INSERT INTO user(login,pw,cap,info,mtime)"
      "VALUES(%B,%Q,%B,%B,now())",
      &login, zPw, &caps, &contact
    );
    free(zPw);
  }else if( n>=2 && strncmp(g.argv[2],"default",n)==0 ){
    if( g.argc==3 ){
      user_select();
      fossil_print("%s\n", g.zLogin);
    }else{
      if( !db_exists("SELECT 1 FROM user WHERE login=%Q", g.argv[3]) ){
        fossil_fatal("no such user: %s", g.argv[3]);
      }
      if( g.localOpen ){
        db_lset("default-user", g.argv[3]);
      }else{
        db_set("default-user", g.argv[3], 0);
      }
    }
  }else if(( n>=2 && strncmp(g.argv[2],"list",n)==0 ) || ( n>=2 && strncmp(g.argv[2],"ls",n)==0 )){
    Stmt q;
    db_prepare(&q, "SELECT login, info FROM user ORDER BY login");
    while( db_step(&q)==SQLITE_ROW ){
      fossil_print("%-12s %s\n", db_column_text(&q, 0), db_column_text(&q, 1));
    }
    db_finalize(&q);
  }else if( n>=2 && strncmp(g.argv[2],"password",2)==0 ){
    char *zPrompt;
    int uid;
    Blob pw;
    if( g.argc!=4 && g.argc!=5 ) usage("password USERNAME ?NEW-PASSWORD?");
    uid = db_int(0, "SELECT uid FROM user WHERE login=%Q", g.argv[3]);
    if( uid==0 ){
      fossil_fatal("no such user: %s", g.argv[3]);
    }
    if( g.argc==5 ){
      blob_init(&pw, g.argv[4], -1);
    }else{
      zPrompt = mprintf("New password for %s: ", g.argv[3]);
      prompt_for_password(zPrompt, &pw, 1);
    }
    if( blob_size(&pw)==0 ){
      fossil_print("password unchanged\n");
    }else{
      char *zSecret = sha1_shared_secret(blob_str(&pw), g.argv[3], 0);
      db_multi_exec("UPDATE user SET pw=%Q, mtime=now() WHERE uid=%d",
                    zSecret, uid);
      free(zSecret);
    }
  }else if( n>=2 && strncmp(g.argv[2],"capabilities",2)==0 ){
    int uid;
    if( g.argc!=4 && g.argc!=5 ){
      usage("capabilities USERNAME ?PERMISSIONS?");
    }
    uid = db_int(0, "SELECT uid FROM user WHERE login=%Q", g.argv[3]);
    if( uid==0 ){
      fossil_fatal("no such user: %s", g.argv[3]);
    }
    if( g.argc==5 ){
      db_multi_exec(
        "UPDATE user SET cap=%Q, mtime=now() WHERE uid=%d",
        g.argv[4], uid
      );
    }
    fossil_print("%s\n", db_text(0, "SELECT cap FROM user WHERE uid=%d", uid));
  }else{
    fossil_fatal("user subcommand should be one of: "
                 "capabilities default list new password");
  }
}

/*
** Attempt to set the user to zLogin
*/
static int attempt_user(const char *zLogin){
  int uid;

  if( zLogin==0 ){
    return 0;
  }
  uid = db_int(0, "SELECT uid FROM user WHERE login=%Q", zLogin);
  if( uid ){
    g.userUid = uid;
    g.zLogin = mprintf("%s", zLogin);
    return 1;
  }
  return 0;
}

/*
** Figure out what user is at the controls.
**
**   (1)  Use the --user and -U command-line options.
**
**   (2)  If the local database is open, check in VVAR.
**
**   (3)  Check the default user in the repository
**
**   (4)  Try the FOSSIL_USER environment variable.
**
**   (5)  Try the USER environment variable.
**
**   (6)  Try the LOGNAME environment variable.
**
**   (7)  Try the USERNAME environment variable.
**
**   (8)  Check if the user can be extracted from the remote URL.
**
** The user name is stored in g.zLogin.  The uid is in g.userUid.
*/
void user_select(void){
  if( g.userUid ) return;
  if( g.zLogin ){
    if( attempt_user(g.zLogin)==0 ){
      fossil_fatal("no such user: %s", g.zLogin);
    }else{
      return;
    }
  }

  if( g.localOpen && attempt_user(db_lget("default-user",0)) ) return;

  if( attempt_user(db_get("default-user", 0)) ) return;

  if( attempt_user(fossil_getenv("FOSSIL_USER")) ) return;

  if( attempt_user(fossil_getenv("USER")) ) return;

  if( attempt_user(fossil_getenv("LOGNAME")) ) return;

  if( attempt_user(fossil_getenv("USERNAME")) ) return;

  url_parse(0, 0);
  if( g.url.user && attempt_user(g.url.user) ) return;

  fossil_print(
    "Cannot figure out who you are!  Consider using the --user\n"
    "command line option, setting your USER environment variable,\n"
    "or setting a default user with \"fossil user default USER\".\n"
  );
  fossil_fatal("cannot determine user");
}

/*
** COMMAND: test-usernames
**
** Usage: %fossil test-usernames
**
** Print details about sources of fossil usernames.
*/
void test_usernames_cmd(void){
  db_find_and_open_repository(0, 0);

  fossil_print("Initial g.zLogin: %s\n", g.zLogin);
  fossil_print("Initial g.userUid: %d\n", g.userUid);
  fossil_print("checkout default-user: %s\n", g.localOpen ?
               db_lget("default-user","") : "<<no open checkout>>");
  fossil_print("default-user: %s\n", db_get("default-user",""));
  fossil_print("FOSSIL_USER: %s\n", fossil_getenv("FOSSIL_USER"));
  fossil_print("USER: %s\n", fossil_getenv("USER"));
  fossil_print("LOGNAME: %s\n", fossil_getenv("LOGNAME"));
  fossil_print("USERNAME: %s\n", fossil_getenv("USERNAME"));
  url_parse(0, 0);
  fossil_print("URL user: %s\n", g.url.user);
  user_select();
  fossil_print("Final g.zLogin: %s\n", g.zLogin);
  fossil_print("Final g.userUid: %d\n", g.userUid);
}


/*
** COMMAND: test-hash-passwords
**
** Usage: %fossil test-hash-passwords REPOSITORY
**
** Convert all local password storage to use a SHA1 hash of the password
** rather than cleartext.  Passwords that are already stored as the SHA1
** has are unchanged.
*/
void user_hash_passwords_cmd(void){
  if( g.argc!=3 ) usage("REPOSITORY");
  db_open_repository(g.argv[2]);
  sqlite3_create_function(g.db, "shared_secret", 2, SQLITE_UTF8, 0,
                          sha1_shared_secret_sql_function, 0, 0);
  db_multi_exec(
    "UPDATE user SET pw=shared_secret(pw,login), mtime=now()"
    " WHERE length(pw)>0 AND length(pw)!=40"
  );
}

/*
** WEBPAGE: access_log
**
** Show login attempts, including timestamp and IP address.
** Requires Admin privileges.
**
** Query parameters:
**
**    y=N      1: success only.  2: failure only.  3: both (default: 3)
**    n=N      Number of entries to show (default: 200)
**    o=N      Skip this many entries (default: 0)
*/
void access_log_page(void){
  int y = atoi(PD("y","3"));
  int n = atoi(PD("n","200"));
  int skip = atoi(PD("o","0"));
  Blob sql;
  Stmt q;
  int cnt = 0;
  int rc;
  int fLogEnabled;

  login_check_credentials();
  if( !g.perm.Admin ){ login_needed(0); return; }
  create_accesslog_table();


  if( P("delall") && P("delallbtn") ){
    db_multi_exec("DELETE FROM accesslog");
    cgi_redirectf("%s/access_log?y=%d&n=%d&o=%o", g.zTop, y, n, skip);
    return;
  }
  if( P("delanon") && P("delanonbtn") ){
    db_multi_exec("DELETE FROM accesslog WHERE uname='anonymous'");
    cgi_redirectf("%s/access_log?y=%d&n=%d&o=%o", g.zTop, y, n, skip);
    return;
  }
  if( P("delfail") && P("delfailbtn") ){
    db_multi_exec("DELETE FROM accesslog WHERE NOT success");
    cgi_redirectf("%s/access_log?y=%d&n=%d&o=%o", g.zTop, y, n, skip);
    return;
  }
  if( P("delold") && P("deloldbtn") ){
    db_multi_exec("DELETE FROM accesslog WHERE rowid in"
                  "(SELECT rowid FROM accesslog ORDER BY rowid DESC"
                  " LIMIT -1 OFFSET 200)");
    cgi_redirectf("%s/access_log?y=%d&n=%d", g.zTop, y, n);
    return;
  }
  style_header("Access Log");
  blob_zero(&sql);
  blob_append_sql(&sql,
    "SELECT uname, ipaddr, datetime(mtime,toLocal()), success"
    "  FROM accesslog"
  );
  if( y==1 ){
    blob_append(&sql, "  WHERE success", -1);
  }else if( y==2 ){
    blob_append(&sql, "  WHERE NOT success", -1);
  }
  blob_append_sql(&sql,"  ORDER BY rowid DESC LIMIT %d OFFSET %d", n+1, skip);
  if( skip ){
    style_submenu_element("Newer", "Newer entries",
              "%s/access_log?o=%d&n=%d&y=%d", g.zTop, skip>=n ? skip-n : 0,
              n, y);
  }
  rc = db_prepare_ignore_error(&q, "%s", blob_sql_text(&sql));
<<<<<<< HEAD
  @ <table border="1" cellpadding="5" id="logtable" align="center">
=======
  @ <center>
  fLogEnabled = db_get_boolean("access-log", 0);
  @ <div>Access logging is %s(fLogEnabled?"on":"off").
  @ (Change this on the <a href="setup_settings">settings</a> page.)</div>
  @ <table border="1" cellpadding="5" id='logtable'>
>>>>>>> 5aaa86f4
  @ <thead><tr><th width="33%%">Date</th><th width="34%%">User</th>
  @ <th width="33%%">IP Address</th></tr></thead><tbody>
  while( rc==SQLITE_OK && db_step(&q)==SQLITE_ROW ){
    const char *zName = db_column_text(&q, 0);
    const char *zIP = db_column_text(&q, 1);
    const char *zDate = db_column_text(&q, 2);
    int bSuccess = db_column_int(&q, 3);
    cnt++;
    if( cnt>n ){
      style_submenu_element("Older", "Older entries",
                  "%s/access_log?o=%d&n=%d&y=%d", g.zTop, skip+n, n, y);
      break;
    }
    if( bSuccess ){
      @ <tr>
    }else{
      @ <tr bgcolor="#ffacc0">
    }
    @ <td>%s(zDate)</td><td>%h(zName)</td><td>%h(zIP)</td></tr>
  }
  if( skip>0 || cnt>n ){
    style_submenu_element("All", "All entries",
          "%s/access_log?n=10000000", g.zTop);
  }
  @ </tbody></table>
  db_finalize(&q);
  @ <hr />
  @ <form method="post" action="%s(g.zTop)/access_log">
  @ <label><input type="checkbox" name="delold">
  @ Delete all but the most recent 200 entries</input></label>
  @ <input type="submit" name="deloldbtn" value="Delete"></input>
  @ </form>
  @ <form method="post" action="%s(g.zTop)/access_log">
  @ <label><input type="checkbox" name="delanon">
  @ Delete all entries for user "anonymous"</input></label>
  @ <input type="submit" name="delanonbtn" value="Delete"></input>
  @ </form>
  @ <form method="post" action="%s(g.zTop)/access_log">
  @ <label><input type="checkbox" name="delfail">
  @ Delete all failed login attempts</input></label>
  @ <input type="submit" name="delfailbtn" value="Delete"></input>
  @ </form>
  @ <form method="post" action="%s(g.zTop)/access_log">
  @ <label><input type="checkbox" name="delall">
  @ Delete all entries</input></label>
  @ <input type="submit" name="delallbtn" value="Delete"></input>
  @ </form>
  output_table_sorting_javascript("logtable", "Ttt", 1);
  style_footer();
}<|MERGE_RESOLUTION|>--- conflicted
+++ resolved
@@ -542,15 +542,10 @@
               n, y);
   }
   rc = db_prepare_ignore_error(&q, "%s", blob_sql_text(&sql));
-<<<<<<< HEAD
-  @ <table border="1" cellpadding="5" id="logtable" align="center">
-=======
-  @ <center>
   fLogEnabled = db_get_boolean("access-log", 0);
   @ <div>Access logging is %s(fLogEnabled?"on":"off").
   @ (Change this on the <a href="setup_settings">settings</a> page.)</div>
   @ <table border="1" cellpadding="5" id='logtable'>
->>>>>>> 5aaa86f4
   @ <thead><tr><th width="33%%">Date</th><th width="34%%">User</th>
   @ <th width="33%%">IP Address</th></tr></thead><tbody>
   while( rc==SQLITE_OK && db_step(&q)==SQLITE_ROW ){
