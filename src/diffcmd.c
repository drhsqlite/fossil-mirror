--- conflicted
+++ resolved
@@ -428,7 +428,6 @@
 **
 ** The "-i" command-line option forces the use of the internal diff logic
 ** rather than any external diff program that might be configured using
-<<<<<<< HEAD
 ** the <a>setting</a> command. If no external diff program is configured, then
 ** the "-i" option is a no-op.  The "-i" option converts "gdiff" into
 ** "diff".
@@ -436,13 +435,9 @@
 ** The results of the internal diff command can also be seen in the gui:
 **  1. Go to the <a href="vdiff">vdiff</a> page
 **  2. use the "diff against another version" link on the Check-in detail view.
-=======
-** the "setting" command.  If no external diff program is configured, then
-** the "-i" option is a no-op.  The "-i" option converts "gdiff" into "diff".
 **
 ** The "-N" or "--new-file" option causes the complete text of added or
 ** deleted files to be displayed.
->>>>>>> a039bd59
 */
 void diff_cmd(void){
   int isGDiff;               /* True for gdiff.  False for normal diff */
