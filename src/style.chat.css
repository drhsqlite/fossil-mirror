--- conflicted
+++ resolved
@@ -626,7 +626,6 @@
   text-decoration: underline;
 }
 
-<<<<<<< HEAD
 body.chat span[data-hashtag],
 body.chat span[data-numtag]{
   font-family: monospace;
@@ -638,11 +637,6 @@
   margin: 0.25em 0.5em;
 }
 
-body.chat.fossil-dark-style #chat-button-attach > svg {
-  /* The black paperclip is barely visible in dark-mode
-     skins when they have dark buttons */
-  filter: invert(0.8);
-=======
 body.chat .searchForm {
   margin-top: 1em;
 }
@@ -652,7 +646,6 @@
   display: block;
   margin-top: 0.5em;
   margin-bottom: 0.5em;
->>>>>>> 5706fc47
 }
 
 body.chat .anim-rotate-360 {
@@ -693,7 +686,6 @@
   from { opacity: 1; }
   to { opacity: 0; }
 }
-<<<<<<< HEAD
 
 body.chat .anim-fade-out-in {
   animation: fade-out-in 1000ms linear;
@@ -701,6 +693,4 @@
 @keyframes fade-out-in {
   0%,100% { opacity: 0 }
   50% { opacity: 1 }
-}
-=======
->>>>>>> 5706fc47
+}