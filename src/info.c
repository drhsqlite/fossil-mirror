--- conflicted
+++ resolved
@@ -487,12 +487,8 @@
      "   AND event.objid=%d",
      rid, rid
   );
-<<<<<<< HEAD
-  sideBySide = !is_false(PD("sbs","1"));
-=======
   zSbs = P("sbs"); /* Note that "sbs=1" is the default value */
   sideBySide = (zSbs==0) || ((*zSbs!=0) && !is_false(zSbs));
->>>>>>> aa66a7d3
   if( db_step(&q)==SQLITE_ROW ){
     const char *zUuid = db_column_text(&q, 0);
     char *zTitle = mprintf("Check-in [%.10s]", zUuid);
@@ -922,12 +918,8 @@
   if( pTo==0 ) return;
   pFrom = vdiff_parse_manifest("from", &ridFrom);
   if( pFrom==0 ) return;
-<<<<<<< HEAD
-  sideBySide = !is_false(PD("sbs","1"));
-=======
   zSbs = P("sbs"); /* Note that "sbs=1" is the default value */
   sideBySide = (zSbs==0) || ((*zSbs!=0) && !is_false(zSbs));
->>>>>>> aa66a7d3
   zVerbose = P("v");
   if( !zVerbose ){
     zVerbose = P("verbose");
@@ -1270,12 +1262,8 @@
   v1 = name_to_rid_www("v1");
   v2 = name_to_rid_www("v2");
   if( v1==0 || v2==0 ) fossil_redirect_home();
-<<<<<<< HEAD
-  sideBySide = !is_false(PD("sbs","1"));
-=======
   zSbs = P("sbs"); /* Note that "sbs=1" is the default value */
   sideBySide = (zSbs==0) || ((*zSbs!=0) && !is_false(zSbs));
->>>>>>> aa66a7d3
   zV1 = db_text(0, "SELECT uuid FROM blob WHERE rid=%d", v1);
   zV2 = db_text(0, "SELECT uuid FROM blob WHERE rid=%d", v2);
   isPatch = P("patch")!=0;
