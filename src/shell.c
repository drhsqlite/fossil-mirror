--- conflicted
+++ resolved
@@ -1937,7 +1937,6 @@
         restore_debug_trace_modes();
       }
 
-<<<<<<< HEAD
       if( pArg ){
         pArg->cMode = pArg->mode;
         if( pArg->autoExplain
@@ -1946,24 +1945,6 @@
         ){
           pArg->cMode = MODE_Explain;
         }
-=======
-#if USE_SYSTEM_SQLITE+0==1
-      /* Output TESTCTRL_EXPLAIN text of requested */
-      if( pArg && pArg->mode==MODE_Explain && sqlite3_libversion_number()<3008007 ){
-        const char *zExplain = 0;
-        sqlite3_test_control(SQLITE_TESTCTRL_EXPLAIN_STMT, pStmt, &zExplain);
-        if( zExplain && zExplain[0] ){
-          fprintf(pArg->out, "%s", zExplain);
-        }
-      }
-#endif
-
-      /* If the shell is currently in ".explain" mode, gather the extra
-      ** data required to add indents to the output.*/
-      if( pArg && pArg->mode==MODE_Explain ){
-        explain_data_prepare(pArg, pStmt);
-      }
->>>>>>> dfdc8dc0
 
         /* If the shell is currently in ".explain" mode, gather the extra
         ** data required to add indents to the output.*/
@@ -5177,7 +5158,7 @@
   sqlite3_config(SQLITE_CONFIG_URI, 1);
   sqlite3_config(SQLITE_CONFIG_LOG, shellLog, data);
   sqlite3_config(SQLITE_CONFIG_MULTITHREAD);
-  sqlite3_config(64); /* SQLITE_CONFIG_EXPLAIN_COMMENTS */
+  sqlite3_config(SQLITE_CONFIG_EXPLAIN_COMMENTS);
   sqlite3_snprintf(sizeof(mainPrompt), mainPrompt,"sqlite> ");
   sqlite3_snprintf(sizeof(continuePrompt), continuePrompt,"   ...> ");
 }
