--- conflicted
+++ resolved
@@ -235,15 +235,7 @@
   int anAuxCols[MX_AUX];         /* Number of columns for option() values */
   int allowSymlinks;             /* Cached "allow-symlinks" option */
   int mainTimerId;               /* Set to fossil_timer_start() */
-<<<<<<< HEAD
-
-#if USE_SYSTEM_SQLITE+0==1
-  int maxWorkerThreads;          /* Cached "max-wthreads" option */
-#endif
-
-=======
   int nPendingRequest;           /* # of HTTP requests in "fossil server" */
->>>>>>> dd35d5e6
 #ifdef FOSSIL_ENABLE_JSON
   struct FossilJsonBits {
     int isJsonMode;            /* True if running in JSON mode, else
@@ -295,6 +287,9 @@
     int timerId;               /* fetched from fossil_timer_start() */
   } json;
 #endif /* FOSSIL_ENABLE_JSON */
+#if USE_SYSTEM_SQLITE+0==1
+  int maxWorkerThreads;          /* Cached "max-wthreads" option */
+#endif
 };
 
 /*
