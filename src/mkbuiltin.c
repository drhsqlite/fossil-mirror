--- conflicted
+++ resolved
@@ -35,10 +35,6 @@
 #include <stdlib.h>
 #include <string.h>
 #include <ctype.h>
-<<<<<<< HEAD
-
-=======
->>>>>>> 362dd62b
 
 /*
 ** Read the entire content of the file named zFilename into memory obtained
