/*
** Copyright (c) 2007 D. Richard Hipp
**
** This program is free software; you can redistribute it and/or
** modify it under the terms of the Simplified BSD License (also
** known as the "2-Clause License" or "FreeBSD License".)

** This program is distributed in the hope that it will be useful,
** but without any warranty; without even the implied warranty of
** merchantability or fitness for a particular purpose.
**
** Author contact information:
**   drh@hwaci.com
**   http://www.hwaci.com/drh/
**
*******************************************************************************
**
** This file contains code used to compute a "diff" between two
** text files.
*/
#include "config.h"
#include "diff.h"
#include <assert.h>


#if INTERFACE
/*
** Allowed flag parameters to the text_diff() and html_sbsdiff() funtions:
*/
#define DIFF_CONTEXT_MASK ((u64)0x0000ffff) /* Lines of context. Default if 0 */
#define DIFF_WIDTH_MASK   ((u64)0x00ff0000) /* side-by-side column width */
#define DIFF_IGNORE_EOLWS ((u64)0x01000000) /* Ignore end-of-line whitespace */
#define DIFF_SIDEBYSIDE   ((u64)0x02000000) /* Generate a side-by-side diff */
#define DIFF_NEWFILE      ((u64)0x04000000) /* Missing shown as empty files */
#define DIFF_BRIEF        ((u64)0x08000000) /* Show filenames only */
#define DIFF_INLINE       ((u64)0x00000000) /* Inline (not side-by-side) diff */
#define DIFF_HTML         ((u64)0x10000000) /* Render for HTML */
#define DIFF_LINENO       ((u64)0x20000000) /* Show line numbers */
#define DIFF_WS_WARNING   ((u64)0x40000000) /* Warn about whitespace */
#define DIFF_NOOPT        (((u64)0x01)<<32) /* Suppress optimizations (debug) */
#define DIFF_INVERT       (((u64)0x02)<<32) /* Invert the diff (debug) */

/*
** These error messages are shared in multiple locations.  They are defined
** here for consistency.
*/
#define DIFF_CANNOT_COMPUTE_BINARY \
    "cannot compute difference between binary files\n"

#define DIFF_CANNOT_COMPUTE_SYMLINK \
    "cannot compute difference between symlink and regular file\n"

<<<<<<< HEAD
#define looks_like_binary(blob) ((looks_like_text(blob)&3) != 1)
=======
#define looks_like_binary(blob) (looks_like_text((blob)) == 0)
>>>>>>> b1686f66
#endif /* INTERFACE */

/*
** Maximum length of a line in a text file.  (8192)
*/
#define LENGTH_MASK_SZ  13
#define LENGTH_MASK     ((1<<LENGTH_MASK_SZ)-1)

/*
** Information about each line of a file being diffed.
**
** The lower LENGTH_MASK_SZ bits of the hash (DLine.h) are the length
** of the line.  If any line is longer than LENGTH_MASK characters,
** the file is considered binary.
*/
typedef struct DLine DLine;
struct DLine {
  const char *z;        /* The text of the line */
  unsigned int h;       /* Hash of the line */
  unsigned int iNext;   /* 1+(Index of next line with same the same hash) */

  /* an array of DLine elements serves two purposes.  The fields
  ** above are one per line of input text.  But each entry is also
  ** a bucket in a hash table, as follows: */
  unsigned int iHash;   /* 1+(first entry in the hash chain) */
};

/*
** Length of a dline
*/
#define LENGTH(X)   ((X)->h & LENGTH_MASK)

/*
** A context for running a raw diff.
**
** The aEdit[] array describes the raw diff.  Each triple of integers in
** aEdit[] means:
**
**   (1) COPY:   Number of lines aFrom and aTo have in common
**   (2) DELETE: Number of lines found only in aFrom
**   (3) INSERT: Number of lines found only in aTo
**
** The triples repeat until all lines of both aFrom and aTo are accounted
** for.
*/
typedef struct DContext DContext;
struct DContext {
  int *aEdit;        /* Array of copy/delete/insert triples */
  int nEdit;         /* Number of integers (3x num of triples) in aEdit[] */
  int nEditAlloc;    /* Space allocated for aEdit[] */
  DLine *aFrom;      /* File on left side of the diff */
  int nFrom;         /* Number of lines in aFrom[] */
  DLine *aTo;        /* File on right side of the diff */
  int nTo;           /* Number of lines in aTo[] */
};

/*
** Return an array of DLine objects containing a pointer to the
** start of each line and a hash of that line.  The lower
** bits of the hash store the length of each line.
**
** Trailing whitespace is removed from each line.  2010-08-20:  Not any
** more.  If trailing whitespace is ignored, the "patch" command gets
** confused by the diff output.  Ticket [a9f7b23c2e376af5b0e5b]
**
** Return 0 if the file is binary or contains a line that is
** too long.
*/
static DLine *break_into_lines(const char *z, int n, int *pnLine, int ignoreWS){
  int nLine, i, j, k, x;
  unsigned int h, h2;
  DLine *a;

  /* Count the number of lines.  Allocate space to hold
  ** the returned array.
  */
  for(i=j=0, nLine=1; i<n; i++, j++){
    int c = z[i];
    if( c==0 ){
      return 0;
    }
    if( c=='\n' && z[i+1]!=0 ){
      nLine++;
      if( j>LENGTH_MASK ){
        return 0;
      }
      j = 0;
    }
  }
  if( j>LENGTH_MASK ){
    return 0;
  }
  a = fossil_malloc( nLine*sizeof(a[0]) );
  memset(a, 0, nLine*sizeof(a[0]) );
  if( n==0 ){
    *pnLine = 0;
    return a;
  }

  /* Fill in the array */
  for(i=0; i<nLine; i++){
    a[i].z = z;
    for(j=0; z[j] && z[j]!='\n'; j++){}
    k = j;
    while( ignoreWS && k>0 && fossil_isspace(z[k-1]) ){ k--; }
    for(h=0, x=0; x<k; x++){
      h = h ^ (h<<2) ^ z[x];
    }
    a[i].h = h = (h<<LENGTH_MASK_SZ) | k;;
    h2 = h % nLine;
    a[i].iNext = a[h2].iHash;
    a[h2].iHash = i+1;
    z += j+1;
  }

  /* Return results */
  *pnLine = nLine;
  return a;
}

/*
<<<<<<< HEAD
** Returns 1, if everything OK
** Returns 0 if the specified content appears to be binary or
** contains a line that is too long
** Returns -1, if the file starts with an UTF-16 BOM (be)
** Returns -2, if the file starts with an UTF-16 BOM (le)
** Returns -3, if the file appears text, but it contains CrLf
=======
** This function attempts to scan each logical line within the blob to
** determine the type of content it appears to contain.  Possible return
** values are:
**
**  (1) -- The content appears to consist entirely of text, with lines
**         delimited by line-feed characters; however, the encoding may
**         not be UTF-8.
**
**  (0) -- The content appears to be binary because it contains embedded
**         NUL (\000) characters or an extremely long line.  Since this
**         function does not understand UTF-16, it may falsely consider
**         UTF-16 text to be binary.
**
** (-1) -- The content appears to consist entirely of text, with lines
**         delimited by carriage-return, line-feed pairs; however, the
**         encoding may not be UTF-8.
**
>>>>>>> b1686f66
*/
int looks_like_text(const Blob *pContent){
  const char *z = blob_buffer(pContent);
  unsigned int n = blob_size(pContent);
  int j, c;
  int result = 1;  /* Assume text with no CR/NL */

  /* Check individual lines.
  */
  if( n==0 ) return result;  /* Empty file -> text */
  c = *z;
  if( c==0 ) return 0;  /* \000 byte in a file -> binary */
<<<<<<< HEAD
  if ( n > 1 ){
    if ( (c==(char)0xff) && (z[1]==(char)0xfe) ){
      return -1;
    } else if ( (c==(char)0xfe) && (z[1]==(char)0xff) ){
      return -2;
    }
  }
=======
>>>>>>> b1686f66
  j = (c!='\n');
  while( --n>0 ){
    c = *++z; ++j;
    if( c==0 ) return 0;  /* \000 byte in a file -> binary */
    if( c=='\n' ){
      if( z[-1]=='\r' ){
<<<<<<< HEAD
        result = -3;  /* Contains CrLf, continue */
=======
        result = -1;  /* Contains CR/NL, continue */
>>>>>>> b1686f66
      }
      if( j>LENGTH_MASK ){
        return 0;  /* Very long line -> binary */
      }
      j = 0;
    }
  }
  if( j>LENGTH_MASK ){
    return 0;  /* Very long line -> binary */
  }
  return result;  /* No problems seen -> not binary */
}

/*
** This function returns non-zero if the blob starts with a UTF-16le or
** UTF-16be byte-order-mark (BOM).
*/
int starts_with_utf16_bom(const Blob *pContent){
  const char *z = blob_buffer(pContent);
  int c1, c2;

  if( blob_size(pContent)<2 ) return 0;
  c1 = z[0]; c2 = z[1];
  if( (c1==(char)0xff) && (c2==(char)0xfe) ){
    return 1;
  }else if( (c1==(char)0xff) && (c2==(char)0xfe) ){
    return 1;
  }
  return 0;
}

/*
** Return true if two DLine elements are identical.
*/
static int same_dline(DLine *pA, DLine *pB){
  return pA->h==pB->h && memcmp(pA->z,pB->z,pA->h & LENGTH_MASK)==0;
}

/*
** Append a single line of context-diff output to pOut.
*/
static void appendDiffLine(
  Blob *pOut,         /* Where to write the line of output */
  char cPrefix,       /* One of " ", "+",  or "-" */
  DLine *pLine,       /* The line to be output */
  int html            /* True if generating HTML.  False for plain text */
){
  int i;
  blob_append(pOut, &cPrefix, 1);
  if( html ){
    char *zHtml;
    if( cPrefix=='+' ){
      blob_append(pOut, "<span class=\"diffadd\">", -1);
    }else if( cPrefix=='-' ){
      blob_append(pOut, "<span class=\"diffrm\">", -1);
    }
    zHtml = htmlize(pLine->z, (pLine->h & LENGTH_MASK));
    for(i=0; i<strlen(zHtml); i++){
      char c = zHtml[i];
      if( c=='\t' || c=='\r' || c=='\f' ) zHtml[i] = ' ';
    }
    blob_append(pOut, zHtml, -1);
    fossil_free(zHtml);
    if( cPrefix!=' ' ){
      blob_append(pOut, "</span>", -1);
    }
  }else{
    blob_append(pOut, pLine->z, pLine->h & LENGTH_MASK);
  }
  blob_append(pOut, "\n", 1);
}

/*
** Add two line numbers to the beginning of an output line for a context
** diff.  One or of the other of the two numbers might be zero, which means
** to leave that number field blank.  The "html" parameter means to format
** the output for HTML.
*/
static void appendDiffLineno(Blob *pOut, int lnA, int lnB, int html){
  if( html ) blob_append(pOut, "<span class=\"diffln\">", -1);
  if( lnA>0 ){
    blob_appendf(pOut, "%6d ", lnA);
  }else{
    blob_append(pOut, "       ", 7);
  }
  if( lnB>0 ){
    blob_appendf(pOut, "%6d  ", lnB);
  }else{
    blob_append(pOut, "        ", 8);
  }
  if( html ) blob_append(pOut, "</span>", -1);
}


/*
** Given a raw diff p[] in which the p->aEdit[] array has been filled
** in, compute a context diff into pOut.
*/
static void contextDiff(
  DContext *p,      /* The difference */
  Blob *pOut,       /* Output a context diff to here */
  int nContext,     /* Number of lines of context */
  int showLn,       /* Show line numbers */
  int html          /* Render as HTML */
){
  DLine *A;     /* Left side of the diff */
  DLine *B;     /* Right side of the diff */
  int a = 0;    /* Index of next line in A[] */
  int b = 0;    /* Index of next line in B[] */
  int *R;       /* Array of COPY/DELETE/INSERT triples */
  int r;        /* Index into R[] */
  int nr;       /* Number of COPY/DELETE/INSERT triples to process */
  int mxr;      /* Maximum value for r */
  int na, nb;   /* Number of lines shown from A and B */
  int i, j;     /* Loop counters */
  int m;        /* Number of lines to output */
  int skip;     /* Number of lines to skip */
  int nChunk = 0;  /* Number of diff chunks seen so far */

  A = p->aFrom;
  B = p->aTo;
  R = p->aEdit;
  mxr = p->nEdit;
  while( mxr>2 && R[mxr-1]==0 && R[mxr-2]==0 ){ mxr -= 3; }
  for(r=0; r<mxr; r += 3*nr){
    /* Figure out how many triples to show in a single block */
    for(nr=1; R[r+nr*3]>0 && R[r+nr*3]<nContext*2; nr++){}
    /* printf("r=%d nr=%d\n", r, nr); */

    /* For the current block comprising nr triples, figure out
    ** how many lines of A and B are to be displayed
    */
    if( R[r]>nContext ){
      na = nb = nContext;
      skip = R[r] - nContext;
    }else{
      na = nb = R[r];
      skip = 0;
    }
    for(i=0; i<nr; i++){
      na += R[r+i*3+1];
      nb += R[r+i*3+2];
    }
    if( R[r+nr*3]>nContext ){
      na += nContext;
      nb += nContext;
    }else{
      na += R[r+nr*3];
      nb += R[r+nr*3];
    }
    for(i=1; i<nr; i++){
      na += R[r+i*3];
      nb += R[r+i*3];
    }

    /* Show the header for this block, or if we are doing a modified
    ** context diff that contains line numbers, show the separate from
    ** the previous block.
    */
    nChunk++;
    if( showLn ){
      if( r==0 ){
        /* Do not show a top divider */
      }else if( html ){
        blob_appendf(pOut, "<span class=\"diffhr\">%.80c</span>\n", '.');
        blob_appendf(pOut, "<a name=\"chunk%d\"></a>\n", nChunk);
      }else{
        blob_appendf(pOut, "%.80c\n", '.');
      }
    }else{
      if( html ) blob_appendf(pOut, "<span class=\"diffln\">");
      /*
       * If the patch changes an empty file or results in an empty file,
       * the block header must use 0,0 as position indicator and not 1,0.
       * Otherwise, patch would be confused and may reject the diff.
       */
      blob_appendf(pOut,"@@ -%d,%d +%d,%d @@",
        na ? a+skip+1 : 0, na,
        nb ? b+skip+1 : 0, nb);
      if( html ) blob_appendf(pOut, "</span>");
      blob_append(pOut, "\n", 1);
    }

    /* Show the initial common area */
    a += skip;
    b += skip;
    m = R[r] - skip;
    for(j=0; j<m; j++){
      if( showLn ) appendDiffLineno(pOut, a+j+1, b+j+1, html);
      appendDiffLine(pOut, ' ', &A[a+j], html);
    }
    a += m;
    b += m;

    /* Show the differences */
    for(i=0; i<nr; i++){
      m = R[r+i*3+1];
      for(j=0; j<m; j++){
        if( showLn ) appendDiffLineno(pOut, a+j+1, 0, html);
        appendDiffLine(pOut, '-', &A[a+j], html);
      }
      a += m;
      m = R[r+i*3+2];
      for(j=0; j<m; j++){
        if( showLn ) appendDiffLineno(pOut, 0, b+j+1, html);
        appendDiffLine(pOut, '+', &B[b+j], html);
      }
      b += m;
      if( i<nr-1 ){
        m = R[r+i*3+3];
        for(j=0; j<m; j++){
          if( showLn ) appendDiffLineno(pOut, a+j+1, b+j+1, html);
          appendDiffLine(pOut, ' ', &B[b+j], html);
        }
        b += m;
        a += m;
      }
    }

    /* Show the final common area */
    assert( nr==i );
    m = R[r+nr*3];
    if( m>nContext ) m = nContext;
    for(j=0; j<m; j++){
      if( showLn ) appendDiffLineno(pOut, a+j+1, b+j+1, html);
      appendDiffLine(pOut, ' ', &B[b+j], html);
    }
  }
}

/*
** Status of a single output line
*/
typedef struct SbsLine SbsLine;
struct SbsLine {
  char *zLine;             /* The output line under construction */
  int n;                   /* Index of next unused slot in the zLine[] */
  int width;               /* Maximum width of a column in the output */
  unsigned char escHtml;   /* True to escape html characters */
  int iStart;              /* Write zStart prior to character iStart */
  const char *zStart;      /* A <span> tag */
  int iEnd;                /* Write </span> prior to character iEnd */
  int iStart2;             /* Write zStart2 prior to character iStart2 */
  const char *zStart2;     /* A <span> tag */
  int iEnd2;               /* Write </span> prior to character iEnd2 */
};

/*
** Flags for sbsWriteText()
*/
#define SBS_NEWLINE      0x0001   /* End with \n\000 */
#define SBS_PAD          0x0002   /* Pad output to width spaces */

/*
** Write up to width characters of pLine into p->zLine[].  Translate tabs into
** spaces.  Add a newline if SBS_NEWLINE is set.  Translate HTML characters
** if SBS_HTML is set.  Pad the rendering out width bytes if SBS_PAD is set.
**
** This comment contains multibyte unicode characters (ü, Æ, ð) in order
** to test the ability of the diff code to handle such characters.
*/
static void sbsWriteText(SbsLine *p, DLine *pLine, unsigned flags){
  int n = pLine->h & LENGTH_MASK;
  int i;   /* Number of input characters consumed */
  int j;   /* Number of output characters generated */
  int k;   /* Cursor position */
  int needEndSpan = 0;
  const char *zIn = pLine->z;
  char *z = &p->zLine[p->n];
  int w = p->width;
  for(i=j=k=0; k<w && i<n; i++, k++){
    char c = zIn[i];
    if( p->escHtml ){
      if( i==p->iStart ){
        int x = strlen(p->zStart);
        memcpy(z+j, p->zStart, x);
        j += x;
        needEndSpan = 1;
        if( p->iStart2 ){
          p->iStart = p->iStart2;
          p->zStart = p->zStart2;
          p->iStart2 = 0;
        }
      }else if( i==p->iEnd ){
        memcpy(z+j, "</span>", 7);
        j += 7;
        needEndSpan = 0;
        if( p->iEnd2 ){
          p->iEnd = p->iEnd2;
          p->iEnd2 = 0;
        }
      }
    }
    if( c=='\t' ){
      z[j++] = ' ';
      while( (k&7)!=7 && k<w ){ z[j++] = ' '; k++; }
    }else if( c=='\r' || c=='\f' ){
      z[j++] = ' ';
    }else if( c=='<' && p->escHtml ){
      memcpy(&z[j], "&lt;", 4);
      j += 4;
    }else if( c=='&' && p->escHtml ){
      memcpy(&z[j], "&amp;", 5);
      j += 5;
    }else if( c=='>' && p->escHtml ){
      memcpy(&z[j], "&gt;", 4);
      j += 4;
    }else if( c=='"' && p->escHtml ){
      memcpy(&z[j], "&quot;", 6);
      j += 6;
    }else{
      z[j++] = c;
      if( (c&0xc0)==0x80 ) k--;
    }
  }
  if( needEndSpan ){
    memcpy(&z[j], "</span>", 7);
    j += 7;
  }
  if( (flags & SBS_PAD)!=0 ){
    while( k<w ){ k++;  z[j++] = ' '; }
  }
  if( flags & SBS_NEWLINE ){
    z[j++] = '\n';
  }
  p->n += j;
}

/*
** Append a string to an SbSLine without coding, interpretation, or padding.
*/
static void sbsWrite(SbsLine *p, const char *zIn, int nIn){
  memcpy(p->zLine+p->n, zIn, nIn);
  p->n += nIn;
}

/*
** Append n spaces to the string.
*/
static void sbsWriteSpace(SbsLine *p, int n){
  while( n-- ) p->zLine[p->n++] = ' ';
}

/*
** Append a string to the output only if we are rendering HTML.
*/
static void sbsWriteHtml(SbsLine *p, const char *zIn){
  if( p->escHtml ) sbsWrite(p, zIn, strlen(zIn));
}

/*
** Write a 6-digit line number followed by a single space onto the line.
*/
static void sbsWriteLineno(SbsLine *p, int ln){
  sbsWriteHtml(p, "<span class=\"diffln\">");
  sqlite3_snprintf(7, &p->zLine[p->n], "%5d ", ln+1);
  p->n += 6;
  sbsWriteHtml(p, "</span>");
  p->zLine[p->n++] = ' ';
}

/*
** The two text segments zLeft and zRight are known to be different on
** both ends, but they might have  a common segment in the middle.  If
** they do not have a common segment, return 0.  If they do have a large
** common segment, return 1 and before doing so set:
**
**   aLCS[0] = start of the common segment in zLeft
**   aLCS[1] = end of the common segment in zLeft
**   aLCS[2] = start of the common segment in zLeft
**   aLCS[3] = end of the common segment in zLeft
**
** This computation is for display purposes only and does not have to be
** optimal or exact.
*/
static int textLCS(
  const char *zLeft,  int nA,       /* String on the left */
  const char *zRight,  int nB,      /* String on the right */
  int *aLCS                         /* Identify bounds of LCS here */
){
  const unsigned char *zA = (const unsigned char*)zLeft;    /* left string */
  const unsigned char *zB = (const unsigned char*)zRight;   /* right string */
  int nt;                    /* Number of target points */
  int ti[3];                 /* Index for start of each 4-byte target */
  unsigned int target[3];    /* 4-byte alignment targets */
  unsigned int probe;        /* probe to compare against target */
  int iAS, iAE, iBS, iBE;    /* Range of common segment */
  int i, j;                  /* Loop counters */
  int rc = 0;                /* Result code.  1 for success */

  if( nA<6 || nB<6 ) return 0;
  memset(aLCS, 0, sizeof(int)*4);
  ti[0] = i = nB/2-2;
  target[0] = (zB[i]<<24) | (zB[i+1]<<16) | (zB[i+2]<<8) | zB[i+3];
  probe = 0;
  if( nB<16 ){
    nt = 1;
  }else{
    ti[1] = i = nB/4-2;
    target[1] = (zB[i]<<24) | (zB[i+1]<<16) | (zB[i+2]<<8) | zB[i+3];
    ti[2] = i = (nB*3)/4-2;
    target[2] = (zB[i]<<24) | (zB[i+1]<<16) | (zB[i+2]<<8) | zB[i+3];
    nt = 3;
  }
  probe = (zA[0]<<16) | (zA[1]<<8) | zA[2];
  for(i=3; i<nA; i++){
    probe = (probe<<8) | zA[i];
    for(j=0; j<nt; j++){
      if( probe==target[j] ){
        iAS = i-3;
        iAE = i+1;
        iBS = ti[j];
        iBE = ti[j]+4;
        while( iAE<nA && iBE<nB && zA[iAE]==zB[iBE] ){ iAE++; iBE++; }
        while( iAS>0 && iBS>0 && zA[iAS-1]==zB[iBS-1] ){ iAS--; iBS--; }
        if( iAE-iAS > aLCS[1] - aLCS[0] ){
          aLCS[0] = iAS;
          aLCS[1] = iAE;
          aLCS[2] = iBS;
          aLCS[3] = iBE;
          rc = 1;
        }
      }
    }
  }
  return rc;
}

/*
** Write out lines that have been edited.  Adjust the highlight to cover
** only those parts of the line that actually changed.
*/
static void sbsWriteLineChange(
  SbsLine *p,          /* The SBS output line */
  DLine *pLeft,        /* Left line of the change */
  int lnLeft,          /* Line number for the left line */
  DLine *pRight,       /* Right line of the change */
  int lnRight          /* Line number of the right line */
){
  int nLeft;           /* Length of left line in bytes */
  int nRight;          /* Length of right line in bytes */
  int nPrefix;         /* Length of common prefix */
  int nSuffix;         /* Length of common suffix */
  const char *zLeft;   /* Text of the left line */
  const char *zRight;  /* Text of the right line */
  int nLeftDiff;       /* nLeft - nPrefix - nSuffix */
  int nRightDiff;      /* nRight - nPrefix - nSuffix */
  int aLCS[4];         /* Bounds of common middle segment */
  static const char zClassRm[]   = "<span class=\"diffrm\">";
  static const char zClassAdd[]  = "<span class=\"diffadd\">";
  static const char zClassChng[] = "<span class=\"diffchng\">";

  nLeft = pLeft->h & LENGTH_MASK;
  zLeft = pLeft->z;
  nRight = pRight->h & LENGTH_MASK;
  zRight = pRight->z;

  nPrefix = 0;
  while( nPrefix<nLeft && nPrefix<nRight && zLeft[nPrefix]==zRight[nPrefix] ){
    nPrefix++;
  }
  nSuffix = 0;
  if( nPrefix<nLeft && nPrefix<nRight ){
    while( nSuffix<nLeft && nSuffix<nRight
           && zLeft[nLeft-nSuffix-1]==zRight[nRight-nSuffix-1] ){
      nSuffix++;
    }
    if( nSuffix==nLeft || nSuffix==nRight ) nPrefix = 0;
  }
  if( nPrefix+nSuffix > nLeft ) nSuffix = nLeft - nPrefix;
  if( nPrefix+nSuffix > nRight ) nSuffix = nRight - nPrefix;

  /* A single chunk of text inserted on the right */
  if( nPrefix+nSuffix==nLeft ){
    sbsWriteLineno(p, lnLeft);
    p->iStart2 = p->iEnd2 = 0;
    p->iStart = p->iEnd = -1;
    sbsWriteText(p, pLeft, SBS_PAD);
    sbsWrite(p, nLeft==nRight ? "   " : " | ", 3);
    sbsWriteLineno(p, lnRight);
    p->iStart = nPrefix;
    p->iEnd = nRight - nSuffix;
    p->zStart = zClassAdd;
    sbsWriteText(p, pRight, SBS_NEWLINE);
    return;
  }

  /* A single chunk of text deleted from the left */
  if( nPrefix+nSuffix==nRight ){
    /* Text deleted from the left */
    sbsWriteLineno(p, lnLeft);
    p->iStart2 = p->iEnd2 = 0;
    p->iStart = nPrefix;
    p->iEnd = nLeft - nSuffix;
    p->zStart = zClassRm;
    sbsWriteText(p, pLeft, SBS_PAD);
    sbsWrite(p, " | ", 3);
    sbsWriteLineno(p, lnRight);
    p->iStart = p->iEnd = -1;
    sbsWriteText(p, pRight, SBS_NEWLINE);
    return;
  }

  /* At this point we know that there is a chunk of text that has
  ** changed between the left and the right.  Check to see if there
  ** is a large unchanged section in the middle of that changed block.
  */
  nLeftDiff = nLeft - nSuffix - nPrefix;
  nRightDiff = nRight - nSuffix - nPrefix;
  if( p->escHtml
   && nLeftDiff >= 6
   && nRightDiff >= 6
   && textLCS(&zLeft[nPrefix], nLeftDiff, &zRight[nPrefix], nRightDiff, aLCS)
  ){
    sbsWriteLineno(p, lnLeft);
    p->iStart = nPrefix;
    p->iEnd = nPrefix + aLCS[0];
    p->zStart = aLCS[2]==0 ? zClassRm : zClassChng;
    p->iStart2 = nPrefix + aLCS[1];
    p->iEnd2 = nLeft - nSuffix;
    p->zStart2 = aLCS[3]==nRightDiff ? zClassRm : zClassChng;
    if( p->iStart2==p->iEnd2 ) p->iStart2 = p->iEnd2 = 0;
    if( p->iStart==p->iEnd ){
      p->iStart = p->iStart2;
      p->iEnd = p->iEnd2;
      p->zStart = p->zStart2;
      p->iStart2 = 0;
      p->iEnd2 = 0;
    }
    if( p->iStart==p->iEnd ) p->iStart = p->iEnd = -1;
    sbsWriteText(p, pLeft, SBS_PAD);
    sbsWrite(p, " | ", 3);
    sbsWriteLineno(p, lnRight);
    p->iStart = nPrefix;
    p->iEnd = nPrefix + aLCS[2];
    p->zStart = aLCS[0]==0 ? zClassAdd : zClassChng;
    p->iStart2 = nPrefix + aLCS[3];
    p->iEnd2 = nRight - nSuffix;
    p->zStart2 = aLCS[1]==nLeftDiff ? zClassAdd : zClassChng;
    if( p->iStart2==p->iEnd2 ) p->iStart2 = p->iEnd2 = 0;
    if( p->iStart==p->iEnd ){
      p->iStart = p->iStart2;
      p->iEnd = p->iEnd2;
      p->zStart = p->zStart2;
      p->iStart2 = 0;
      p->iEnd2 = 0;
    }
    if( p->iStart==p->iEnd ) p->iStart = p->iEnd = -1;
    sbsWriteText(p, pRight, SBS_NEWLINE);
    return;
  }

  /* If all else fails, show a single big change between left and right */
  sbsWriteLineno(p, lnLeft);
  p->iStart2 = p->iEnd2 = 0;
  p->iStart = nPrefix;
  p->iEnd = nLeft - nSuffix;
  p->zStart = zClassChng;
  sbsWriteText(p, pLeft, SBS_PAD);
  sbsWrite(p, " | ", 3);
  sbsWriteLineno(p, lnRight);
  p->iEnd = nRight - nSuffix;
  sbsWriteText(p, pRight, SBS_NEWLINE);
}

/*
** Minimum of two values
*/
static int minInt(int a, int b){ return a<b ? a : b; }

/*
** Return the number between 0 and 100 that is smaller the closer pA and
** pB match.  Return 0 for a perfect match.  Return 100 if pA and pB are
** completely different.
**
** The current algorithm is as follows:
**
** (1) Remove leading and trailing whitespace.
** (2) Truncate both strings to at most 250 characters
** (3) Find the length of the longest common subsequence
** (4) Longer common subsequences yield lower scores.
*/
static int match_dline(DLine *pA, DLine *pB){
  const char *zA;            /* Left string */
  const char *zB;            /* right string */
  int nA;                    /* Bytes in zA[] */
  int nB;                    /* Bytes in zB[] */
  int avg;                   /* Average length of A and B */
  int i, j, k;               /* Loop counters */
  int best = 0;              /* Longest match found so far */
  int score;                 /* Final score.  0..100 */
  unsigned char c;           /* Character being examined */
  unsigned char aFirst[256]; /* aFirst[X] = index in zB[] of first char X */
  unsigned char aNext[252];  /* aNext[i] = index in zB[] of next zB[i] char */

  zA = pA->z;
  zB = pB->z;
  nA = pA->h & LENGTH_MASK;
  nB = pB->h & LENGTH_MASK;
  while( nA>0 && fossil_isspace(zA[0]) ){ nA--; zA++; }
  while( nA>0 && fossil_isspace(zA[nA-1]) ){ nA--; }
  while( nB>0 && fossil_isspace(zB[0]) ){ nB--; zB++; }
  while( nB>0 && fossil_isspace(zB[nB-1]) ){ nB--; }
  if( nA>250 ) nA = 250;
  if( nB>250 ) nB = 250;
  avg = (nA+nB)/2;
  if( avg==0 ) return 0;
  if( nA==nB && memcmp(zA, zB, nA)==0 ) return 0;
  memset(aFirst, 0, sizeof(aFirst));
  zA--; zB--;   /* Make both zA[] and zB[] 1-indexed */
  for(i=nB; i>0; i--){
    c = (unsigned char)zB[i];
    aNext[i] = aFirst[c];
    aFirst[c] = i;
  }
  best = 0;
  for(i=1; i<=nA-best; i++){
    c = (unsigned char)zA[i];
    for(j=aFirst[c]; j>0 && j<nB-best; j = aNext[j]){
      int limit = minInt(nA-i, nB-j);
      for(k=1; k<=limit && zA[k+i]==zB[k+j]; k++){}
      if( k>best ) best = k;
    }
  }
  score = (best>avg) ? 0 : (avg - best)*100/avg;

#if 0
  fprintf(stderr, "A: [%.*s]\nB: [%.*s]\nbest=%d avg=%d score=%d\n",
  nA, zA+1, nB, zB+1, best, avg, score);
#endif

  /* Return the result */
  return score;
}

/*
** There is a change block in which nLeft lines of text on the left are
** converted into nRight lines of text on the right.  This routine computes
** how the lines on the left line up with the lines on the right.
**
** The return value is a buffer of unsigned characters, obtained from
** fossil_malloc().  (The caller needs to free the return value using
** fossil_free().)  Entries in the returned array have values as follows:
**
**    1.   Delete the next line of pLeft.
**    2.   The next line of pLeft changes into the next line of pRight.
**    3.   Insert the next line of pRight.
**
** The length of the returned array will be just large enough to cause
** all elements of pLeft and pRight to be consumed.
**
** Algorithm:  Wagner's minimum edit-distance algorithm, modified by
** adding a cost to each match based on how well the two rows match
** each other.  Insertion and deletion costs are 50.  Match costs
** are between 0 and 100 where 0 is a perfect match 100 is a complete
** mismatch.
*/
static unsigned char *sbsAlignment(
   DLine *aLeft, int nLeft,       /* Text on the left */
   DLine *aRight, int nRight      /* Text on the right */
){
  int i, j, k;                 /* Loop counters */
  int *a;                      /* One row of the Wagner matrix */
  int *pToFree;                /* Space that needs to be freed */
  unsigned char *aM;           /* Wagner result matrix */
  int aBuf[100];               /* Stack space for a[] if nRight not to big */

  aM = fossil_malloc( (nLeft+1)*(nRight+1) );
  if( nLeft==0 ){
    memset(aM, 3, nRight);
    return aM;
  }
  if( nRight==0 ){
    memset(aM, 1, nLeft);
    return aM;
  }
  if( nRight < (sizeof(aBuf)/sizeof(aBuf[0]))-1 ){
    pToFree = 0;
    a = aBuf;
  }else{
    a = pToFree = fossil_malloc( sizeof(a[0])*(nRight+1) );
  }

  /* Compute the best alignment */
  for(i=0; i<=nRight; i++){
    aM[i] = 3;
    a[i] = i*50;
  }
  aM[0] = 0;
  for(j=1; j<=nLeft; j++){
    int p = a[0];
    a[0] = p+50;
    aM[j*(nRight+1)] = 1;
    for(i=1; i<=nRight; i++){
      int m = a[i-1]+50;
      int d = 3;
      if( m>a[i]+50 ){
        m = a[i]+50;
        d = 1;
      }
      if( m>p ){
        int score = match_dline(&aLeft[j-1], &aRight[i-1]);
        if( (score<66 || (i<j+1 && i>j-1)) && m>p+score ){
          m = p+score;
          d = 2;
        }
      }
      p = a[i];
      a[i] = m;
      aM[j*(nRight+1)+i] = d;
    }
  }

  /* Compute the lowest-cost path back through the matrix */
  i = nRight;
  j = nLeft;
  k = (nRight+1)*(nLeft+1)-1;
  while( i+j>0 ){
    unsigned char c = aM[k--];
    if( c==2 ){
      assert( i>0 && j>0 );
      i--;
      j--;
    }else if( c==3 ){
      assert( i>0 );
      i--;
    }else{
      assert( j>0 );
      j--;
    }
    aM[k] = aM[j*(nRight+1)+i];
  }
  k++;
  i = (nRight+1)*(nLeft+1) - k;
  memmove(aM, &aM[k], i);

  /* Return the result */
  fossil_free(pToFree);
  return aM;
}

/*
** R[] is an array of six integer, two COPY/DELETE/INSERT triples for a
** pair of adjacent differences.  Return true if the gap between these
** two differences is so small that they should be rendered as a single
** edit.
*/
static int smallGap(int *R){
  return R[3]<=2 || R[3]<=(R[1]+R[2]+R[4]+R[5])/8;
}

/*
** Given a diff context in which the aEdit[] array has been filled
** in, compute a side-by-side diff into pOut.
*/
static void sbsDiff(
  DContext *p,       /* The computed diff */
  Blob *pOut,        /* Write the results here */
  int nContext,      /* Number of lines of context around each change */
  int width,         /* Width of each column of output */
  int escHtml        /* True to generate HTML output */
){
  DLine *A;     /* Left side of the diff */
  DLine *B;     /* Right side of the diff */
  int a = 0;    /* Index of next line in A[] */
  int b = 0;    /* Index of next line in B[] */
  int *R;       /* Array of COPY/DELETE/INSERT triples */
  int r;        /* Index into R[] */
  int nr;       /* Number of COPY/DELETE/INSERT triples to process */
  int mxr;      /* Maximum value for r */
  int na, nb;   /* Number of lines shown from A and B */
  int i, j;     /* Loop counters */
  int m, ma, mb;/* Number of lines to output */
  int skip;     /* Number of lines to skip */
  int nChunk = 0; /* Number of chunks of diff output seen so far */
  SbsLine s;    /* Output line buffer */

  memset(&s, 0, sizeof(s));
  s.zLine = fossil_malloc( 15*width + 200 );
  if( s.zLine==0 ) return;
  s.width = width;
  s.escHtml = escHtml;
  s.iStart = -1;
  s.iStart2 = 0;
  s.iEnd = -1;
  A = p->aFrom;
  B = p->aTo;
  R = p->aEdit;
  mxr = p->nEdit;
  while( mxr>2 && R[mxr-1]==0 && R[mxr-2]==0 ){ mxr -= 3; }
  for(r=0; r<mxr; r += 3*nr){
    /* Figure out how many triples to show in a single block */
    for(nr=1; R[r+nr*3]>0 && R[r+nr*3]<nContext*2; nr++){}
    /* printf("r=%d nr=%d\n", r, nr); */

    /* For the current block comprising nr triples, figure out
    ** how many lines of A and B are to be displayed
    */
    if( R[r]>nContext ){
      na = nb = nContext;
      skip = R[r] - nContext;
    }else{
      na = nb = R[r];
      skip = 0;
    }
    for(i=0; i<nr; i++){
      na += R[r+i*3+1];
      nb += R[r+i*3+2];
    }
    if( R[r+nr*3]>nContext ){
      na += nContext;
      nb += nContext;
    }else{
      na += R[r+nr*3];
      nb += R[r+nr*3];
    }
    for(i=1; i<nr; i++){
      na += R[r+i*3];
      nb += R[r+i*3];
    }

    /* Draw the separator between blocks */
    if( r>0 ){
      if( escHtml ){
        blob_appendf(pOut, "<span class=\"diffhr\">%.*c</span>\n",
                           width*2+16, '.');
      }else{
        blob_appendf(pOut, "%.*c\n", width*2+16, '.');
      }
    }
    nChunk++;
    if( escHtml ){
      blob_appendf(pOut, "<a name=\"chunk%d\"></a>\n", nChunk);
    }

    /* Show the initial common area */
    a += skip;
    b += skip;
    m = R[r] - skip;
    for(j=0; j<m; j++){
      s.n = 0;
      sbsWriteLineno(&s, a+j);
      s.iStart = s.iEnd = -1;
      sbsWriteText(&s, &A[a+j], SBS_PAD);
      sbsWrite(&s, "   ", 3);
      sbsWriteLineno(&s, b+j);
      sbsWriteText(&s, &B[b+j], SBS_NEWLINE);
      blob_append(pOut, s.zLine, s.n);
    }
    a += m;
    b += m;

    /* Show the differences */
    for(i=0; i<nr; i++){
      unsigned char *alignment;
      ma = R[r+i*3+1];   /* Lines on left but not on right */
      mb = R[r+i*3+2];   /* Lines on right but not on left */

      /* If the gap between the current diff and then next diff within the
      ** same block is not too great, then render them as if they are a
      ** single diff. */
      while( i<nr-1 && smallGap(&R[r+i*3]) ){
        i++;
        m = R[r+i*3];
        ma += R[r+i*3+1] + m;
        mb += R[r+i*3+2] + m;
      }

      alignment = sbsAlignment(&A[a], ma, &B[b], mb);
      for(j=0; ma+mb>0; j++){
        if( alignment[j]==1 ){
          s.n = 0;
          sbsWriteLineno(&s, a);
          s.iStart = 0;
          s.zStart = "<span class=\"diffrm\">";
          s.iEnd = s.width;
          sbsWriteText(&s, &A[a], SBS_PAD);
          if( escHtml ){
            sbsWrite(&s, " &lt;\n", 6);
          }else{
            sbsWrite(&s, " <\n", 3);
          }
          blob_append(pOut, s.zLine, s.n);
          assert( ma>0 );
          ma--;
          a++;
        }else if( alignment[j]==2 ){
          s.n = 0;
          sbsWriteLineChange(&s, &A[a], a, &B[b], b);
          blob_append(pOut, s.zLine, s.n);
          assert( ma>0 && mb>0 );
          ma--;
          mb--;
          a++;
          b++;
        }else{
          s.n = 0;
          sbsWriteSpace(&s, width + 7);
          if( escHtml ){
            sbsWrite(&s, " &gt; ", 6);
          }else{
            sbsWrite(&s, " > ", 3);
          }
          sbsWriteLineno(&s, b);
          s.iStart = 0;
          s.zStart = "<span class=\"diffadd\">";
          s.iEnd = s.width;
          sbsWriteText(&s, &B[b], SBS_NEWLINE);
          blob_append(pOut, s.zLine, s.n);
          assert( mb>0 );
          mb--;
          b++;
        }
      }
      fossil_free(alignment);
      if( i<nr-1 ){
        m = R[r+i*3+3];
        for(j=0; j<m; j++){
          s.n = 0;
          sbsWriteLineno(&s, a+j);
          s.iStart = s.iEnd = -1;
          sbsWriteText(&s, &A[a+j], SBS_PAD);
          sbsWrite(&s, "   ", 3);
          sbsWriteLineno(&s, b+j);
          sbsWriteText(&s, &B[b+j], SBS_NEWLINE);
          blob_append(pOut, s.zLine, s.n);
        }
        b += m;
        a += m;
      }
    }

    /* Show the final common area */
    assert( nr==i );
    m = R[r+nr*3];
    if( m>nContext ) m = nContext;
    for(j=0; j<m; j++){
      s.n = 0;
      sbsWriteLineno(&s, a+j);
      s.iStart = s.iEnd = -1;
      sbsWriteText(&s, &A[a+j], SBS_PAD);
      sbsWrite(&s, "   ", 3);
      sbsWriteLineno(&s, b+j);
      sbsWriteText(&s, &B[b+j], SBS_NEWLINE);
      blob_append(pOut, s.zLine, s.n);
    }
  }
  free(s.zLine);
}

/*
** Compute the optimal longest common subsequence (LCS) using an
** exhaustive search.  This version of the LCS is only used for
** shorter input strings since runtime is O(N*N) where N is the
** input string length.
*/
static void optimalLCS(
  DContext *p,               /* Two files being compared */
  int iS1, int iE1,          /* Range of lines in p->aFrom[] */
  int iS2, int iE2,          /* Range of lines in p->aTo[] */
  int *piSX, int *piEX,      /* Write p->aFrom[] common segment here */
  int *piSY, int *piEY       /* Write p->aTo[] common segment here */
){
  int mxLength = 0;          /* Length of longest common subsequence */
  int i, j;                  /* Loop counters */
  int k;                     /* Length of a candidate subsequence */
  int iSXb = iS1;            /* Best match so far */
  int iSYb = iS2;            /* Best match so far */

  for(i=iS1; i<iE1-mxLength; i++){
    for(j=iS2; j<iE2-mxLength; j++){
      if( !same_dline(&p->aFrom[i], &p->aTo[j]) ) continue;
      if( mxLength && !same_dline(&p->aFrom[i+mxLength], &p->aTo[j+mxLength]) ){
        continue;
      }
      k = 1;
      while( i+k<iE1 && j+k<iE2 && same_dline(&p->aFrom[i+k],&p->aTo[j+k]) ){
        k++;
      }
      if( k>mxLength ){
        iSXb = i;
        iSYb = j;
        mxLength = k;
      }
    }
  }
  *piSX = iSXb;
  *piEX = iSXb + mxLength;
  *piSY = iSYb;
  *piEY = iSYb + mxLength;
}

/*
** Compare two blocks of text on lines iS1 through iE1-1 of the aFrom[]
** file and lines iS2 through iE2-1 of the aTo[] file.  Locate a sequence
** of lines in these two blocks that are exactly the same.  Return
** the bounds of the matching sequence.
**
** If there are two or more possible answers of the same length, the
** returned sequence should be the one closest to the center of the
** input range.
**
** Ideally, the common sequence should be the longest possible common
** sequence.  However, an exact computation of LCS is O(N*N) which is
** way too slow for larger files.  So this routine uses an O(N)
** heuristic approximation based on hashing that usually works about
** as well.  But if the O(N) algorithm doesn't get a good solution
** and N is not too large, we fall back to an exact solution by
** calling optimalLCS().
*/
static void longestCommonSequence(
  DContext *p,               /* Two files being compared */
  int iS1, int iE1,          /* Range of lines in p->aFrom[] */
  int iS2, int iE2,          /* Range of lines in p->aTo[] */
  int *piSX, int *piEX,      /* Write p->aFrom[] common segment here */
  int *piSY, int *piEY       /* Write p->aTo[] common segment here */
){
  double bestScore = -1e30;  /* Best score seen so far */
  int i, j, k;               /* Loop counters */
  int n;                     /* Loop limit */
  DLine *pA, *pB;            /* Pointers to lines */
  int iSX, iSY, iEX, iEY;    /* Current match */
  double score;              /* Current score */
  int skew;                  /* How lopsided is the match */
  int dist;                  /* Distance of match from center */
  int mid;                   /* Center of the span */
  int iSXb, iSYb, iEXb, iEYb;   /* Best match so far */
  int iSXp, iSYp, iEXp, iEYp;   /* Previous match */


  iSXb = iSXp = iS1;
  iEXb = iEXp = iS1;
  iSYb = iSYp = iS2;
  iEYb = iEYp = iS2;
  mid = (iE1 + iS1)/2;
  for(i=iS1; i<iE1; i++){
    int limit = 0;
    j = p->aTo[p->aFrom[i].h % p->nTo].iHash;
    while( j>0
      && (j-1<iS2 || j>=iE2 || !same_dline(&p->aFrom[i], &p->aTo[j-1]))
    ){
      if( limit++ > 10 ){
        j = 0;
        break;
      }
      j = p->aTo[j-1].iNext;
    }
    if( j==0 ) continue;
    assert( i>=iSXb && i>=iSXp );
    if( i<iEXb && j>=iSYb && j<iEYb ) continue;
    if( i<iEXp && j>=iSYp && j<iEYp ) continue;
    iSX = i;
    iSY = j-1;
    pA = &p->aFrom[iSX-1];
    pB = &p->aTo[iSY-1];
    n = minInt(iSX-iS1, iSY-iS2);
    for(k=0; k<n && same_dline(pA,pB); k++, pA--, pB--){}
    iSX -= k;
    iSY -= k;
    iEX = i+1;
    iEY = j;
    pA = &p->aFrom[iEX];
    pB = &p->aTo[iEY];
    n = minInt(iE1-iEX, iE2-iEY);
    for(k=0; k<n && same_dline(pA,pB); k++, pA++, pB++){}
    iEX += k;
    iEY += k;
    skew = (iSX-iS1) - (iSY-iS2);
    if( skew<0 ) skew = -skew;
    dist = (iSX+iEX)/2 - mid;
    if( dist<0 ) dist = -dist;
    score = (iEX - iSX) - 0.05*skew - 0.05*dist;
    if( score>bestScore ){
      bestScore = score;
      iSXb = iSX;
      iSYb = iSY;
      iEXb = iEX;
      iEYb = iEY;
    }else if( iEX>iEXp ){
      iSXp = iSX;
      iSYp = iSY;
      iEXp = iEX;
      iEYp = iEY;
    }
  }
  if( iSXb==iEXb && (iE1-iS1)*(iE2-iS2)<400 ){
    /* If no common sequence is found using the hashing heuristic and
    ** the input is not too big, use the expensive exact solution */
    optimalLCS(p, iS1, iE1, iS2, iE2, piSX, piEX, piSY, piEY);
  }else{
    *piSX = iSXb;
    *piSY = iSYb;
    *piEX = iEXb;
    *piEY = iEYb;
  }
  /* printf("LCS(%d..%d/%d..%d) = %d..%d/%d..%d\n",
     iS1, iE1, iS2, iE2, *piSX, *piEX, *piSY, *piEY);  */
}

/*
** Expand the size of aEdit[] array to hold at least nEdit elements.
*/
static void expandEdit(DContext *p, int nEdit){
  p->aEdit = fossil_realloc(p->aEdit, nEdit*sizeof(int));
  p->nEditAlloc = nEdit;
}

/*
** Append a new COPY/DELETE/INSERT triple.
*/
static void appendTriple(DContext *p, int nCopy, int nDel, int nIns){
  /* printf("APPEND %d/%d/%d\n", nCopy, nDel, nIns); */
  if( p->nEdit>=3 ){
    if( p->aEdit[p->nEdit-1]==0 ){
      if( p->aEdit[p->nEdit-2]==0 ){
        p->aEdit[p->nEdit-3] += nCopy;
        p->aEdit[p->nEdit-2] += nDel;
        p->aEdit[p->nEdit-1] += nIns;
        return;
      }
      if( nCopy==0 ){
        p->aEdit[p->nEdit-2] += nDel;
        p->aEdit[p->nEdit-1] += nIns;
        return;
      }
    }
    if( nCopy==0 && nDel==0 ){
      p->aEdit[p->nEdit-1] += nIns;
      return;
    }
  }
  if( p->nEdit+3>p->nEditAlloc ){
    expandEdit(p, p->nEdit*2 + 15);
    if( p->aEdit==0 ) return;
  }
  p->aEdit[p->nEdit++] = nCopy;
  p->aEdit[p->nEdit++] = nDel;
  p->aEdit[p->nEdit++] = nIns;
}

/*
** Do a single step in the difference.  Compute a sequence of
** copy/delete/insert steps that will convert lines iS1 through iE1-1 of
** the input into lines iS2 through iE2-1 of the output and write
** that sequence into the difference context.
**
** The algorithm is to find a block of common text near the middle
** of the two segments being diffed.  Then recursively compute
** differences on the blocks before and after that common segment.
** Special cases apply if either input segment is empty or if the
** two segments have no text in common.
*/
static void diff_step(DContext *p, int iS1, int iE1, int iS2, int iE2){
  int iSX, iEX, iSY, iEY;

  if( iE1<=iS1 ){
    /* The first segment is empty */
    if( iE2>iS2 ){
      appendTriple(p, 0, 0, iE2-iS2);
    }
    return;
  }
  if( iE2<=iS2 ){
    /* The second segment is empty */
    appendTriple(p, 0, iE1-iS1, 0);
    return;
  }

  /* Find the longest matching segment between the two sequences */
  longestCommonSequence(p, iS1, iE1, iS2, iE2, &iSX, &iEX, &iSY, &iEY);

  if( iEX>iSX ){
    /* A common segment has been found.
    ** Recursively diff either side of the matching segment */
    diff_step(p, iS1, iSX, iS2, iSY);
    if( iEX>iSX ){
      appendTriple(p, iEX - iSX, 0, 0);
    }
    diff_step(p, iEX, iE1, iEY, iE2);
  }else{
    /* The two segments have nothing in common.  Delete the first then
    ** insert the second. */
    appendTriple(p, 0, iE1-iS1, iE2-iS2);
  }
}

/*
** Compute the differences between two files already loaded into
** the DContext structure.
**
** A divide and conquer technique is used.  We look for a large
** block of common text that is in the middle of both files.  Then
** compute the difference on those parts of the file before and
** after the common block.  This technique is fast, but it does
** not necessarily generate the minimum difference set.  On the
** other hand, we do not need a minimum difference set, only one
** that makes sense to human readers, which this algorithm does.
**
** Any common text at the beginning and end of the two files is
** removed before starting the divide-and-conquer algorithm.
*/
static void diff_all(DContext *p){
  int mnE, iS, iE1, iE2;

  /* Carve off the common header and footer */
  iE1 = p->nFrom;
  iE2 = p->nTo;
  while( iE1>0 && iE2>0 && same_dline(&p->aFrom[iE1-1], &p->aTo[iE2-1]) ){
    iE1--;
    iE2--;
  }
  mnE = iE1<iE2 ? iE1 : iE2;
  for(iS=0; iS<mnE && same_dline(&p->aFrom[iS],&p->aTo[iS]); iS++){}

  /* do the difference */
  if( iS>0 ){
    appendTriple(p, iS, 0, 0);
  }
  diff_step(p, iS, iE1, iS, iE2);
  if( iE1<p->nFrom ){
    appendTriple(p, p->nFrom - iE1, 0, 0);
  }

  /* Terminate the COPY/DELETE/INSERT triples with three zeros */
  expandEdit(p, p->nEdit+3);
  if( p->aEdit ){
    p->aEdit[p->nEdit++] = 0;
    p->aEdit[p->nEdit++] = 0;
    p->aEdit[p->nEdit++] = 0;
  }
}

/*
** Attempt to shift insertion or deletion blocks so that they begin and
** end on lines that are pure whitespace.  In other words, try to transform
** this:
**
**      int func1(int x){
**         return x*10;
**     +}
**     +
**     +int func2(int x){
**     +   return x*20;
**      }
**
**      int func3(int x){
**         return x/5;
**      }
**
** Into one of these:
**
**      int func1(int x){              int func1(int x){
**         return x*10;                   return x*10;
**      }                              }
**     +
**     +int func2(int x){             +int func2(int x){
**     +   return x*20;               +   return x*20;
**     +}                             +}
**                                    +
**      int func3(int x){              int func3(int x){
**         return x/5;                    return x/5;
**      }                              }
*/
static void diff_optimize(DContext *p){
  int r;       /* Index of current triple */
  int lnFrom;  /* Line number in p->aFrom */
  int lnTo;    /* Line number in p->aTo */
  int cpy, del, ins;

  lnFrom = lnTo = 0;
  for(r=0; r<p->nEdit; r += 3){
    cpy = p->aEdit[r];
    del = p->aEdit[r+1];
    ins = p->aEdit[r+2];
    lnFrom += cpy;
    lnTo += cpy;

    /* Shift insertions toward the beginning of the file */
    while( cpy>0 && del==0 && ins>0 ){
      DLine *pTop = &p->aFrom[lnFrom-1];  /* Line before start of insert */
      DLine *pBtm = &p->aTo[lnTo+ins-1];  /* Last line inserted */
      if( same_dline(pTop, pBtm)==0 ) break;
      if( LENGTH(pTop+1)+LENGTH(pBtm)<=LENGTH(pTop)+LENGTH(pBtm-1) ) break;
      lnFrom--;
      lnTo--;
      p->aEdit[r]--;
      p->aEdit[r+3]++;
      cpy--;
    }

    /* Shift insertions toward the end of the file */
    while( r+3<p->nEdit && p->aEdit[r+3]>0 && del==0 && ins>0 ){
      DLine *pTop = &p->aTo[lnTo];       /* First line inserted */
      DLine *pBtm = &p->aTo[lnTo+ins];   /* First line past end of insert */
      if( same_dline(pTop, pBtm)==0 ) break;
      if( LENGTH(pTop)+LENGTH(pBtm-1)<=LENGTH(pTop+1)+LENGTH(pBtm) ) break;
      lnFrom++;
      lnTo++;
      p->aEdit[r]++;
      p->aEdit[r+3]--;
      cpy++;
    }

    /* Shift deletions toward the beginning of the file */
    while( cpy>0 && del>0 && ins==0 ){
      DLine *pTop = &p->aFrom[lnFrom-1];     /* Line before start of delete */
      DLine *pBtm = &p->aFrom[lnFrom+del-1]; /* Last line deleted */
      if( same_dline(pTop, pBtm)==0 ) break;
      if( LENGTH(pTop+1)+LENGTH(pBtm)<=LENGTH(pTop)+LENGTH(pBtm-1) ) break;
      lnFrom--;
      lnTo--;
      p->aEdit[r]--;
      p->aEdit[r+3]++;
      cpy--;
    }

    /* Shift deletions toward the end of the file */
    while( r+3<p->nEdit && p->aEdit[r+3]>0 && del>0 && ins==0 ){
      DLine *pTop = &p->aFrom[lnFrom];     /* First line deleted */
      DLine *pBtm = &p->aFrom[lnFrom+del]; /* First line past end of delete */
      if( same_dline(pTop, pBtm)==0 ) break;
      if( LENGTH(pTop)+LENGTH(pBtm-1)<=LENGTH(pTop)+LENGTH(pBtm) ) break;
      lnFrom++;
      lnTo++;
      p->aEdit[r]++;
      p->aEdit[r+3]--;
      cpy++;
    }

    lnFrom += del;
    lnTo += ins;
  }
}

/*
** Extract the number of lines of context from diffFlags.  Supply an
** appropriate default if no context width is specified.
*/
int diff_context_lines(u64 diffFlags){
  int n = diffFlags & DIFF_CONTEXT_MASK;
  if( n==0 ) n = 5;
  return n;
}

/*
** Extract the width of columns for side-by-side diff.  Supply an
** appropriate default if no width is given.
*/
int diff_width(u64 diffFlags){
  int w = (diffFlags & DIFF_WIDTH_MASK)/(DIFF_CONTEXT_MASK+1);
  if( w==0 ) w = 80;
  return w;
}

/*
** Generate a report of the differences between files pA and pB.
** If pOut is not NULL then a unified diff is appended there.  It
** is assumed that pOut has already been initialized.  If pOut is
** NULL, then a pointer to an array of integers is returned.
** The integers come in triples.  For each triple,
** the elements are the number of lines copied, the number of
** lines deleted, and the number of lines inserted.  The vector
** is terminated by a triple of all zeros.
**
** This diff utility does not work on binary files.  If a binary
** file is encountered, 0 is returned and pOut is written with
** text "cannot compute difference between binary files".
*/
int *text_diff(
  Blob *pA_Blob,   /* FROM file */
  Blob *pB_Blob,   /* TO file */
  Blob *pOut,      /* Write diff here if not NULL */
  u64 diffFlags    /* DIFF_* flags defined above */
){
  int ignoreEolWs; /* Ignore whitespace at the end of lines */
  int nContext;    /* Amount of context to display */
  DContext c;

  if( diffFlags & DIFF_INVERT ){
    Blob *pTemp = pA_Blob;
    pA_Blob = pB_Blob;
    pB_Blob = pTemp;
  }
  nContext = diff_context_lines(diffFlags);
  ignoreEolWs = (diffFlags & DIFF_IGNORE_EOLWS)!=0;

  /* Prepare the input files */
  memset(&c, 0, sizeof(c));
  c.aFrom = break_into_lines(blob_str(pA_Blob), blob_size(pA_Blob),
                             &c.nFrom, ignoreEolWs);
  c.aTo = break_into_lines(blob_str(pB_Blob), blob_size(pB_Blob),
                           &c.nTo, ignoreEolWs);
  if( c.aFrom==0 || c.aTo==0 ){
    fossil_free(c.aFrom);
    fossil_free(c.aTo);
    if( pOut ){
      blob_appendf(pOut, DIFF_CANNOT_COMPUTE_BINARY);
    }
    return 0;
  }

  /* Compute the difference */
  diff_all(&c);
  if( (diffFlags & DIFF_NOOPT)==0 ) diff_optimize(&c);

  if( pOut ){
    /* Compute a context or side-by-side diff into pOut */
    int escHtml = (diffFlags & DIFF_HTML)!=0;
    if( diffFlags & DIFF_SIDEBYSIDE ){
      int width = diff_width(diffFlags);
      sbsDiff(&c, pOut, nContext, width, escHtml);
    }else{
      int showLn = (diffFlags & DIFF_LINENO)!=0;
      contextDiff(&c, pOut, nContext, showLn, escHtml);
    }
    fossil_free(c.aFrom);
    fossil_free(c.aTo);
    fossil_free(c.aEdit);
    return 0;
  }else{
    /* If a context diff is not requested, then return the
    ** array of COPY/DELETE/INSERT triples.
    */
    free(c.aFrom);
    free(c.aTo);
    return c.aEdit;
  }
}

/*
** Process diff-related command-line options and return an appropriate
** "diffFlags" integer.
**
**   --brief                Show filenames only    DIFF_BRIEF
**   --context|-c N         N lines of context.    DIFF_CONTEXT_MASK
**   --html                 Format for HTML        DIFF_HTML
**   --invert               Invert the diff        DIFF_INVERT
**   --linenum|-n           Show line numbers      DIFF_LINENO
**   --noopt                Disable optimization   DIFF_NOOPT
**   --side-by-side|-y      Side-by-side diff.     DIFF_SIDEBYSIDE
**   --unified              Unified diff.          ~DIFF_SIDEBYSIDE
**   --width|-W N           N character lines.     DIFF_WIDTH_MASK
*/
int diff_options(void){
  u64 diffFlags = 0;
  const char *z;
  int f;
  if( find_option("side-by-side","y",0)!=0 ) diffFlags |= DIFF_SIDEBYSIDE;
  if( find_option("unified",0,0)!=0 ) diffFlags &= ~DIFF_SIDEBYSIDE;
  if( (z = find_option("context","c",1))!=0 && (f = atoi(z))>0 ){
    if( f > DIFF_CONTEXT_MASK ) f = DIFF_CONTEXT_MASK;
    diffFlags |= f;
  }
  if( (z = find_option("width","W",1))!=0 && (f = atoi(z))>0 ){
    f *= DIFF_CONTEXT_MASK+1;
    if( f > DIFF_WIDTH_MASK ) f = DIFF_CONTEXT_MASK;
    diffFlags |= f;
  }
  if( find_option("html",0,0)!=0 ) diffFlags |= DIFF_HTML;
  if( find_option("linenum","n",0)!=0 ) diffFlags |= DIFF_LINENO;
  if( find_option("noopt",0,0)!=0 ) diffFlags |= DIFF_NOOPT;
  if( find_option("invert",0,0)!=0 ) diffFlags |= DIFF_INVERT;
  if( find_option("brief",0,0)!=0 ) diffFlags |= DIFF_BRIEF;
  return diffFlags;
}

/*
** COMMAND: test-rawdiff
*/
void test_rawdiff_cmd(void){
  Blob a, b;
  int r;
  int i;
  int *R;
  u64 diffFlags = diff_options();
  if( g.argc<4 ) usage("FILE1 FILE2 ...");
  blob_read_from_file(&a, g.argv[2]);
  for(i=3; i<g.argc; i++){
    if( i>3 ) fossil_print("-------------------------------\n");
    blob_read_from_file(&b, g.argv[i]);
    R = text_diff(&a, &b, 0, diffFlags);
    for(r=0; R[r] || R[r+1] || R[r+2]; r += 3){
      fossil_print(" copy %4d  delete %4d  insert %4d\n", R[r], R[r+1], R[r+2]);
    }
    /* free(R); */
    blob_reset(&b);
  }
}

/*
** COMMAND: test-udiff
**
** Print the difference between two files.  The usual diff options apply.
*/
void test_udiff_cmd(void){
  Blob a, b, out;
  u64 diffFlag = diff_options();

  if( g.argc!=4 ) usage("FILE1 FILE2");
  blob_read_from_file(&a, g.argv[2]);
  blob_read_from_file(&b, g.argv[3]);
  blob_zero(&out);
  text_diff(&a, &b, &out, diffFlag);
  blob_write_to_file(&out, "-");
}

/**************************************************************************
** The basic difference engine is above.  What follows is the annotation
** engine.  Both are in the same file since they share many components.
*/

/*
** The status of an annotation operation is recorded by an instance
** of the following structure.
*/
typedef struct Annotator Annotator;
struct Annotator {
  DContext c;       /* The diff-engine context */
  struct AnnLine {  /* Lines of the original files... */
    const char *z;       /* The text of the line */
    short int n;         /* Number of bytes (omitting trailing space and \n) */
    short int iLevel;    /* Level at which tag was set */
    const char *zSrc;    /* Tag showing origin of this line */
  } *aOrig;
  int nOrig;        /* Number of elements in aOrig[] */
  int nNoSrc;       /* Number of entries where aOrig[].zSrc==NULL */
  int iLevel;       /* Current level */
  int nVers;        /* Number of versions analyzed */
  char **azVers;    /* Names of versions analyzed */
};

/*
** Initialize the annotation process by specifying the file that is
** to be annotated.  The annotator takes control of the input Blob and
** will release it when it is finished with it.
*/
static int annotation_start(Annotator *p, Blob *pInput){
  int i;

  memset(p, 0, sizeof(*p));
  p->c.aTo = break_into_lines(blob_str(pInput), blob_size(pInput),&p->c.nTo,1);
  if( p->c.aTo==0 ){
    return 1;
  }
  p->aOrig = fossil_malloc( sizeof(p->aOrig[0])*p->c.nTo );
  for(i=0; i<p->c.nTo; i++){
    p->aOrig[i].z = p->c.aTo[i].z;
    p->aOrig[i].n = p->c.aTo[i].h & LENGTH_MASK;
    p->aOrig[i].zSrc = 0;
  }
  p->nOrig = p->c.nTo;
  return 0;
}

/*
** The input pParent is the next most recent ancestor of the file
** being annotated.  Do another step of the annotation.  Return true
** if additional annotation is required.  zPName is the tag to insert
** on each line of the file being annotated that was contributed by
** pParent.  Memory to hold zPName is leaked.
*/
static int annotation_step(Annotator *p, Blob *pParent, char *zPName){
  int i, j;
  int lnTo;
  int iPrevLevel;
  int iThisLevel;

  /* Prepare the parent file to be diffed */
  p->c.aFrom = break_into_lines(blob_str(pParent), blob_size(pParent),
                                &p->c.nFrom, 1);
  if( p->c.aFrom==0 ){
    return 1;
  }

  /* Compute the differences going from pParent to the file being
  ** annotated. */
  diff_all(&p->c);

  /* Where new lines are inserted on this difference, record the
  ** zPName as the source of the new line.
  */
  iPrevLevel = p->iLevel;
  p->iLevel++;
  iThisLevel = p->iLevel;
  for(i=lnTo=0; i<p->c.nEdit; i+=3){
    struct AnnLine *x = &p->aOrig[lnTo];
    for(j=0; j<p->c.aEdit[i]; j++, lnTo++, x++){
      if( x->zSrc==0 || x->iLevel==iPrevLevel ){
         x->zSrc = zPName;
         x->iLevel = iThisLevel;
      }
    }
    lnTo += p->c.aEdit[i+2];
  }

  /* Clear out the diff results */
  fossil_free(p->c.aEdit);
  p->c.aEdit = 0;
  p->c.nEdit = 0;
  p->c.nEditAlloc = 0;

  /* Clear out the from file */
  free(p->c.aFrom);

  /* Return no errors */
  return 0;
}


/*
** COMMAND: test-annotate-step
*/
void test_annotate_step_cmd(void){
  Blob orig, b;
  Annotator x;
  int i;

  if( g.argc<4 ) usage("RID1 RID2 ...");
  db_must_be_within_tree();
  blob_zero(&b);
  content_get(name_to_rid(g.argv[2]), &orig);
  if( annotation_start(&x, &orig) ){
    fossil_fatal("binary file");
  }
  for(i=3; i<g.argc; i++){
    blob_zero(&b);
    content_get(name_to_rid(g.argv[i]), &b);
    if( annotation_step(&x, &b, g.argv[i-1]) ){
      fossil_fatal("binary file");
    }
  }
  for(i=0; i<x.nOrig; i++){
    const char *zSrc = x.aOrig[i].zSrc;
    if( zSrc==0 ) zSrc = g.argv[g.argc-1];
    fossil_print("%10s: %.*s\n", zSrc, x.aOrig[i].n, x.aOrig[i].z);
  }
}

/* Annotation flags */
#define ANN_FILE_VERS  0x001  /* Show file version rather than commit version */

/*
** Compute a complete annotation on a file.  The file is identified
** by its filename number (filename.fnid) and the baseline in which
** it was checked in (mlink.mid).
*/
static void annotate_file(
  Annotator *p,        /* The annotator */
  int fnid,            /* The name of the file to be annotated */
  int mid,             /* Use the version of the file in this check-in */
  int webLabel,        /* Use web-style annotations if true */
  int iLimit,          /* Limit the number of levels if greater than zero */
  int annFlags         /* Flags to alter the annotation */
){
  Blob toAnnotate;     /* Text of the final (mid) version of the file */
  Blob step;           /* Text of previous revision */
  int rid;             /* Artifact ID of the file being annotated */
  char *zLabel;        /* Label to apply to a line */
  Stmt q;              /* Query returning all ancestor versions */

  /* Initialize the annotation */
  rid = db_int(0, "SELECT fid FROM mlink WHERE mid=%d AND fnid=%d",mid,fnid);
  if( rid==0 ){
    fossil_panic("file #%d is unchanged in manifest #%d", fnid, mid);
  }
  if( !content_get(rid, &toAnnotate) ){
    fossil_panic("unable to retrieve content of artifact #%d", rid);
  }
  db_multi_exec("CREATE TEMP TABLE ok(rid INTEGER PRIMARY KEY)");
  if( iLimit<=0 ) iLimit = 1000000000;
  compute_direct_ancestors(mid, iLimit);
  annotation_start(p, &toAnnotate);

  db_prepare(&q,
    "SELECT mlink.fid,"
    "       (SELECT uuid FROM blob WHERE rid=mlink.%s),"
    "       date(event.mtime), "
    "       coalesce(event.euser,event.user) "
    "  FROM ancestor, mlink, event"
    " WHERE mlink.fnid=%d"
    "   AND mlink.mid=ancestor.rid"
    "   AND event.objid=ancestor.rid"
    " ORDER BY ancestor.generation ASC"
    " LIMIT %d",
    (annFlags & ANN_FILE_VERS)!=0 ? "fid" : "mid",
    fnid,
    iLimit>0 ? iLimit : 10000000
  );
  while( db_step(&q)==SQLITE_ROW ){
    int pid = db_column_int(&q, 0);
    const char *zUuid = db_column_text(&q, 1);
    const char *zDate = db_column_text(&q, 2);
    const char *zUser = db_column_text(&q, 3);
    if( webLabel ){
      zLabel = mprintf(
          "<a href='%R/info/%s' target='infowindow'>%.10s</a> %s %13.13s",
          zUuid, zUuid, zDate, zUser
      );
    }else{
      zLabel = mprintf("%.10s %s %13.13s", zUuid, zDate, zUser);
    }
    p->nVers++;
    p->azVers = fossil_realloc(p->azVers, p->nVers*sizeof(p->azVers[0]) );
    p->azVers[p->nVers-1] = zLabel;
    content_get(pid, &step);
    annotation_step(p, &step, zLabel);
    blob_reset(&step);
  }
  db_finalize(&q);
}

/*
** WEBPAGE: annotate
**
** Query parameters:
**
**    checkin=ID          The manifest ID at which to start the annotation
**    filename=FILENAME   The filename.
*/
void annotation_page(void){
  int mid;
  int fnid;
  int i;
  int iLimit;
  int annFlags = 0;
  Annotator ann;

  login_check_credentials();
  if( !g.perm.Read ){ login_needed(); return; }
  mid = name_to_typed_rid(PD("checkin","0"),"ci");
  fnid = db_int(0, "SELECT fnid FROM filename WHERE name=%Q", P("filename"));
  if( mid==0 || fnid==0 ){ fossil_redirect_home(); }
  iLimit = atoi(PD("limit","-1"));
  if( !db_exists("SELECT 1 FROM mlink WHERE mid=%d AND fnid=%d",mid,fnid) ){
    fossil_redirect_home();
  }
  style_header("File Annotation");
  if( P("filevers") ) annFlags |= ANN_FILE_VERS;
  annotate_file(&ann, fnid, mid, g.perm.Hyperlink, iLimit, annFlags);
  if( P("log") ){
    int i;
    @ <h2>Versions analyzed:</h2>
    @ <ol>
    for(i=0; i<ann.nVers; i++){
      @ <li><tt>%s(ann.azVers[i])</tt></li>
    }
    @ </ol>
    @ <hr>
    @ <h2>Annotation:</h2>
  }
  @ <pre>
  for(i=0; i<ann.nOrig; i++){
    ((char*)ann.aOrig[i].z)[ann.aOrig[i].n] = 0;
    @ %s(ann.aOrig[i].zSrc): %h(ann.aOrig[i].z)
  }
  @ </pre>
  style_footer();
}

/*
** COMMAND: annotate
**
** %fossil annotate ?OPTIONS? FILENAME
**
** Output the text of a file with markings to show when each line of
** the file was last modified.
**
** Options:
**   --limit N       Only look backwards in time by N versions
**   --log           List all versions analyzed
**   --filevers      Show file version numbers rather than check-in versions
**
** See also: info, finfo, timeline
*/
void annotate_cmd(void){
  int fnid;         /* Filename ID */
  int fid;          /* File instance ID */
  int mid;          /* Manifest where file was checked in */
  int cid;          /* Checkout ID */
  Blob treename;    /* FILENAME translated to canonical form */
  char *zFilename;  /* Cannonical filename */
  Annotator ann;    /* The annotation of the file */
  int i;            /* Loop counter */
  const char *zLimit; /* The value to the --limit option */
  int iLimit;       /* How far back in time to look */
  int showLog;      /* True to show the log */
  int fileVers;     /* Show file version instead of check-in versions */
  int annFlags = 0; /* Flags to control annotation properties */

  zLimit = find_option("limit",0,1);
  if( zLimit==0 || zLimit[0]==0 ) zLimit = "-1";
  iLimit = atoi(zLimit);
  showLog = find_option("log",0,0)!=0;
  fileVers = find_option("filevers",0,0)!=0;
  db_must_be_within_tree();
  if (g.argc<3) {
    usage("FILENAME");
  }
  file_tree_name(g.argv[2], &treename, 1);
  zFilename = blob_str(&treename);
  fnid = db_int(0, "SELECT fnid FROM filename WHERE name=%Q", zFilename);
  if( fnid==0 ){
    fossil_fatal("no such file: %s", zFilename);
  }
  fid = db_int(0, "SELECT rid FROM vfile WHERE pathname=%Q", zFilename);
  if( fid==0 ){
    fossil_fatal("not part of current checkout: %s", zFilename);
  }
  cid = db_lget_int("checkout", 0);
  if (cid == 0){
    fossil_fatal("Not in a checkout");
  }
  if( iLimit<=0 ) iLimit = 1000000000;
  compute_direct_ancestors(cid, iLimit);
  mid = db_int(0, "SELECT mlink.mid FROM mlink, ancestor "
          " WHERE mlink.fid=%d AND mlink.fnid=%d AND mlink.mid=ancestor.rid"
          " ORDER BY ancestor.generation ASC LIMIT 1",
          fid, fnid);
  if( mid==0 ){
    fossil_panic("unable to find manifest");
  }
  if( fileVers ) annFlags |= ANN_FILE_VERS;
  annotate_file(&ann, fnid, mid, 0, iLimit, annFlags);
  if( showLog ){
    for(i=0; i<ann.nVers; i++){
      printf("version %3d: %s\n", i+1, ann.azVers[i]);
    }
    printf("---------------------------------------------------\n");
  }
  for(i=0; i<ann.nOrig; i++){
    fossil_print("%s: %.*s\n",
                 ann.aOrig[i].zSrc, ann.aOrig[i].n, ann.aOrig[i].z);
  }
}<|MERGE_RESOLUTION|>--- conflicted
+++ resolved
@@ -50,11 +50,7 @@
 #define DIFF_CANNOT_COMPUTE_SYMLINK \
     "cannot compute difference between symlink and regular file\n"
 
-<<<<<<< HEAD
 #define looks_like_binary(blob) ((looks_like_text(blob)&3) != 1)
-=======
-#define looks_like_binary(blob) (looks_like_text((blob)) == 0)
->>>>>>> b1686f66
 #endif /* INTERFACE */
 
 /*
@@ -176,14 +172,6 @@
 }
 
 /*
-<<<<<<< HEAD
-** Returns 1, if everything OK
-** Returns 0 if the specified content appears to be binary or
-** contains a line that is too long
-** Returns -1, if the file starts with an UTF-16 BOM (be)
-** Returns -2, if the file starts with an UTF-16 BOM (le)
-** Returns -3, if the file appears text, but it contains CrLf
-=======
 ** This function attempts to scan each logical line within the blob to
 ** determine the type of content it appears to contain.  Possible return
 ** values are:
@@ -193,15 +181,17 @@
 **         not be UTF-8.
 **
 **  (0) -- The content appears to be binary because it contains embedded
-**         NUL (\000) characters or an extremely long line.  Since this
-**         function does not understand UTF-16, it may falsely consider
-**         UTF-16 text to be binary.
-**
-** (-1) -- The content appears to consist entirely of text, with lines
+**         NUL (\000) characters or an extremely long line.
+**
+** (-1) -- The content appears to consist entirely of text, in the
+**         UTF-16 (BE) encoding.
+**
+** (-2) -- The content appears to consist entirely of text, in the
+**         UTF-16 (LE) encoding.
+**
+** (-3) -- The content appears to consist entirely of text, with lines
 **         delimited by carriage-return, line-feed pairs; however, the
 **         encoding may not be UTF-8.
-**
->>>>>>> b1686f66
 */
 int looks_like_text(const Blob *pContent){
   const char *z = blob_buffer(pContent);
@@ -214,7 +204,6 @@
   if( n==0 ) return result;  /* Empty file -> text */
   c = *z;
   if( c==0 ) return 0;  /* \000 byte in a file -> binary */
-<<<<<<< HEAD
   if ( n > 1 ){
     if ( (c==(char)0xff) && (z[1]==(char)0xfe) ){
       return -1;
@@ -222,19 +211,13 @@
       return -2;
     }
   }
-=======
->>>>>>> b1686f66
   j = (c!='\n');
   while( --n>0 ){
     c = *++z; ++j;
     if( c==0 ) return 0;  /* \000 byte in a file -> binary */
     if( c=='\n' ){
       if( z[-1]=='\r' ){
-<<<<<<< HEAD
-        result = -3;  /* Contains CrLf, continue */
-=======
-        result = -1;  /* Contains CR/NL, continue */
->>>>>>> b1686f66
+        result = -3;  /* Contains CR/NL, continue */
       }
       if( j>LENGTH_MASK ){
         return 0;  /* Very long line -> binary */
@@ -246,24 +229,6 @@
     return 0;  /* Very long line -> binary */
   }
   return result;  /* No problems seen -> not binary */
-}
-
-/*
-** This function returns non-zero if the blob starts with a UTF-16le or
-** UTF-16be byte-order-mark (BOM).
-*/
-int starts_with_utf16_bom(const Blob *pContent){
-  const char *z = blob_buffer(pContent);
-  int c1, c2;
-
-  if( blob_size(pContent)<2 ) return 0;
-  c1 = z[0]; c2 = z[1];
-  if( (c1==(char)0xff) && (c2==(char)0xfe) ){
-    return 1;
-  }else if( (c1==(char)0xff) && (c2==(char)0xfe) ){
-    return 1;
-  }
-  return 0;
 }
 
 /*
