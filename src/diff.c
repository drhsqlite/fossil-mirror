--- conflicted
+++ resolved
@@ -50,7 +50,7 @@
 #define DIFF_CANNOT_COMPUTE_SYMLINK \
     "cannot compute difference between symlink and regular file\n"
 
-#define looks_like_binary(blob) (looks_like_text((blob)) == 0)
+#define looks_like_binary(blob) ((looks_like_text(blob)&3) == 1)
 #endif /* INTERFACE */
 
 /*
@@ -181,11 +181,15 @@
 **         not be UTF-8.
 **
 **  (0) -- The content appears to be binary because it contains embedded
-**         NUL (\000) characters or an extremely long line.  Since this
-**         function does not understand UTF-16, it may falsely consider
-**         UTF-16 text to be binary.
-**
-** (-1) -- The content appears to consist entirely of text, with lines
+**         NUL (\000) characters or an extremely long line.
+**
+** (-1) -- The content appears to consist entirely of text, in the
+**         UTF-16 (LE) encoding.
+**
+** (-2) -- The content appears to consist entirely of text, in the
+**         UTF-16 (BE) encoding.
+**
+** (-3) -- The content appears to consist entirely of text, with lines
 **         delimited by carriage-return, line-feed pairs; however, the
 **         encoding may not be UTF-8.
 **
@@ -202,10 +206,9 @@
   if( n==0 ) return result;  /* Empty file -> text */
   c = *z;
   if( c==0 ) return 0;  /* \000 byte in a file -> binary */
-<<<<<<< HEAD
   if ( (n&1)==0 ){ /* UTF-16 must have an even blob length */
     if ( (c==0xff) && (z[1]==0xfe) ){ /* UTF-16 LE BOM */
-      result = -2;
+      result = -1;
       j = LENGTH_MASK/3;
       while( (n-=2)>0 ){
         c = *(z+=2);
@@ -239,15 +242,12 @@
     }
   }
   j = LENGTH_MASK - (c!='\n');
-=======
-  j = (c!='\n');
->>>>>>> cc28039b
   while( --n>0 ){
     c = *++z;
     if( c==0 ) return 0;  /* \000 byte in a file -> binary */
     if( c=='\n' ){
       if( z[-1]=='\r' ){
-        result = -1;  /* Contains CR/NL, continue */
+        result = -3;  /* Contains CR/NL, continue */
       }
       j = LENGTH_MASK;
     }
@@ -256,24 +256,6 @@
     }
   }
   return result;  /* No problems seen -> not binary */
-}
-
-/*
-** This function returns non-zero if the blob starts with a UTF-16le or
-** UTF-16be byte-order-mark (BOM).
-*/
-int starts_with_utf16_bom(const Blob *pContent){
-  const char *z = blob_buffer(pContent);
-  int c1, c2;
-
-  if( blob_size(pContent)<2 ) return 0;
-  c1 = z[0]; c2 = z[1];
-  if( (c1==(char)0xff) && (c2==(char)0xfe) ){
-    return 1;
-  }else if( (c1==(char)0xfe) && (c2==(char)0xff) ){
-    return 1;
-  }
-  return 0;
 }
 
 /*
