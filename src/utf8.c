--- conflicted
+++ resolved
@@ -111,10 +111,10 @@
 #if defined(_WIN32)
   int nByte;
   char *zUtf;
-  WCHAR *wUnicode = zFilename;
+  wchar_t *wUnicode = zFilename;
   while( *wUnicode != 0 ){
-    if ( (*wUnicode & 0xFF80) == 0xF000 ){
-      WCHAR converted = (*wUnicode & 0x7F);
+    if ( (*wUnicode & 0xff80) == 0xf000 ){
+      wchar_t converted = (*wUnicode & 0x7f);
       /* Only really convert it when the resulting char is in the given range*/
       if ( (converted < 32) || wcschr(L"\"*<>?|:", converted) ){
         *wUnicode = converted;
@@ -164,8 +164,7 @@
 }
 
 /*
-<<<<<<< HEAD
-** Translate UTF8 to unicode for use in filename translations.
+** Translate UTF-8 to unicode for use in filename translations.
 ** Return a pointer to the translated text..  Call fossil_filename_free()
 ** to deallocate any memory used to store the returned pointer when done.
 **
@@ -182,8 +181,13 @@
 */
 void *fossil_utf8_to_filename(const char *zUtf8){
 #ifdef _WIN32
-  WCHAR *zUnicode = fossil_utf8_to_unicode(zUtf8);
-  WCHAR *wUnicode = zUnicode;
+  int nByte = MultiByteToWideChar(CP_UTF8, 0, zUtf8, -1, 0, 0);
+  wchar_t *zUnicode = sqlite3_malloc( nByte * 2 );
+  wchar_t *wUnicode = zUnicode;
+  if( zUnicode==0 ){
+    return 0;
+  }
+  MultiByteToWideChar(CP_UTF8, 0, zUtf8, -1, zUnicode, nByte);
   /* If path starts with "<drive>:/" or "<drive>:\", don't translate the ':' */
   if( fossil_isalpha(zUtf8[0]) && zUtf8[1]==':'
            && (zUtf8[2]=='\\' || zUtf8[2]=='/')) {
@@ -198,7 +202,6 @@
     }
     ++wUnicode;
   }
-
   return zUnicode;
 #elif defined(__CYGWIN__)
   char *zPath = fossil_strdup(zUtf8);
@@ -209,22 +212,6 @@
     }
   }
   return zPath;
-=======
-** Translate text from UTF-8 to the filename character set.
-** Return a pointer to the translated text.
-** Call fossil_filename_free() to deallocate any memory used to store the
-** returned pointer when done.
-*/
-void *fossil_utf8_to_filename(const char *zUtf8){
-#ifdef _WIN32
-  int nByte = MultiByteToWideChar(CP_UTF8, 0, zUtf8, -1, 0, 0);
-  wchar_t *zUnicode = sqlite3_malloc( nByte * 2 );
-  if( zUnicode==0 ){
-    return 0;
-  }
-  MultiByteToWideChar(CP_UTF8, 0, zUtf8, -1, zUnicode, nByte);
-  return zUnicode;
->>>>>>> 375f463d
 #elif defined(__APPLE__) && !defined(WITHOUT_ICONV)
   return fossil_strdup(zUtf8);
 #else
