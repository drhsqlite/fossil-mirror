--- conflicted
+++ resolved
@@ -1819,12 +1819,8 @@
     writeln " \\"
     writeln -nonewline "        "
   }
-<<<<<<< HEAD
+  set s [file nativename $s]
   writeln -nonewline "\"\$(SRCDIR)\\${s}\""; incr i
-=======
-  set s [file nativename $s]
-  writeln -nonewline "\$(SRCDIR)\\${s}"; incr i
->>>>>>> bc322609
 }
 writeln "\n"
 set AdditionalObj [list shell sqlite3 th th_lang th_tcl cson_amalgamation]
