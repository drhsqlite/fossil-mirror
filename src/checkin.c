--- conflicted
+++ resolved
@@ -614,11 +614,7 @@
     Stmt q;
     Blob repo;
     locate_unmanaged_files(g.argc-2, g.argv+2, scanFlags,
-<<<<<<< HEAD
                            extremeFlag ? 0 : pIgnore);
-=======
-                           extremeFlag ? 0 : pIgnore, 0);
->>>>>>> d313728e
     db_prepare(&q,
         "SELECT %Q || x FROM sfile"
         " WHERE x NOT IN (%s)"
@@ -632,21 +628,13 @@
     while( db_step(&q)==SQLITE_ROW ){
       const char *zName = db_column_text(&q, 0);
       if( glob_match(pKeep, zName+nRoot) ){
-<<<<<<< HEAD
-        fossil_print("WARNING: KEPT file \"%s\" not removed\n", zName+nRoot);
-        continue;
-      }
-      if( !allFileFlag && !dryRunFlag && (!extremeFlag || !glob_match(pIgnore, zName+nRoot)) ){
-=======
         if( verboseFlag ){
           fossil_print("KEPT file \"%s\" not removed (due to --keep"
                        " or \"keep-glob\")\n", zName+nRoot);
         }
         continue;
       }
-      if( !allFileFlag && !dryRunFlag && !glob_match(pClean, zName+nRoot)
-          && !(extremeFlag && glob_match(pIgnore, zName+nRoot)) ){
->>>>>>> d313728e
+      if( !allFileFlag && !dryRunFlag && (!extremeFlag || !glob_match(pIgnore, zName+nRoot)) ){
         Blob ans;
         char cReply;
         int matchIgnore = extremeFlag && glob_match(pIgnore, zName+nRoot);
@@ -681,11 +669,7 @@
     blob_init(&root, g.zLocalRoot, nRoot - 1);
     vfile_dir_scan(&root, blob_size(&root), scanFlags,
                    extremeFlag ? 0 : pIgnore,
-<<<<<<< HEAD
                    extremeFlag ? 0 : pEmptyDirs);
-=======
-                   extremeFlag ? 0 : pEmptyDirs, 0);
->>>>>>> d313728e
     blob_reset(&root);
     db_prepare(&q,
         "SELECT %Q || x FROM dscan_temp"
@@ -696,21 +680,13 @@
     while( db_step(&q)==SQLITE_ROW ){
       const char *zName = db_column_text(&q, 0);
       if( glob_match(pKeep, zName+nRoot) ){
-<<<<<<< HEAD
-        fossil_print("WARNING: KEPT directory \"%s\" not removed\n", zName+nRoot);
-        continue;
-      }
-      if( !allDirFlag && !dryRunFlag && (!extremeFlag || !glob_match(pIgnore, zName+nRoot)) ){
-=======
         if( verboseFlag ){
           fossil_print("KEPT directory \"%s\" not removed (due to --keep"
                        " or \"keep-glob\")\n", zName+nRoot);
         }
         continue;
       }
-      if( !allDirFlag && !dryRunFlag && !glob_match(pClean, zName+nRoot)
-          && !(extremeFlag && glob_match(pIgnore, zName+nRoot)) ){
->>>>>>> d313728e
+      if( !allDirFlag && !dryRunFlag && (!extremeFlag || !glob_match(pIgnore, zName+nRoot)) ){
         Blob ans;
         char cReply;
         int matchIgnore = extremeFlag && glob_match(pIgnore, zName+nRoot);
