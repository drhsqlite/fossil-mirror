--- conflicted
+++ resolved
@@ -13,27 +13,41 @@
 #### Any site-specific pre-defined settings go here.  Settings in this file are
 #    intended to direct the compilation below.
 #
-<<<<<<< HEAD
 -include config.mk				# Configure if present.
 ifndef CONFIG_MK_COMPLETE
   include $(MAKEDIR)/linux-gcc-config.mk	# Default to linux-gcc.
 endif
-=======
+
+#### C Compile and options for use in building executables that 
+#    will run on the target platform.  This is usually the same
+#    as BCC, unless you are cross-compiling.  This C compiler builds
+#    the finished binary for fossil.  The BCC compiler above is used
+#    for building intermediate code-generator tools.
+#
+#TCC = gcc -O6
+#TCC = gcc -g -O0 -Wall -fprofile-arcs -ftest-coverage
+TCC = gcc -g -Os -Wall
+
+# To add support for HTTPS
+TCC += -DFOSSIL_ENABLE_SSL
+
+#### Extra arguments for linking the finished binary.  Fossil needs
+#    to link against the Z-Lib compression library.  There are no
+#    other dependencies.  We sometimes add the -static option here
+#    so that we can build a static executable that will run in a
+#    chroot jail.
+#
 LIB = -lz $(LDFLAGS)
 
 # If using HTTPS:
 LIB += -lcrypto -lssl
->>>>>>> 7587ec07
 
-#### The Tcl shell to run for test suites.
+#### Tcl shell for use in running the fossil testsuite.
 #
 TCLSH = tclsh
 
 # You should not need to change anything below this line
 ###############################################################################
-<<<<<<< HEAD
-include $(SRCDIR)/main.mk
-=======
 #
 # Automatic platform-specific options.
 HOST_OS!= uname -s
@@ -48,4 +62,3 @@
 TCC += $(TCC.$(HOST_OS))
 
 include $(SRCDIR)/main.mk
->>>>>>> 7587ec07
