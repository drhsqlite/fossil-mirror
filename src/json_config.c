--- conflicted
+++ resolved
@@ -76,11 +76,6 @@
 { "index-page",             CONFIGSET_PROJ },
 { "manifest",               CONFIGSET_PROJ },
 { "binary-glob",            CONFIGSET_PROJ },
-<<<<<<< HEAD
-{ "encoding-glob",          CONFIGSET_PROJ },
-=======
-{ "clean-glob",             CONFIGSET_PROJ },
->>>>>>> 9b940b9b
 { "ignore-glob",            CONFIGSET_PROJ },
 { "keep-glob",              CONFIGSET_PROJ },
 { "crnl-glob",              CONFIGSET_PROJ },
