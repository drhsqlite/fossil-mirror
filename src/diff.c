--- conflicted
+++ resolved
@@ -50,16 +50,14 @@
 #define DIFF_TCL               0x00080000 /* For the --tk option */
 #define DIFF_INCBINARY         0x00100000 /* The --diff-binary option */
 #define DIFF_SHOW_VERS         0x00200000 /* Show compared versions */
-<<<<<<< HEAD
 #define DIFF_DARKMODE          0x00400000 /* Use dark mode for HTML */
-=======
+
 /*
 ** Per file information that may influence output.
 */
 #define DIFF_FILE_ADDED        0x40000000 /* Added or rename destination */
 #define DIFF_FILE_DELETED      0x80000000 /* Deleted or rename source */
 #define DIFF_FILE_MASK         0xc0000000 /* Used for clearing file flags */
->>>>>>> f3f1458d
 
 /*
 ** These error messages are shared in multiple locations.  They are defined
