/*
** Copyright (c) 2007 D. Richard Hipp
**
** This program is free software; you can redistribute it and/or
** modify it under the terms of the Simplified BSD License (also
** known as the "2-Clause License" or "FreeBSD License".)

** This program is distributed in the hope that it will be useful,
** but without any warranty; without even the implied warranty of
** merchantability or fitness for a particular purpose.
**
** Author contact information:
**   drh@hwaci.com
**   http://www.hwaci.com/drh/
**
*******************************************************************************
**
** This file contains code used to rebuild the database.
*/
#include "config.h"
#include "rebuild.h"
#include <assert.h>
#include <errno.h>

/*
** Make changes to the stable part of the schema (the part that is not
** simply deleted and reconstructed on a rebuild) to bring the schema
** up to the latest.
*/
static const char zSchemaUpdates1[] =
@ -- Index on the delta table
@ --
@ CREATE INDEX IF NOT EXISTS delta_i1 ON delta(srcid);
@
@ -- Artifacts that should not be processed are identified in the
@ -- "shun" table.  Artifacts that are control-file forgeries or
@ -- spam or artifacts whose contents violate administrative policy
@ -- can be shunned in order to prevent them from contaminating
@ -- the repository.
@ --
@ -- Shunned artifacts do not exist in the blob table.  Hence they
@ -- have not artifact ID (rid) and we thus must store their full
@ -- UUID.
@ --
@ CREATE TABLE IF NOT EXISTS shun(
@   uuid UNIQUE,          -- UUID of artifact to be shunned. Canonical form
@   mtime INTEGER,        -- When added.  Seconds since 1970
@   scom TEXT             -- Optional text explaining why the shun occurred
@ );
@
@ -- Artifacts that should not be pushed are stored in the "private"
@ -- table.
@ --
@ CREATE TABLE IF NOT EXISTS private(rid INTEGER PRIMARY KEY);
@
@ -- Some ticket content (such as the originators email address or contact
@ -- information) needs to be obscured to protect privacy.  This is achieved
@ -- by storing an SHA1 hash of the content.  For display, the hash is
@ -- mapped back into the original text using this table.
@ --
@ -- This table contains sensitive information and should not be shared
@ -- with unauthorized users.
@ --
@ CREATE TABLE IF NOT EXISTS concealed(
@   hash TEXT PRIMARY KEY,    -- The SHA1 hash of content
@   mtime INTEGER,            -- Time created.  Seconds since 1970
@   content TEXT              -- Content intended to be concealed
@ );
;
static const char zSchemaUpdates2[] =
@ -- An entry in this table describes a database query that generates a
@ -- table of tickets.
@ --
@ CREATE TABLE IF NOT EXISTS reportfmt(
@    rn INTEGER PRIMARY KEY,  -- Report number
@    owner TEXT,              -- Owner of this report format (not used)
@    title TEXT UNIQUE,       -- Title of this report
@    mtime INTEGER,           -- Time last modified.  Seconds since 1970
@    cols TEXT,               -- A color-key specification
@    sqlcode TEXT             -- An SQL SELECT statement for this report
@ );
;

static void rebuild_update_schema(void){
  int rc;
  db_multi_exec("%s", zSchemaUpdates1 /*safe-for-%s*/);
  db_multi_exec("%s", zSchemaUpdates2 /*safe-for-%s*/);

  rc = db_exists("SELECT 1 FROM sqlite_master"
                 " WHERE name='user' AND sql GLOB '* mtime *'");
  if( rc==0 ){
    db_multi_exec(
      "CREATE TEMP TABLE temp_user AS SELECT * FROM user;"
      "DROP TABLE user;"
      "CREATE TABLE user(\n"
      "  uid INTEGER PRIMARY KEY,\n"
      "  login TEXT UNIQUE,\n"
      "  pw TEXT,\n"
      "  cap TEXT,\n"
      "  cookie TEXT,\n"
      "  ipaddr TEXT,\n"
      "  cexpire DATETIME,\n"
      "  info TEXT,\n"
      "  mtime DATE,\n"
      "  photo BLOB\n"
      ");"
      "INSERT OR IGNORE INTO user"
        " SELECT uid, login, pw, cap, cookie,"
               " ipaddr, cexpire, info, now(), photo FROM temp_user;"
      "DROP TABLE temp_user;"
    );
  }

  rc = db_exists("SELECT 1 FROM sqlite_master"
                 " WHERE name='config' AND sql GLOB '* mtime *'");
  if( rc==0 ){
    db_multi_exec(
      "ALTER TABLE config ADD COLUMN mtime INTEGER;"
      "UPDATE config SET mtime=now();"
    );
  }

  rc = db_exists("SELECT 1 FROM sqlite_master"
                 " WHERE name='shun' AND sql GLOB '* mtime *'");
  if( rc==0 ){
    db_multi_exec(
      "ALTER TABLE shun ADD COLUMN mtime INTEGER;"
      "ALTER TABLE shun ADD COLUMN scom TEXT;"
      "UPDATE shun SET mtime=now();"
    );
  }

  rc = db_exists("SELECT 1 FROM sqlite_master"
                 " WHERE name='reportfmt' AND sql GLOB '* mtime *'");
  if( rc==0 ){
    db_multi_exec(
      "CREATE TEMP TABLE old_fmt AS SELECT * FROM reportfmt;"
      "DROP TABLE reportfmt;"
    );
    db_multi_exec("%s", zSchemaUpdates2/*safe-for-%s*/);
    db_multi_exec(
      "INSERT OR IGNORE INTO reportfmt(rn,owner,title,cols,sqlcode,mtime)"
        " SELECT rn, owner, title, cols, sqlcode, now() FROM old_fmt;"
      "INSERT OR IGNORE INTO reportfmt(rn,owner,title,cols,sqlcode,mtime)"
        " SELECT rn, owner, title || ' (' || rn || ')', cols, sqlcode, now()"
        "   FROM old_fmt;"
    );
  }

  rc = db_exists("SELECT 1 FROM sqlite_master"
                 " WHERE name='concealed' AND sql GLOB '* mtime *'");
  if( rc==0 ){
    db_multi_exec(
      "ALTER TABLE concealed ADD COLUMN mtime INTEGER;"
      "UPDATE concealed SET mtime=now();"
    );
  }
}

/*
** Variables used to store state information about an on-going "rebuild"
** or "deconstruct".
*/
static int totalSize;       /* Total number of artifacts to process */
static int processCnt;      /* Number processed so far */
static int ttyOutput;       /* Do progress output */
static Bag bagDone;         /* Bag of records rebuilt */

static char *zFNameFormat;  /* Format string for filenames on deconstruct */
static int prefixLength;    /* Length of directory prefix for deconstruct */


/*
** Draw the percent-complete message.
** The input is actually the permill complete.
*/
static void percent_complete(int permill){
  static int lastOutput = -1;
  if( permill>lastOutput ){
    fossil_print("  %d.%d%% complete...\r", permill/10, permill%10);
    fflush(stdout);
    lastOutput = permill;
  }
}


/*
** Called after each artifact is processed
*/
static void rebuild_step_done(int rid){
  /* assert( bag_find(&bagDone, rid)==0 ); */
  bag_insert(&bagDone, rid);
  if( ttyOutput ){
    processCnt++;
    if (!g.fQuiet && totalSize>0) {
      percent_complete((processCnt*1000)/totalSize);
    }
  }
}

/*
** Rebuild cross-referencing information for the artifact
** rid with content pBase and all of its descendants.  This
** routine clears the content buffer before returning.
**
** If the zFNameFormat variable is set, then this routine is
** called to run "fossil deconstruct" instead of the usual
** "fossil rebuild".  In that case, instead of rebuilding the
** cross-referencing information, write the file content out
** to the appropriate directory.
**
** In both cases, this routine automatically recurses to process
** other artifacts that are deltas off of the current artifact.
** This is the most efficient way to extract all of the original
** artifact content from the Fossil repository.
*/
static void rebuild_step(int rid, int size, Blob *pBase){
  static Stmt q1;
  Bag children;
  Blob copy;
  Blob *pUse;
  int nChild, i, cid;

  while( rid>0 ){

    /* Fix up the "blob.size" field if needed. */
    if( size!=blob_size(pBase) ){
      db_multi_exec(
         "UPDATE blob SET size=%d WHERE rid=%d", blob_size(pBase), rid
      );
    }

    /* Find all children of artifact rid */
    db_static_prepare(&q1, "SELECT rid FROM delta WHERE srcid=:rid");
    db_bind_int(&q1, ":rid", rid);
    bag_init(&children);
    while( db_step(&q1)==SQLITE_ROW ){
      int cid = db_column_int(&q1, 0);
      if( !bag_find(&bagDone, cid) ){
        bag_insert(&children, cid);
      }
    }
    nChild = bag_count(&children);
    db_reset(&q1);

    /* Crosslink the artifact */
    if( nChild==0 ){
      pUse = pBase;
    }else{
      blob_copy(&copy, pBase);
      pUse = &copy;
    }
    if( zFNameFormat==0 ){
      /* We are doing "fossil rebuild" */
      manifest_crosslink(rid, pUse, MC_NONE);
    }else{
      /* We are doing "fossil deconstruct" */
      char *zUuid = db_text(0, "SELECT uuid FROM blob WHERE rid=%d", rid);
      char *zFile = mprintf(zFNameFormat /*works-like:"%s:%s"*/,
                            zUuid, zUuid+prefixLength);
      blob_write_to_file(pUse,zFile);
      free(zFile);
      free(zUuid);
      blob_reset(pUse);
    }
    assert( blob_is_reset(pUse) );
    rebuild_step_done(rid);

    /* Call all children recursively */
    rid = 0;
    for(cid=bag_first(&children), i=1; cid; cid=bag_next(&children, cid), i++){
      static Stmt q2;
      int sz;
      db_static_prepare(&q2, "SELECT content, size FROM blob WHERE rid=:rid");
      db_bind_int(&q2, ":rid", cid);
      if( db_step(&q2)==SQLITE_ROW && (sz = db_column_int(&q2,1))>=0 ){
        Blob delta, next;
        db_ephemeral_blob(&q2, 0, &delta);
        blob_uncompress(&delta, &delta);
        blob_delta_apply(pBase, &delta, &next);
        blob_reset(&delta);
        db_reset(&q2);
        if( i<nChild ){
          rebuild_step(cid, sz, &next);
        }else{
          /* Tail recursion */
          rid = cid;
          size = sz;
          blob_reset(pBase);
          *pBase = next;
        }
      }else{
        db_reset(&q2);
        blob_reset(pBase);
      }
    }
    bag_clear(&children);
  }
}

/*
** Check to see if the "sym-trunk" tag exists.  If not, create it
** and attach it to the very first check-in.
*/
static void rebuild_tag_trunk(void){
  int tagid = db_int(0, "SELECT 1 FROM tag WHERE tagname='sym-trunk'");
  int rid;
  char *zUuid;

  if( tagid>0 ) return;
  rid = db_int(0, "SELECT pid FROM plink AS x WHERE NOT EXISTS("
                  "  SELECT 1 FROM plink WHERE cid=x.pid)");
  if( rid==0 ) return;

  /* Add the trunk tag to the root of the whole tree */
  zUuid = db_text(0, "SELECT uuid FROM blob WHERE rid=%d", rid);
  if( zUuid==0 ) return;
  tag_add_artifact("sym-", "trunk", zUuid, 0, 2, 0, 0);
  tag_add_artifact("", "branch", zUuid, "trunk", 2, 0, 0);
}

/*
** Core function to rebuild the information in the derived tables of a
** fossil repository from the blobs. This function is shared between
** 'rebuild_database' ('rebuild') and 'reconstruct_cmd'
** ('reconstruct'), both of which have to regenerate this information
** from scratch.
**
** If the randomize parameter is true, then the BLOBs are deliberately
** extracted in a random order.  This feature is used to test the
** ability of fossil to accept records in any order and still
** construct a sane repository.
*/
int rebuild_db(int randomize, int doOut, int doClustering){
  Stmt s;
  int errCnt = 0;
  char *zTable;
  int incrSize;

  bag_init(&bagDone);
  ttyOutput = doOut;
  processCnt = 0;
  if (ttyOutput && !g.fQuiet) {
    percent_complete(0);
  }
  rebuild_update_schema();
  for(;;){
    zTable = db_text(0,
       "SELECT name FROM sqlite_master /*scan*/"
       " WHERE type='table'"
       " AND name NOT IN ('admin_log', 'blob','delta','rcvfrom','user',"
                         "'config','shun','private','reportfmt',"
                         "'concealed','accesslog','modreq',"
                         "'purgeevent','purgeitem')"
       " AND name NOT GLOB 'sqlite_*'"
       " AND name NOT GLOB 'fx_*'"
    );
    if( zTable==0 ) break;
    db_multi_exec("DROP TABLE %Q", zTable);
    free(zTable);
  }
  db_multi_exec("%s", zRepositorySchema2/*safe-for-%s*/);
  ticket_create_table(0);
  shun_artifacts();

  db_multi_exec(
     "INSERT INTO unclustered"
     " SELECT rid FROM blob EXCEPT SELECT rid FROM private"
  );
  db_multi_exec(
     "DELETE FROM unclustered"
     " WHERE rid IN (SELECT rid FROM shun JOIN blob USING(uuid))"
  );
  db_multi_exec(
    "DELETE FROM config WHERE name IN ('remote-code', 'remote-maxid')"
  );
  db_multi_exec(
    "UPDATE user SET mtime=strftime('%%s','now') WHERE mtime IS NULL"
  );

  /* The following should be count(*) instead of max(rid). max(rid) is
  ** an adequate approximation, however, and is much faster for large
  ** repositories. */
  totalSize = db_int(0, "SELECT max(rid) FROM blob");
  incrSize = totalSize/100;
  totalSize += incrSize*2;
  db_prepare(&s,
     "SELECT rid, size FROM blob /*scan*/"
     " WHERE NOT EXISTS(SELECT 1 FROM shun WHERE uuid=blob.uuid)"
     "   AND NOT EXISTS(SELECT 1 FROM delta WHERE rid=blob.rid)"
  );
  manifest_crosslink_begin();
  while( db_step(&s)==SQLITE_ROW ){
    int rid = db_column_int(&s, 0);
    int size = db_column_int(&s, 1);
    if( size>=0 ){
      Blob content;
      content_get(rid, &content);
      rebuild_step(rid, size, &content);
    }
  }
  db_finalize(&s);
  db_prepare(&s,
     "SELECT rid, size FROM blob"
     " WHERE NOT EXISTS(SELECT 1 FROM shun WHERE uuid=blob.uuid)"
  );
  while( db_step(&s)==SQLITE_ROW ){
    int rid = db_column_int(&s, 0);
    int size = db_column_int(&s, 1);
    if( size>=0 ){
      if( !bag_find(&bagDone, rid) ){
        Blob content;
        content_get(rid, &content);
        rebuild_step(rid, size, &content);
      }
    }else{
      db_multi_exec("INSERT OR IGNORE INTO phantom VALUES(%d)", rid);
      rebuild_step_done(rid);
    }
  }
  db_finalize(&s);
  manifest_crosslink_end(MC_NONE);
  rebuild_tag_trunk();
  if( ttyOutput && !g.fQuiet && totalSize>0 ){
    processCnt += incrSize;
    percent_complete((processCnt*1000)/totalSize);
  }
  if( doClustering ) create_cluster();
  if( ttyOutput && !g.fQuiet && totalSize>0 ){
    processCnt += incrSize;
    percent_complete((processCnt*1000)/totalSize);
  }
  if(!g.fQuiet && ttyOutput ){
    percent_complete(1000);
    fossil_print("\n");
  }
  return errCnt;
}

/*
** Attempt to convert more full-text blobs into delta-blobs for
** storage efficiency.
*/
void extra_deltification(void){
  Stmt q;
  int topid, previd, rid;
  int prevfnid, fnid;
  db_begin_transaction();
  db_prepare(&q,
     "SELECT rid FROM event, blob"
     " WHERE blob.rid=event.objid"
     "   AND event.type='ci'"
     "   AND NOT EXISTS(SELECT 1 FROM delta WHERE rid=blob.rid)"
     " ORDER BY event.mtime DESC"
  );
  topid = previd = 0;
  while( db_step(&q)==SQLITE_ROW ){
    rid = db_column_int(&q, 0);
    if( topid==0 ){
      topid = previd = rid;
    }else{
      if( content_deltify(rid, previd, 0)==0 && previd!=topid ){
        content_deltify(rid, topid, 0);
      }
      previd = rid;
    }
  }
  db_finalize(&q);

  db_prepare(&q,
     "SELECT blob.rid, mlink.fnid FROM blob, mlink, plink"
     " WHERE NOT EXISTS(SELECT 1 FROM delta WHERE rid=blob.rid)"
     "   AND mlink.fid=blob.rid"
     "   AND mlink.mid=plink.cid"
     "   AND plink.cid=mlink.mid"
     " ORDER BY mlink.fnid, plink.mtime DESC"
  );
  prevfnid = 0;
  while( db_step(&q)==SQLITE_ROW ){
    rid = db_column_int(&q, 0);
    fnid = db_column_int(&q, 1);
    if( prevfnid!=fnid ){
      prevfnid = fnid;
      topid = previd = rid;
    }else{
      if( content_deltify(rid, previd, 0)==0 && previd!=topid ){
        content_deltify(rid, topid, 0);
      }
      previd = rid;
    }
  }
  db_finalize(&q);

  db_end_transaction(0);
}


/* Reconstruct the private table.  The private table contains the rid
** of every manifest that is tagged with "private" and every file that
** is not used by a manifest that is not private.
*/
static void reconstruct_private_table(void){
  db_multi_exec(
    "CREATE TEMP TABLE private_ckin(rid INTEGER PRIMARY KEY);"
    "INSERT INTO private_ckin "
        " SELECT rid FROM tagxref WHERE tagid=%d AND tagtype>0;"
    "INSERT OR IGNORE INTO private"
        " SELECT fid FROM mlink"
        " EXCEPT SELECT fid FROM mlink WHERE mid NOT IN private_ckin;"
    "INSERT OR IGNORE INTO private SELECT rid FROM private_ckin;"
    "DROP TABLE private_ckin;", TAG_PRIVATE
  );
  fix_private_blob_dependencies(0);
}


/*
** COMMAND: rebuild
**
** Usage: %fossil rebuild ?REPOSITORY? ?OPTIONS?
**
** Reconstruct the named repository database from the core
** records.  Run this command after updating the fossil
** executable in a way that changes the database schema.
**
** Options:
**   --analyze         Run ANALYZE on the database after rebuilding
**   --cluster         Compute clusters for unclustered artifacts
**   --compress        Strive to make the database as small as possible
**   --compress-only   Skip the rebuilding step. Do --compress only
**   --deanalyze       Remove ANALYZE tables from the database
**   --force           Force the rebuild to complete even if errors are seen
**   --ifneeded        Only do the rebuild if it would change the schema version
**   --index           Always add in the full-text search index
**   --noverify        Skip the verification of changes to the BLOB table
**   --noindex         Always omit the full-text search index
**   --pagesize N      Set the database pagesize to N. (512..65536 and power of 2)
**   --quiet           Only show output if there are errors
**   --randomize       Scan artifacts in a random order
**   --stats           Show artifact statistics after rebuilding
**   --vacuum          Run VACUUM on the database after rebuilding
**   --wal             Set Write-Ahead-Log journalling mode on the database
**
** See also: deconstruct, reconstruct
*/
void rebuild_database(void){
  int forceFlag;
  int randomizeFlag;
  int errCnt = 0;
  int omitVerify;
  int doClustering;
  const char *zPagesize;
  int newPagesize = 0;
  int activateWal;
  int runVacuum;
  int runDeanalyze;
  int runAnalyze;
  int runCompress;
  int showStats;
  int runReindex;
  int optNoIndex;
  int optIndex;
  int optIfNeeded;
  int compressOnlyFlag;

  omitVerify = find_option("noverify",0,0)!=0;
  forceFlag = find_option("force","f",0)!=0;
  randomizeFlag = find_option("randomize", 0, 0)!=0;
  doClustering = find_option("cluster", 0, 0)!=0;
  runVacuum = find_option("vacuum",0,0)!=0;
  runDeanalyze = find_option("deanalyze",0,0)!=0;
  runAnalyze = find_option("analyze",0,0)!=0;
  runCompress = find_option("compress",0,0)!=0;
  zPagesize = find_option("pagesize",0,1);
  showStats = find_option("stats",0,0)!=0;
  optIndex = find_option("index",0,0)!=0;
  optNoIndex = find_option("noindex",0,0)!=0;
  optIfNeeded = find_option("ifneeded",0,0)!=0;
  compressOnlyFlag = find_option("compress-only",0,0)!=0;
  if( compressOnlyFlag ) runCompress = runVacuum = 1;
  if( zPagesize ){
    newPagesize = atoi(zPagesize);
    if( newPagesize<512 || newPagesize>65536
        || (newPagesize&(newPagesize-1))!=0
    ){
      fossil_fatal("page size must be a power of two between 512 and 65536");
    }
  }
  activateWal = find_option("wal",0,0)!=0;
  if( g.argc==3 ){
    db_open_repository(g.argv[2]);
  }else{
    db_find_and_open_repository(OPEN_ANY_SCHEMA, 0);
    if( g.argc!=2 ){
      usage("?REPOSITORY-FILENAME?");
    }
    db_close(1);
    db_open_repository(g.zRepositoryName);
  }
  runReindex = search_index_exists() && !compressOnlyFlag;
  if( optIndex ) runReindex = 1;
  if( optNoIndex ) runReindex = 0;
  if( optIfNeeded && fossil_strcmp(db_get("aux-schema",""),AUX_SCHEMA_MAX)==0 ){
    return;
  }

  /* We should be done with options.. */
  verify_all_options();

  db_begin_transaction();
  if( !compressOnlyFlag ){
    search_drop_index();
    ttyOutput = 1;
    errCnt = rebuild_db(randomizeFlag, 1, doClustering);
    reconstruct_private_table();
  }
  db_multi_exec(
    "REPLACE INTO config(name,value,mtime) VALUES('content-schema',%Q,now());"
    "REPLACE INTO config(name,value,mtime) VALUES('aux-schema',%Q,now());"
    "REPLACE INTO config(name,value,mtime) VALUES('rebuilt',%Q,now());",
    CONTENT_SCHEMA, AUX_SCHEMA_MAX, get_version()
  );
  if( errCnt && !forceFlag ){
    fossil_print(
      "%d errors. Rolling back changes. Use --force to force a commit.\n",
      errCnt
    );
    db_end_transaction(1);
  }else{
    if( runCompress ){
      fossil_print("Extra delta compression... "); fflush(stdout);
      extra_deltification();
      runVacuum = 1;
    }
    if( omitVerify ) verify_cancel();
    db_end_transaction(0);
    if( runCompress ) fossil_print("done\n");
    db_close(0);
    db_open_repository(g.zRepositoryName);
    if( newPagesize ){
      db_multi_exec("PRAGMA page_size=%d", newPagesize);
      runVacuum = 1;
    }
    if( runDeanalyze ){
      db_multi_exec("DROP TABLE IF EXISTS sqlite_stat1;"
                    "DROP TABLE IF EXISTS sqlite_stat3;"
                    "DROP TABLE IF EXISTS sqlite_stat4;");
    }
    if( runAnalyze ){
      fossil_print("Analyzing the database... "); fflush(stdout);
      db_multi_exec("ANALYZE;");
      fossil_print("done\n");
    }
    if( runVacuum ){
      fossil_print("Vacuuming the database... "); fflush(stdout);
      db_multi_exec("VACUUM");
      fossil_print("done\n");
    }
    if( activateWal ){
      db_multi_exec("PRAGMA journal_mode=WAL;");
    }
  }
  if( runReindex ) search_rebuild_index();
  if( showStats ){
    static const struct { int idx; const char *zLabel; } aStat[] = {
       { CFTYPE_ANY,       "Artifacts:" },
       { CFTYPE_MANIFEST,  "Manifests:" },
       { CFTYPE_CLUSTER,   "Clusters:" },
       { CFTYPE_CONTROL,   "Tags:" },
       { CFTYPE_WIKI,      "Wikis:" },
       { CFTYPE_TICKET,    "Tickets:" },
       { CFTYPE_ATTACHMENT,"Attachments:" },
       { CFTYPE_EVENT,     "Events:" },
    };
    int i;
    int subtotal = 0;
    for(i=0; i<count(aStat); i++){
      int k = aStat[i].idx;
      fossil_print("%-15s %6d\n", aStat[i].zLabel, g.parseCnt[k]);
      if( k>0 ) subtotal += g.parseCnt[k];
    }
    fossil_print("%-15s %6d\n", "Other:", g.parseCnt[CFTYPE_ANY] - subtotal);
  }
}

/*
** COMMAND: test-detach
** 
** Usage: %fossil test-detach  ?REPOSITORY?
**
** Change the project-code and make other changes in order to prevent
** the repository from ever again pushing or pulling to other
** repositories.  Used to create a "test" repository for development
** testing by cloning a working project repository.
*/
void test_detach_cmd(void){
  db_find_and_open_repository(0, 2);
  db_begin_transaction();
  db_multi_exec(
    "DELETE FROM config WHERE name='last-sync-url';"
    "UPDATE config SET value=lower(hex(randomblob(20)))"
    " WHERE name='project-code';"
    "UPDATE config SET value='detached-' || value"
    " WHERE name='project-name' AND value NOT GLOB 'detached-*';"
  );
  db_end_transaction(0);
}

/*
** COMMAND: test-create-clusters
**
** Create clusters for all unclustered artifacts if the number of unclustered
** artifacts exceeds the current clustering threshold.
*/
void test_createcluster_cmd(void){
  if( g.argc==3 ){
    db_open_repository(g.argv[2]);
  }else{
    db_find_and_open_repository(0, 0);
    if( g.argc!=2 ){
      usage("?REPOSITORY-FILENAME?");
    }
    db_close(1);
    db_open_repository(g.zRepositoryName);
  }
  db_begin_transaction();
  create_cluster();
  db_end_transaction(0);
}

/*
** COMMAND: test-clusters
**
** Verify that all non-private and non-shunned artifacts are accessible
** through the cluster chain.
*/
void test_clusters_cmd(void){
  Bag pending;
  Stmt q;
  int n;

  db_find_and_open_repository(0, 2);
  bag_init(&pending);
  db_multi_exec(
    "CREATE TEMP TABLE xdone(x INTEGER PRIMARY KEY);"
    "INSERT INTO xdone SELECT rid FROM unclustered;"
    "INSERT OR IGNORE INTO xdone SELECT rid FROM private;"
    "INSERT OR IGNORE INTO xdone"
         " SELECT blob.rid FROM shun JOIN blob USING(uuid);"
  );
  db_prepare(&q,
    "SELECT rid FROM unclustered WHERE rid IN"
    " (SELECT rid FROM tagxref WHERE tagid=%d)", TAG_CLUSTER
  );
  while( db_step(&q)==SQLITE_ROW ){
    bag_insert(&pending, db_column_int(&q, 0));
  }
  db_finalize(&q);
  while( bag_count(&pending)>0 ){
    Manifest *p;
    int rid = bag_first(&pending);
    int i;

    bag_remove(&pending, rid);
    p = manifest_get(rid, CFTYPE_CLUSTER, 0);
    if( p==0 ){
      fossil_fatal("bad cluster: rid=%d", rid);
    }
    for(i=0; i<p->nCChild; i++){
      const char *zUuid = p->azCChild[i];
      int crid = name_to_rid(zUuid);
      if( crid==0 ){
         fossil_warning("cluster (rid=%d) references unknown artifact %s",
                        rid, zUuid);
         continue;
      }
      db_multi_exec("INSERT OR IGNORE INTO xdone VALUES(%d)", crid);
      if( db_exists("SELECT 1 FROM tagxref WHERE tagid=%d AND rid=%d",
                    TAG_CLUSTER, crid) ){
        bag_insert(&pending, crid);
      }
    }
    manifest_destroy(p);
  }
  n = db_int(0, "SELECT count(*) FROM /*scan*/"
                "  (SELECT rid FROM blob EXCEPT SELECT x FROM xdone)");
  if( n==0 ){
    fossil_print("all artifacts reachable through clusters\n");
  }else{
    fossil_print("%d unreachable artifacts:\n", n);
    db_prepare(&q, "SELECT rid, uuid FROM blob WHERE rid NOT IN xdone");
    while( db_step(&q)==SQLITE_ROW ){
      fossil_print("  %3d %s\n", db_column_int(&q,0), db_column_text(&q,1));
    }
    db_finalize(&q);
  }
}

/*
** COMMAND: scrub*
** 
** Usage: %fossil scrub ?OPTIONS? ?REPOSITORY?
**
** The command removes sensitive information (such as passwords) from a
** repository so that the repository can be sent to an untrusted reader.
**
** By default, only passwords are removed.  However, if the --verily option
** is added, then private branches, concealed email addresses, IP
** addresses of correspondents, and similar privacy-sensitive fields
** are also purged.  If the --private option is used, then only private
** branches are removed and all other information is left intact.
**
** This command permanently deletes the scrubbed information. THE EFFECTS
** OF THIS COMMAND ARE IRREVERSIBLE. USE WITH CAUTION!
**
** The user is prompted to confirm the scrub unless the --force option
** is used.
**
** Options:
**   --force     do not prompt for confirmation
**   --private   only private branches are removed from the repository
**   --verily    scrub real thoroughly (see above)
*/
void scrub_cmd(void){
  int bVerily = find_option("verily",0,0)!=0;
  int bForce = find_option("force", "f", 0)!=0;
  int privateOnly = find_option("private",0,0)!=0;
  int bNeedRebuild = 0;
  db_find_and_open_repository(OPEN_ANY_SCHEMA, 2);
  db_close(1);
  db_open_repository(g.zRepositoryName);

  /* We should be done with options.. */
  verify_all_options();

  if( !bForce ){
    Blob ans;
    char cReply;
    prompt_user(
         "Scrubbing the repository will permanently delete information.\n"
         "Changes cannot be undone.  Continue (y/N)? ", &ans);
    cReply = blob_str(&ans)[0];
    if( cReply!='y' && cReply!='Y' ){
      fossil_exit(1);
    }
  }
  db_begin_transaction();
  if( privateOnly || bVerily ){
    bNeedRebuild = db_exists("SELECT 1 FROM private");
    delete_private_content();
  }
  if( !privateOnly ){
    db_multi_exec(
      "UPDATE user SET pw='';"
      "DELETE FROM config WHERE name GLOB 'last-sync-*';"
      "DELETE FROM config WHERE name GLOB 'peer-*';"
      "DELETE FROM config WHERE name GLOB 'login-group-*';"
      "DELETE FROM config WHERE name GLOB 'skin:*';"
      "DELETE FROM config WHERE name GLOB 'subrepo:*';"
    );
    if( bVerily ){
      db_multi_exec(
        "DELETE FROM concealed;\n"
        "UPDATE rcvfrom SET ipaddr='unknown';\n"
        "DROP TABLE IF EXISTS accesslog;\n"
        "UPDATE user SET photo=NULL, info='';\n"
        "DROP TABLE IF EXISTS purgeevent;\n"
        "DROP TABLE IF EXISTS purgeitem;\n"
        "DROP TABLE IF EXISTS admin_log;\n"
        "DROP TABLE IF EXISTS vcache;\n"
      );
    }
  }
  if( !bNeedRebuild ){
    db_end_transaction(0);
    db_multi_exec("VACUUM;");
  }else{
    rebuild_db(0, 1, 0);
    db_end_transaction(0);
  }
}

/*
** Recursively read all files from the directory zPath and install
** every file read as a new artifact in the repository.
*/
void recon_read_dir(char *zPath){
  DIR *d;
  struct dirent *pEntry;
  Blob aContent; /* content of the just read artifact */
  static int nFileRead = 0;
  void *zUnicodePath;
  char *zUtf8Name;

  zUnicodePath = fossil_utf8_to_path(zPath, 1);
  d = opendir(zUnicodePath);
  if( d ){
    while( (pEntry=readdir(d))!=0 ){
      Blob path;
      char *zSubpath;

      if( pEntry->d_name[0]=='.' ){
        continue;
      }
      zUtf8Name = fossil_path_to_utf8(pEntry->d_name);
      zSubpath = mprintf("%s/%s", zPath, zUtf8Name);
<<<<<<< HEAD
      fossil_filename_free(zUtf8Name);
#if defined(_DIRENT_HAVE_D_TYPE) && !defined(_WIN32)
=======
      fossil_path_free(zUtf8Name);
#ifdef _DIRENT_HAVE_D_TYPE
>>>>>>> 1b35dd8a
      if( (pEntry->d_type==DT_UNKNOWN || pEntry->d_type==DT_LNK)
          ? (file_isdir(zSubpath)==1) : (pEntry->d_type==DT_DIR) )
#else
      if( file_isdir(zSubpath)==1 )
#endif
      {
        recon_read_dir(zSubpath);
      }else{
        blob_init(&path, 0, 0);
        blob_appendf(&path, "%s", zSubpath);
        if( blob_read_from_file(&aContent, blob_str(&path))==-1 ){
          fossil_fatal("some unknown error occurred while reading \"%s\"",
                       blob_str(&path));
        }
        content_put(&aContent);
        blob_reset(&path);
        blob_reset(&aContent);
        fossil_print("\r%d", ++nFileRead);
        fflush(stdout);
      }
      free(zSubpath);
    }
    closedir(d);
  }else {
    fossil_fatal("encountered error %d while trying to open \"%s\".",
                  errno, g.argv[3]);
  }
  fossil_path_free(zUnicodePath);
}

/*
** COMMAND: reconstruct*
**
** Usage: %fossil reconstruct FILENAME DIRECTORY
**
** This command studies the artifacts (files) in DIRECTORY and
** reconstructs the fossil record from them. It places the new
** fossil repository in FILENAME. Subdirectories are read, files
** with leading '.' in the filename are ignored.
**
** See also: deconstruct, rebuild
*/
void reconstruct_cmd(void) {
  char *zPassword;
  if( g.argc!=4 ){
    usage("FILENAME DIRECTORY");
  }
  if( file_isdir(g.argv[3])!=1 ){
    fossil_print("\"%s\" is not a directory\n\n", g.argv[3]);
    usage("FILENAME DIRECTORY");
  }
  db_create_repository(g.argv[2]);
  db_open_repository(g.argv[2]);

  /* We should be done with options.. */
  verify_all_options();

  db_open_config(0, 0);
  db_begin_transaction();
  db_initial_setup(0, 0, 0);

  fossil_print("Reading files from directory \"%s\"...\n", g.argv[3]);
  recon_read_dir(g.argv[3]);
  fossil_print("\nBuilding the Fossil repository...\n");

  rebuild_db(0, 1, 1);
  reconstruct_private_table();

  /* Skip the verify_before_commit() step on a reconstruct.  Most artifacts
  ** will have been changed and verification therefore takes a really, really
  ** long time.
  */
  verify_cancel();

  db_end_transaction(0);
  fossil_print("project-id: %s\n", db_get("project-code", 0));
  fossil_print("server-id: %s\n", db_get("server-code", 0));
  zPassword = db_text(0, "SELECT pw FROM user WHERE login=%Q", g.zLogin);
  fossil_print("admin-user: %s (initial password is \"%s\")\n", g.zLogin, zPassword);
}

/*
** COMMAND: deconstruct*
**
** Usage %fossil deconstruct ?OPTIONS? DESTINATION
**
**
** This command exports all artifacts of a given repository and
** writes all artifacts to the file system. The DESTINATION directory
** will be populated with subdirectories AA and files AA/BBBBBBBBB.., where
** AABBBBBBBBB.. is the 40 character artifact ID, AA the first 2 characters.
** If -L|--prefixlength is given, the length (default 2) of the directory
** prefix can be set to 0,1,..,9 characters.
**
** Options:
**   -R|--repository REPOSITORY  deconstruct given REPOSITORY
**   -L|--prefixlength N         set the length of the names of the DESTINATION
**                               subdirectories to N
**   --private                   Include private artifacts.
**
** See also: rebuild, reconstruct
*/
void deconstruct_cmd(void){
  const char *zDestDir;
  const char *zPrefixOpt;
  Stmt        s;
  int privateFlag;

  /* get and check prefix length argument and build format string */
  zPrefixOpt=find_option("prefixlength","L",1);
  if( !zPrefixOpt ){
    prefixLength = 2;
  }else{
    if( zPrefixOpt[0]>='0' && zPrefixOpt[0]<='9' && !zPrefixOpt[1] ){
      prefixLength = (int)(*zPrefixOpt-'0');
    }else{
      fossil_fatal("N(%s) is not a valid prefix length!",zPrefixOpt);
    }
  }
  /* open repository and open query for all artifacts */
  db_find_and_open_repository(OPEN_ANY_SCHEMA, 0);
  privateFlag = find_option("private",0,0)!=0;
  verify_all_options();
  /* check number of arguments */
  if( g.argc!=3 ){
    usage ("?OPTIONS? DESTINATION");
  }
  /* get and check argument destination directory */
  zDestDir = g.argv[g.argc-1];
  if( !*zDestDir  || !file_isdir(zDestDir)) {
    fossil_fatal("DESTINATION(%s) is not a directory!",zDestDir);
  }
#ifndef _WIN32
  if( file_access(zDestDir, W_OK) ){
    fossil_fatal("DESTINATION(%s) is not writeable!",zDestDir);
  }
#else
  /* write access on windows is not checked, errors will be
  ** detected on blob_write_to_file
  */
#endif
  if( prefixLength ){
    zFNameFormat = mprintf("%s/%%.%ds/%%s",zDestDir,prefixLength);
  }else{
    zFNameFormat = mprintf("%s/%%s",zDestDir);
  }

  bag_init(&bagDone);
  ttyOutput = 1;
  processCnt = 0;
  if (!g.fQuiet) {
    fossil_print("0 (0%%)...\r");
    fflush(stdout);
  }
  totalSize = db_int(0, "SELECT count(*) FROM blob");
  db_prepare(&s,
     "SELECT rid, size FROM blob /*scan*/"
     " WHERE NOT EXISTS(SELECT 1 FROM shun WHERE uuid=blob.uuid)"
     "   AND NOT EXISTS(SELECT 1 FROM delta WHERE rid=blob.rid) %s",
     privateFlag==0 ? "AND rid NOT IN private" : ""
  );
  while( db_step(&s)==SQLITE_ROW ){
    int rid = db_column_int(&s, 0);
    int size = db_column_int(&s, 1);
    if( size>=0 ){
      Blob content;
      content_get(rid, &content);
      rebuild_step(rid, size, &content);
    }
  }
  db_finalize(&s);
  db_prepare(&s,
     "SELECT rid, size FROM blob"
     " WHERE NOT EXISTS(SELECT 1 FROM shun WHERE uuid=blob.uuid) %s",
     privateFlag==0 ? "AND rid NOT IN private" : ""
  );
  while( db_step(&s)==SQLITE_ROW ){
    int rid = db_column_int(&s, 0);
    int size = db_column_int(&s, 1);
    if( size>=0 ){
      if( !bag_find(&bagDone, rid) ){
        Blob content;
        content_get(rid, &content);
        rebuild_step(rid, size, &content);
      }
    }
  }
  db_finalize(&s);
  if(!g.fQuiet && ttyOutput ){
    fossil_print("\n");
  }

  /* free filename format string */
  free(zFNameFormat);
  zFNameFormat = 0;
}<|MERGE_RESOLUTION|>--- conflicted
+++ resolved
@@ -904,13 +904,8 @@
       }
       zUtf8Name = fossil_path_to_utf8(pEntry->d_name);
       zSubpath = mprintf("%s/%s", zPath, zUtf8Name);
-<<<<<<< HEAD
-      fossil_filename_free(zUtf8Name);
+      fossil_path_free(zUtf8Name);
 #if defined(_DIRENT_HAVE_D_TYPE) && !defined(_WIN32)
-=======
-      fossil_path_free(zUtf8Name);
-#ifdef _DIRENT_HAVE_D_TYPE
->>>>>>> 1b35dd8a
       if( (pEntry->d_type==DT_UNKNOWN || pEntry->d_type==DT_LNK)
           ? (file_isdir(zSubpath)==1) : (pEntry->d_type==DT_DIR) )
 #else
