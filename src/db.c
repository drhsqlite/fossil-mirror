--- conflicted
+++ resolved
@@ -1651,17 +1651,15 @@
   g.zRepositoryName = mprintf("%s", zDbName);
   db_open_or_attach(g.zRepositoryName, "repository");
   g.repositoryOpen = 1;
-<<<<<<< HEAD
+  sqlite3_file_control(g.db, "repository", SQLITE_FCNTL_DATA_VERSION,
+                       &g.iRepoDataVers);
+  /* Cache "allow-symlinks" option, because we'll need it on every stat call */
+  g.allowSymlinks = db_get_boolean("allow-symlinks",
+                                   db_allow_symlinks_by_default());
+  /* Cache "max-wthreads" option */
 #if USE_SYSTEM_SQLITE+0==1
   g.maxWorkerThreads = db_get_int("max-wthreads", 0);
 #endif
-=======
-  sqlite3_file_control(g.db, "repository", SQLITE_FCNTL_DATA_VERSION,
-                       &g.iRepoDataVers);
->>>>>>> d048a23e
-  /* Cache "allow-symlinks" option, because we'll need it on every stat call */
-  g.allowSymlinks = db_get_boolean("allow-symlinks",
-                                   db_allow_symlinks_by_default());
   g.zAuxSchema = db_get("aux-schema","");
   g.eHashPolicy = db_get_int("hash-policy",-1);
   if( g.eHashPolicy<0 ){
