--- conflicted
+++ resolved
@@ -202,9 +202,11 @@
   if( zPath==0 ) zPath = g.zTop;
   if( lifetime>0 ){
     lifetime += (int)time(0);
+    char * zDate = cgi_rfc822_datestamp(lifetime);
     blob_appendf(&extraHeader,
        "Set-Cookie: %s=%t; Path=%s; expires=%z; Version=1\r\n",
-        zName, zValue, zPath, cgi_rfc822_datestamp(lifetime));
+        zName, zValue, zPath, zDate);
+    if( zDate[0] ) free( zDate );
   }else{
     blob_appendf(&extraHeader,
        "Set-Cookie: %s=%t; Path=%s; Version=1\r\n",
@@ -286,19 +288,12 @@
   }
 #endif
 
-<<<<<<< HEAD
   if( g.fullHttpReply ){
     fprintf(g.httpOut, "HTTP/1.0 %d %s\r\n", iReplyStatus, zReplyStatus);
-    fprintf(g.httpOut, "Date: %s\r\n", cgi_rfc822_datestamp(time(0)));
+    char * zDate = cgi_rfc822_datestamp(time(0));
+    fprintf(g.httpOut, "Date: %s\r\n", zDate );
+    if( zDate[0] ) free( zDate );
     fprintf(g.httpOut, "Connection: close\r\n");
-=======
-  if( fullHttpReply ){
-    printf("HTTP/1.0 %d %s\r\n", iReplyStatus, zReplyStatus);
-    char * zDate = cgi_rfc822_datestamp(time(0));
-    printf("Date: %s\r\n", zDate );
-    if( zDate[0] ) free( zDate );
-    printf("Connection: close\r\n");
->>>>>>> 69cc76c6
   }else{
     fprintf(g.httpOut, "Status: %d %s\r\n", iReplyStatus, zReplyStatus);
   }
@@ -318,13 +313,9 @@
     */
     /*time_t expires = time(0) + atoi(db_config("constant_expires","604800"));*/
     time_t expires = time(0) + 604800;
-<<<<<<< HEAD
-    fprintf(g.httpOut, "Expires: %s\r\n", cgi_rfc822_datestamp(expires));
-=======
     char * zDate = cgi_rfc822_datestamp(expires);
-    printf( "Expires: %s\r\n", zDate );
+    fprintf(g.httpOut, "Expires: %s\r\n", zDate );
     if( zDate[0] ) free( zDate );
->>>>>>> 69cc76c6
   }
 
   /* Content intended for logged in users should only be cached in
