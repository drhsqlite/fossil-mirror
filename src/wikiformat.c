--- conflicted
+++ resolved
@@ -25,7 +25,6 @@
 /*
 ** Allowed wiki transformation operations
 */
-<<<<<<< HEAD
 #define WIKI_HTMLONLY         0x0001  /* HTML markup only.  No wiki */
 #define WIKI_INLINE           0x0002  /* Do not surround with <p>..</p> */
 #define WIKI_NOBLOCK          0x0004  /* No block markup of any kind */
@@ -40,20 +39,7 @@
 #define WIKI_MARKDOWN_FONT    0x0800  /* Accept markdown font/style markup */
 #define WIKI_MARKDOWN_LINK    0x1000  /* Accept markdown hyperlinks */
 #define WIKI_MARKDOWN_INLINE  0x1800  /* Combo of _FONT and _LINK */
-=======
-#define WIKI_HTMLONLY       0x001  /* HTML markup only.  No wiki */
-#define WIKI_INLINE         0x002  /* Do not surround with <p>..</p> */
-#define WIKI_NOBLOCK        0x004  /* No block markup of any kind */
-#define WIKI_BUTTONS        0x008  /* Allow sub-menu buttons */
-#define WIKI_NOBADLINKS     0x010  /* Ignore broken hyperlinks */
-#define WIKI_LINKSONLY      0x020  /* No markup.  Only decorate links */
-#define WIKI_NEWLINE        0x040  /* Honor \n - break lines at each \n */
-#define WIKI_MARKDOWNLINKS  0x080  /* Resolve hyperlinks as in markdown */
-#define WIKI_SAFE           0x100  /* Make the result safe for embedding */
-#define WIKI_TARGET_BLANK   0x200  /* Hyperlinks go to a new window */
-#define WIKI_NOBRACKET      0x400  /* Omit extra [..] around hyperlinks */
 #define WIKI_ADMIN          0x800  /* Ignore g.perm.Hyperlink */
->>>>>>> e544b94f
 #endif
 
 
@@ -2149,11 +2135,10 @@
 **
 ** Options:
 **    --buttons        Set the WIKI_BUTTONS flag
-<<<<<<< HEAD
 **    --dark-pikchr      Render pikchrs in dark mode
 **    --htmlonly         Set the WIKI_HTMLONLY flag
 **    --inline           Set the WIKI_INLINE flag
-**    --linksonly         Set the WIKI_LINKSONLY flag
+**    --linksonly        Set the WIKI_LINKSONLY flag
 **    --markdown         Allow all in-line markdown syntax
 **    --markdown-link    Allow markdown hyperlink syntax
 **    --markdown-style   Allow markdown font and style markup
@@ -2161,15 +2146,6 @@
 **    --noblock          Set the WIKI_NOBLOCK flag
 **    --text             Run the output through html_to_plaintext().
 **    --tokenize         Output a tokenization of the input file
-=======
-**    --dark-pikchr    Render pikchrs in dark mode
-**    --htmlonly       Set the WIKI_HTMLONLY flag
-**    --inline         Set the WIKI_INLINE flag
-**    --linksonly      Set the WIKI_LINKSONLY flag
-**    --nobadlinks     Set the WIKI_NOBADLINKS flag
-**    --noblock        Set the WIKI_NOBLOCK flag
-**    --text           Run the output through html_to_plaintext().
->>>>>>> e544b94f
 */
 void test_wiki_render(void){
   Blob in, out;
