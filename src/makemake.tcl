--- conflicted
+++ resolved
@@ -698,11 +698,7 @@
 #### Disable creation of the OpenSSL shared libraries.  Also, disable support
 #    for SSLv3 (i.e. thereby forcing the use of TLS).
 #
-<<<<<<< HEAD
-SSLCONFIG += no-ssl3 enable-capieng no-weak-ssl-ciphers no-shared
-=======
-SSLCONFIG += no-ssl2 no-ssl3 no-weak-ssl-ciphers no-shared
->>>>>>> 5403cd73
+SSLCONFIG += no-ssl3 no-weak-ssl-ciphers no-shared
 
 #### When using zlib, make sure that OpenSSL is configured to use the zlib
 #    that Fossil knows about (i.e. the one within the source tree).
@@ -1584,11 +1580,7 @@
 !if "$(PLATFORM)"=="amd64" || "$(PLATFORM)"=="x64"
 !message Using 'x64' platform for OpenSSL...
 # BUGBUG (OpenSSL): Using "no-ssl*" here breaks the build.
-<<<<<<< HEAD
-# SSLCONFIG = VC-WIN64A no-asm no-ssl3 enable-capieng no-weak-ssl-ciphers
-=======
-# SSLCONFIG = VC-WIN64A no-asm no-ssl2 no-ssl3 no-weak-ssl-ciphers
->>>>>>> 5403cd73
+# SSLCONFIG = VC-WIN64A no-asm no-ssl3 no-weak-ssl-ciphers
 SSLCONFIG = VC-WIN64A no-asm
 !if $(FOSSIL_DYNAMIC_BUILD)!=0
 SSLCONFIG = $(SSLCONFIG) shared
@@ -1603,20 +1595,12 @@
 !endif
 # BUGBUG (OpenSSL): Using "OPENSSL_NO_SSL*" here breaks dynamic builds.
 !if $(FOSSIL_DYNAMIC_BUILD)==0
-<<<<<<< HEAD
-SSLCFLAGS = -DOPENSSL_NO_SSL3
-=======
-SSLCFLAGS = -DOPENSSL_NO_SSL2 -DOPENSSL_NO_SSL3 -DOPENSSL_NO_WEAK_SSL_CIPHERS
->>>>>>> 5403cd73
+SSLCFLAGS = -DOPENSSL_NO_SSL3 -DOPENSSL_NO_WEAK_SSL_CIPHERS
 !endif
 !elseif "$(PLATFORM)"=="ia64"
 !message Using 'ia64' platform for OpenSSL...
 # BUGBUG (OpenSSL): Using "no-ssl*" here breaks the build.
-<<<<<<< HEAD
-# SSLCONFIG = VC-WIN64I no-asm no-ssl3 enable-capieng no-weak-ssl-ciphers
-=======
-# SSLCONFIG = VC-WIN64I no-asm no-ssl2 no-ssl3 no-weak-ssl-ciphers
->>>>>>> 5403cd73
+# SSLCONFIG = VC-WIN64I no-asm no-ssl3 no-weak-ssl-ciphers
 SSLCONFIG = VC-WIN64I no-asm
 !if $(FOSSIL_DYNAMIC_BUILD)!=0
 SSLCONFIG = $(SSLCONFIG) shared
@@ -1631,20 +1615,12 @@
 !endif
 # BUGBUG (OpenSSL): Using "OPENSSL_NO_SSL*" here breaks dynamic builds.
 !if $(FOSSIL_DYNAMIC_BUILD)==0
-<<<<<<< HEAD
-SSLCFLAGS = -DOPENSSL_NO_SSL3
-=======
-SSLCFLAGS = -DOPENSSL_NO_SSL2 -DOPENSSL_NO_SSL3 -DOPENSSL_NO_WEAK_SSL_CIPHERS
->>>>>>> 5403cd73
+SSLCFLAGS = -DOPENSSL_NO_SSL3 -DOPENSSL_NO_WEAK_SSL_CIPHERS
 !endif
 !else
 !message Assuming 'x86' platform for OpenSSL...
 # BUGBUG (OpenSSL): Using "no-ssl*" here breaks the build.
-<<<<<<< HEAD
-# SSLCONFIG = VC-WIN32 no-asm no-ssl3 enable-capieng no-weak-ssl-ciphers
-=======
-# SSLCONFIG = VC-WIN32 no-asm no-ssl2 no-ssl3 no-weak-ssl-ciphers
->>>>>>> 5403cd73
+# SSLCONFIG = VC-WIN32 no-asm no-ssl3 no-weak-ssl-ciphers
 SSLCONFIG = VC-WIN32 no-asm
 !if $(FOSSIL_DYNAMIC_BUILD)!=0
 SSLCONFIG = $(SSLCONFIG) shared
@@ -1659,11 +1635,7 @@
 !endif
 # BUGBUG (OpenSSL): Using "OPENSSL_NO_SSL*" here breaks dynamic builds.
 !if $(FOSSIL_DYNAMIC_BUILD)==0
-<<<<<<< HEAD
-SSLCFLAGS = -DOPENSSL_NO_SSL3
-=======
-SSLCFLAGS = -DOPENSSL_NO_SSL2 -DOPENSSL_NO_SSL3 -DOPENSSL_NO_WEAK_SSL_CIPHERS
->>>>>>> 5403cd73
+SSLCFLAGS = -DOPENSSL_NO_SSL3 -DOPENSSL_NO_WEAK_SSL_CIPHERS
 !endif
 !endif
 !endif
